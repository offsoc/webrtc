--- conflicted
+++ resolved
@@ -1012,13 +1012,8 @@
   EXPECT_TRUE(adapter_->GetEncoderInfo().supports_native_handle);
 
   rtc::scoped_refptr<VideoFrameBuffer> buffer(
-<<<<<<< HEAD
-      new rtc::RefCountedObject<FakeNativeBufferI420>(1280, 720,
-                                                      /*allow_to_i420=*/false));
-=======
       rtc::make_ref_counted<FakeNativeBufferI420>(1280, 720,
                                                   /*allow_to_i420=*/false));
->>>>>>> cbad18b1
   VideoFrame input_frame = VideoFrame::Builder()
                                .set_video_frame_buffer(buffer)
                                .set_timestamp_rtp(100)
@@ -1054,13 +1049,8 @@
   EXPECT_TRUE(adapter_->GetEncoderInfo().supports_native_handle);
 
   rtc::scoped_refptr<VideoFrameBuffer> buffer(
-<<<<<<< HEAD
-      new rtc::RefCountedObject<FakeNativeBufferI420>(1280, 720,
-                                                      /*allow_to_i420=*/true));
-=======
       rtc::make_ref_counted<FakeNativeBufferI420>(1280, 720,
                                                   /*allow_to_i420=*/true));
->>>>>>> cbad18b1
   VideoFrame input_frame = VideoFrame::Builder()
                                .set_video_frame_buffer(buffer)
                                .set_timestamp_rtp(100)
@@ -1334,8 +1324,6 @@
       adapter_->GetEncoderInfo().apply_alignment_to_all_simulcast_layers);
 }
 
-<<<<<<< HEAD
-=======
 TEST_F(TestSimulcastEncoderAdapterFake, EncoderInfoFromFieldTrial) {
   test::ScopedFieldTrials field_trials(
       "WebRTC-SimulcastEncoderAdapter-GetEncoderInfoOverride/"
@@ -1383,7 +1371,6 @@
           VideoEncoder::ResolutionBitrateLimits{789, 33000, 66000, 99000}));
 }
 
->>>>>>> cbad18b1
 TEST_F(TestSimulcastEncoderAdapterFake, ReportsInternalSource) {
   SimulcastTestFixtureImpl::DefaultSettings(
       &codec_, static_cast<const int*>(kTestTemporalLayerProfile),
