/*
 *  Copyright (c) 2016 The WebRTC project authors. All Rights Reserved.
 *
 *  Use of this source code is governed by a BSD-style license
 *  that can be found in the LICENSE file in the root of the source
 *  tree. An additional intellectual property rights grant can be found
 *  in the file PATENTS.  All contributing project authors may
 *  be found in the AUTHORS file in the root of the source tree.
 */

#include "media/engine/payload_type_mapper.h"

#include <set>
#include <string>

#include "absl/strings/string_view.h"
#include "media/base/media_constants.h"
#include "test/gtest.h"

namespace cricket {

class PayloadTypeMapperTest : public ::testing::Test {
 protected:
  PayloadTypeMapper mapper_;
};

TEST_F(PayloadTypeMapperTest, StaticPayloadTypes) {
  EXPECT_EQ(0, mapper_.FindMappingFor({"pcmu", 8000, 1}));
  EXPECT_EQ(3, mapper_.FindMappingFor({"gsm", 8000, 1}));
  EXPECT_EQ(4, mapper_.FindMappingFor({"g723", 8000, 1}));
  EXPECT_EQ(5, mapper_.FindMappingFor({"dvi4", 8000, 1}));
  EXPECT_EQ(6, mapper_.FindMappingFor({"dvi4", 16000, 1}));
  EXPECT_EQ(7, mapper_.FindMappingFor({"lpc", 8000, 1}));
  EXPECT_EQ(8, mapper_.FindMappingFor({"pcma", 8000, 1}));
  EXPECT_EQ(9, mapper_.FindMappingFor({"g722", 8000, 1}));
  EXPECT_EQ(10, mapper_.FindMappingFor({"l16", 44100, 2}));
  EXPECT_EQ(11, mapper_.FindMappingFor({"l16", 44100, 1}));
  EXPECT_EQ(12, mapper_.FindMappingFor({"qcelp", 8000, 1}));
  EXPECT_EQ(13, mapper_.FindMappingFor({"cn", 8000, 1}));
  EXPECT_EQ(14, mapper_.FindMappingFor({"mpa", 90000, 0}));
  EXPECT_EQ(14, mapper_.FindMappingFor({"mpa", 90000, 1}));
  EXPECT_EQ(15, mapper_.FindMappingFor({"g728", 8000, 1}));
  EXPECT_EQ(16, mapper_.FindMappingFor({"dvi4", 11025, 1}));
  EXPECT_EQ(17, mapper_.FindMappingFor({"dvi4", 22050, 1}));
  EXPECT_EQ(18, mapper_.FindMappingFor({"g729", 8000, 1}));
}

TEST_F(PayloadTypeMapperTest, WebRTCPayloadTypes) {
  // Tests that the payload mapper knows about the audio formats we've
  // been using in WebRTC, with their hard coded values.
<<<<<<< HEAD
  auto data_mapping = [this](const char* name) {
    return mapper_.FindMappingFor({name, 0, 0});
  };
  EXPECT_EQ(kGoogleRtpDataCodecPlType, data_mapping(kGoogleRtpDataCodecName));

=======
>>>>>>> cbad18b1
  EXPECT_EQ(102, mapper_.FindMappingFor({kIlbcCodecName, 8000, 1}));
  EXPECT_EQ(103, mapper_.FindMappingFor({kIsacCodecName, 16000, 1}));
  EXPECT_EQ(104, mapper_.FindMappingFor({kIsacCodecName, 32000, 1}));
  EXPECT_EQ(105, mapper_.FindMappingFor({kCnCodecName, 16000, 1}));
  EXPECT_EQ(106, mapper_.FindMappingFor({kCnCodecName, 32000, 1}));
  EXPECT_EQ(111, mapper_.FindMappingFor(
                     {kOpusCodecName,
                      48000,
                      2,
                      {{"minptime", "10"}, {"useinbandfec", "1"}}}));
  EXPECT_EQ(63, mapper_.FindMappingFor({kRedCodecName, 48000, 2}));
  // TODO(solenberg): Remove 16k, 32k, 48k DTMF checks once these payload types
  // are dynamically assigned.
  EXPECT_EQ(110, mapper_.FindMappingFor({kDtmfCodecName, 48000, 1}));
  EXPECT_EQ(112, mapper_.FindMappingFor({kDtmfCodecName, 32000, 1}));
  EXPECT_EQ(113, mapper_.FindMappingFor({kDtmfCodecName, 16000, 1}));
  EXPECT_EQ(126, mapper_.FindMappingFor({kDtmfCodecName, 8000, 1}));
}

TEST_F(PayloadTypeMapperTest, ValidDynamicPayloadTypes) {
  // RFC 3551 says:
  // "This profile reserves payload type numbers in the range 96-127
  // exclusively for dynamic assignment.  Applications SHOULD first use
  // values in this range for dynamic payload types.  Those applications
  // which need to define more than 32 dynamic payload types MAY bind
  // codes below 96, in which case it is RECOMMENDED that unassigned
  // payload type numbers be used first.  However, the statically assigned
  // payload types are default bindings and MAY be dynamically bound to
  // new encodings if needed."

  // Tests that the payload mapper uses values in the dynamic payload type range
  // (96 - 127) before any others and that the values returned are all valid.
  bool has_been_below_96 = false;
  std::set<int> used_payload_types;
  for (int i = 0; i != 256; ++i) {
    std::string format_name = "unknown_format_" + std::to_string(i);
    webrtc::SdpAudioFormat format(format_name.c_str(), i * 100, (i % 2) + 1);
    auto opt_payload_type = mapper_.GetMappingFor(format);
    bool mapper_is_full = false;

    // There's a limited number of slots for payload types. We're fine with not
    // being able to map them all.
    if (opt_payload_type) {
      int payload_type = *opt_payload_type;
      EXPECT_FALSE(mapper_is_full) << "Mapping should not fail sporadically";
      EXPECT_EQ(used_payload_types.find(payload_type), used_payload_types.end())
          << "Payload types must not be reused";
      used_payload_types.insert(payload_type);
      EXPECT_GE(payload_type, 0) << "Negative payload types are invalid";
      EXPECT_LE(payload_type, 127) << "Payload types above 127 are invalid";
      EXPECT_FALSE(payload_type >= 96 && has_been_below_96);
      if (payload_type < 96)
        has_been_below_96 = true;

      EXPECT_EQ(payload_type, mapper_.FindMappingFor(format))
          << "Mapping must be permanent after successful call to "
             "GetMappingFor";
      EXPECT_EQ(payload_type, mapper_.GetMappingFor(format))
          << "Subsequent calls to GetMappingFor must return the same value";
    } else {
      mapper_is_full = true;
    }
  }

  // Also, we must've been able to map at least one dynamic payload type.
  EXPECT_FALSE(used_payload_types.empty())
      << "Mapper must support at least one user-defined payload type";
}

TEST_F(PayloadTypeMapperTest, ToAudioCodec) {
  webrtc::SdpAudioFormat format("unknown_format", 4711, 17);
  auto opt_payload_type = mapper_.GetMappingFor(format);
  EXPECT_TRUE(opt_payload_type);
  auto opt_audio_codec = mapper_.ToAudioCodec(format);
  EXPECT_TRUE(opt_audio_codec);

  if (opt_payload_type && opt_audio_codec) {
    int payload_type = *opt_payload_type;
    const AudioCodec& codec = *opt_audio_codec;

    EXPECT_EQ(codec.id, payload_type);
    EXPECT_EQ(codec.name, format.name);
    EXPECT_EQ(codec.clockrate, format.clockrate_hz);
    EXPECT_EQ(codec.channels, format.num_channels);
    EXPECT_EQ(codec.params, format.parameters);
  }
}

}  // namespace cricket<|MERGE_RESOLUTION|>--- conflicted
+++ resolved
@@ -48,14 +48,6 @@
 TEST_F(PayloadTypeMapperTest, WebRTCPayloadTypes) {
   // Tests that the payload mapper knows about the audio formats we've
   // been using in WebRTC, with their hard coded values.
-<<<<<<< HEAD
-  auto data_mapping = [this](const char* name) {
-    return mapper_.FindMappingFor({name, 0, 0});
-  };
-  EXPECT_EQ(kGoogleRtpDataCodecPlType, data_mapping(kGoogleRtpDataCodecName));
-
-=======
->>>>>>> cbad18b1
   EXPECT_EQ(102, mapper_.FindMappingFor({kIlbcCodecName, 8000, 1}));
   EXPECT_EQ(103, mapper_.FindMappingFor({kIsacCodecName, 16000, 1}));
   EXPECT_EQ(104, mapper_.FindMappingFor({kIsacCodecName, 32000, 1}));
