--- conflicted
+++ resolved
@@ -54,21 +54,6 @@
 // needed.
 constexpr char kAv1xCodecName[] = "AV1X";
 
-<<<<<<< HEAD
-int ScaleDownResolution(int resolution,
-                        double scale_down_by,
-                        int min_resolution) {
-  // Resolution is never scalied down to smaller than min_resolution.
-  // If the input resolution is already smaller than min_resolution,
-  // no scaling should be done at all.
-  if (resolution <= min_resolution)
-    return resolution;
-  return std::max(static_cast<int>(resolution / scale_down_by + 0.5),
-                  min_resolution);
-}
-
-=======
->>>>>>> fb3bd4a0
 const char* StreamTypeToString(
     webrtc::VideoSendStream::StreamStats::StreamType type) {
   switch (type) {
@@ -118,19 +103,6 @@
       absl::EqualsIgnoreCase(codec.name, kAv1xCodecName)) {
     return true;
   } else if (absl::EqualsIgnoreCase(codec.name, kH264CodecName)) {
-<<<<<<< HEAD
-    std::string profileLevelId;
-    std::string packetizationMode;
-
-    if (codec.GetParam(kH264FmtpProfileLevelId, &profileLevelId)) {
-      if (absl::StartsWithIgnoreCase(profileLevelId, "4d00")) {
-        if (codec.GetParam(kH264FmtpPacketizationMode, &packetizationMode)) {
-          return packetizationMode == "0";
-        }
-      }
-      // H264 with YUV444.
-      return absl::StartsWithIgnoreCase(profileLevelId, "f400");
-=======
     std::string profile_level_id;
     std::string packetization_mode;
 
@@ -150,7 +122,6 @@
       if (profile_id.compare("1") == 0 || profile_id.compare("3") == 0) {
         return true;
       }
->>>>>>> fb3bd4a0
     }
   }
   return false;
@@ -170,10 +141,7 @@
 std::vector<VideoCodec> GetPayloadTypesAndDefaultCodecs(
     const T* factory,
     bool is_decoder_factory,
-<<<<<<< HEAD
-=======
     bool include_rtx,
->>>>>>> fb3bd4a0
     const webrtc::FieldTrialsView& trials) {
   if (!factory) {
     return {};
@@ -245,25 +213,6 @@
     output_codecs.push_back(codec);
 
     // Add associated RTX codec for non-FEC codecs.
-<<<<<<< HEAD
-    if (!isFecCodec) {
-      // Check if we ran out of payload types.
-      if (payload_type_lower > kLastDynamicPayloadTypeLowerRange) {
-        // TODO(https://bugs.chromium.org/p/webrtc/issues/detail?id=12248):
-        // return an error.
-        RTC_LOG(LS_ERROR) << "Out of dynamic payload types [35,63] after "
-                             "fallback from [96, 127], skipping the rest.";
-        RTC_DCHECK_EQ(payload_type_upper, kLastDynamicPayloadTypeUpperRange);
-        break;
-      }
-      if (IsCodecValidForLowerRange(codec) ||
-          payload_type_upper >= kLastDynamicPayloadTypeUpperRange) {
-        output_codecs.push_back(
-            VideoCodec::CreateRtxCodec(payload_type_lower++, codec.id));
-      } else {
-        output_codecs.push_back(
-            VideoCodec::CreateRtxCodec(payload_type_upper++, codec.id));
-=======
     if (include_rtx) {
       if (!isFecCodec) {
         // Check if we ran out of payload types.
@@ -283,7 +232,6 @@
           output_codecs.push_back(
               VideoCodec::CreateRtxCodec(payload_type_upper++, codec.id));
         }
->>>>>>> fb3bd4a0
       }
     }
   }
@@ -371,29 +319,6 @@
   return false;
 }
 
-<<<<<<< HEAD
-// The selected thresholds for QVGA and VGA corresponded to a QP around 10.
-// The change in QP declined above the selected bitrates.
-static int GetMaxDefaultVideoBitrateKbps(int width,
-                                         int height,
-                                         bool is_screenshare) {
-  int max_bitrate;
-  if (width * height <= 320 * 240) {
-    max_bitrate = 600;
-  } else if (width * height <= 640 * 480) {
-    max_bitrate = 1700;
-  } else if (width * height <= 960 * 540) {
-    max_bitrate = 2000;
-  } else {
-    max_bitrate = 2500;
-  }
-  if (is_screenshare)
-    max_bitrate = std::max(max_bitrate, 1200);
-  return max_bitrate;
-}
-
-=======
->>>>>>> fb3bd4a0
 // Returns its smallest positive argument. If neither argument is positive,
 // returns an arbitrary nonpositive value.
 int MinPositive(int a, int b) {
@@ -531,14 +456,7 @@
   }
 
   if (absl::EqualsIgnoreCase(codec.name, kH264CodecName)) {
-<<<<<<< HEAD
-    webrtc::VideoCodecH264 h264_settings =
-        webrtc::VideoEncoder::GetDefaultH264Settings();
-    return rtc::make_ref_counted<
-        webrtc::VideoEncoderConfig::H264EncoderSpecificSettings>(h264_settings);
-=======
     return nullptr;
->>>>>>> fb3bd4a0
   }
   if (absl::EqualsIgnoreCase(codec.name, kVp8CodecName)) {
     webrtc::VideoCodecVP8 vp8_settings =
@@ -941,11 +859,7 @@
 void WebRtcVideoChannel::RequestEncoderFallback() {
   if (!worker_thread_->IsCurrent()) {
     worker_thread_->PostTask(
-<<<<<<< HEAD
-        ToQueuedTask(task_safety_, [this] { RequestEncoderFallback(); }));
-=======
         SafeTask(task_safety_.flag(), [this] { RequestEncoderFallback(); }));
->>>>>>> fb3bd4a0
     return;
   }
 
@@ -967,11 +881,7 @@
     bool allow_default_fallback) {
   if (!worker_thread_->IsCurrent()) {
     worker_thread_->PostTask(
-<<<<<<< HEAD
-        ToQueuedTask(task_safety_, [this, format, allow_default_fallback] {
-=======
         SafeTask(task_safety_.flag(), [this, format, allow_default_fallback] {
->>>>>>> fb3bd4a0
           RequestEncoderSwitch(format, allow_default_fallback);
         }));
     return;
@@ -1843,7 +1753,6 @@
           if (demuxer_criteria_id_ != demuxer_criteria_completed_id_) {
             return;
           }
-<<<<<<< HEAD
           // Ignore unknown ssrcs if we recently created an unsignalled receive
           // stream since this shouldn't happen frequently. Getting into a state
           // of creating decoders on every packet eats up processing time (e.g.
@@ -1867,17 +1776,6 @@
             case UnsignalledSsrcHandler::kDeliverPacket:
               break;
           }
-=======
-        }
-        // Let the unsignalled ssrc handler decide whether to drop or deliver.
-        switch (unsignalled_ssrc_handler_->OnUnsignalledSsrc(this, ssrc,
-                                                             rtx_ssrc)) {
-          case UnsignalledSsrcHandler::kDropPacket:
-            return;
-          case UnsignalledSsrcHandler::kDeliverPacket:
-            break;
-        }
->>>>>>> fb3bd4a0
 
           if (call_->Receiver()->DeliverPacket(webrtc::MediaType::VIDEO, packet,
                                               packet_time_us) !=
@@ -1959,13 +1857,8 @@
     absl::string_view transport_name,
     const rtc::NetworkRoute& network_route) {
   RTC_DCHECK_RUN_ON(&network_thread_checker_);
-<<<<<<< HEAD
-  worker_thread_->PostTask(ToQueuedTask(
-      task_safety_,
-=======
   worker_thread_->PostTask(SafeTask(
       task_safety_.flag(),
->>>>>>> fb3bd4a0
       [this, name = std::string(transport_name), route = network_route] {
         RTC_DCHECK_RUN_ON(&thread_checker_);
         webrtc::RtpTransportControllerSendInterface* transport =
@@ -3273,12 +3166,8 @@
     estimated_remote_start_ntp_time_ms_ = frame.ntp_time_ms() - elapsed_time_ms;
 
   if (sink_ == NULL) {
-<<<<<<< HEAD
-    RTC_LOG(LS_INFO) << "VideoReceiveStream not connected to a VideoSink.";
-=======
-    RTC_LOG(LS_WARNING)
+    RTC_LOG(LS_INFO)
         << "VideoReceiveStreamInterface not connected to a VideoSink.";
->>>>>>> fb3bd4a0
     return;
   }
 
@@ -3703,278 +3592,4 @@
   }
 }
 
-<<<<<<< HEAD
-// TODO(bugs.webrtc.org/8785): Consider removing max_qp as member of
-// EncoderStreamFactory and instead set this value individually for each stream
-// in the VideoEncoderConfig.simulcast_layers.
-EncoderStreamFactory::EncoderStreamFactory(
-    std::string codec_name,
-    int max_qp,
-    bool is_screenshare,
-    bool conference_mode,
-    const webrtc::FieldTrialsView* trials)
-
-    : codec_name_(codec_name),
-      max_qp_(max_qp),
-      is_screenshare_(is_screenshare),
-      conference_mode_(conference_mode),
-      trials_(trials ? *trials : fallback_trials_) {}
-
-std::vector<webrtc::VideoStream> EncoderStreamFactory::CreateEncoderStreams(
-    int width,
-    int height,
-    const webrtc::VideoEncoderConfig& encoder_config) {
-  RTC_DCHECK_GT(encoder_config.number_of_streams, 0);
-  RTC_DCHECK_GE(encoder_config.simulcast_layers.size(),
-                encoder_config.number_of_streams);
-
-  const absl::optional<webrtc::DataRate> experimental_min_bitrate =
-      GetExperimentalMinVideoBitrate(encoder_config.codec_type);
-
-  if (encoder_config.number_of_streams > 1 ||
-      ((absl::EqualsIgnoreCase(codec_name_, kVp8CodecName) ||
-        absl::EqualsIgnoreCase(codec_name_, kH264CodecName)) &&
-       is_screenshare_ && conference_mode_)) {
-    return CreateSimulcastOrConferenceModeScreenshareStreams(
-        width, height, encoder_config, experimental_min_bitrate);
-  }
-
-  return CreateDefaultVideoStreams(width, height, encoder_config,
-                                   experimental_min_bitrate);
-}
-
-std::vector<webrtc::VideoStream>
-EncoderStreamFactory::CreateDefaultVideoStreams(
-    int width,
-    int height,
-    const webrtc::VideoEncoderConfig& encoder_config,
-    const absl::optional<webrtc::DataRate>& experimental_min_bitrate) const {
-  std::vector<webrtc::VideoStream> layers;
-
-  // For unset max bitrates set default bitrate for non-simulcast.
-  int max_bitrate_bps =
-      (encoder_config.max_bitrate_bps > 0)
-          ? encoder_config.max_bitrate_bps
-          : GetMaxDefaultVideoBitrateKbps(width, height, is_screenshare_) *
-                1000;
-
-  int min_bitrate_bps =
-      experimental_min_bitrate
-          ? rtc::saturated_cast<int>(experimental_min_bitrate->bps())
-          : webrtc::kDefaultMinVideoBitrateBps;
-  if (encoder_config.simulcast_layers[0].min_bitrate_bps > 0) {
-    // Use set min bitrate.
-    min_bitrate_bps = encoder_config.simulcast_layers[0].min_bitrate_bps;
-    // If only min bitrate is configured, make sure max is above min.
-    if (encoder_config.max_bitrate_bps <= 0)
-      max_bitrate_bps = std::max(min_bitrate_bps, max_bitrate_bps);
-  }
-  int max_framerate = (encoder_config.simulcast_layers[0].max_framerate > 0)
-                          ? encoder_config.simulcast_layers[0].max_framerate
-                          : kDefaultVideoMaxFramerate;
-
-  webrtc::VideoStream layer;
-  layer.width = width;
-  layer.height = height;
-  layer.max_framerate = max_framerate;
-
-  if (encoder_config.simulcast_layers[0].scale_resolution_down_by > 1.) {
-    layer.width = ScaleDownResolution(
-        layer.width,
-        encoder_config.simulcast_layers[0].scale_resolution_down_by,
-        kMinLayerSize);
-    layer.height = ScaleDownResolution(
-        layer.height,
-        encoder_config.simulcast_layers[0].scale_resolution_down_by,
-        kMinLayerSize);
-  }
-
-  // In the case that the application sets a max bitrate that's lower than the
-  // min bitrate, we adjust it down (see bugs.webrtc.org/9141).
-  layer.min_bitrate_bps = std::min(min_bitrate_bps, max_bitrate_bps);
-  if (encoder_config.simulcast_layers[0].target_bitrate_bps <= 0) {
-    layer.target_bitrate_bps = max_bitrate_bps;
-  } else {
-    layer.target_bitrate_bps =
-        encoder_config.simulcast_layers[0].target_bitrate_bps;
-  }
-  layer.max_bitrate_bps = max_bitrate_bps;
-  layer.max_qp = max_qp_;
-  layer.bitrate_priority = encoder_config.bitrate_priority;
-
-  if (absl::EqualsIgnoreCase(codec_name_, kVp9CodecName)) {
-    RTC_DCHECK(encoder_config.encoder_specific_settings);
-    // Use VP9 SVC layering from codec settings which might be initialized
-    // though field trial in ConfigureVideoEncoderSettings.
-    webrtc::VideoCodecVP9 vp9_settings;
-    encoder_config.encoder_specific_settings->FillVideoCodecVp9(&vp9_settings);
-    layer.num_temporal_layers = vp9_settings.numberOfTemporalLayers;
-  }
-
-  if (IsTemporalLayersSupported(codec_name_)) {
-    // Use configured number of temporal layers if set.
-    if (encoder_config.simulcast_layers[0].num_temporal_layers) {
-      layer.num_temporal_layers =
-          *encoder_config.simulcast_layers[0].num_temporal_layers;
-    }
-  }
-  layer.scalability_mode = encoder_config.simulcast_layers[0].scalability_mode;
-  layers.push_back(layer);
-  return layers;
-}
-
-std::vector<webrtc::VideoStream>
-EncoderStreamFactory::CreateSimulcastOrConferenceModeScreenshareStreams(
-    int width,
-    int height,
-    const webrtc::VideoEncoderConfig& encoder_config,
-    const absl::optional<webrtc::DataRate>& experimental_min_bitrate) const {
-  std::vector<webrtc::VideoStream> layers;
-
-  const bool temporal_layers_supported =
-      absl::EqualsIgnoreCase(codec_name_, kVp8CodecName) ||
-      absl::EqualsIgnoreCase(codec_name_, kH264CodecName);
-  // Use legacy simulcast screenshare if conference mode is explicitly enabled
-  // or use the regular simulcast configuration path which is generic.
-  layers = GetSimulcastConfig(FindRequiredActiveLayers(encoder_config),
-                              encoder_config.number_of_streams, width, height,
-                              encoder_config.bitrate_priority, max_qp_,
-                              is_screenshare_ && conference_mode_,
-                              temporal_layers_supported, trials_);
-  // Allow an experiment to override the minimum bitrate for the lowest
-  // spatial layer. The experiment's configuration has the lowest priority.
-  if (experimental_min_bitrate) {
-    layers[0].min_bitrate_bps =
-        rtc::saturated_cast<int>(experimental_min_bitrate->bps());
-  }
-  // Update the active simulcast layers and configured bitrates.
-  bool is_highest_layer_max_bitrate_configured = false;
-  const bool has_scale_resolution_down_by = absl::c_any_of(
-      encoder_config.simulcast_layers, [](const webrtc::VideoStream& layer) {
-        return layer.scale_resolution_down_by != -1.;
-      });
-
-  bool default_scale_factors_used = true;
-  if (has_scale_resolution_down_by) {
-    default_scale_factors_used = IsScaleFactorsPowerOfTwo(encoder_config);
-  }
-  const bool norm_size_configured =
-      webrtc::NormalizeSimulcastSizeExperiment::GetBase2Exponent().has_value();
-  const int normalized_width =
-      (default_scale_factors_used || norm_size_configured) &&
-              (width >= kMinLayerSize)
-          ? NormalizeSimulcastSize(width, encoder_config.number_of_streams)
-          : width;
-  const int normalized_height =
-      (default_scale_factors_used || norm_size_configured) &&
-              (height >= kMinLayerSize)
-          ? NormalizeSimulcastSize(height, encoder_config.number_of_streams)
-          : height;
-  for (size_t i = 0; i < layers.size(); ++i) {
-    layers[i].active = encoder_config.simulcast_layers[i].active;
-    layers[i].scalability_mode =
-        encoder_config.simulcast_layers[i].scalability_mode;
-    // Update with configured num temporal layers if supported by codec.
-    if (encoder_config.simulcast_layers[i].num_temporal_layers &&
-        IsTemporalLayersSupported(codec_name_)) {
-      layers[i].num_temporal_layers =
-          *encoder_config.simulcast_layers[i].num_temporal_layers;
-    }
-    if (encoder_config.simulcast_layers[i].max_framerate > 0) {
-      layers[i].max_framerate =
-          encoder_config.simulcast_layers[i].max_framerate;
-    }
-    if (has_scale_resolution_down_by) {
-      const double scale_resolution_down_by = std::max(
-          encoder_config.simulcast_layers[i].scale_resolution_down_by, 1.0);
-      layers[i].width = ScaleDownResolution(
-          normalized_width, scale_resolution_down_by, kMinLayerSize);
-      layers[i].height = ScaleDownResolution(
-          normalized_height, scale_resolution_down_by, kMinLayerSize);
-    }
-    // Update simulcast bitrates with configured min and max bitrate.
-    if (encoder_config.simulcast_layers[i].min_bitrate_bps > 0) {
-      layers[i].min_bitrate_bps =
-          encoder_config.simulcast_layers[i].min_bitrate_bps;
-    }
-    if (encoder_config.simulcast_layers[i].max_bitrate_bps > 0) {
-      layers[i].max_bitrate_bps =
-          encoder_config.simulcast_layers[i].max_bitrate_bps;
-    }
-    if (encoder_config.simulcast_layers[i].target_bitrate_bps > 0) {
-      layers[i].target_bitrate_bps =
-          encoder_config.simulcast_layers[i].target_bitrate_bps;
-    }
-    if (encoder_config.simulcast_layers[i].min_bitrate_bps > 0 &&
-        encoder_config.simulcast_layers[i].max_bitrate_bps > 0) {
-      // Min and max bitrate are configured.
-      // Set target to 3/4 of the max bitrate (or to max if below min).
-      if (encoder_config.simulcast_layers[i].target_bitrate_bps <= 0)
-        layers[i].target_bitrate_bps = layers[i].max_bitrate_bps * 3 / 4;
-      if (layers[i].target_bitrate_bps < layers[i].min_bitrate_bps)
-        layers[i].target_bitrate_bps = layers[i].max_bitrate_bps;
-    } else if (encoder_config.simulcast_layers[i].min_bitrate_bps > 0) {
-      // Only min bitrate is configured, make sure target/max are above min.
-      layers[i].target_bitrate_bps =
-          std::max(layers[i].target_bitrate_bps, layers[i].min_bitrate_bps);
-      layers[i].max_bitrate_bps =
-          std::max(layers[i].max_bitrate_bps, layers[i].min_bitrate_bps);
-    } else if (encoder_config.simulcast_layers[i].max_bitrate_bps > 0) {
-      // Only max bitrate is configured, make sure min/target are below max.
-      // Keep target bitrate if it is set explicitly in encoding config.
-      // Otherwise set target bitrate to 3/4 of the max bitrate
-      // or the one calculated from GetSimulcastConfig() which is larger.
-      layers[i].min_bitrate_bps =
-          std::min(layers[i].min_bitrate_bps, layers[i].max_bitrate_bps);
-      if (encoder_config.simulcast_layers[i].target_bitrate_bps <= 0) {
-        layers[i].target_bitrate_bps = std::max(
-            layers[i].target_bitrate_bps, layers[i].max_bitrate_bps * 3 / 4);
-      }
-      layers[i].target_bitrate_bps = std::max(
-          std::min(layers[i].target_bitrate_bps, layers[i].max_bitrate_bps),
-          layers[i].min_bitrate_bps);
-    }
-    if (i == layers.size() - 1) {
-      is_highest_layer_max_bitrate_configured =
-          encoder_config.simulcast_layers[i].max_bitrate_bps > 0;
-    }
-  }
-  if (!is_screenshare_ && !is_highest_layer_max_bitrate_configured &&
-      encoder_config.max_bitrate_bps > 0) {
-    // No application-configured maximum for the largest layer.
-    // If there is bitrate leftover, give it to the largest layer.
-    BoostMaxSimulcastLayer(
-        webrtc::DataRate::BitsPerSec(encoder_config.max_bitrate_bps), &layers);
-  }
-
-  // Sort the layers by max_bitrate_bps, they might not always be from
-  // smallest to biggest
-  std::vector<size_t> index(layers.size());
-  std::iota(index.begin(), index.end(), 0);
-  std::stable_sort(index.begin(), index.end(), [&layers](size_t a, size_t b) {
-    return layers[a].max_bitrate_bps < layers[b].max_bitrate_bps;
-  });
-
-  if (!layers[index[0]].active) {
-    // Adjust min bitrate of the first active layer to allow it to go as low as
-    // the lowest (now inactive) layer could.
-    // Otherwise, if e.g. a single HD stream is active, it would have 600kbps
-    // min bitrate, which would always be allocated to the stream.
-    // This would lead to congested network, dropped frames and overall bad
-    // experience.
-
-    const int min_configured_bitrate = layers[index[0]].min_bitrate_bps;
-    for (size_t i = 0; i < layers.size(); ++i) {
-      if (layers[index[i]].active) {
-        layers[index[i]].min_bitrate_bps = min_configured_bitrate;
-        break;
-      }
-    }
-  }
-
-  return layers;
-}
-
-=======
->>>>>>> fb3bd4a0
 }  // namespace cricket