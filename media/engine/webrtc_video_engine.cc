/*
 *  Copyright (c) 2014 The WebRTC project authors. All Rights Reserved.
 *
 *  Use of this source code is governed by a BSD-style license
 *  that can be found in the LICENSE file in the root of the source
 *  tree. An additional intellectual property rights grant can be found
 *  in the file PATENTS.  All contributing project authors may
 *  be found in the AUTHORS file in the root of the source tree.
 */

#include "media/engine/webrtc_video_engine.h"

#include <stdio.h>

#include <algorithm>
#include <set>
#include <string>
#include <utility>

#include "absl/algorithm/container.h"
#include "absl/strings/match.h"
#include "api/media_stream_interface.h"
#include "api/units/data_rate.h"
#include "api/video/video_codec_constants.h"
#include "api/video/video_codec_type.h"
#include "api/video_codecs/sdp_video_format.h"
#include "api/video_codecs/video_decoder_factory.h"
#include "api/video_codecs/video_encoder.h"
#include "api/video_codecs/video_encoder_factory.h"
#include "call/call.h"
#include "media/engine/simulcast.h"
#include "media/engine/webrtc_media_engine.h"
#include "media/engine/webrtc_voice_engine.h"
#include "modules/rtp_rtcp/source/rtp_util.h"
#include "rtc_base/copy_on_write_buffer.h"
#include "rtc_base/experiments/field_trial_parser.h"
#include "rtc_base/experiments/field_trial_units.h"
#include "rtc_base/experiments/min_video_bitrate_experiment.h"
#include "rtc_base/experiments/normalize_simulcast_size_experiment.h"
#include "rtc_base/logging.h"
#include "rtc_base/numerics/safe_conversions.h"
#include "rtc_base/strings/string_builder.h"
#include "rtc_base/thread.h"
#include "rtc_base/time_utils.h"
#include "rtc_base/trace_event.h"

namespace cricket {

namespace {

using ::webrtc::ParseRtpPayloadType;
using ::webrtc::ParseRtpSsrc;

const int kMinLayerSize = 16;
constexpr int64_t kUnsignaledSsrcCooldownMs = rtc::kNumMillisecsPerSec / 2;

const char* StreamTypeToString(
    webrtc::VideoSendStream::StreamStats::StreamType type) {
  switch (type) {
    case webrtc::VideoSendStream::StreamStats::StreamType::kMedia:
      return "kMedia";
    case webrtc::VideoSendStream::StreamStats::StreamType::kRtx:
      return "kRtx";
    case webrtc::VideoSendStream::StreamStats::StreamType::kFlexfec:
      return "kFlexfec";
  }
  return nullptr;
}

bool IsEnabled(const webrtc::WebRtcKeyValueConfig& trials,
               absl::string_view name) {
  return absl::StartsWith(trials.Lookup(name), "Enabled");
}

<<<<<<< HEAD
const char* StreamTypeToString(
    webrtc::VideoSendStream::StreamStats::StreamType type) {
  switch (type) {
    case webrtc::VideoSendStream::StreamStats::StreamType::kMedia:
      return "kMedia";
    case webrtc::VideoSendStream::StreamStats::StreamType::kRtx:
      return "kRtx";
    case webrtc::VideoSendStream::StreamStats::StreamType::kFlexfec:
      return "kFlexfec";
  }
  return nullptr;
}

bool IsEnabled(const webrtc::WebRtcKeyValueConfig& trials,
               absl::string_view name) {
  return absl::StartsWith(trials.Lookup(name), "Enabled");
}

bool IsDisabled(const webrtc::WebRtcKeyValueConfig& trials,
                absl::string_view name) {
  return absl::StartsWith(trials.Lookup(name), "Disabled");
}

bool PowerOfTwo(int value) {
  return (value > 0) && ((value & (value - 1)) == 0);
}

=======
bool IsDisabled(const webrtc::WebRtcKeyValueConfig& trials,
                absl::string_view name) {
  return absl::StartsWith(trials.Lookup(name), "Disabled");
}

bool PowerOfTwo(int value) {
  return (value > 0) && ((value & (value - 1)) == 0);
}

>>>>>>> cbad18b1
bool IsScaleFactorsPowerOfTwo(const webrtc::VideoEncoderConfig& config) {
  for (const auto& layer : config.simulcast_layers) {
    double scale = std::max(layer.scale_resolution_down_by, 1.0);
    if (std::round(scale) != scale || !PowerOfTwo(scale)) {
      return false;
    }
  }
  return true;
}

void AddDefaultFeedbackParams(VideoCodec* codec,
                              const webrtc::WebRtcKeyValueConfig& trials) {
  // Don't add any feedback params for RED and ULPFEC.
  if (codec->name == kRedCodecName || codec->name == kUlpfecCodecName)
    return;
  codec->AddFeedbackParam(FeedbackParam(kRtcpFbParamRemb, kParamValueEmpty));
  codec->AddFeedbackParam(
      FeedbackParam(kRtcpFbParamTransportCc, kParamValueEmpty));
  // Don't add any more feedback params for FLEXFEC.
  if (codec->name == kFlexfecCodecName)
    return;
  codec->AddFeedbackParam(FeedbackParam(kRtcpFbParamCcm, kRtcpFbCcmParamFir));
  codec->AddFeedbackParam(FeedbackParam(kRtcpFbParamNack, kParamValueEmpty));
  codec->AddFeedbackParam(FeedbackParam(kRtcpFbParamNack, kRtcpFbNackParamPli));
  if (codec->name == kVp8CodecName &&
      IsEnabled(trials, "WebRTC-RtcpLossNotification")) {
    codec->AddFeedbackParam(FeedbackParam(kRtcpFbParamLntf, kParamValueEmpty));
  }
}

<<<<<<< HEAD
// This function will assign dynamic payload types (in the range [96, 127]) to
// the input codecs, and also add ULPFEC, RED, FlexFEC, and associated RTX
// codecs for recognized codecs (VP8, VP9, H264, and RED). It will also add
// default feedback params to the codecs.
=======
// This function will assign dynamic payload types (in the range [96, 127]
// and then [35, 63]) to the input codecs, and also add ULPFEC, RED, FlexFEC,
// and associated RTX codecs for recognized codecs (VP8, VP9, H264, and RED).
// It will also add default feedback params to the codecs.
>>>>>>> cbad18b1
// is_decoder_factory is needed to keep track of the implict assumption that any
// H264 decoder also supports constrained base line profile.
// Also, is_decoder_factory is used to decide whether FlexFEC video format
// should be advertised as supported.
// TODO(kron): Perhaps it is better to move the implicit knowledge to the place
// where codecs are negotiated.
template <class T>
std::vector<VideoCodec> GetPayloadTypesAndDefaultCodecs(
    const T* factory,
    bool is_decoder_factory,
    const webrtc::WebRtcKeyValueConfig& trials) {
  if (!factory) {
    return {};
  }
<<<<<<< HEAD

  std::vector<webrtc::SdpVideoFormat> supported_formats =
      factory->GetSupportedFormats();
  if (is_decoder_factory) {
    AddH264ConstrainedBaselineProfileToSupportedFormats(&supported_formats);
  }

  if (supported_formats.empty())
    return std::vector<VideoCodec>();

  // Due to interoperability issues with old Chrome/WebRTC versions only use
  // the lower range for new codecs.
  static const int kFirstDynamicPayloadTypeLowerRange = 35;
  static const int kLastDynamicPayloadTypeLowerRange = 65;

  static const int kFirstDynamicPayloadTypeUpperRange = 96;
  static const int kLastDynamicPayloadTypeUpperRange = 127;
  int payload_type_upper = kFirstDynamicPayloadTypeUpperRange;
  int payload_type_lower = kFirstDynamicPayloadTypeLowerRange;

  supported_formats.push_back(webrtc::SdpVideoFormat(kRedCodecName));
  supported_formats.push_back(webrtc::SdpVideoFormat(kUlpfecCodecName));

=======

  std::vector<webrtc::SdpVideoFormat> supported_formats =
      factory->GetSupportedFormats();
  if (is_decoder_factory) {
    AddH264ConstrainedBaselineProfileToSupportedFormats(&supported_formats);
  }

  if (supported_formats.empty())
    return std::vector<VideoCodec>();

  supported_formats.push_back(webrtc::SdpVideoFormat(kRedCodecName));
  supported_formats.push_back(webrtc::SdpVideoFormat(kUlpfecCodecName));

>>>>>>> cbad18b1
  // flexfec-03 is supported as
  // - receive codec unless WebRTC-FlexFEC-03-Advertised is disabled
  // - send codec if WebRTC-FlexFEC-03-Advertised is enabled
  if ((is_decoder_factory &&
       !IsDisabled(trials, "WebRTC-FlexFEC-03-Advertised")) ||
      (!is_decoder_factory &&
       IsEnabled(trials, "WebRTC-FlexFEC-03-Advertised"))) {
    webrtc::SdpVideoFormat flexfec_format(kFlexfecCodecName);
    // This value is currently arbitrarily set to 10 seconds. (The unit
    // is microseconds.) This parameter MUST be present in the SDP, but
    // we never use the actual value anywhere in our code however.
    // TODO(brandtr): Consider honouring this value in the sender and receiver.
    flexfec_format.parameters = {{kFlexfecFmtpRepairWindow, "10000000"}};
    supported_formats.push_back(flexfec_format);
  }

  // Due to interoperability issues with old Chrome/WebRTC versions that
  // ignore the [35, 63] range prefer the lower range for new codecs.
  static const int kFirstDynamicPayloadTypeLowerRange = 35;
  static const int kLastDynamicPayloadTypeLowerRange = 63;

  static const int kFirstDynamicPayloadTypeUpperRange = 96;
  static const int kLastDynamicPayloadTypeUpperRange = 127;
  int payload_type_upper = kFirstDynamicPayloadTypeUpperRange;
  int payload_type_lower = kFirstDynamicPayloadTypeLowerRange;

  std::vector<VideoCodec> output_codecs;
  for (const webrtc::SdpVideoFormat& format : supported_formats) {
    VideoCodec codec(format);
    bool isCodecValidForLowerRange =
        absl::EqualsIgnoreCase(codec.name, kFlexfecCodecName) ||
        absl::EqualsIgnoreCase(codec.name, kAv1CodecName);
<<<<<<< HEAD
    if (!isCodecValidForLowerRange) {
      codec.id = payload_type_upper++;
    } else {
      codec.id = payload_type_lower++;
    }
    AddDefaultFeedbackParams(&codec, trials);
    output_codecs.push_back(codec);

    if (payload_type_upper > kLastDynamicPayloadTypeUpperRange) {
      RTC_LOG(LS_ERROR)
          << "Out of dynamic payload types [96,127], skipping the rest.";
      // TODO(https://bugs.chromium.org/p/webrtc/issues/detail?id=12194):
      // continue in lower range.
      break;
    }
    if (payload_type_lower > kLastDynamicPayloadTypeLowerRange) {
      // TODO(https://bugs.chromium.org/p/webrtc/issues/detail?id=12248):
      // return an error.
      RTC_LOG(LS_ERROR)
          << "Out of dynamic payload types [35,65], skipping the rest.";
=======
    bool isFecCodec = absl::EqualsIgnoreCase(codec.name, kUlpfecCodecName) ||
                      absl::EqualsIgnoreCase(codec.name, kFlexfecCodecName);

    // Check if we ran out of payload types.
    if (payload_type_lower > kLastDynamicPayloadTypeLowerRange) {
      // TODO(https://bugs.chromium.org/p/webrtc/issues/detail?id=12248):
      // return an error.
      RTC_LOG(LS_ERROR) << "Out of dynamic payload types [35,63] after "
                           "fallback from [96, 127], skipping the rest.";
      RTC_DCHECK_EQ(payload_type_upper, kLastDynamicPayloadTypeUpperRange);
>>>>>>> cbad18b1
      break;
    }

    // Lower range gets used for "new" codecs or when running out of payload
    // types in the upper range.
    if (isCodecValidForLowerRange ||
        payload_type_upper >= kLastDynamicPayloadTypeUpperRange) {
      codec.id = payload_type_lower++;
    } else {
      codec.id = payload_type_upper++;
    }
    AddDefaultFeedbackParams(&codec, trials);
    output_codecs.push_back(codec);

    // Add associated RTX codec for non-FEC codecs.
<<<<<<< HEAD
    if (!absl::EqualsIgnoreCase(codec.name, kUlpfecCodecName) &&
        !absl::EqualsIgnoreCase(codec.name, kFlexfecCodecName)) {
      if (!isCodecValidForLowerRange) {
        output_codecs.push_back(
            VideoCodec::CreateRtxCodec(payload_type_upper++, codec.id));
      } else {
        output_codecs.push_back(
            VideoCodec::CreateRtxCodec(payload_type_lower++, codec.id));
      }

      if (payload_type_upper > kLastDynamicPayloadTypeUpperRange) {
        RTC_LOG(LS_ERROR)
            << "Out of dynamic payload types [96,127], skipping rtx.";
        // TODO(https://bugs.chromium.org/p/webrtc/issues/detail?id=12194):
        // continue in lower range.
        break;
      }
      if (payload_type_lower > kLastDynamicPayloadTypeLowerRange) {
        // TODO(https://bugs.chromium.org/p/webrtc/issues/detail?id=12248):
        // return an error.
        RTC_LOG(LS_ERROR)
            << "Out of dynamic payload types [35,65], skipping rtx.";
=======
    if (!isFecCodec) {
      // Check if we ran out of payload types.
      if (payload_type_lower > kLastDynamicPayloadTypeLowerRange) {
        // TODO(https://bugs.chromium.org/p/webrtc/issues/detail?id=12248):
        // return an error.
        RTC_LOG(LS_ERROR) << "Out of dynamic payload types [35,63] after "
                             "fallback from [96, 127], skipping the rest.";
        RTC_DCHECK_EQ(payload_type_upper, kLastDynamicPayloadTypeUpperRange);
>>>>>>> cbad18b1
        break;
      }
      if (isCodecValidForLowerRange ||
          payload_type_upper >= kLastDynamicPayloadTypeUpperRange) {
        output_codecs.push_back(
            VideoCodec::CreateRtxCodec(payload_type_lower++, codec.id));
      } else {
        output_codecs.push_back(
            VideoCodec::CreateRtxCodec(payload_type_upper++, codec.id));
      }
    }
  }
  return output_codecs;
}

bool IsTemporalLayersSupported(const std::string& codec_name) {
  return absl::EqualsIgnoreCase(codec_name, kVp8CodecName) ||
         absl::EqualsIgnoreCase(codec_name, kVp9CodecName);
}

static std::string CodecVectorToString(const std::vector<VideoCodec>& codecs) {
  rtc::StringBuilder out;
  out << "{";
  for (size_t i = 0; i < codecs.size(); ++i) {
    out << codecs[i].ToString();
    if (i != codecs.size() - 1) {
      out << ", ";
    }
  }
  out << "}";
  return out.Release();
}

static bool ValidateCodecFormats(const std::vector<VideoCodec>& codecs) {
  bool has_video = false;
  for (size_t i = 0; i < codecs.size(); ++i) {
    if (!codecs[i].ValidateCodecFormat()) {
      return false;
    }
    if (codecs[i].GetCodecType() == VideoCodec::CODEC_VIDEO) {
      has_video = true;
    }
  }
  if (!has_video) {
    RTC_LOG(LS_ERROR) << "Setting codecs without a video codec is invalid: "
                      << CodecVectorToString(codecs);
    return false;
  }
  return true;
}

static bool ValidateStreamParams(const StreamParams& sp) {
  if (sp.ssrcs.empty()) {
    RTC_LOG(LS_ERROR) << "No SSRCs in stream parameters: " << sp.ToString();
    return false;
  }

  std::vector<uint32_t> primary_ssrcs;
  sp.GetPrimarySsrcs(&primary_ssrcs);
  std::vector<uint32_t> rtx_ssrcs;
  sp.GetFidSsrcs(primary_ssrcs, &rtx_ssrcs);
  for (uint32_t rtx_ssrc : rtx_ssrcs) {
    bool rtx_ssrc_present = false;
    for (uint32_t sp_ssrc : sp.ssrcs) {
      if (sp_ssrc == rtx_ssrc) {
        rtx_ssrc_present = true;
        break;
      }
    }
    if (!rtx_ssrc_present) {
      RTC_LOG(LS_ERROR) << "RTX SSRC '" << rtx_ssrc
                        << "' missing from StreamParams ssrcs: "
                        << sp.ToString();
      return false;
    }
  }
  if (!rtx_ssrcs.empty() && primary_ssrcs.size() != rtx_ssrcs.size()) {
    RTC_LOG(LS_ERROR)
        << "RTX SSRCs exist, but don't cover all SSRCs (unsupported): "
        << sp.ToString();
    return false;
  }

  return true;
}

// Returns true if the given codec is disallowed from doing simulcast.
bool IsCodecDisabledForSimulcast(const std::string& codec_name,
                                 const webrtc::WebRtcKeyValueConfig& trials) {
  return !absl::StartsWith(trials.Lookup("WebRTC-H264Simulcast"), "Disabled")
             ? absl::EqualsIgnoreCase(codec_name, kVp9CodecName)
             : absl::EqualsIgnoreCase(codec_name, kH264CodecName) ||
                   absl::EqualsIgnoreCase(codec_name, kVp9CodecName);
}

// The selected thresholds for QVGA and VGA corresponded to a QP around 10.
// The change in QP declined above the selected bitrates.
static int GetMaxDefaultVideoBitrateKbps(int width,
                                         int height,
                                         bool is_screenshare) {
  int max_bitrate;
  if (width * height <= 320 * 240) {
    max_bitrate = 600;
  } else if (width * height <= 640 * 480) {
    max_bitrate = 1700;
  } else if (width * height <= 960 * 540) {
    max_bitrate = 2000;
  } else {
    max_bitrate = 2500;
  }
  if (is_screenshare)
    max_bitrate = std::max(max_bitrate, 1200);
  return max_bitrate;
}

bool GetVp9LayersFromFieldTrialGroup(
    size_t* num_spatial_layers,
    size_t* num_temporal_layers,
    const webrtc::WebRtcKeyValueConfig& trials) {
  std::string group = trials.Lookup("WebRTC-SupportVP9SVC");
  if (group.empty())
    return false;

  if (sscanf(group.c_str(), "EnabledByFlag_%zuSL%zuTL", num_spatial_layers,
             num_temporal_layers) != 2) {
    return false;
  }
  if (*num_spatial_layers > webrtc::kMaxSpatialLayers ||
      *num_spatial_layers < 1)
    return false;

  const size_t kMaxTemporalLayers = 3;
  if (*num_temporal_layers > kMaxTemporalLayers || *num_temporal_layers < 1)
    return false;

  return true;
}

absl::optional<size_t> GetVp9SpatialLayersFromFieldTrial(
    const webrtc::WebRtcKeyValueConfig& trials) {
  size_t num_sl;
  size_t num_tl;
  if (GetVp9LayersFromFieldTrialGroup(&num_sl, &num_tl, trials)) {
    return num_sl;
  }
  return absl::nullopt;
}

absl::optional<size_t> GetVp9TemporalLayersFromFieldTrial(
    const webrtc::WebRtcKeyValueConfig& trials) {
  size_t num_sl;
  size_t num_tl;
  if (GetVp9LayersFromFieldTrialGroup(&num_sl, &num_tl, trials)) {
    return num_tl;
  }
  return absl::nullopt;
}

// Returns its smallest positive argument. If neither argument is positive,
// returns an arbitrary nonpositive value.
int MinPositive(int a, int b) {
  if (a <= 0) {
    return b;
  }
  if (b <= 0) {
    return a;
  }
  return std::min(a, b);
}

bool IsLayerActive(const webrtc::RtpEncodingParameters& layer) {
  return layer.active &&
         (!layer.max_bitrate_bps || *layer.max_bitrate_bps > 0) &&
         (!layer.max_framerate || *layer.max_framerate > 0);
}

size_t FindRequiredActiveLayers(
    const webrtc::VideoEncoderConfig& encoder_config) {
  // Need enough layers so that at least the first active one is present.
  for (size_t i = 0; i < encoder_config.number_of_streams; ++i) {
    if (encoder_config.simulcast_layers[i].active) {
      return i + 1;
    }
  }
  return 0;
}

int NumActiveStreams(const webrtc::RtpParameters& rtp_parameters) {
  int res = 0;
  for (size_t i = 0; i < rtp_parameters.encodings.size(); ++i) {
    if (rtp_parameters.encodings[i].active) {
      ++res;
    }
  }
  return res;
}

std::map<uint32_t, webrtc::VideoSendStream::StreamStats>
MergeInfoAboutOutboundRtpSubstreams(
    const std::map<uint32_t, webrtc::VideoSendStream::StreamStats>&
        substreams) {
  std::map<uint32_t, webrtc::VideoSendStream::StreamStats> rtp_substreams;
  // Add substreams for all RTP media streams.
  for (const auto& pair : substreams) {
    uint32_t ssrc = pair.first;
    const webrtc::VideoSendStream::StreamStats& substream = pair.second;
    switch (substream.type) {
      case webrtc::VideoSendStream::StreamStats::StreamType::kMedia:
        break;
      case webrtc::VideoSendStream::StreamStats::StreamType::kRtx:
      case webrtc::VideoSendStream::StreamStats::StreamType::kFlexfec:
        continue;
    }
    rtp_substreams.insert(std::make_pair(ssrc, substream));
  }
  // Complement the kMedia substream stats with the associated kRtx and kFlexfec
  // substream stats.
  for (const auto& pair : substreams) {
    switch (pair.second.type) {
      case webrtc::VideoSendStream::StreamStats::StreamType::kMedia:
        continue;
      case webrtc::VideoSendStream::StreamStats::StreamType::kRtx:
      case webrtc::VideoSendStream::StreamStats::StreamType::kFlexfec:
        break;
    }
    // The associated substream is an RTX or FlexFEC substream that is
    // referencing an RTP media substream.
    const webrtc::VideoSendStream::StreamStats& associated_substream =
        pair.second;
    RTC_DCHECK(associated_substream.referenced_media_ssrc.has_value());
    uint32_t media_ssrc = associated_substream.referenced_media_ssrc.value();
    if (substreams.find(media_ssrc) == substreams.end()) {
      RTC_LOG(LS_WARNING) << "Substream [ssrc: " << pair.first << ", type: "
                          << StreamTypeToString(associated_substream.type)
                          << "] is associated with a media ssrc (" << media_ssrc
                          << ") that does not have StreamStats. Ignoring its "
                          << "RTP stats.";
      continue;
    }
    webrtc::VideoSendStream::StreamStats& rtp_substream =
        rtp_substreams[media_ssrc];

<<<<<<< HEAD
    // We only merge |rtp_stats|. All other metrics are not applicable for RTX
=======
    // We only merge `rtp_stats`. All other metrics are not applicable for RTX
>>>>>>> cbad18b1
    // and FlexFEC.
    // TODO(hbos): kRtx and kFlexfec stats should use a separate struct to make
    // it clear what is or is not applicable.
    rtp_substream.rtp_stats.Add(associated_substream.rtp_stats);
  }
  return rtp_substreams;
}

}  // namespace

// This constant is really an on/off, lower-level configurable NACK history
// duration hasn't been implemented.
static const int kNackHistoryMs = 1000;

static const int kDefaultRtcpReceiverReportSsrc = 1;

// Minimum time interval for logging stats.
static const int64_t kStatsLogIntervalMs = 10000;

std::map<uint32_t, webrtc::VideoSendStream::StreamStats>
MergeInfoAboutOutboundRtpSubstreamsForTesting(
    const std::map<uint32_t, webrtc::VideoSendStream::StreamStats>&
        substreams) {
  return MergeInfoAboutOutboundRtpSubstreams(substreams);
}

rtc::scoped_refptr<webrtc::VideoEncoderConfig::EncoderSpecificSettings>
WebRtcVideoChannel::WebRtcVideoSendStream::ConfigureVideoEncoderSettings(
    const VideoCodec& codec) {
  RTC_DCHECK_RUN_ON(&thread_checker_);
  bool is_screencast = parameters_.options.is_screencast.value_or(false);
  // No automatic resizing when using simulcast or screencast, or when
  // disabled by field trial flag.
  bool automatic_resize = !disable_automatic_resize_ && !is_screencast &&
                          (parameters_.config.rtp.ssrcs.size() == 1 ||
                           NumActiveStreams(rtp_parameters_) == 1);

  bool frame_dropping = !is_screencast;
  bool denoising;
  bool codec_default_denoising = false;
  if (is_screencast) {
    denoising = false;
  } else {
    // Use codec default if video_noise_reduction is unset.
    codec_default_denoising = !parameters_.options.video_noise_reduction;
    denoising = parameters_.options.video_noise_reduction.value_or(false);
  }

  if (absl::EqualsIgnoreCase(codec.name, kH264CodecName)) {
    webrtc::VideoCodecH264 h264_settings =
        webrtc::VideoEncoder::GetDefaultH264Settings();
    h264_settings.frameDroppingOn = frame_dropping;
    return rtc::make_ref_counted<
        webrtc::VideoEncoderConfig::H264EncoderSpecificSettings>(h264_settings);
  }
  if (absl::EqualsIgnoreCase(codec.name, kVp8CodecName)) {
    webrtc::VideoCodecVP8 vp8_settings =
        webrtc::VideoEncoder::GetDefaultVp8Settings();
    vp8_settings.automaticResizeOn = automatic_resize;
    // VP8 denoising is enabled by default.
    vp8_settings.denoisingOn = codec_default_denoising ? true : denoising;
    vp8_settings.frameDroppingOn = frame_dropping;
    return rtc::make_ref_counted<
        webrtc::VideoEncoderConfig::Vp8EncoderSpecificSettings>(vp8_settings);
  }
  if (absl::EqualsIgnoreCase(codec.name, kVp9CodecName)) {
    webrtc::VideoCodecVP9 vp9_settings =
        webrtc::VideoEncoder::GetDefaultVp9Settings();
    const size_t default_num_spatial_layers =
        parameters_.config.rtp.ssrcs.size();
    const size_t num_spatial_layers =
        GetVp9SpatialLayersFromFieldTrial(call_->trials())
            .value_or(default_num_spatial_layers);

    const size_t default_num_temporal_layers =
        num_spatial_layers > 1 ? kConferenceDefaultNumTemporalLayers : 1;
    const size_t num_temporal_layers =
        GetVp9TemporalLayersFromFieldTrial(call_->trials())
            .value_or(default_num_temporal_layers);

    vp9_settings.numberOfSpatialLayers = std::min<unsigned char>(
        num_spatial_layers, kConferenceMaxNumSpatialLayers);
    vp9_settings.numberOfTemporalLayers = std::min<unsigned char>(
        num_temporal_layers, kConferenceMaxNumTemporalLayers);

    // VP9 denoising is disabled by default.
    vp9_settings.denoisingOn = codec_default_denoising ? true : denoising;
    vp9_settings.automaticResizeOn = automatic_resize;
    // Ensure frame dropping is always enabled.
    RTC_DCHECK(vp9_settings.frameDroppingOn);
    if (!is_screencast) {
      webrtc::FieldTrialFlag interlayer_pred_experiment_enabled =
          webrtc::FieldTrialFlag("Enabled");
      webrtc::FieldTrialEnum<webrtc::InterLayerPredMode> inter_layer_pred_mode(
          "inter_layer_pred_mode", webrtc::InterLayerPredMode::kOnKeyPic,
          {{"off", webrtc::InterLayerPredMode::kOff},
           {"on", webrtc::InterLayerPredMode::kOn},
           {"onkeypic", webrtc::InterLayerPredMode::kOnKeyPic}});
      webrtc::ParseFieldTrial(
          {&interlayer_pred_experiment_enabled, &inter_layer_pred_mode},
          call_->trials().Lookup("WebRTC-Vp9InterLayerPred"));
      if (interlayer_pred_experiment_enabled) {
        vp9_settings.interLayerPred = inter_layer_pred_mode;
      } else {
        // Limit inter-layer prediction to key pictures by default.
        vp9_settings.interLayerPred = webrtc::InterLayerPredMode::kOnKeyPic;
      }
    } else {
      // Multiple spatial layers vp9 screenshare needs flexible mode.
      vp9_settings.flexibleMode = vp9_settings.numberOfSpatialLayers > 1;
      vp9_settings.interLayerPred = webrtc::InterLayerPredMode::kOn;
    }
    return rtc::make_ref_counted<
        webrtc::VideoEncoderConfig::Vp9EncoderSpecificSettings>(vp9_settings);
  }
  return nullptr;
}

DefaultUnsignalledSsrcHandler::DefaultUnsignalledSsrcHandler()
    : default_sink_(nullptr) {}

UnsignalledSsrcHandler::Action DefaultUnsignalledSsrcHandler::OnUnsignalledSsrc(
    WebRtcVideoChannel* channel,
    uint32_t ssrc) {
  absl::optional<uint32_t> default_recv_ssrc =
      channel->GetDefaultReceiveStreamSsrc();

  if (default_recv_ssrc) {
    RTC_LOG(LS_INFO) << "Destroying old default receive stream for SSRC="
                     << ssrc << ".";
    channel->RemoveRecvStream(*default_recv_ssrc);
  }

  StreamParams sp = channel->unsignaled_stream_params();
  sp.ssrcs.push_back(ssrc);

  RTC_LOG(LS_INFO) << "Creating default receive stream for SSRC=" << ssrc
                   << ".";
  if (!channel->AddRecvStream(sp, /*default_stream=*/true)) {
    RTC_LOG(LS_WARNING) << "Could not create default receive stream.";
  }

  // SSRC 0 returns default_recv_base_minimum_delay_ms.
  const int unsignaled_ssrc = 0;
  int default_recv_base_minimum_delay_ms =
      channel->GetBaseMinimumPlayoutDelayMs(unsignaled_ssrc).value_or(0);
  // Set base minimum delay if it was set before for the default receive stream.
  channel->SetBaseMinimumPlayoutDelayMs(ssrc,
                                        default_recv_base_minimum_delay_ms);
  channel->SetSink(ssrc, default_sink_);
  return kDeliverPacket;
}

rtc::VideoSinkInterface<webrtc::VideoFrame>*
DefaultUnsignalledSsrcHandler::GetDefaultSink() const {
  return default_sink_;
}

void DefaultUnsignalledSsrcHandler::SetDefaultSink(
    WebRtcVideoChannel* channel,
    rtc::VideoSinkInterface<webrtc::VideoFrame>* sink) {
  default_sink_ = sink;
  absl::optional<uint32_t> default_recv_ssrc =
      channel->GetDefaultReceiveStreamSsrc();
  if (default_recv_ssrc) {
    channel->SetSink(*default_recv_ssrc, default_sink_);
  }
}

WebRtcVideoEngine::WebRtcVideoEngine(
    std::unique_ptr<webrtc::VideoEncoderFactory> video_encoder_factory,
    std::unique_ptr<webrtc::VideoDecoderFactory> video_decoder_factory,
    const webrtc::WebRtcKeyValueConfig& trials)
    : decoder_factory_(std::move(video_decoder_factory)),
      encoder_factory_(std::move(video_encoder_factory)),
      trials_(trials) {
<<<<<<< HEAD
  RTC_LOG(LS_INFO) << "WebRtcVideoEngine::WebRtcVideoEngine()";
=======
  RTC_DLOG(LS_INFO) << "WebRtcVideoEngine::WebRtcVideoEngine()";
>>>>>>> cbad18b1
}

WebRtcVideoEngine::~WebRtcVideoEngine() {
  RTC_DLOG(LS_INFO) << "WebRtcVideoEngine::~WebRtcVideoEngine";
}

VideoMediaChannel* WebRtcVideoEngine::CreateMediaChannel(
    webrtc::Call* call,
    const MediaConfig& config,
    const VideoOptions& options,
    const webrtc::CryptoOptions& crypto_options,
    webrtc::VideoBitrateAllocatorFactory* video_bitrate_allocator_factory) {
  RTC_LOG(LS_INFO) << "CreateMediaChannel. Options: " << options.ToString();
  return new WebRtcVideoChannel(call, config, options, crypto_options,
                                encoder_factory_.get(), decoder_factory_.get(),
                                video_bitrate_allocator_factory);
}
std::vector<VideoCodec> WebRtcVideoEngine::send_codecs() const {
  return GetPayloadTypesAndDefaultCodecs(encoder_factory_.get(),
                                         /*is_decoder_factory=*/false, trials_);
}

std::vector<VideoCodec> WebRtcVideoEngine::recv_codecs() const {
  return GetPayloadTypesAndDefaultCodecs(decoder_factory_.get(),
                                         /*is_decoder_factory=*/true, trials_);
}

<<<<<<< HEAD
// RingRTC change to disable unused header extensions
=======
>>>>>>> cbad18b1
std::vector<webrtc::RtpHeaderExtensionCapability>
WebRtcVideoEngine::GetRtpHeaderExtensions() const {
  std::vector<webrtc::RtpHeaderExtensionCapability> result;
  int id = 1;
  for (const auto& uri :
       {webrtc::RtpExtension::kTimestampOffsetUri,
        webrtc::RtpExtension::kAbsSendTimeUri,
        webrtc::RtpExtension::kVideoRotationUri,
        webrtc::RtpExtension::kTransportSequenceNumberUri,
<<<<<<< HEAD
        // webrtc::RtpExtension::kPlayoutDelayUri,
        // webrtc::RtpExtension::kVideoContentTypeUri,
        // webrtc::RtpExtension::kVideoTimingUri,
        // webrtc::RtpExtension::kColorSpaceUri,
        webrtc::RtpExtension::kMidUri,
        // webrtc::RtpExtension::kRidUri,
        // webrtc::RtpExtension::kRepairedRidUri
        }) {
    result.emplace_back(uri, id++, webrtc::RtpTransceiverDirection::kSendRecv);
  }
  // result.emplace_back(webrtc::RtpExtension::kGenericFrameDescriptorUri00, id++,
  //                     IsEnabled(trials_, "WebRTC-GenericDescriptorAdvertised")
  //                         ? webrtc::RtpTransceiverDirection::kSendRecv
  //                         : webrtc::RtpTransceiverDirection::kStopped);
  // result.emplace_back(
  //     webrtc::RtpExtension::kDependencyDescriptorUri, id++,
  //     IsEnabled(trials_, "WebRTC-DependencyDescriptorAdvertised")
  //         ? webrtc::RtpTransceiverDirection::kSendRecv
  //         : webrtc::RtpTransceiverDirection::kStopped);

  // result.emplace_back(
  //     webrtc::RtpExtension::kVideoLayersAllocationUri, id++,
  //     IsEnabled(trials_, "WebRTC-VideoLayersAllocationAdvertised")
  //         ? webrtc::RtpTransceiverDirection::kSendRecv
  //         : webrtc::RtpTransceiverDirection::kStopped);
=======
        webrtc::RtpExtension::kPlayoutDelayUri,
        webrtc::RtpExtension::kVideoContentTypeUri,
        webrtc::RtpExtension::kVideoTimingUri,
        webrtc::RtpExtension::kColorSpaceUri, webrtc::RtpExtension::kMidUri,
        webrtc::RtpExtension::kRidUri, webrtc::RtpExtension::kRepairedRidUri}) {
    result.emplace_back(uri, id++, webrtc::RtpTransceiverDirection::kSendRecv);
  }
  result.emplace_back(webrtc::RtpExtension::kGenericFrameDescriptorUri00, id++,
                      IsEnabled(trials_, "WebRTC-GenericDescriptorAdvertised")
                          ? webrtc::RtpTransceiverDirection::kSendRecv
                          : webrtc::RtpTransceiverDirection::kStopped);
  result.emplace_back(
      webrtc::RtpExtension::kDependencyDescriptorUri, id++,
      IsEnabled(trials_, "WebRTC-DependencyDescriptorAdvertised")
          ? webrtc::RtpTransceiverDirection::kSendRecv
          : webrtc::RtpTransceiverDirection::kStopped);

  result.emplace_back(
      webrtc::RtpExtension::kVideoLayersAllocationUri, id++,
      IsEnabled(trials_, "WebRTC-VideoLayersAllocationAdvertised")
          ? webrtc::RtpTransceiverDirection::kSendRecv
          : webrtc::RtpTransceiverDirection::kStopped);

  result.emplace_back(
      webrtc::RtpExtension::kVideoFrameTrackingIdUri, id++,
      IsEnabled(trials_, "WebRTC-VideoFrameTrackingIdAdvertised")
          ? webrtc::RtpTransceiverDirection::kSendRecv
          : webrtc::RtpTransceiverDirection::kStopped);
>>>>>>> cbad18b1

  return result;
}

WebRtcVideoChannel::WebRtcVideoChannel(
    webrtc::Call* call,
    const MediaConfig& config,
    const VideoOptions& options,
    const webrtc::CryptoOptions& crypto_options,
    webrtc::VideoEncoderFactory* encoder_factory,
    webrtc::VideoDecoderFactory* decoder_factory,
    webrtc::VideoBitrateAllocatorFactory* bitrate_allocator_factory)
    : VideoMediaChannel(config, call->network_thread()),
      worker_thread_(call->worker_thread()),
      call_(call),
      // RingRTC change to not process unsignaled SSRCs
      unsignalled_ssrc_handler_(nullptr),
      video_config_(config.video),
      encoder_factory_(encoder_factory),
      decoder_factory_(decoder_factory),
      bitrate_allocator_factory_(bitrate_allocator_factory),
      default_send_options_(options),
      last_stats_log_ms_(-1),
      discard_unknown_ssrc_packets_(
          IsEnabled(call_->trials(),
                    "WebRTC-Video-DiscardPacketsWithUnknownSsrc")),
      crypto_options_(crypto_options),
      unknown_ssrc_packet_buffer_(
          IsEnabled(call_->trials(),
                    "WebRTC-Video-BufferPacketsWithUnknownSsrc")
              ? new UnhandledPacketsBuffer()
              : nullptr) {
  RTC_DCHECK_RUN_ON(&thread_checker_);
  network_thread_checker_.Detach();

  rtcp_receiver_report_ssrc_ = kDefaultRtcpReceiverReportSsrc;
  sending_ = false;
  recv_codecs_ = MapCodecs(GetPayloadTypesAndDefaultCodecs(
      decoder_factory_, /*is_decoder_factory=*/true, call_->trials()));
  recv_flexfec_payload_type_ =
      recv_codecs_.empty() ? 0 : recv_codecs_.front().flexfec_payload_type;
}

WebRtcVideoChannel::~WebRtcVideoChannel() {
  for (auto& kv : send_streams_)
    delete kv.second;
  for (auto& kv : receive_streams_)
    delete kv.second;
}

std::vector<WebRtcVideoChannel::VideoCodecSettings>
WebRtcVideoChannel::SelectSendVideoCodecs(
    const std::vector<VideoCodecSettings>& remote_mapped_codecs) const {
  std::vector<webrtc::SdpVideoFormat> sdp_formats =
      encoder_factory_ ? encoder_factory_->GetImplementations()
                       : std::vector<webrtc::SdpVideoFormat>();

  // The returned vector holds the VideoCodecSettings in term of preference.
  // They are orderd by receive codec preference first and local implementation
  // preference second.
  std::vector<VideoCodecSettings> encoders;
  for (const VideoCodecSettings& remote_codec : remote_mapped_codecs) {
    for (auto format_it = sdp_formats.begin();
         format_it != sdp_formats.end();) {
      // For H264, we will limit the encode level to the remote offered level
      // regardless if level asymmetry is allowed or not. This is strictly not
      // following the spec in https://tools.ietf.org/html/rfc6184#section-8.2.2
      // since we should limit the encode level to the lower of local and remote
      // level when level asymmetry is not allowed.
      if (format_it->IsSameCodec(
              {remote_codec.codec.name, remote_codec.codec.params})) {
        encoders.push_back(remote_codec);

        // To allow the VideoEncoderFactory to keep information about which
        // implementation to instantitate when CreateEncoder is called the two
        // parmeter sets are merged.
        encoders.back().codec.params.insert(format_it->parameters.begin(),
                                            format_it->parameters.end());

        format_it = sdp_formats.erase(format_it);
      } else {
        ++format_it;
      }
    }
  }

  return encoders;
}

bool WebRtcVideoChannel::NonFlexfecReceiveCodecsHaveChanged(
    std::vector<VideoCodecSettings> before,
    std::vector<VideoCodecSettings> after) {
  // The receive codec order doesn't matter, so we sort the codecs before
  // comparing. This is necessary because currently the
  // only way to change the send codec is to munge SDP, which causes
  // the receive codec list to change order, which causes the streams
  // to be recreates which causes a "blink" of black video.  In order
  // to support munging the SDP in this way without recreating receive
  // streams, we ignore the order of the received codecs so that
  // changing the order doesn't cause this "blink".
  auto comparison = [](const VideoCodecSettings& codec1,
                       const VideoCodecSettings& codec2) {
    return codec1.codec.id > codec2.codec.id;
  };
  absl::c_sort(before, comparison);
  absl::c_sort(after, comparison);

  // Changes in FlexFEC payload type are handled separately in
  // WebRtcVideoChannel::GetChangedRecvParameters, so disregard FlexFEC in the
  // comparison here.
  return !absl::c_equal(before, after,
                        VideoCodecSettings::EqualsDisregardingFlexfec);
}

bool WebRtcVideoChannel::GetChangedSendParameters(
    const VideoSendParameters& params,
    ChangedSendParameters* changed_params) const {
  if (!ValidateCodecFormats(params.codecs) ||
      !ValidateRtpExtensions(params.extensions)) {
    return false;
  }

  std::vector<VideoCodecSettings> negotiated_codecs =
      SelectSendVideoCodecs(MapCodecs(params.codecs));

  // We should only fail here if send direction is enabled.
  if (params.is_stream_active && negotiated_codecs.empty()) {
    RTC_LOG(LS_ERROR) << "No video codecs supported.";
    return false;
  }

  // Never enable sending FlexFEC, unless we are in the experiment.
  if (!IsEnabled(call_->trials(), "WebRTC-FlexFEC-03")) {
<<<<<<< HEAD
    RTC_LOG(LS_INFO) << "WebRTC-FlexFEC-03 field trial is not enabled.";
=======
>>>>>>> cbad18b1
    for (VideoCodecSettings& codec : negotiated_codecs)
      codec.flexfec_payload_type = -1;
  }

  if (negotiated_codecs_ != negotiated_codecs) {
    if (negotiated_codecs.empty()) {
      changed_params->send_codec = absl::nullopt;
    } else if (send_codec_ != negotiated_codecs.front()) {
      changed_params->send_codec = negotiated_codecs.front();
    }
    changed_params->negotiated_codecs = std::move(negotiated_codecs);
  }

  // Handle RTP header extensions.
  if (params.extmap_allow_mixed != ExtmapAllowMixed()) {
    changed_params->extmap_allow_mixed = params.extmap_allow_mixed;
  }
  std::vector<webrtc::RtpExtension> filtered_extensions = FilterRtpExtensions(
      params.extensions, webrtc::RtpExtension::IsSupportedForVideo, true,
      call_->trials());
  if (!send_rtp_extensions_ || (*send_rtp_extensions_ != filtered_extensions)) {
    changed_params->rtp_header_extensions =
        absl::optional<std::vector<webrtc::RtpExtension>>(filtered_extensions);
  }

  if (params.mid != send_params_.mid) {
    changed_params->mid = params.mid;
  }

  // Handle max bitrate.
  if (params.max_bandwidth_bps != send_params_.max_bandwidth_bps &&
      params.max_bandwidth_bps >= -1) {
    // 0 or -1 uncaps max bitrate.
    // TODO(pbos): Reconsider how 0 should be treated. It is not mentioned as a
    // special value and might very well be used for stopping sending.
    changed_params->max_bandwidth_bps =
        params.max_bandwidth_bps == 0 ? -1 : params.max_bandwidth_bps;
  }

  // Handle conference mode.
  if (params.conference_mode != send_params_.conference_mode) {
    changed_params->conference_mode = params.conference_mode;
  }

  // Handle RTCP mode.
  if (params.rtcp.reduced_size != send_params_.rtcp.reduced_size) {
    changed_params->rtcp_mode = params.rtcp.reduced_size
                                    ? webrtc::RtcpMode::kReducedSize
                                    : webrtc::RtcpMode::kCompound;
  }

  return true;
}

bool WebRtcVideoChannel::SetSendParameters(const VideoSendParameters& params) {
  RTC_DCHECK_RUN_ON(&thread_checker_);
  TRACE_EVENT0("webrtc", "WebRtcVideoChannel::SetSendParameters");
  RTC_LOG(LS_INFO) << "SetSendParameters: " << params.ToString();
  ChangedSendParameters changed_params;
  if (!GetChangedSendParameters(params, &changed_params)) {
    return false;
  }

  if (changed_params.negotiated_codecs) {
    for (const auto& send_codec : *changed_params.negotiated_codecs)
      RTC_LOG(LS_INFO) << "Negotiated codec: " << send_codec.codec.ToString();
  }

  send_params_ = params;
  return ApplyChangedParams(changed_params);
}

void WebRtcVideoChannel::RequestEncoderFallback() {
  RTC_DCHECK_RUN_ON(&thread_checker_);
  if (negotiated_codecs_.size() <= 1) {
    RTC_LOG(LS_WARNING) << "Encoder failed but no fallback codec is available";
    return;
  }

  ChangedSendParameters params;
  params.negotiated_codecs = negotiated_codecs_;
  params.negotiated_codecs->erase(params.negotiated_codecs->begin());
  params.send_codec = params.negotiated_codecs->front();
  ApplyChangedParams(params);
}

void WebRtcVideoChannel::RequestEncoderSwitch(
    const EncoderSwitchRequestCallback::Config& conf) {
  RTC_DCHECK_RUN_ON(&thread_checker_);

  if (!allow_codec_switching_) {
    RTC_LOG(LS_INFO) << "Encoder switch requested but codec switching has"
                        " not been enabled yet.";
    requested_encoder_switch_ = conf;
    return;
  }

  for (const VideoCodecSettings& codec_setting : negotiated_codecs_) {
    if (codec_setting.codec.name == conf.codec_name) {
      if (conf.param) {
        auto it = codec_setting.codec.params.find(*conf.param);
        if (it == codec_setting.codec.params.end())
          continue;

        if (conf.value && it->second != *conf.value)
          continue;
      }

      if (send_codec_ == codec_setting) {
        // Already using this codec, no switch required.
        return;
      }

      ChangedSendParameters params;
      params.send_codec = codec_setting;
      ApplyChangedParams(params);
      return;
    }
  }

  RTC_LOG(LS_WARNING) << "Requested encoder with codec_name:" << conf.codec_name
                      << ", param:" << conf.param.value_or("none")
                      << " and value:" << conf.value.value_or("none")
                      << "not found. No switch performed.";
}

void WebRtcVideoChannel::RequestEncoderSwitch(
    const webrtc::SdpVideoFormat& format) {
  RTC_DCHECK_RUN_ON(&thread_checker_);

  for (const VideoCodecSettings& codec_setting : negotiated_codecs_) {
<<<<<<< HEAD
    if (IsSameCodec(format.name, format.parameters, codec_setting.codec.name,
                    codec_setting.codec.params)) {
=======
    if (format.IsSameCodec(
            {codec_setting.codec.name, codec_setting.codec.params})) {
>>>>>>> cbad18b1
      VideoCodecSettings new_codec_setting = codec_setting;
      for (const auto& kv : format.parameters) {
        new_codec_setting.codec.params[kv.first] = kv.second;
      }

      if (send_codec_ == new_codec_setting) {
        // Already using this codec, no switch required.
        return;
      }

      ChangedSendParameters params;
      params.send_codec = new_codec_setting;
      ApplyChangedParams(params);
      return;
    }
  }

  RTC_LOG(LS_WARNING) << "Encoder switch failed: SdpVideoFormat "
                      << format.ToString() << " not negotiated.";
}

bool WebRtcVideoChannel::ApplyChangedParams(
    const ChangedSendParameters& changed_params) {
  RTC_DCHECK_RUN_ON(&thread_checker_);
  if (changed_params.negotiated_codecs)
    negotiated_codecs_ = *changed_params.negotiated_codecs;

  if (changed_params.send_codec)
    send_codec_ = changed_params.send_codec;

  if (changed_params.extmap_allow_mixed) {
    SetExtmapAllowMixed(*changed_params.extmap_allow_mixed);
  }
  if (changed_params.rtp_header_extensions) {
    send_rtp_extensions_ = changed_params.rtp_header_extensions;
  }

  if (changed_params.send_codec || changed_params.max_bandwidth_bps) {
    if (send_params_.max_bandwidth_bps == -1) {
      // Unset the global max bitrate (max_bitrate_bps) if max_bandwidth_bps is
      // -1, which corresponds to no "b=AS" attribute in SDP. Note that the
      // global max bitrate may be set below in GetBitrateConfigForCodec, from
      // the codec max bitrate.
      // TODO(pbos): This should be reconsidered (codec max bitrate should
      // probably not affect global call max bitrate).
      bitrate_config_.max_bitrate_bps = -1;
    }

    if (send_codec_) {
      // TODO(holmer): Changing the codec parameters shouldn't necessarily mean
      // that we change the min/max of bandwidth estimation. Reevaluate this.
      bitrate_config_ = GetBitrateConfigForCodec(send_codec_->codec);
      if (!changed_params.send_codec) {
        // If the codec isn't changing, set the start bitrate to -1 which means
        // "unchanged" so that BWE isn't affected.
        bitrate_config_.start_bitrate_bps = -1;
      }
    }

    if (send_params_.max_bandwidth_bps >= 0) {
      // Note that max_bandwidth_bps intentionally takes priority over the
      // bitrate config for the codec. This allows FEC to be applied above the
      // codec target bitrate.
      // TODO(pbos): Figure out whether b=AS means max bitrate for this
      // WebRtcVideoChannel (in which case we're good), or per sender (SSRC),
      // in which case this should not set a BitrateConstraints but rather
      // reconfigure all senders.
      bitrate_config_.max_bitrate_bps = send_params_.max_bandwidth_bps == 0
                                            ? -1
                                            : send_params_.max_bandwidth_bps;
    }

    call_->GetTransportControllerSend()->SetSdpBitrateParameters(
        bitrate_config_);
  }

  for (auto& kv : send_streams_) {
    kv.second->SetSendParameters(changed_params);
  }
  if (changed_params.send_codec || changed_params.rtcp_mode) {
    // Update receive feedback parameters from new codec or RTCP mode.
    RTC_LOG(LS_INFO)
        << "SetFeedbackParameters on all the receive streams because the send "
           "codec or RTCP mode has changed.";
    for (auto& kv : receive_streams_) {
      RTC_DCHECK(kv.second != nullptr);
      kv.second->SetFeedbackParameters(
          HasLntf(send_codec_->codec), HasNack(send_codec_->codec),
          HasTransportCc(send_codec_->codec),
          send_params_.rtcp.reduced_size ? webrtc::RtcpMode::kReducedSize
                                         : webrtc::RtcpMode::kCompound,
          send_codec_->rtx_time);
    }
  }
  return true;
}

webrtc::RtpParameters WebRtcVideoChannel::GetRtpSendParameters(
    uint32_t ssrc) const {
  RTC_DCHECK_RUN_ON(&thread_checker_);
  auto it = send_streams_.find(ssrc);
  if (it == send_streams_.end()) {
    RTC_LOG(LS_WARNING) << "Attempting to get RTP send parameters for stream "
                           "with ssrc "
                        << ssrc << " which doesn't exist.";
    return webrtc::RtpParameters();
  }

  webrtc::RtpParameters rtp_params = it->second->GetRtpParameters();
  // Need to add the common list of codecs to the send stream-specific
  // RTP parameters.
  for (const VideoCodec& codec : send_params_.codecs) {
    rtp_params.codecs.push_back(codec.ToCodecParameters());
  }
  return rtp_params;
}

webrtc::RTCError WebRtcVideoChannel::SetRtpSendParameters(
    uint32_t ssrc,
    const webrtc::RtpParameters& parameters) {
  RTC_DCHECK_RUN_ON(&thread_checker_);
  TRACE_EVENT0("webrtc", "WebRtcVideoChannel::SetRtpSendParameters");
  auto it = send_streams_.find(ssrc);
  if (it == send_streams_.end()) {
    RTC_LOG(LS_ERROR) << "Attempting to set RTP send parameters for stream "
                         "with ssrc "
                      << ssrc << " which doesn't exist.";
    return webrtc::RTCError(webrtc::RTCErrorType::INTERNAL_ERROR);
  }

  // TODO(deadbeef): Handle setting parameters with a list of codecs in a
  // different order (which should change the send codec).
  webrtc::RtpParameters current_parameters = GetRtpSendParameters(ssrc);
  if (current_parameters.codecs != parameters.codecs) {
    RTC_DLOG(LS_ERROR) << "Using SetParameters to change the set of codecs "
                          "is not currently supported.";
    return webrtc::RTCError(webrtc::RTCErrorType::INTERNAL_ERROR);
  }

  if (!parameters.encodings.empty()) {
    // Note that these values come from:
    // https://tools.ietf.org/html/draft-ietf-tsvwg-rtcweb-qos-16#section-5
    // TODO(deadbeef): Change values depending on whether we are sending a
    // keyframe or non-keyframe.
    rtc::DiffServCodePoint new_dscp = rtc::DSCP_DEFAULT;
    switch (parameters.encodings[0].network_priority) {
      case webrtc::Priority::kVeryLow:
        new_dscp = rtc::DSCP_CS1;
        break;
      case webrtc::Priority::kLow:
        new_dscp = rtc::DSCP_DEFAULT;
        break;
      case webrtc::Priority::kMedium:
        new_dscp = rtc::DSCP_AF42;
        break;
      case webrtc::Priority::kHigh:
        new_dscp = rtc::DSCP_AF41;
        break;
    }
    SetPreferredDscp(new_dscp);
  }

  return it->second->SetRtpParameters(parameters);
}

webrtc::RtpParameters WebRtcVideoChannel::GetRtpReceiveParameters(
    uint32_t ssrc) const {
  RTC_DCHECK_RUN_ON(&thread_checker_);
  webrtc::RtpParameters rtp_params;
  auto it = receive_streams_.find(ssrc);
  if (it == receive_streams_.end()) {
    RTC_LOG(LS_WARNING)
        << "Attempting to get RTP receive parameters for stream "
           "with SSRC "
        << ssrc << " which doesn't exist.";
    return webrtc::RtpParameters();
  }
  rtp_params = it->second->GetRtpParameters();

  // Add codecs, which any stream is prepared to receive.
  for (const VideoCodec& codec : recv_params_.codecs) {
    rtp_params.codecs.push_back(codec.ToCodecParameters());
  }

  return rtp_params;
}

webrtc::RtpParameters WebRtcVideoChannel::GetDefaultRtpReceiveParameters()
    const {
  RTC_DCHECK_RUN_ON(&thread_checker_);
  webrtc::RtpParameters rtp_params;
  if (!default_unsignalled_ssrc_handler_.GetDefaultSink()) {
    RTC_LOG(LS_WARNING) << "Attempting to get RTP parameters for the default, "
                           "unsignaled video receive stream, but not yet "
                           "configured to receive such a stream.";
    return rtp_params;
  }
  rtp_params.encodings.emplace_back();

  // Add codecs, which any stream is prepared to receive.
  for (const VideoCodec& codec : recv_params_.codecs) {
    rtp_params.codecs.push_back(codec.ToCodecParameters());
  }

  return rtp_params;
}

bool WebRtcVideoChannel::GetChangedRecvParameters(
    const VideoRecvParameters& params,
    ChangedRecvParameters* changed_params) const {
  if (!ValidateCodecFormats(params.codecs) ||
      !ValidateRtpExtensions(params.extensions)) {
    return false;
  }

  // Handle receive codecs.
  const std::vector<VideoCodecSettings> mapped_codecs =
      MapCodecs(params.codecs);
  if (mapped_codecs.empty()) {
    RTC_LOG(LS_ERROR)
        << "GetChangedRecvParameters called without any video codecs.";
    return false;
  }

  // Verify that every mapped codec is supported locally.
  if (params.is_stream_active) {
    const std::vector<VideoCodec> local_supported_codecs =
        GetPayloadTypesAndDefaultCodecs(decoder_factory_,
                                        /*is_decoder_factory=*/true,
                                        call_->trials());
    for (const VideoCodecSettings& mapped_codec : mapped_codecs) {
      if (!FindMatchingCodec(local_supported_codecs, mapped_codec.codec)) {
        RTC_LOG(LS_ERROR)
            << "GetChangedRecvParameters called with unsupported video codec: "
            << mapped_codec.codec.ToString();
        return false;
      }
    }
  }

  if (NonFlexfecReceiveCodecsHaveChanged(recv_codecs_, mapped_codecs)) {
    changed_params->codec_settings =
        absl::optional<std::vector<VideoCodecSettings>>(mapped_codecs);
  }

  // Handle RTP header extensions.
  std::vector<webrtc::RtpExtension> filtered_extensions = FilterRtpExtensions(
      params.extensions, webrtc::RtpExtension::IsSupportedForVideo, false,
      call_->trials());
  if (filtered_extensions != recv_rtp_extensions_) {
    changed_params->rtp_header_extensions =
        absl::optional<std::vector<webrtc::RtpExtension>>(filtered_extensions);
  }

  int flexfec_payload_type = mapped_codecs.front().flexfec_payload_type;
  if (flexfec_payload_type != recv_flexfec_payload_type_) {
    changed_params->flexfec_payload_type = flexfec_payload_type;
  }

  return true;
}

bool WebRtcVideoChannel::SetRecvParameters(const VideoRecvParameters& params) {
  RTC_DCHECK_RUN_ON(&thread_checker_);
  TRACE_EVENT0("webrtc", "WebRtcVideoChannel::SetRecvParameters");
  RTC_LOG(LS_INFO) << "SetRecvParameters: " << params.ToString();
  ChangedRecvParameters changed_params;
  if (!GetChangedRecvParameters(params, &changed_params)) {
    return false;
  }
  if (changed_params.flexfec_payload_type) {
    RTC_DLOG(LS_INFO) << "Changing FlexFEC payload type (recv) from "
                      << recv_flexfec_payload_type_ << " to "
                      << *changed_params.flexfec_payload_type;
    recv_flexfec_payload_type_ = *changed_params.flexfec_payload_type;
  }
  if (changed_params.rtp_header_extensions) {
    recv_rtp_extensions_ = *changed_params.rtp_header_extensions;
  }
  if (changed_params.codec_settings) {
    RTC_DLOG(LS_INFO) << "Changing recv codecs from "
                      << CodecSettingsVectorToString(recv_codecs_) << " to "
                      << CodecSettingsVectorToString(
                             *changed_params.codec_settings);
    recv_codecs_ = *changed_params.codec_settings;
  }

  for (auto& kv : receive_streams_) {
    kv.second->SetRecvParameters(changed_params);
  }
  recv_params_ = params;
  return true;
}

std::string WebRtcVideoChannel::CodecSettingsVectorToString(
    const std::vector<VideoCodecSettings>& codecs) {
  rtc::StringBuilder out;
  out << "{";
  for (size_t i = 0; i < codecs.size(); ++i) {
    out << codecs[i].codec.ToString();
    if (i != codecs.size() - 1) {
      out << ", ";
    }
  }
  out << "}";
  return out.Release();
}

bool WebRtcVideoChannel::GetSendCodec(VideoCodec* codec) {
  RTC_DCHECK_RUN_ON(&thread_checker_);
  if (!send_codec_) {
    RTC_LOG(LS_VERBOSE) << "GetSendCodec: No send codec set.";
    return false;
  }
  *codec = send_codec_->codec;
  return true;
}

bool WebRtcVideoChannel::SetSend(bool send) {
  RTC_DCHECK_RUN_ON(&thread_checker_);
  TRACE_EVENT0("webrtc", "WebRtcVideoChannel::SetSend");
  RTC_LOG(LS_VERBOSE) << "SetSend: " << (send ? "true" : "false");
  if (send && !send_codec_) {
    RTC_DLOG(LS_ERROR) << "SetSend(true) called before setting codec.";
    return false;
  }
  for (const auto& kv : send_streams_) {
    kv.second->SetSend(send);
  }
  sending_ = send;
  return true;
}

bool WebRtcVideoChannel::SetVideoSend(
    uint32_t ssrc,
    const VideoOptions* options,
    rtc::VideoSourceInterface<webrtc::VideoFrame>* source) {
  RTC_DCHECK_RUN_ON(&thread_checker_);
  TRACE_EVENT0("webrtc", "SetVideoSend");
  RTC_DCHECK(ssrc != 0);
  RTC_LOG(LS_INFO) << "SetVideoSend (ssrc= " << ssrc << ", options: "
                   << (options ? options->ToString() : "nullptr")
                   << ", source = " << (source ? "(source)" : "nullptr") << ")";

  const auto& kv = send_streams_.find(ssrc);
  if (kv == send_streams_.end()) {
    // Allow unknown ssrc only if source is null.
    RTC_CHECK(source == nullptr);
    RTC_LOG(LS_ERROR) << "No sending stream on ssrc " << ssrc;
    return false;
  }

  return kv->second->SetVideoSend(options, source);
}

bool WebRtcVideoChannel::ValidateSendSsrcAvailability(
    const StreamParams& sp) const {
  for (uint32_t ssrc : sp.ssrcs) {
    if (send_ssrcs_.find(ssrc) != send_ssrcs_.end()) {
      RTC_LOG(LS_ERROR) << "Send stream with SSRC '" << ssrc
                        << "' already exists.";
      return false;
    }
  }
  return true;
}

bool WebRtcVideoChannel::ValidateReceiveSsrcAvailability(
    const StreamParams& sp) const {
  for (uint32_t ssrc : sp.ssrcs) {
    if (receive_ssrcs_.find(ssrc) != receive_ssrcs_.end()) {
      RTC_LOG(LS_ERROR) << "Receive stream with SSRC '" << ssrc
                        << "' already exists.";
      return false;
    }
  }
  return true;
}

bool WebRtcVideoChannel::AddSendStream(const StreamParams& sp) {
  RTC_DCHECK_RUN_ON(&thread_checker_);
  RTC_LOG(LS_INFO) << "AddSendStream: " << sp.ToString();
  if (!ValidateStreamParams(sp))
    return false;

  if (!ValidateSendSsrcAvailability(sp))
    return false;

  for (uint32_t used_ssrc : sp.ssrcs)
    send_ssrcs_.insert(used_ssrc);

  webrtc::VideoSendStream::Config config(this);

  for (const RidDescription& rid : sp.rids()) {
    config.rtp.rids.push_back(rid.rid);
  }

  config.suspend_below_min_bitrate = video_config_.suspend_below_min_bitrate;
  config.periodic_alr_bandwidth_probing =
      video_config_.periodic_alr_bandwidth_probing;
  config.encoder_settings.experiment_cpu_load_estimator =
      video_config_.experiment_cpu_load_estimator;
  config.encoder_settings.encoder_factory = encoder_factory_;
  config.encoder_settings.bitrate_allocator_factory =
      bitrate_allocator_factory_;
  config.encoder_settings.encoder_switch_request_callback = this;
  config.crypto_options = crypto_options_;
  config.rtp.extmap_allow_mixed = ExtmapAllowMixed();
  config.rtcp_report_interval_ms = video_config_.rtcp_report_interval_ms;

  WebRtcVideoSendStream* stream = new WebRtcVideoSendStream(
      call_, sp, std::move(config), default_send_options_,
      video_config_.enable_cpu_adaptation, bitrate_config_.max_bitrate_bps,
      send_codec_, send_rtp_extensions_, send_params_);

  uint32_t ssrc = sp.first_ssrc();
  RTC_DCHECK(ssrc != 0);
  send_streams_[ssrc] = stream;

  if (rtcp_receiver_report_ssrc_ == kDefaultRtcpReceiverReportSsrc) {
    rtcp_receiver_report_ssrc_ = ssrc;
    RTC_LOG(LS_INFO)
        << "SetLocalSsrc on all the receive streams because we added "
           "a send stream.";
    for (auto& kv : receive_streams_)
      kv.second->SetLocalSsrc(ssrc);
  }
  if (sending_) {
    stream->SetSend(true);
  }

  return true;
}

bool WebRtcVideoChannel::RemoveSendStream(uint32_t ssrc) {
  RTC_DCHECK_RUN_ON(&thread_checker_);
  RTC_LOG(LS_INFO) << "RemoveSendStream: " << ssrc;

  WebRtcVideoSendStream* removed_stream;
  std::map<uint32_t, WebRtcVideoSendStream*>::iterator it =
      send_streams_.find(ssrc);
  if (it == send_streams_.end()) {
    return false;
  }

  for (uint32_t old_ssrc : it->second->GetSsrcs())
    send_ssrcs_.erase(old_ssrc);

  removed_stream = it->second;
  send_streams_.erase(it);

  // Switch receiver report SSRCs, the one in use is no longer valid.
  if (rtcp_receiver_report_ssrc_ == ssrc) {
    rtcp_receiver_report_ssrc_ = send_streams_.empty()
                                     ? kDefaultRtcpReceiverReportSsrc
                                     : send_streams_.begin()->first;
    RTC_LOG(LS_INFO) << "SetLocalSsrc on all the receive streams because the "
                        "previous local SSRC was removed.";

    for (auto& kv : receive_streams_) {
      kv.second->SetLocalSsrc(rtcp_receiver_report_ssrc_);
    }
  }

  delete removed_stream;

  return true;
}

void WebRtcVideoChannel::DeleteReceiveStream(
    WebRtcVideoChannel::WebRtcVideoReceiveStream* stream) {
  for (uint32_t old_ssrc : stream->GetSsrcs())
    receive_ssrcs_.erase(old_ssrc);
  delete stream;
}

bool WebRtcVideoChannel::AddRecvStream(const StreamParams& sp) {
  return AddRecvStream(sp, false);
}

bool WebRtcVideoChannel::AddRecvStream(const StreamParams& sp,
                                       bool default_stream) {
  RTC_DCHECK_RUN_ON(&thread_checker_);

  RTC_LOG(LS_INFO) << "AddRecvStream"
                   << (default_stream ? " (default stream)" : "") << ": "
                   << sp.ToString();
  if (!sp.has_ssrcs()) {
    // This is a StreamParam with unsignaled SSRCs. Store it, so it can be used
    // later when we know the SSRC on the first packet arrival.
    unsignaled_stream_params_ = sp;
    return true;
  }

  if (!ValidateStreamParams(sp))
    return false;

  uint32_t ssrc = sp.first_ssrc();

  // Remove running stream if this was a default stream.
  const auto& prev_stream = receive_streams_.find(ssrc);
  if (prev_stream != receive_streams_.end()) {
    if (default_stream || !prev_stream->second->IsDefaultStream()) {
      RTC_LOG(LS_ERROR) << "Receive stream for SSRC '" << ssrc
                        << "' already exists.";
      return false;
    }
    DeleteReceiveStream(prev_stream->second);
    receive_streams_.erase(prev_stream);
  }

  if (!ValidateReceiveSsrcAvailability(sp))
    return false;

  for (uint32_t used_ssrc : sp.ssrcs)
    receive_ssrcs_.insert(used_ssrc);

  webrtc::VideoReceiveStream::Config config(this, decoder_factory_);
  webrtc::FlexfecReceiveStream::Config flexfec_config(this);
  ConfigureReceiverRtp(&config, &flexfec_config, sp);

  config.crypto_options = crypto_options_;
  config.enable_prerenderer_smoothing =
      video_config_.enable_prerenderer_smoothing;
  if (!sp.stream_ids().empty()) {
    config.sync_group = sp.stream_ids()[0];
  }

  if (unsignaled_frame_transformer_ && !config.frame_transformer)
    config.frame_transformer = unsignaled_frame_transformer_;

  receive_streams_[ssrc] = new WebRtcVideoReceiveStream(
      this, call_, sp, std::move(config), default_stream, recv_codecs_,
      flexfec_config);

  return true;
}

void WebRtcVideoChannel::ConfigureReceiverRtp(
    webrtc::VideoReceiveStream::Config* config,
    webrtc::FlexfecReceiveStream::Config* flexfec_config,
    const StreamParams& sp) const {
  uint32_t ssrc = sp.first_ssrc();

  config->rtp.remote_ssrc = ssrc;
  config->rtp.local_ssrc = rtcp_receiver_report_ssrc_;

  // TODO(pbos): This protection is against setting the same local ssrc as
  // remote which is not permitted by the lower-level API. RTCP requires a
  // corresponding sender SSRC. Figure out what to do when we don't have
  // (receive-only) or know a good local SSRC.
  if (config->rtp.remote_ssrc == config->rtp.local_ssrc) {
    if (config->rtp.local_ssrc != kDefaultRtcpReceiverReportSsrc) {
      config->rtp.local_ssrc = kDefaultRtcpReceiverReportSsrc;
    } else {
      config->rtp.local_ssrc = kDefaultRtcpReceiverReportSsrc + 1;
    }
  }

  // Whether or not the receive stream sends reduced size RTCP is determined
  // by the send params.
  // TODO(deadbeef): Once we change "send_params" to "sender_params" and
  // "recv_params" to "receiver_params", we should get this out of
  // receiver_params_.
  config->rtp.rtcp_mode = send_params_.rtcp.reduced_size
                              ? webrtc::RtcpMode::kReducedSize
                              : webrtc::RtcpMode::kCompound;

  // rtx-time (RFC 4588) is a declarative attribute similar to rtcp-rsize and
  // determined by the sender / send codec.
  if (send_codec_ && send_codec_->rtx_time != -1) {
    config->rtp.nack.rtp_history_ms = send_codec_->rtx_time;
  }

  config->rtp.transport_cc =
      send_codec_ ? HasTransportCc(send_codec_->codec) : false;

  sp.GetFidSsrc(ssrc, &config->rtp.rtx_ssrc);

  config->rtp.extensions = recv_rtp_extensions_;

  // TODO(brandtr): Generalize when we add support for multistream protection.
  flexfec_config->payload_type = recv_flexfec_payload_type_;
  if (!IsDisabled(call_->trials(), "WebRTC-FlexFEC-03-Advertised") &&
<<<<<<< HEAD
      sp.GetFecFrSsrc(ssrc, &flexfec_config->remote_ssrc)) {
=======
      sp.GetFecFrSsrc(ssrc, &flexfec_config->rtp.remote_ssrc)) {
>>>>>>> cbad18b1
    flexfec_config->protected_media_ssrcs = {ssrc};
    flexfec_config->rtp.local_ssrc = config->rtp.local_ssrc;
    flexfec_config->rtcp_mode = config->rtp.rtcp_mode;
    // TODO(brandtr): We should be spec-compliant and set `transport_cc` here
    // based on the rtcp-fb for the FlexFEC codec, not the media codec.
    flexfec_config->rtp.transport_cc = config->rtp.transport_cc;
    flexfec_config->rtp.extensions = config->rtp.extensions;
  }
}

bool WebRtcVideoChannel::RemoveRecvStream(uint32_t ssrc) {
  RTC_DCHECK_RUN_ON(&thread_checker_);
  RTC_LOG(LS_INFO) << "RemoveRecvStream: " << ssrc;

  std::map<uint32_t, WebRtcVideoReceiveStream*>::iterator stream =
      receive_streams_.find(ssrc);
  if (stream == receive_streams_.end()) {
    RTC_LOG(LS_ERROR) << "Stream not found for ssrc: " << ssrc;
    return false;
  }
  DeleteReceiveStream(stream->second);
  receive_streams_.erase(stream);

  return true;
}

void WebRtcVideoChannel::ResetUnsignaledRecvStream() {
  RTC_DCHECK_RUN_ON(&thread_checker_);
  RTC_LOG(LS_INFO) << "ResetUnsignaledRecvStream.";
  unsignaled_stream_params_ = StreamParams();
<<<<<<< HEAD

  // Delete any created default streams. This is needed to avoid SSRC collisions
  // in Call's RtpDemuxer, in the case that |this| has created a default video
=======
  last_unsignalled_ssrc_creation_time_ms_ = absl::nullopt;

  // Delete any created default streams. This is needed to avoid SSRC collisions
  // in Call's RtpDemuxer, in the case that `this` has created a default video
>>>>>>> cbad18b1
  // receiver, and then some other WebRtcVideoChannel gets the SSRC signaled
  // in the corresponding Unified Plan "m=" section.
  auto it = receive_streams_.begin();
  while (it != receive_streams_.end()) {
    if (it->second->IsDefaultStream()) {
      DeleteReceiveStream(it->second);
      receive_streams_.erase(it++);
    } else {
      ++it;
    }
  }
<<<<<<< HEAD
=======
}

void WebRtcVideoChannel::OnDemuxerCriteriaUpdatePending() {
  RTC_DCHECK_RUN_ON(&thread_checker_);
  ++demuxer_criteria_id_;
}

void WebRtcVideoChannel::OnDemuxerCriteriaUpdateComplete() {
  RTC_DCHECK_RUN_ON(&network_thread_checker_);
  worker_thread_->PostTask(ToQueuedTask(task_safety_, [this] {
    RTC_DCHECK_RUN_ON(&thread_checker_);
    ++demuxer_criteria_completed_id_;
  }));
>>>>>>> cbad18b1
}

bool WebRtcVideoChannel::SetSink(
    uint32_t ssrc,
    rtc::VideoSinkInterface<webrtc::VideoFrame>* sink) {
  RTC_DCHECK_RUN_ON(&thread_checker_);
  RTC_LOG(LS_INFO) << "SetSink: ssrc:" << ssrc << " "
                   << (sink ? "(ptr)" : "nullptr");

  std::map<uint32_t, WebRtcVideoReceiveStream*>::iterator it =
      receive_streams_.find(ssrc);
  if (it == receive_streams_.end()) {
    return false;
  }

  it->second->SetSink(sink);
  return true;
}

void WebRtcVideoChannel::SetDefaultSink(
    rtc::VideoSinkInterface<webrtc::VideoFrame>* sink) {
  RTC_DCHECK_RUN_ON(&thread_checker_);
  RTC_LOG(LS_INFO) << "SetDefaultSink: " << (sink ? "(ptr)" : "nullptr");
  default_unsignalled_ssrc_handler_.SetDefaultSink(this, sink);
}

bool WebRtcVideoChannel::GetStats(VideoMediaInfo* info) {
  RTC_DCHECK_RUN_ON(&thread_checker_);
  TRACE_EVENT0("webrtc", "WebRtcVideoChannel::GetStats");

  // Log stats periodically.
  bool log_stats = false;
  int64_t now_ms = rtc::TimeMillis();
  if (last_stats_log_ms_ == -1 ||
      now_ms - last_stats_log_ms_ > kStatsLogIntervalMs) {
    last_stats_log_ms_ = now_ms;
    log_stats = true;
  }

  info->Clear();
  FillSenderStats(info, log_stats);
  FillReceiverStats(info, log_stats);
  FillSendAndReceiveCodecStats(info);
  // TODO(holmer): We should either have rtt available as a metric on
  // VideoSend/ReceiveStreams, or we should remove rtt from VideoSenderInfo.
  webrtc::Call::Stats stats = call_->GetStats();
  if (stats.rtt_ms != -1) {
    for (size_t i = 0; i < info->senders.size(); ++i) {
      info->senders[i].rtt_ms = stats.rtt_ms;
    }
    for (size_t i = 0; i < info->aggregated_senders.size(); ++i) {
      info->aggregated_senders[i].rtt_ms = stats.rtt_ms;
    }
  }

  if (log_stats)
    RTC_LOG(LS_INFO) << stats.ToString(now_ms);

  return true;
}

void WebRtcVideoChannel::FillSenderStats(VideoMediaInfo* video_media_info,
                                         bool log_stats) {
  for (std::map<uint32_t, WebRtcVideoSendStream*>::iterator it =
           send_streams_.begin();
       it != send_streams_.end(); ++it) {
    auto infos = it->second->GetPerLayerVideoSenderInfos(log_stats);
    if (infos.empty())
      continue;
    video_media_info->aggregated_senders.push_back(
        it->second->GetAggregatedVideoSenderInfo(infos));
    for (auto&& info : infos) {
      video_media_info->senders.push_back(info);
    }
  }
}

void WebRtcVideoChannel::FillReceiverStats(VideoMediaInfo* video_media_info,
                                           bool log_stats) {
  for (std::map<uint32_t, WebRtcVideoReceiveStream*>::iterator it =
           receive_streams_.begin();
       it != receive_streams_.end(); ++it) {
    video_media_info->receivers.push_back(
        it->second->GetVideoReceiverInfo(log_stats));
  }
}

void WebRtcVideoChannel::FillBitrateInfo(BandwidthEstimationInfo* bwe_info) {
  RTC_DCHECK_RUN_ON(&thread_checker_);
  for (std::map<uint32_t, WebRtcVideoSendStream*>::iterator stream =
           send_streams_.begin();
       stream != send_streams_.end(); ++stream) {
    stream->second->FillBitrateInfo(bwe_info);
  }
}

void WebRtcVideoChannel::FillSendAndReceiveCodecStats(
    VideoMediaInfo* video_media_info) {
  for (const VideoCodec& codec : send_params_.codecs) {
    webrtc::RtpCodecParameters codec_params = codec.ToCodecParameters();
    video_media_info->send_codecs.insert(
        std::make_pair(codec_params.payload_type, std::move(codec_params)));
  }
  for (const VideoCodec& codec : recv_params_.codecs) {
    webrtc::RtpCodecParameters codec_params = codec.ToCodecParameters();
    video_media_info->receive_codecs.insert(
        std::make_pair(codec_params.payload_type, std::move(codec_params)));
  }
}

void WebRtcVideoChannel::OnPacketReceived(rtc::CopyOnWriteBuffer packet,
                                          int64_t packet_time_us) {
  RTC_DCHECK_RUN_ON(&network_thread_checker_);
  // TODO(bugs.webrtc.org/11993): This code is very similar to what
  // WebRtcVoiceMediaChannel::OnPacketReceived does. For maintainability and
  // consistency it would be good to move the interaction with call_->Receiver()
  // to a common implementation and provide a callback on the worker thread
  // for the exception case (DELIVERY_UNKNOWN_SSRC) and how retry is attempted.
  worker_thread_->PostTask(
      ToQueuedTask(task_safety_, [this, packet, packet_time_us] {
        RTC_DCHECK_RUN_ON(&thread_checker_);
        const webrtc::PacketReceiver::DeliveryStatus delivery_result =
            call_->Receiver()->DeliverPacket(webrtc::MediaType::VIDEO, packet,
                                             packet_time_us);
        switch (delivery_result) {
          case webrtc::PacketReceiver::DELIVERY_OK:
            return;
          case webrtc::PacketReceiver::DELIVERY_PACKET_ERROR:
            return;
          case webrtc::PacketReceiver::DELIVERY_UNKNOWN_SSRC:
            break;
        }

        uint32_t ssrc = ParseRtpSsrc(packet);

        if (unknown_ssrc_packet_buffer_) {
          unknown_ssrc_packet_buffer_->AddPacket(ssrc, packet_time_us, packet);
          return;
        }

        if (discard_unknown_ssrc_packets_) {
          return;
        }

        int payload_type = ParseRtpPayloadType(packet);

        // See if this payload_type is registered as one that usually gets its
        // own SSRC (RTX) or at least is safe to drop either way (FEC). If it
        // is, and it wasn't handled above by DeliverPacket, that means we don't
        // know what stream it associates with, and we shouldn't ever create an
        // implicit channel for these.
        for (auto& codec : recv_codecs_) {
          if (payload_type == codec.rtx_payload_type ||
              payload_type == codec.ulpfec.red_rtx_payload_type ||
              payload_type == codec.ulpfec.ulpfec_payload_type) {
            return;
          }
        }
        if (payload_type == recv_flexfec_payload_type_) {
          return;
        }

<<<<<<< HEAD
  // See if this payload_type is registered as one that usually gets its own
  // SSRC (RTX) or at least is safe to drop either way (FEC). If it is, and
  // it wasn't handled above by DeliverPacket, that means we don't know what
  // stream it associates with, and we shouldn't ever create an implicit channel
  // for these.
  for (auto& codec : recv_codecs_) {
    if (payload_type == codec.rtx_payload_type ||
        payload_type == codec.ulpfec.red_rtx_payload_type ||
        payload_type == codec.ulpfec.ulpfec_payload_type) {
      return;
    }
  }
  if (payload_type == recv_flexfec_payload_type_) {
    return;
  }
 
  // RingRTC change to not process unsignaled SSRCs
  if (unsignalled_ssrc_handler_) {
    switch (unsignalled_ssrc_handler_->OnUnsignalledSsrc(this, ssrc)) {
      case UnsignalledSsrcHandler::kDropPacket:
        return;
      case UnsignalledSsrcHandler::kDeliverPacket:
        break;
    }

    if (call_->Receiver()->DeliverPacket(webrtc::MediaType::VIDEO, packet,
                                        packet_time_us) !=
        webrtc::PacketReceiver::DELIVERY_OK) {
      RTC_LOG(LS_WARNING) << "Failed to deliver RTP packet on re-delivery.";
      return;
    }
  }
=======
        // Ignore unknown ssrcs if there is a demuxer criteria update pending.
        // During a demuxer update we may receive ssrcs that were recently
        // removed or we may receve ssrcs that were recently configured for a
        // different video channel.
        if (demuxer_criteria_id_ != demuxer_criteria_completed_id_) {
          return;
        }
        // Ignore unknown ssrcs if we recently created an unsignalled receive
        // stream since this shouldn't happen frequently. Getting into a state
        // of creating decoders on every packet eats up processing time (e.g.
        // https://crbug.com/1069603) and this cooldown prevents that.
        if (last_unsignalled_ssrc_creation_time_ms_.has_value()) {
          int64_t now_ms = rtc::TimeMillis();
          if (now_ms - last_unsignalled_ssrc_creation_time_ms_.value() <
              kUnsignaledSsrcCooldownMs) {
            // We've already created an unsignalled ssrc stream within the last
            // 0.5 s, ignore with a warning.
            RTC_LOG(LS_WARNING)
                << "Another unsignalled ssrc packet arrived shortly after the "
                << "creation of an unsignalled ssrc stream. Dropping packet.";
            return;
          }
        }
        // Let the unsignalled ssrc handler decide whether to drop or deliver.
        switch (unsignalled_ssrc_handler_->OnUnsignalledSsrc(this, ssrc)) {
          case UnsignalledSsrcHandler::kDropPacket:
            return;
          case UnsignalledSsrcHandler::kDeliverPacket:
            break;
        }

        if (call_->Receiver()->DeliverPacket(webrtc::MediaType::VIDEO, packet,
                                             packet_time_us) !=
            webrtc::PacketReceiver::DELIVERY_OK) {
          RTC_LOG(LS_WARNING) << "Failed to deliver RTP packet on re-delivery.";
        }
        last_unsignalled_ssrc_creation_time_ms_ = rtc::TimeMillis();
      }));
}

void WebRtcVideoChannel::OnPacketSent(const rtc::SentPacket& sent_packet) {
  RTC_DCHECK_RUN_ON(&network_thread_checker_);
  // TODO(tommi): We shouldn't need to go through call_ to deliver this
  // notification. We should already have direct access to
  // video_send_delay_stats_ and transport_send_ptr_ via `stream_`.
  // So we should be able to remove OnSentPacket from Call and handle this per
  // channel instead. At the moment Call::OnSentPacket calls OnSentPacket for
  // the video stats, for all sent packets, including audio, which causes
  // unnecessary lookups.
  call_->OnSentPacket(sent_packet);
>>>>>>> cbad18b1
}

void WebRtcVideoChannel::BackfillBufferedPackets(
    rtc::ArrayView<const uint32_t> ssrcs) {
  RTC_DCHECK_RUN_ON(&thread_checker_);
  if (!unknown_ssrc_packet_buffer_) {
    return;
  }

  int delivery_ok_cnt = 0;
  int delivery_unknown_ssrc_cnt = 0;
  int delivery_packet_error_cnt = 0;
  webrtc::PacketReceiver* receiver = this->call_->Receiver();
  unknown_ssrc_packet_buffer_->BackfillPackets(
      ssrcs, [&](uint32_t /*ssrc*/, int64_t packet_time_us,
                 rtc::CopyOnWriteBuffer packet) {
        switch (receiver->DeliverPacket(webrtc::MediaType::VIDEO, packet,
                                        packet_time_us)) {
          case webrtc::PacketReceiver::DELIVERY_OK:
            delivery_ok_cnt++;
            break;
          case webrtc::PacketReceiver::DELIVERY_UNKNOWN_SSRC:
            delivery_unknown_ssrc_cnt++;
            break;
          case webrtc::PacketReceiver::DELIVERY_PACKET_ERROR:
            delivery_packet_error_cnt++;
            break;
        }
      });
  rtc::StringBuilder out;
  out << "[ ";
  for (uint32_t ssrc : ssrcs) {
    out << std::to_string(ssrc) << " ";
  }
  out << "]";
  auto level = rtc::LS_INFO;
  if (delivery_unknown_ssrc_cnt > 0 || delivery_packet_error_cnt > 0) {
    level = rtc::LS_ERROR;
  }
  int total =
      delivery_ok_cnt + delivery_unknown_ssrc_cnt + delivery_packet_error_cnt;
  RTC_LOG_V(level) << "Backfilled " << total
                   << " packets for ssrcs: " << out.Release()
                   << " ok: " << delivery_ok_cnt
                   << " error: " << delivery_packet_error_cnt
                   << " unknown: " << delivery_unknown_ssrc_cnt;
}

void WebRtcVideoChannel::OnReadyToSend(bool ready) {
  RTC_DCHECK_RUN_ON(&network_thread_checker_);
  RTC_LOG(LS_VERBOSE) << "OnReadyToSend: " << (ready ? "Ready." : "Not ready.");
  call_->SignalChannelNetworkState(
      webrtc::MediaType::VIDEO,
      ready ? webrtc::kNetworkUp : webrtc::kNetworkDown);
}

void WebRtcVideoChannel::OnNetworkRouteChanged(
    const std::string& transport_name,
    const rtc::NetworkRoute& network_route) {
  RTC_DCHECK_RUN_ON(&network_thread_checker_);
  worker_thread_->PostTask(ToQueuedTask(
      task_safety_, [this, name = transport_name, route = network_route] {
        RTC_DCHECK_RUN_ON(&thread_checker_);
        webrtc::RtpTransportControllerSendInterface* transport =
            call_->GetTransportControllerSend();
        transport->OnNetworkRouteChanged(name, route);
        transport->OnTransportOverheadChanged(route.packet_overhead);
      }));
}

void WebRtcVideoChannel::SetInterface(NetworkInterface* iface) {
<<<<<<< HEAD
  RTC_DCHECK_RUN_ON(&thread_checker_);
=======
  RTC_DCHECK_RUN_ON(&network_thread_checker_);
>>>>>>> cbad18b1
  MediaChannel::SetInterface(iface);
  // Set the RTP recv/send buffer to a bigger size.

  // The group should be a positive integer with an explicit size, in
  // which case that is used as UDP recevie buffer size. All other values shall
  // result in the default value being used.
  const std::string group_name_recv_buf_size =
      call_->trials().Lookup("WebRTC-IncreasedReceivebuffers");
  int recv_buffer_size = kVideoRtpRecvBufferSize;
  if (!group_name_recv_buf_size.empty() &&
      (sscanf(group_name_recv_buf_size.c_str(), "%d", &recv_buffer_size) != 1 ||
       recv_buffer_size <= 0)) {
    RTC_LOG(LS_WARNING) << "Invalid receive buffer size: "
                        << group_name_recv_buf_size;
    recv_buffer_size = kVideoRtpRecvBufferSize;
  }

  MediaChannel::SetOption(NetworkInterface::ST_RTP, rtc::Socket::OPT_RCVBUF,
                          recv_buffer_size);

  // Speculative change to increase the outbound socket buffer size.
  // In b/15152257, we are seeing a significant number of packets discarded
  // due to lack of socket buffer space, although it's not yet clear what the
  // ideal value should be.
  const std::string group_name_send_buf_size =
      call_->trials().Lookup("WebRTC-SendBufferSizeBytes");
  int send_buffer_size = kVideoRtpSendBufferSize;
  if (!group_name_send_buf_size.empty() &&
      (sscanf(group_name_send_buf_size.c_str(), "%d", &send_buffer_size) != 1 ||
       send_buffer_size <= 0)) {
    RTC_LOG(LS_WARNING) << "Invalid send buffer size: "
                        << group_name_send_buf_size;
    send_buffer_size = kVideoRtpSendBufferSize;
  }

  MediaChannel::SetOption(NetworkInterface::ST_RTP, rtc::Socket::OPT_SNDBUF,
                          send_buffer_size);
}

void WebRtcVideoChannel::SetFrameDecryptor(
    uint32_t ssrc,
    rtc::scoped_refptr<webrtc::FrameDecryptorInterface> frame_decryptor) {
  RTC_DCHECK_RUN_ON(&thread_checker_);
  auto matching_stream = receive_streams_.find(ssrc);
  if (matching_stream != receive_streams_.end()) {
    matching_stream->second->SetFrameDecryptor(frame_decryptor);
  }
}

void WebRtcVideoChannel::SetFrameEncryptor(
    uint32_t ssrc,
    rtc::scoped_refptr<webrtc::FrameEncryptorInterface> frame_encryptor) {
  RTC_DCHECK_RUN_ON(&thread_checker_);
  auto matching_stream = send_streams_.find(ssrc);
  if (matching_stream != send_streams_.end()) {
    matching_stream->second->SetFrameEncryptor(frame_encryptor);
  } else {
    RTC_LOG(LS_ERROR) << "No stream found to attach frame encryptor";
  }
}

void WebRtcVideoChannel::SetVideoCodecSwitchingEnabled(bool enabled) {
  RTC_DCHECK_RUN_ON(&thread_checker_);
  allow_codec_switching_ = enabled;
  if (allow_codec_switching_) {
    RTC_LOG(LS_INFO) << "Encoder switching enabled.";
    if (requested_encoder_switch_) {
      RTC_LOG(LS_INFO) << "Executing cached video encoder switch request.";
      RequestEncoderSwitch(*requested_encoder_switch_);
      requested_encoder_switch_.reset();
    }
  }
}

bool WebRtcVideoChannel::SetBaseMinimumPlayoutDelayMs(uint32_t ssrc,
                                                      int delay_ms) {
  RTC_DCHECK_RUN_ON(&thread_checker_);
  absl::optional<uint32_t> default_ssrc = GetDefaultReceiveStreamSsrc();

  // SSRC of 0 represents the default receive stream.
  if (ssrc == 0) {
    default_recv_base_minimum_delay_ms_ = delay_ms;
  }

  if (ssrc == 0 && !default_ssrc) {
    return true;
  }

  if (ssrc == 0 && default_ssrc) {
    ssrc = default_ssrc.value();
  }

  auto stream = receive_streams_.find(ssrc);
  if (stream != receive_streams_.end()) {
    stream->second->SetBaseMinimumPlayoutDelayMs(delay_ms);
    return true;
  } else {
    RTC_LOG(LS_ERROR) << "No stream found to set base minimum playout delay";
    return false;
  }
}

absl::optional<int> WebRtcVideoChannel::GetBaseMinimumPlayoutDelayMs(
    uint32_t ssrc) const {
  RTC_DCHECK_RUN_ON(&thread_checker_);
  // SSRC of 0 represents the default receive stream.
  if (ssrc == 0) {
    return default_recv_base_minimum_delay_ms_;
  }

  auto stream = receive_streams_.find(ssrc);
  if (stream != receive_streams_.end()) {
    return stream->second->GetBaseMinimumPlayoutDelayMs();
  } else {
    RTC_LOG(LS_ERROR) << "No stream found to get base minimum playout delay";
    return absl::nullopt;
  }
}

absl::optional<uint32_t> WebRtcVideoChannel::GetDefaultReceiveStreamSsrc() {
  RTC_DCHECK_RUN_ON(&thread_checker_);
  absl::optional<uint32_t> ssrc;
  for (auto it = receive_streams_.begin(); it != receive_streams_.end(); ++it) {
    if (it->second->IsDefaultStream()) {
      ssrc.emplace(it->first);
      break;
    }
  }
  return ssrc;
}

std::vector<webrtc::RtpSource> WebRtcVideoChannel::GetSources(
    uint32_t ssrc) const {
  RTC_DCHECK_RUN_ON(&thread_checker_);
  auto it = receive_streams_.find(ssrc);
  if (it == receive_streams_.end()) {
    // TODO(bugs.webrtc.org/9781): Investigate standard compliance
    // with sources for streams that has been removed.
    RTC_LOG(LS_ERROR) << "Attempting to get contributing sources for SSRC:"
                      << ssrc << " which doesn't exist.";
    return {};
  }
  return it->second->GetSources();
}

bool WebRtcVideoChannel::SendRtp(const uint8_t* data,
                                 size_t len,
                                 const webrtc::PacketOptions& options) {
  MediaChannel::SendRtp(data, len, options);
  return true;
}

bool WebRtcVideoChannel::SendRtcp(const uint8_t* data, size_t len) {
  MediaChannel::SendRtcp(data, len);
  return true;
}

WebRtcVideoChannel::WebRtcVideoSendStream::VideoSendStreamParameters::
    VideoSendStreamParameters(
        webrtc::VideoSendStream::Config config,
        const VideoOptions& options,
        int max_bitrate_bps,
        const absl::optional<VideoCodecSettings>& codec_settings)
    : config(std::move(config)),
      options(options),
      max_bitrate_bps(max_bitrate_bps),
      conference_mode(false),
      codec_settings(codec_settings) {}

WebRtcVideoChannel::WebRtcVideoSendStream::WebRtcVideoSendStream(
    webrtc::Call* call,
    const StreamParams& sp,
    webrtc::VideoSendStream::Config config,
    const VideoOptions& options,
    bool enable_cpu_overuse_detection,
    int max_bitrate_bps,
    const absl::optional<VideoCodecSettings>& codec_settings,
    const absl::optional<std::vector<webrtc::RtpExtension>>& rtp_extensions,
    // TODO(deadbeef): Don't duplicate information between send_params,
    // rtp_extensions, options, etc.
    const VideoSendParameters& send_params)
    : worker_thread_(call->worker_thread()),
      ssrcs_(sp.ssrcs),
      ssrc_groups_(sp.ssrc_groups),
      call_(call),
      enable_cpu_overuse_detection_(enable_cpu_overuse_detection),
      source_(nullptr),
      stream_(nullptr),
      parameters_(std::move(config), options, max_bitrate_bps, codec_settings),
      rtp_parameters_(CreateRtpParametersWithEncodings(sp)),
      sending_(false),
      disable_automatic_resize_(
          IsEnabled(call->trials(), "WebRTC-Video-DisableAutomaticResize")) {
  // Maximum packet size may come in RtpConfig from external transport, for
  // example from QuicTransportInterface implementation, so do not exceed
  // given max_packet_size.
  parameters_.config.rtp.max_packet_size =
      std::min<size_t>(parameters_.config.rtp.max_packet_size, kVideoMtu);
  parameters_.conference_mode = send_params.conference_mode;

  sp.GetPrimarySsrcs(&parameters_.config.rtp.ssrcs);

  // ValidateStreamParams should prevent this from happening.
  RTC_CHECK(!parameters_.config.rtp.ssrcs.empty());
  rtp_parameters_.encodings[0].ssrc = parameters_.config.rtp.ssrcs[0];

  // RTX.
  sp.GetFidSsrcs(parameters_.config.rtp.ssrcs,
                 &parameters_.config.rtp.rtx.ssrcs);

  // FlexFEC SSRCs.
  // TODO(brandtr): This code needs to be generalized when we add support for
  // multistream protection.
  if (IsEnabled(call_->trials(), "WebRTC-FlexFEC-03")) {
    uint32_t flexfec_ssrc;
    bool flexfec_enabled = false;
    for (uint32_t primary_ssrc : parameters_.config.rtp.ssrcs) {
      if (sp.GetFecFrSsrc(primary_ssrc, &flexfec_ssrc)) {
        if (flexfec_enabled) {
          RTC_LOG(LS_INFO)
              << "Multiple FlexFEC streams in local SDP, but "
                 "our implementation only supports a single FlexFEC "
                 "stream. Will not enable FlexFEC for proposed "
                 "stream with SSRC: "
              << flexfec_ssrc << ".";
          continue;
        }

        flexfec_enabled = true;
        parameters_.config.rtp.flexfec.ssrc = flexfec_ssrc;
        parameters_.config.rtp.flexfec.protected_media_ssrcs = {primary_ssrc};
      }
    }
  }

  parameters_.config.rtp.c_name = sp.cname;
  if (rtp_extensions) {
    parameters_.config.rtp.extensions = *rtp_extensions;
    rtp_parameters_.header_extensions = *rtp_extensions;
  }
  parameters_.config.rtp.rtcp_mode = send_params.rtcp.reduced_size
                                         ? webrtc::RtcpMode::kReducedSize
                                         : webrtc::RtcpMode::kCompound;
  parameters_.config.rtp.mid = send_params.mid;
  rtp_parameters_.rtcp.reduced_size = send_params.rtcp.reduced_size;

  if (codec_settings) {
    SetCodec(*codec_settings);
  }
}

WebRtcVideoChannel::WebRtcVideoSendStream::~WebRtcVideoSendStream() {
  if (stream_ != NULL) {
    call_->DestroyVideoSendStream(stream_);
  }
}

bool WebRtcVideoChannel::WebRtcVideoSendStream::SetVideoSend(
    const VideoOptions* options,
    rtc::VideoSourceInterface<webrtc::VideoFrame>* source) {
  TRACE_EVENT0("webrtc", "WebRtcVideoSendStream::SetVideoSend");
  RTC_DCHECK_RUN_ON(&thread_checker_);

  if (options) {
    VideoOptions old_options = parameters_.options;
    parameters_.options.SetAll(*options);
    if (parameters_.options.is_screencast.value_or(false) !=
            old_options.is_screencast.value_or(false) &&
        parameters_.codec_settings) {
      // If screen content settings change, we may need to recreate the codec
      // instance so that the correct type is used.

      SetCodec(*parameters_.codec_settings);
      // Mark screenshare parameter as being updated, then test for any other
      // changes that may require codec reconfiguration.
      old_options.is_screencast = options->is_screencast;
    }
    if (parameters_.options != old_options) {
      ReconfigureEncoder();
    }
  }

  if (source_ && stream_) {
    stream_->SetSource(nullptr, webrtc::DegradationPreference::DISABLED);
  }
  // Switch to the new source.
  source_ = source;
  if (source && stream_) {
    stream_->SetSource(source_, GetDegradationPreference());
  }
  return true;
}

webrtc::DegradationPreference
WebRtcVideoChannel::WebRtcVideoSendStream::GetDegradationPreference() const {
  // Do not adapt resolution for screen content as this will likely
  // result in blurry and unreadable text.
  // `this` acts like a VideoSource to make sure SinkWants are handled on the
  // correct thread.
  if (!enable_cpu_overuse_detection_) {
    return webrtc::DegradationPreference::DISABLED;
  }

  webrtc::DegradationPreference degradation_preference;
  if (rtp_parameters_.degradation_preference.has_value()) {
    degradation_preference = *rtp_parameters_.degradation_preference;
  } else {
    if (parameters_.options.content_hint ==
        webrtc::VideoTrackInterface::ContentHint::kFluid) {
      degradation_preference =
          webrtc::DegradationPreference::MAINTAIN_FRAMERATE;
    } else if (parameters_.options.is_screencast.value_or(false) ||
               parameters_.options.content_hint ==
                   webrtc::VideoTrackInterface::ContentHint::kDetailed ||
               parameters_.options.content_hint ==
                   webrtc::VideoTrackInterface::ContentHint::kText) {
      degradation_preference =
          webrtc::DegradationPreference::MAINTAIN_RESOLUTION;
    } else if (IsEnabled(call_->trials(), "WebRTC-Video-BalancedDegradation")) {
      // Standard wants balanced by default, but it needs to be tuned first.
      degradation_preference = webrtc::DegradationPreference::BALANCED;
    } else {
      // Keep MAINTAIN_FRAMERATE by default until BALANCED has been tuned for
      // all codecs and launched.
      degradation_preference =
          webrtc::DegradationPreference::MAINTAIN_FRAMERATE;
    }
  }

  return degradation_preference;
}

const std::vector<uint32_t>&
WebRtcVideoChannel::WebRtcVideoSendStream::GetSsrcs() const {
  return ssrcs_;
}

void WebRtcVideoChannel::WebRtcVideoSendStream::SetCodec(
    const VideoCodecSettings& codec_settings) {
  RTC_DCHECK_RUN_ON(&thread_checker_);
  parameters_.encoder_config = CreateVideoEncoderConfig(codec_settings.codec);
  RTC_DCHECK_GT(parameters_.encoder_config.number_of_streams, 0);

  parameters_.config.rtp.payload_name = codec_settings.codec.name;
  parameters_.config.rtp.payload_type = codec_settings.codec.id;
  parameters_.config.rtp.raw_payload =
      codec_settings.codec.packetization == kPacketizationParamRaw;
  parameters_.config.rtp.ulpfec = codec_settings.ulpfec;
  parameters_.config.rtp.flexfec.payload_type =
      codec_settings.flexfec_payload_type;

  // Set RTX payload type if RTX is enabled.
  if (!parameters_.config.rtp.rtx.ssrcs.empty()) {
    if (codec_settings.rtx_payload_type == -1) {
      RTC_LOG(LS_WARNING)
          << "RTX SSRCs configured but there's no configured RTX "
             "payload type. Ignoring.";
      parameters_.config.rtp.rtx.ssrcs.clear();
    } else {
      parameters_.config.rtp.rtx.payload_type = codec_settings.rtx_payload_type;
    }
  }

  const bool has_lntf = HasLntf(codec_settings.codec);
  parameters_.config.rtp.lntf.enabled = has_lntf;
  parameters_.config.encoder_settings.capabilities.loss_notification = has_lntf;

  parameters_.config.rtp.nack.rtp_history_ms =
      HasNack(codec_settings.codec) ? kNackHistoryMs : 0;

  parameters_.codec_settings = codec_settings;

  // TODO(nisse): Avoid recreation, it should be enough to call
  // ReconfigureEncoder.
  RTC_LOG(LS_INFO) << "RecreateWebRtcStream (send) because of SetCodec.";
  RecreateWebRtcStream();
}

void WebRtcVideoChannel::WebRtcVideoSendStream::SetSendParameters(
    const ChangedSendParameters& params) {
  RTC_DCHECK_RUN_ON(&thread_checker_);
  // `recreate_stream` means construction-time parameters have changed and the
  // sending stream needs to be reset with the new config.
  bool recreate_stream = false;
  if (params.rtcp_mode) {
    parameters_.config.rtp.rtcp_mode = *params.rtcp_mode;
    rtp_parameters_.rtcp.reduced_size =
        parameters_.config.rtp.rtcp_mode == webrtc::RtcpMode::kReducedSize;
    recreate_stream = true;
  }
  if (params.extmap_allow_mixed) {
    parameters_.config.rtp.extmap_allow_mixed = *params.extmap_allow_mixed;
    recreate_stream = true;
  }
  if (params.rtp_header_extensions) {
    parameters_.config.rtp.extensions = *params.rtp_header_extensions;
    rtp_parameters_.header_extensions = *params.rtp_header_extensions;
    recreate_stream = true;
  }
  if (params.mid) {
    parameters_.config.rtp.mid = *params.mid;
    recreate_stream = true;
  }
  if (params.max_bandwidth_bps) {
    parameters_.max_bitrate_bps = *params.max_bandwidth_bps;
    ReconfigureEncoder();
  }
  if (params.conference_mode) {
    parameters_.conference_mode = *params.conference_mode;
  }

  // Set codecs and options.
  if (params.send_codec) {
    SetCodec(*params.send_codec);
    recreate_stream = false;  // SetCodec has already recreated the stream.
  } else if (params.conference_mode && parameters_.codec_settings) {
    SetCodec(*parameters_.codec_settings);
    recreate_stream = false;  // SetCodec has already recreated the stream.
  }
  if (recreate_stream) {
    RTC_LOG(LS_INFO)
        << "RecreateWebRtcStream (send) because of SetSendParameters";
    RecreateWebRtcStream();
  }
}

webrtc::RTCError WebRtcVideoChannel::WebRtcVideoSendStream::SetRtpParameters(
    const webrtc::RtpParameters& new_parameters) {
  RTC_DCHECK_RUN_ON(&thread_checker_);
  webrtc::RTCError error = CheckRtpParametersInvalidModificationAndValues(
      rtp_parameters_, new_parameters);
  if (!error.ok()) {
    return error;
  }

  bool new_param = false;
  for (size_t i = 0; i < rtp_parameters_.encodings.size(); ++i) {
    if ((new_parameters.encodings[i].min_bitrate_bps !=
         rtp_parameters_.encodings[i].min_bitrate_bps) ||
        (new_parameters.encodings[i].max_bitrate_bps !=
         rtp_parameters_.encodings[i].max_bitrate_bps) ||
        (new_parameters.encodings[i].max_framerate !=
         rtp_parameters_.encodings[i].max_framerate) ||
        (new_parameters.encodings[i].scale_resolution_down_by !=
         rtp_parameters_.encodings[i].scale_resolution_down_by) ||
        (new_parameters.encodings[i].num_temporal_layers !=
         rtp_parameters_.encodings[i].num_temporal_layers)) {
      new_param = true;
      break;
    }
  }

  bool new_degradation_preference = false;
  if (new_parameters.degradation_preference !=
      rtp_parameters_.degradation_preference) {
    new_degradation_preference = true;
  }

  // TODO(bugs.webrtc.org/8807): The bitrate priority really doesn't require an
  // entire encoder reconfiguration, it just needs to update the bitrate
  // allocator.
  bool reconfigure_encoder = new_param ||
                             (new_parameters.encodings[0].bitrate_priority !=
                              rtp_parameters_.encodings[0].bitrate_priority) ||
                             new_parameters.encodings[0].scalability_mode !=
                                 rtp_parameters_.encodings[0].scalability_mode;

  // TODO(bugs.webrtc.org/8807): The active field as well should not require
  // a full encoder reconfiguration, but it needs to update both the bitrate
  // allocator and the video bitrate allocator.
  //
  // Note that the simulcast encoder adapter relies on the fact that layers
  // de/activation triggers encoder reinitialization.
  bool new_send_state = false;
  for (size_t i = 0; i < rtp_parameters_.encodings.size(); ++i) {
    bool new_active = IsLayerActive(new_parameters.encodings[i]);
    bool old_active = IsLayerActive(rtp_parameters_.encodings[i]);
    if (new_active != old_active) {
      new_send_state = true;
    }
  }
  rtp_parameters_ = new_parameters;
  // Codecs are currently handled at the WebRtcVideoChannel level.
  rtp_parameters_.codecs.clear();
  if (reconfigure_encoder || new_send_state) {
    ReconfigureEncoder();
  }
  if (new_send_state) {
    UpdateSendState();
  }
  if (new_degradation_preference) {
    if (source_ && stream_) {
      stream_->SetSource(source_, GetDegradationPreference());
    }
  }
  return webrtc::RTCError::OK();
}

webrtc::RtpParameters
WebRtcVideoChannel::WebRtcVideoSendStream::GetRtpParameters() const {
  RTC_DCHECK_RUN_ON(&thread_checker_);
  return rtp_parameters_;
}

void WebRtcVideoChannel::WebRtcVideoSendStream::SetFrameEncryptor(
    rtc::scoped_refptr<webrtc::FrameEncryptorInterface> frame_encryptor) {
  RTC_DCHECK_RUN_ON(&thread_checker_);
  parameters_.config.frame_encryptor = frame_encryptor;
  if (stream_) {
    RTC_LOG(LS_INFO)
        << "RecreateWebRtcStream (send) because of SetFrameEncryptor, ssrc="
        << parameters_.config.rtp.ssrcs[0];
    RecreateWebRtcStream();
  }
}

void WebRtcVideoChannel::WebRtcVideoSendStream::UpdateSendState() {
  RTC_DCHECK_RUN_ON(&thread_checker_);
  if (sending_) {
    RTC_DCHECK(stream_ != nullptr);
    size_t num_layers = rtp_parameters_.encodings.size();
    if (parameters_.encoder_config.number_of_streams == 1) {
      // SVC is used. Only one simulcast layer is present.
      num_layers = 1;
    }
    std::vector<bool> active_layers(num_layers);
    for (size_t i = 0; i < num_layers; ++i) {
      active_layers[i] = IsLayerActive(rtp_parameters_.encodings[i]);
    }
    if (parameters_.encoder_config.number_of_streams == 1 &&
        rtp_parameters_.encodings.size() > 1) {
      // SVC is used.
      // The only present simulcast layer should be active if any of the
      // configured SVC layers is active.
      active_layers[0] =
          absl::c_any_of(rtp_parameters_.encodings,
                         [](const auto& encoding) { return encoding.active; });
    }
    // This updates what simulcast layers are sending, and possibly starts
    // or stops the VideoSendStream.
    stream_->UpdateActiveSimulcastLayers(active_layers);
  } else {
    if (stream_ != nullptr) {
      stream_->Stop();
    }
  }
}

webrtc::VideoEncoderConfig
WebRtcVideoChannel::WebRtcVideoSendStream::CreateVideoEncoderConfig(
    const VideoCodec& codec) const {
  RTC_DCHECK_RUN_ON(&thread_checker_);
  webrtc::VideoEncoderConfig encoder_config;
  encoder_config.codec_type = webrtc::PayloadStringToCodecType(codec.name);
  encoder_config.video_format =
      webrtc::SdpVideoFormat(codec.name, codec.params);

  bool is_screencast = parameters_.options.is_screencast.value_or(false);
  if (is_screencast) {
    encoder_config.min_transmit_bitrate_bps =
        1000 * parameters_.options.screencast_min_bitrate_kbps.value_or(0);
    encoder_config.content_type =
        webrtc::VideoEncoderConfig::ContentType::kScreen;
  } else {
    encoder_config.min_transmit_bitrate_bps = 0;
    encoder_config.content_type =
        webrtc::VideoEncoderConfig::ContentType::kRealtimeVideo;
  }

  // By default, the stream count for the codec configuration should match the
  // number of negotiated ssrcs. But if the codec is disabled for simulcast
  // or a screencast (and not in simulcast screenshare experiment), only
  // configure a single stream.
  encoder_config.number_of_streams = parameters_.config.rtp.ssrcs.size();
  if (IsCodecDisabledForSimulcast(codec.name, call_->trials())) {
    encoder_config.number_of_streams = 1;
  }

  // parameters_.max_bitrate comes from the max bitrate set at the SDP
  // (m-section) level with the attribute "b=AS." Note that we override this
  // value below if the RtpParameters max bitrate set with
  // RtpSender::SetParameters has a lower value.
  int stream_max_bitrate = parameters_.max_bitrate_bps;
  // When simulcast is enabled (when there are multiple encodings),
  // encodings[i].max_bitrate_bps will be enforced by
  // encoder_config.simulcast_layers[i].max_bitrate_bps. Otherwise, it's
  // enforced by stream_max_bitrate, taking the minimum of the two maximums
  // (one coming from SDP, the other coming from RtpParameters).
  if (rtp_parameters_.encodings[0].max_bitrate_bps &&
      rtp_parameters_.encodings.size() == 1) {
    stream_max_bitrate =
        MinPositive(*(rtp_parameters_.encodings[0].max_bitrate_bps),
                    parameters_.max_bitrate_bps);
  }

  // The codec max bitrate comes from the "x-google-max-bitrate" parameter
  // attribute set in the SDP for a specific codec. As done in
  // WebRtcVideoChannel::SetSendParameters, this value does not override the
  // stream max_bitrate set above.
  int codec_max_bitrate_kbps;
  if (codec.GetParam(kCodecParamMaxBitrate, &codec_max_bitrate_kbps) &&
      stream_max_bitrate == -1) {
    stream_max_bitrate = codec_max_bitrate_kbps * 1000;
  }
  encoder_config.max_bitrate_bps = stream_max_bitrate;

  // The encoder config's default bitrate priority is set to 1.0,
  // unless it is set through the sender's encoding parameters.
  // The bitrate priority, which is used in the bitrate allocation, is done
  // on a per sender basis, so we use the first encoding's value.
  encoder_config.bitrate_priority =
      rtp_parameters_.encodings[0].bitrate_priority;

  // Application-controlled state is held in the encoder_config's
  // simulcast_layers. Currently this is used to control which simulcast layers
  // are active and for configuring the min/max bitrate and max framerate.
  // The encoder_config's simulcast_layers is also used for non-simulcast (when
  // there is a single layer).
  RTC_DCHECK_GE(rtp_parameters_.encodings.size(),
                encoder_config.number_of_streams);
  RTC_DCHECK_GT(encoder_config.number_of_streams, 0);

  // Copy all provided constraints.
  encoder_config.simulcast_layers.resize(rtp_parameters_.encodings.size());
  for (size_t i = 0; i < encoder_config.simulcast_layers.size(); ++i) {
    encoder_config.simulcast_layers[i].active =
        rtp_parameters_.encodings[i].active;
    encoder_config.simulcast_layers[i].scalability_mode =
        rtp_parameters_.encodings[i].scalability_mode;
    if (rtp_parameters_.encodings[i].min_bitrate_bps) {
      encoder_config.simulcast_layers[i].min_bitrate_bps =
          *rtp_parameters_.encodings[i].min_bitrate_bps;
    }
    if (rtp_parameters_.encodings[i].max_bitrate_bps) {
      encoder_config.simulcast_layers[i].max_bitrate_bps =
          *rtp_parameters_.encodings[i].max_bitrate_bps;
    }
    if (rtp_parameters_.encodings[i].max_framerate) {
      encoder_config.simulcast_layers[i].max_framerate =
          *rtp_parameters_.encodings[i].max_framerate;
    }
    if (rtp_parameters_.encodings[i].scale_resolution_down_by) {
      encoder_config.simulcast_layers[i].scale_resolution_down_by =
          *rtp_parameters_.encodings[i].scale_resolution_down_by;
    }
    if (rtp_parameters_.encodings[i].num_temporal_layers) {
      encoder_config.simulcast_layers[i].num_temporal_layers =
          *rtp_parameters_.encodings[i].num_temporal_layers;
    }
  }

  encoder_config.legacy_conference_mode = parameters_.conference_mode;

<<<<<<< HEAD
=======
  encoder_config.is_quality_scaling_allowed =
      !disable_automatic_resize_ && !is_screencast &&
      (parameters_.config.rtp.ssrcs.size() == 1 ||
       NumActiveStreams(rtp_parameters_) == 1);

>>>>>>> cbad18b1
  int max_qp = kDefaultQpMax;
  codec.GetParam(kCodecParamMaxQuantization, &max_qp);
  encoder_config.video_stream_factory =
      rtc::make_ref_counted<EncoderStreamFactory>(
          codec.name, max_qp, is_screencast, parameters_.conference_mode);

  return encoder_config;
}

void WebRtcVideoChannel::WebRtcVideoSendStream::ReconfigureEncoder() {
  RTC_DCHECK_RUN_ON(&thread_checker_);
  if (!stream_) {
    // The webrtc::VideoSendStream `stream_` has not yet been created but other
    // parameters has changed.
    return;
  }

  RTC_DCHECK_GT(parameters_.encoder_config.number_of_streams, 0);

  RTC_CHECK(parameters_.codec_settings);
  VideoCodecSettings codec_settings = *parameters_.codec_settings;

  webrtc::VideoEncoderConfig encoder_config =
      CreateVideoEncoderConfig(codec_settings.codec);

  encoder_config.encoder_specific_settings =
      ConfigureVideoEncoderSettings(codec_settings.codec);

  stream_->ReconfigureVideoEncoder(encoder_config.Copy());

  encoder_config.encoder_specific_settings = NULL;

  parameters_.encoder_config = std::move(encoder_config);
}

void WebRtcVideoChannel::WebRtcVideoSendStream::SetSend(bool send) {
  RTC_DCHECK_RUN_ON(&thread_checker_);
  sending_ = send;
  UpdateSendState();
}

std::vector<VideoSenderInfo>
WebRtcVideoChannel::WebRtcVideoSendStream::GetPerLayerVideoSenderInfos(
    bool log_stats) {
  RTC_DCHECK_RUN_ON(&thread_checker_);
  VideoSenderInfo common_info;
  if (parameters_.codec_settings) {
    common_info.codec_name = parameters_.codec_settings->codec.name;
    common_info.codec_payload_type = parameters_.codec_settings->codec.id;
  }
  std::vector<VideoSenderInfo> infos;
  webrtc::VideoSendStream::Stats stats;
  if (stream_ == nullptr) {
    for (uint32_t ssrc : parameters_.config.rtp.ssrcs) {
      common_info.add_ssrc(ssrc);
    }
    infos.push_back(common_info);
    return infos;
  } else {
    stats = stream_->GetStats();
    if (log_stats)
      RTC_LOG(LS_INFO) << stats.ToString(rtc::TimeMillis());

    // Metrics that are in common for all substreams.
    common_info.adapt_changes = stats.number_of_cpu_adapt_changes;
    common_info.adapt_reason =
        stats.cpu_limited_resolution ? ADAPTREASON_CPU : ADAPTREASON_NONE;
    common_info.has_entered_low_resolution = stats.has_entered_low_resolution;

    // Get bandwidth limitation info from stream_->GetStats().
    // Input resolution (output from video_adapter) can be further scaled down
    // or higher video layer(s) can be dropped due to bitrate constraints.
    // Note, adapt_changes only include changes from the video_adapter.
    if (stats.bw_limited_resolution)
      common_info.adapt_reason |= ADAPTREASON_BANDWIDTH;

    common_info.quality_limitation_reason = stats.quality_limitation_reason;
    common_info.quality_limitation_durations_ms =
        stats.quality_limitation_durations_ms;
    common_info.quality_limitation_resolution_changes =
        stats.quality_limitation_resolution_changes;
    common_info.encoder_implementation_name = stats.encoder_implementation_name;
    common_info.ssrc_groups = ssrc_groups_;
<<<<<<< HEAD
=======
    common_info.frames = stats.frames;
>>>>>>> cbad18b1
    common_info.framerate_input = stats.input_frame_rate;
    common_info.avg_encode_ms = stats.avg_encode_time_ms;
    common_info.encode_usage_percent = stats.encode_usage_percent;
    common_info.nominal_bitrate = stats.media_bitrate_bps;
    common_info.content_type = stats.content_type;
    common_info.aggregated_framerate_sent = stats.encode_frame_rate;
    common_info.aggregated_huge_frames_sent = stats.huge_frames_sent;

<<<<<<< HEAD
    // If we don't have any substreams, get the remaining metrics from |stats|.
    // Otherwise, these values are obtained from |sub_stream| below.
=======
    // If we don't have any substreams, get the remaining metrics from `stats`.
    // Otherwise, these values are obtained from `sub_stream` below.
>>>>>>> cbad18b1
    if (stats.substreams.empty()) {
      for (uint32_t ssrc : parameters_.config.rtp.ssrcs) {
        common_info.add_ssrc(ssrc);
      }
      common_info.framerate_sent = stats.encode_frame_rate;
      common_info.frames_encoded = stats.frames_encoded;
      common_info.total_encode_time_ms = stats.total_encode_time_ms;
      common_info.total_encoded_bytes_target = stats.total_encoded_bytes_target;
      common_info.frames_sent = stats.frames_encoded;
      common_info.huge_frames_sent = stats.huge_frames_sent;
      infos.push_back(common_info);
      return infos;
    }
  }
  auto outbound_rtp_substreams =
      MergeInfoAboutOutboundRtpSubstreams(stats.substreams);
  for (const auto& pair : outbound_rtp_substreams) {
    auto info = common_info;
    info.add_ssrc(pair.first);
    info.rid = parameters_.config.rtp.GetRidForSsrc(pair.first);
    auto stream_stats = pair.second;
    RTC_DCHECK_EQ(stream_stats.type,
                  webrtc::VideoSendStream::StreamStats::StreamType::kMedia);
    info.payload_bytes_sent = stream_stats.rtp_stats.transmitted.payload_bytes;
    info.header_and_padding_bytes_sent =
        stream_stats.rtp_stats.transmitted.header_bytes +
        stream_stats.rtp_stats.transmitted.padding_bytes;
    info.packets_sent = stream_stats.rtp_stats.transmitted.packets;
    info.total_packet_send_delay_ms += stream_stats.total_packet_send_delay_ms;
    info.send_frame_width = stream_stats.width;
    info.send_frame_height = stream_stats.height;
    info.key_frames_encoded = stream_stats.frame_counts.key_frames;
    info.framerate_sent = stream_stats.encode_frame_rate;
    info.frames_encoded = stream_stats.frames_encoded;
    info.frames_sent = stream_stats.frames_encoded;
    info.retransmitted_bytes_sent =
        stream_stats.rtp_stats.retransmitted.payload_bytes;
    info.retransmitted_packets_sent =
        stream_stats.rtp_stats.retransmitted.packets;
<<<<<<< HEAD
    info.packets_lost = stream_stats.rtcp_stats.packets_lost;
=======
>>>>>>> cbad18b1
    info.firs_rcvd = stream_stats.rtcp_packet_type_counts.fir_packets;
    info.nacks_rcvd = stream_stats.rtcp_packet_type_counts.nack_packets;
    info.plis_rcvd = stream_stats.rtcp_packet_type_counts.pli_packets;
    if (stream_stats.report_block_data.has_value()) {
<<<<<<< HEAD
      info.report_block_datas.push_back(stream_stats.report_block_data.value());
    }
    info.fraction_lost =
        static_cast<float>(stream_stats.rtcp_stats.fraction_lost) / (1 << 8);
=======
      info.packets_lost =
          stream_stats.report_block_data->report_block().packets_lost;
      info.fraction_lost =
          static_cast<float>(
              stream_stats.report_block_data->report_block().fraction_lost) /
          (1 << 8);
      info.report_block_datas.push_back(*stream_stats.report_block_data);
    }
>>>>>>> cbad18b1
    info.qp_sum = stream_stats.qp_sum;
    info.total_encode_time_ms = stream_stats.total_encode_time_ms;
    info.total_encoded_bytes_target = stream_stats.total_encoded_bytes_target;
    info.huge_frames_sent = stream_stats.huge_frames_sent;
    infos.push_back(info);
  }
  return infos;
}

VideoSenderInfo
WebRtcVideoChannel::WebRtcVideoSendStream::GetAggregatedVideoSenderInfo(
    const std::vector<VideoSenderInfo>& infos) const {
  RTC_DCHECK_RUN_ON(&thread_checker_);
  RTC_CHECK(!infos.empty());
  if (infos.size() == 1) {
    return infos[0];
  }
  VideoSenderInfo info = infos[0];
  info.local_stats.clear();
  for (uint32_t ssrc : parameters_.config.rtp.ssrcs) {
    info.add_ssrc(ssrc);
  }
  info.framerate_sent = info.aggregated_framerate_sent;
  info.huge_frames_sent = info.aggregated_huge_frames_sent;

  for (size_t i = 1; i < infos.size(); i++) {
    info.key_frames_encoded += infos[i].key_frames_encoded;
    info.payload_bytes_sent += infos[i].payload_bytes_sent;
    info.header_and_padding_bytes_sent +=
        infos[i].header_and_padding_bytes_sent;
    info.packets_sent += infos[i].packets_sent;
    info.total_packet_send_delay_ms += infos[i].total_packet_send_delay_ms;
    info.retransmitted_bytes_sent += infos[i].retransmitted_bytes_sent;
    info.retransmitted_packets_sent += infos[i].retransmitted_packets_sent;
    info.packets_lost += infos[i].packets_lost;
    if (infos[i].send_frame_width > info.send_frame_width)
      info.send_frame_width = infos[i].send_frame_width;
    if (infos[i].send_frame_height > info.send_frame_height)
      info.send_frame_height = infos[i].send_frame_height;
    info.firs_rcvd += infos[i].firs_rcvd;
    info.nacks_rcvd += infos[i].nacks_rcvd;
    info.plis_rcvd += infos[i].plis_rcvd;
    if (infos[i].report_block_datas.size())
      info.report_block_datas.push_back(infos[i].report_block_datas[0]);
    if (infos[i].qp_sum) {
      if (!info.qp_sum) {
        info.qp_sum = 0;
      }
      info.qp_sum = *info.qp_sum + *infos[i].qp_sum;
    }
    info.frames_encoded += infos[i].frames_encoded;
    info.frames_sent += infos[i].frames_sent;
    info.total_encode_time_ms += infos[i].total_encode_time_ms;
    info.total_encoded_bytes_target += infos[i].total_encoded_bytes_target;
  }
  return info;
}

void WebRtcVideoChannel::WebRtcVideoSendStream::FillBitrateInfo(
    BandwidthEstimationInfo* bwe_info) {
  RTC_DCHECK_RUN_ON(&thread_checker_);
  if (stream_ == NULL) {
    return;
  }
  webrtc::VideoSendStream::Stats stats = stream_->GetStats();
  for (std::map<uint32_t, webrtc::VideoSendStream::StreamStats>::iterator it =
           stats.substreams.begin();
       it != stats.substreams.end(); ++it) {
    bwe_info->transmit_bitrate += it->second.total_bitrate_bps;
    bwe_info->retransmit_bitrate += it->second.retransmit_bitrate_bps;
  }
  bwe_info->target_enc_bitrate += stats.target_media_bitrate_bps;
  bwe_info->actual_enc_bitrate += stats.media_bitrate_bps;
}

void WebRtcVideoChannel::WebRtcVideoSendStream::
    SetEncoderToPacketizerFrameTransformer(
        rtc::scoped_refptr<webrtc::FrameTransformerInterface>
            frame_transformer) {
  RTC_DCHECK_RUN_ON(&thread_checker_);
  parameters_.config.frame_transformer = std::move(frame_transformer);
  if (stream_)
    RecreateWebRtcStream();
}

void WebRtcVideoChannel::WebRtcVideoSendStream::RecreateWebRtcStream() {
  RTC_DCHECK_RUN_ON(&thread_checker_);
  if (stream_ != NULL) {
    call_->DestroyVideoSendStream(stream_);
  }

  RTC_CHECK(parameters_.codec_settings);
  RTC_DCHECK_EQ((parameters_.encoder_config.content_type ==
                 webrtc::VideoEncoderConfig::ContentType::kScreen),
                parameters_.options.is_screencast.value_or(false))
      << "encoder content type inconsistent with screencast option";
  parameters_.encoder_config.encoder_specific_settings =
      ConfigureVideoEncoderSettings(parameters_.codec_settings->codec);

  webrtc::VideoSendStream::Config config = parameters_.config.Copy();
  if (!config.rtp.rtx.ssrcs.empty() && config.rtp.rtx.payload_type == -1) {
    RTC_LOG(LS_WARNING) << "RTX SSRCs configured but there's no configured RTX "
                           "payload type the set codec. Ignoring RTX.";
    config.rtp.rtx.ssrcs.clear();
  }
  if (parameters_.encoder_config.number_of_streams == 1) {
    // SVC is used instead of simulcast. Remove unnecessary SSRCs.
    if (config.rtp.ssrcs.size() > 1) {
      config.rtp.ssrcs.resize(1);
      if (config.rtp.rtx.ssrcs.size() > 1) {
        config.rtp.rtx.ssrcs.resize(1);
      }
    }
  }
  stream_ = call_->CreateVideoSendStream(std::move(config),
                                         parameters_.encoder_config.Copy());

  parameters_.encoder_config.encoder_specific_settings = NULL;

  if (source_) {
    stream_->SetSource(source_, GetDegradationPreference());
  }

  // Call stream_->Start() if necessary conditions are met.
  UpdateSendState();
}

WebRtcVideoChannel::WebRtcVideoReceiveStream::WebRtcVideoReceiveStream(
    WebRtcVideoChannel* channel,
    webrtc::Call* call,
    const StreamParams& sp,
    webrtc::VideoReceiveStream::Config config,
    bool default_stream,
    const std::vector<VideoCodecSettings>& recv_codecs,
    const webrtc::FlexfecReceiveStream::Config& flexfec_config)
    : channel_(channel),
      call_(call),
      stream_params_(sp),
      stream_(NULL),
      default_stream_(default_stream),
      config_(std::move(config)),
      flexfec_config_(flexfec_config),
      flexfec_stream_(nullptr),
      sink_(NULL),
      first_frame_timestamp_(-1),
      estimated_remote_start_ntp_time_ms_(0) {
  RTC_DCHECK(config_.decoder_factory);
  config_.renderer = this;
  ConfigureCodecs(recv_codecs);
  flexfec_config_.payload_type = flexfec_config.payload_type;
  RecreateWebRtcVideoStream();
}

WebRtcVideoChannel::WebRtcVideoReceiveStream::~WebRtcVideoReceiveStream() {
  call_->DestroyVideoReceiveStream(stream_);
  if (flexfec_stream_)
    call_->DestroyFlexfecReceiveStream(flexfec_stream_);
}

const std::vector<uint32_t>&
WebRtcVideoChannel::WebRtcVideoReceiveStream::GetSsrcs() const {
  return stream_params_.ssrcs;
}

std::vector<webrtc::RtpSource>
WebRtcVideoChannel::WebRtcVideoReceiveStream::GetSources() {
  RTC_DCHECK(stream_);
  return stream_->GetSources();
}

webrtc::RtpParameters
WebRtcVideoChannel::WebRtcVideoReceiveStream::GetRtpParameters() const {
  webrtc::RtpParameters rtp_parameters;

  std::vector<uint32_t> primary_ssrcs;
  stream_params_.GetPrimarySsrcs(&primary_ssrcs);
  for (uint32_t ssrc : primary_ssrcs) {
    rtp_parameters.encodings.emplace_back();
    rtp_parameters.encodings.back().ssrc = ssrc;
  }

  rtp_parameters.header_extensions = config_.rtp.extensions;
  rtp_parameters.rtcp.reduced_size =
      config_.rtp.rtcp_mode == webrtc::RtcpMode::kReducedSize;

  return rtp_parameters;
}

bool WebRtcVideoChannel::WebRtcVideoReceiveStream::ConfigureCodecs(
    const std::vector<VideoCodecSettings>& recv_codecs) {
  RTC_DCHECK(!recv_codecs.empty());
<<<<<<< HEAD
  config_.decoders.clear();
  config_.rtp.rtx_associated_payload_types.clear();
  config_.rtp.raw_payload_types.clear();
  config_.decoder_factory = decoder_factory_;
  for (const auto& recv_codec : recv_codecs) {
    webrtc::SdpVideoFormat video_format(recv_codec.codec.name,
                                        recv_codec.codec.params);

    webrtc::VideoReceiveStream::Decoder decoder;
    decoder.video_format = video_format;
    decoder.payload_type = recv_codec.codec.id;
    decoder.video_format =
        webrtc::SdpVideoFormat(recv_codec.codec.name, recv_codec.codec.params);
    config_.decoders.push_back(decoder);
    config_.rtp.rtx_associated_payload_types[recv_codec.rtx_payload_type] =
        recv_codec.codec.id;
=======

  std::map<int, int> rtx_associated_payload_types;
  std::set<int> raw_payload_types;
  std::vector<webrtc::VideoReceiveStream::Decoder> decoders;
  for (const auto& recv_codec : recv_codecs) {
    decoders.emplace_back(
        webrtc::SdpVideoFormat(recv_codec.codec.name, recv_codec.codec.params),
        recv_codec.codec.id);
    rtx_associated_payload_types.insert(
        {recv_codec.rtx_payload_type, recv_codec.codec.id});
>>>>>>> cbad18b1
    if (recv_codec.codec.packetization == kPacketizationParamRaw) {
      raw_payload_types.insert(recv_codec.codec.id);
    }
  }

  bool recreate_needed = (stream_ == nullptr);

  const auto& codec = recv_codecs.front();
  if (config_.rtp.ulpfec_payload_type != codec.ulpfec.ulpfec_payload_type) {
    config_.rtp.ulpfec_payload_type = codec.ulpfec.ulpfec_payload_type;
    recreate_needed = true;
  }

  if (config_.rtp.red_payload_type != codec.ulpfec.red_payload_type) {
    config_.rtp.red_payload_type = codec.ulpfec.red_payload_type;
    recreate_needed = true;
  }

  const bool has_lntf = HasLntf(codec.codec);
  if (config_.rtp.lntf.enabled != has_lntf) {
    config_.rtp.lntf.enabled = has_lntf;
    recreate_needed = true;
  }

  const int rtp_history_ms = HasNack(codec.codec) ? kNackHistoryMs : 0;
  if (rtp_history_ms != config_.rtp.nack.rtp_history_ms) {
    config_.rtp.nack.rtp_history_ms = rtp_history_ms;
    recreate_needed = true;
  }

  // The rtx-time parameter can be used to override the hardcoded default for
  // the NACK buffer length.
  if (codec.rtx_time != -1 && config_.rtp.nack.rtp_history_ms != 0) {
    config_.rtp.nack.rtp_history_ms = codec.rtx_time;
    recreate_needed = true;
  }

  const bool has_rtr = HasRrtr(codec.codec);
  if (has_rtr != config_.rtp.rtcp_xr.receiver_reference_time_report) {
    config_.rtp.rtcp_xr.receiver_reference_time_report = has_rtr;
    recreate_needed = true;
  }

  if (codec.ulpfec.red_rtx_payload_type != -1) {
    rtx_associated_payload_types[codec.ulpfec.red_rtx_payload_type] =
        codec.ulpfec.red_payload_type;
  }

  if (config_.rtp.rtx_associated_payload_types !=
      rtx_associated_payload_types) {
    rtx_associated_payload_types.swap(config_.rtp.rtx_associated_payload_types);
    recreate_needed = true;
  }

  if (raw_payload_types != config_.rtp.raw_payload_types) {
    raw_payload_types.swap(config_.rtp.raw_payload_types);
    recreate_needed = true;
  }

  if (decoders != config_.decoders) {
    decoders.swap(config_.decoders);
    recreate_needed = true;
  }

  return recreate_needed;
}

void WebRtcVideoChannel::WebRtcVideoReceiveStream::SetLocalSsrc(
    uint32_t local_ssrc) {
  // TODO(pbos): Consider turning this sanity check into a RTC_DCHECK. You
  // should not be able to create a sender with the same SSRC as a receiver, but
  // right now this can't be done due to unittests depending on receiving what
  // they are sending from the same MediaChannel.
  if (local_ssrc == config_.rtp.local_ssrc) {
    RTC_DLOG(LS_INFO) << "Ignoring call to SetLocalSsrc because parameters are "
                         "unchanged; local_ssrc="
                      << local_ssrc;
    return;
  }

  config_.rtp.local_ssrc = local_ssrc;
  flexfec_config_.rtp.local_ssrc = local_ssrc;
  RTC_LOG(LS_INFO)
      << "RecreateWebRtcVideoStream (recv) because of SetLocalSsrc; local_ssrc="
      << local_ssrc;
  RecreateWebRtcVideoStream();
}

void WebRtcVideoChannel::WebRtcVideoReceiveStream::SetFeedbackParameters(
    bool lntf_enabled,
    bool nack_enabled,
    bool transport_cc_enabled,
    webrtc::RtcpMode rtcp_mode,
    int rtx_time) {
  int nack_history_ms =
      nack_enabled ? rtx_time != -1 ? rtx_time : kNackHistoryMs : 0;
  if (config_.rtp.lntf.enabled == lntf_enabled &&
      config_.rtp.nack.rtp_history_ms == nack_history_ms &&
      config_.rtp.transport_cc == transport_cc_enabled &&
      config_.rtp.rtcp_mode == rtcp_mode) {
    RTC_LOG(LS_INFO)
        << "Ignoring call to SetFeedbackParameters because parameters are "
           "unchanged; lntf="
        << lntf_enabled << ", nack=" << nack_enabled
        << ", transport_cc=" << transport_cc_enabled
        << ", rtx_time=" << rtx_time;
    return;
  }
  config_.rtp.lntf.enabled = lntf_enabled;
  config_.rtp.nack.rtp_history_ms = nack_history_ms;
  config_.rtp.transport_cc = transport_cc_enabled;
  config_.rtp.rtcp_mode = rtcp_mode;
  // TODO(brandtr): We should be spec-compliant and set `transport_cc` here
  // based on the rtcp-fb for the FlexFEC codec, not the media codec.
  flexfec_config_.rtp.transport_cc = config_.rtp.transport_cc;
  flexfec_config_.rtcp_mode = config_.rtp.rtcp_mode;
  RTC_LOG(LS_INFO) << "RecreateWebRtcVideoStream (recv) because of "
                      "SetFeedbackParameters; nack="
                   << nack_enabled << ", transport_cc=" << transport_cc_enabled;
<<<<<<< HEAD
  MaybeRecreateWebRtcFlexfecStream();
=======
>>>>>>> cbad18b1
  RecreateWebRtcVideoStream();
}

void WebRtcVideoChannel::WebRtcVideoReceiveStream::SetRecvParameters(
    const ChangedRecvParameters& params) {
  bool video_needs_recreation = false;
  if (params.codec_settings) {
    video_needs_recreation = ConfigureCodecs(*params.codec_settings);
  }

  if (params.rtp_header_extensions) {
    if (config_.rtp.extensions != *params.rtp_header_extensions) {
      config_.rtp.extensions = *params.rtp_header_extensions;
      if (stream_) {
        stream_->SetRtpExtensions(config_.rtp.extensions);
      } else {
        video_needs_recreation = true;
      }
    }

    if (flexfec_config_.rtp.extensions != *params.rtp_header_extensions) {
      flexfec_config_.rtp.extensions = *params.rtp_header_extensions;
      if (flexfec_stream_) {
        flexfec_stream_->SetRtpExtensions(flexfec_config_.rtp.extensions);
      } else if (flexfec_config_.IsCompleteAndEnabled()) {
        video_needs_recreation = true;
      }
    }
  }
  if (params.flexfec_payload_type) {
    flexfec_config_.payload_type = *params.flexfec_payload_type;
    // TODO(tommi): See if it is better to always have a flexfec stream object
    // configured and instead of recreating the video stream, reconfigure the
    // flexfec object from within the rtp callback (soon to be on the network
    // thread).
    if (flexfec_stream_ || flexfec_config_.IsCompleteAndEnabled())
      video_needs_recreation = true;
  }
  if (video_needs_recreation) {
    RecreateWebRtcVideoStream();
  }
}

void WebRtcVideoChannel::WebRtcVideoReceiveStream::RecreateWebRtcVideoStream() {
  absl::optional<int> base_minimum_playout_delay_ms;
  absl::optional<webrtc::VideoReceiveStream::RecordingState> recording_state;
  if (stream_) {
    base_minimum_playout_delay_ms = stream_->GetBaseMinimumPlayoutDelayMs();
    recording_state = stream_->SetAndGetRecordingState(
        webrtc::VideoReceiveStream::RecordingState(),
        /*generate_key_frame=*/false);
    call_->DestroyVideoReceiveStream(stream_);
    stream_ = nullptr;
  }

  if (flexfec_stream_) {
    call_->DestroyFlexfecReceiveStream(flexfec_stream_);
    flexfec_stream_ = nullptr;
  }

  if (flexfec_config_.IsCompleteAndEnabled()) {
    flexfec_stream_ = call_->CreateFlexfecReceiveStream(flexfec_config_);
  }

  webrtc::VideoReceiveStream::Config config = config_.Copy();
  config.rtp.protected_by_flexfec = (flexfec_stream_ != nullptr);
  config.rtp.packet_sink_ = flexfec_stream_;
  stream_ = call_->CreateVideoReceiveStream(std::move(config));
  if (base_minimum_playout_delay_ms) {
    stream_->SetBaseMinimumPlayoutDelayMs(
        base_minimum_playout_delay_ms.value());
  }
  if (recording_state) {
    stream_->SetAndGetRecordingState(std::move(*recording_state),
                                     /*generate_key_frame=*/false);
  }

  stream_->Start();

  if (IsEnabled(call_->trials(), "WebRTC-Video-BufferPacketsWithUnknownSsrc")) {
    channel_->BackfillBufferedPackets(stream_params_.ssrcs);
  }
}

void WebRtcVideoChannel::WebRtcVideoReceiveStream::OnFrame(
    const webrtc::VideoFrame& frame) {
  webrtc::MutexLock lock(&sink_lock_);

  int64_t time_now_ms = rtc::TimeMillis();
  if (first_frame_timestamp_ < 0)
    first_frame_timestamp_ = time_now_ms;
  int64_t elapsed_time_ms = time_now_ms - first_frame_timestamp_;
  if (frame.ntp_time_ms() > 0)
    estimated_remote_start_ntp_time_ms_ = frame.ntp_time_ms() - elapsed_time_ms;

  if (sink_ == NULL) {
    RTC_LOG(LS_WARNING) << "VideoReceiveStream not connected to a VideoSink.";
    return;
  }

  sink_->OnFrame(frame);
}

bool WebRtcVideoChannel::WebRtcVideoReceiveStream::IsDefaultStream() const {
  return default_stream_;
}

void WebRtcVideoChannel::WebRtcVideoReceiveStream::SetFrameDecryptor(
    rtc::scoped_refptr<webrtc::FrameDecryptorInterface> frame_decryptor) {
  config_.frame_decryptor = frame_decryptor;
  if (stream_) {
    RTC_LOG(LS_INFO)
        << "Setting FrameDecryptor (recv) because of SetFrameDecryptor, "
           "remote_ssrc="
        << config_.rtp.remote_ssrc;
    stream_->SetFrameDecryptor(frame_decryptor);
  }
}

bool WebRtcVideoChannel::WebRtcVideoReceiveStream::SetBaseMinimumPlayoutDelayMs(
    int delay_ms) {
  return stream_ ? stream_->SetBaseMinimumPlayoutDelayMs(delay_ms) : false;
}

int WebRtcVideoChannel::WebRtcVideoReceiveStream::GetBaseMinimumPlayoutDelayMs()
    const {
  return stream_ ? stream_->GetBaseMinimumPlayoutDelayMs() : 0;
}

void WebRtcVideoChannel::WebRtcVideoReceiveStream::SetSink(
    rtc::VideoSinkInterface<webrtc::VideoFrame>* sink) {
  webrtc::MutexLock lock(&sink_lock_);
  sink_ = sink;
}

std::string
WebRtcVideoChannel::WebRtcVideoReceiveStream::GetCodecNameFromPayloadType(
    int payload_type) {
  for (const webrtc::VideoReceiveStream::Decoder& decoder : config_.decoders) {
    if (decoder.payload_type == payload_type) {
      return decoder.video_format.name;
    }
  }
  return "";
}

VideoReceiverInfo
WebRtcVideoChannel::WebRtcVideoReceiveStream::GetVideoReceiverInfo(
    bool log_stats) {
  VideoReceiverInfo info;
  info.ssrc_groups = stream_params_.ssrc_groups;
  info.add_ssrc(config_.rtp.remote_ssrc);
  webrtc::VideoReceiveStream::Stats stats = stream_->GetStats();
  info.decoder_implementation_name = stats.decoder_implementation_name;
  if (stats.current_payload_type != -1) {
    info.codec_payload_type = stats.current_payload_type;
  }
  info.payload_bytes_rcvd = stats.rtp_stats.packet_counter.payload_bytes;
  info.header_and_padding_bytes_rcvd =
      stats.rtp_stats.packet_counter.header_bytes +
      stats.rtp_stats.packet_counter.padding_bytes;
  info.packets_rcvd = stats.rtp_stats.packet_counter.packets;
  info.packets_lost = stats.rtp_stats.packets_lost;
  info.jitter_ms = stats.rtp_stats.jitter / (kVideoCodecClockrate / 1000);

  info.framerate_rcvd = stats.network_frame_rate;
  info.framerate_decoded = stats.decode_frame_rate;
  info.framerate_output = stats.render_frame_rate;
  info.frame_width = stats.width;
  info.frame_height = stats.height;

  {
    webrtc::MutexLock frame_cs(&sink_lock_);
    info.capture_start_ntp_time_ms = estimated_remote_start_ntp_time_ms_;
  }

  info.decode_ms = stats.decode_ms;
  info.max_decode_ms = stats.max_decode_ms;
  info.current_delay_ms = stats.current_delay_ms;
  info.target_delay_ms = stats.target_delay_ms;
  info.jitter_buffer_ms = stats.jitter_buffer_ms;
  info.jitter_buffer_delay_seconds = stats.jitter_buffer_delay_seconds;
  info.jitter_buffer_emitted_count = stats.jitter_buffer_emitted_count;
  info.min_playout_delay_ms = stats.min_playout_delay_ms;
  info.render_delay_ms = stats.render_delay_ms;
  info.frames_received =
      stats.frame_counts.key_frames + stats.frame_counts.delta_frames;
  info.frames_dropped = stats.frames_dropped;
  info.frames_decoded = stats.frames_decoded;
  info.key_frames_decoded = stats.frame_counts.key_frames;
  info.frames_rendered = stats.frames_rendered;
  info.qp_sum = stats.qp_sum;
  info.total_decode_time_ms = stats.total_decode_time_ms;
  info.last_packet_received_timestamp_ms =
      stats.rtp_stats.last_packet_received_timestamp_ms;
  info.estimated_playout_ntp_timestamp_ms =
      stats.estimated_playout_ntp_timestamp_ms;
  info.first_frame_received_to_decoded_ms =
      stats.first_frame_received_to_decoded_ms;
  info.total_inter_frame_delay = stats.total_inter_frame_delay;
  info.total_squared_inter_frame_delay = stats.total_squared_inter_frame_delay;
  info.interframe_delay_max_ms = stats.interframe_delay_max_ms;
  info.freeze_count = stats.freeze_count;
  info.pause_count = stats.pause_count;
  info.total_freezes_duration_ms = stats.total_freezes_duration_ms;
  info.total_pauses_duration_ms = stats.total_pauses_duration_ms;
  info.total_frames_duration_ms = stats.total_frames_duration_ms;
  info.sum_squared_frame_durations = stats.sum_squared_frame_durations;

  info.content_type = stats.content_type;

  info.codec_name = GetCodecNameFromPayloadType(stats.current_payload_type);

  info.firs_sent = stats.rtcp_packet_type_counts.fir_packets;
  info.plis_sent = stats.rtcp_packet_type_counts.pli_packets;
  info.nacks_sent = stats.rtcp_packet_type_counts.nack_packets;
  // TODO(bugs.webrtc.org/10662): Add stats for LNTF.

  info.timing_frame_info = stats.timing_frame_info;

  if (log_stats)
    RTC_LOG(LS_INFO) << stats.ToString(rtc::TimeMillis());

  return info;
}

void WebRtcVideoChannel::WebRtcVideoReceiveStream::
    SetRecordableEncodedFrameCallback(
        std::function<void(const webrtc::RecordableEncodedFrame&)> callback) {
  if (stream_) {
    stream_->SetAndGetRecordingState(
        webrtc::VideoReceiveStream::RecordingState(std::move(callback)),
        /*generate_key_frame=*/true);
  } else {
    RTC_LOG(LS_ERROR) << "Absent receive stream; ignoring setting encoded "
                         "frame sink";
  }
}

void WebRtcVideoChannel::WebRtcVideoReceiveStream::
    ClearRecordableEncodedFrameCallback() {
  if (stream_) {
    stream_->SetAndGetRecordingState(
        webrtc::VideoReceiveStream::RecordingState(),
        /*generate_key_frame=*/false);
  } else {
    RTC_LOG(LS_ERROR) << "Absent receive stream; ignoring clearing encoded "
                         "frame sink";
  }
}

void WebRtcVideoChannel::WebRtcVideoReceiveStream::GenerateKeyFrame() {
  if (stream_) {
    stream_->GenerateKeyFrame();
  } else {
    RTC_LOG(LS_ERROR)
        << "Absent receive stream; ignoring key frame generation request.";
  }
}

void WebRtcVideoChannel::WebRtcVideoReceiveStream::
    SetDepacketizerToDecoderFrameTransformer(
        rtc::scoped_refptr<webrtc::FrameTransformerInterface>
            frame_transformer) {
  config_.frame_transformer = frame_transformer;
  if (stream_)
    stream_->SetDepacketizerToDecoderFrameTransformer(frame_transformer);
}

WebRtcVideoChannel::VideoCodecSettings::VideoCodecSettings()
    : flexfec_payload_type(-1), rtx_payload_type(-1), rtx_time(-1) {}

bool WebRtcVideoChannel::VideoCodecSettings::operator==(
    const WebRtcVideoChannel::VideoCodecSettings& other) const {
  return codec == other.codec && ulpfec == other.ulpfec &&
         flexfec_payload_type == other.flexfec_payload_type &&
         rtx_payload_type == other.rtx_payload_type &&
         rtx_time == other.rtx_time;
}

bool WebRtcVideoChannel::VideoCodecSettings::EqualsDisregardingFlexfec(
    const WebRtcVideoChannel::VideoCodecSettings& a,
    const WebRtcVideoChannel::VideoCodecSettings& b) {
  return a.codec == b.codec && a.ulpfec == b.ulpfec &&
         a.rtx_payload_type == b.rtx_payload_type && a.rtx_time == b.rtx_time;
}

bool WebRtcVideoChannel::VideoCodecSettings::operator!=(
    const WebRtcVideoChannel::VideoCodecSettings& other) const {
  return !(*this == other);
}

std::vector<WebRtcVideoChannel::VideoCodecSettings>
WebRtcVideoChannel::MapCodecs(const std::vector<VideoCodec>& codecs) {
  if (codecs.empty()) {
    return {};
  }

  std::vector<VideoCodecSettings> video_codecs;
  std::map<int, VideoCodec::CodecType> payload_codec_type;
  // `rtx_mapping` maps video payload type to rtx payload type.
  std::map<int, int> rtx_mapping;
  std::map<int, int> rtx_time_mapping;

  webrtc::UlpfecConfig ulpfec_config;
  absl::optional<int> flexfec_payload_type;

  for (const VideoCodec& in_codec : codecs) {
    const int payload_type = in_codec.id;

    if (payload_codec_type.find(payload_type) != payload_codec_type.end()) {
      RTC_LOG(LS_ERROR) << "Payload type already registered: "
                        << in_codec.ToString();
      return {};
    }
    payload_codec_type[payload_type] = in_codec.GetCodecType();

    switch (in_codec.GetCodecType()) {
      case VideoCodec::CODEC_RED: {
        if (ulpfec_config.red_payload_type != -1) {
          RTC_LOG(LS_ERROR)
              << "Duplicate RED codec: ignoring PT=" << payload_type
              << " in favor of PT=" << ulpfec_config.red_payload_type
              << " which was specified first.";
          break;
        }
        ulpfec_config.red_payload_type = payload_type;
        break;
      }

      case VideoCodec::CODEC_ULPFEC: {
        if (ulpfec_config.ulpfec_payload_type != -1) {
          RTC_LOG(LS_ERROR)
              << "Duplicate ULPFEC codec: ignoring PT=" << payload_type
              << " in favor of PT=" << ulpfec_config.ulpfec_payload_type
              << " which was specified first.";
          break;
        }
        ulpfec_config.ulpfec_payload_type = payload_type;
        break;
      }

      case VideoCodec::CODEC_FLEXFEC: {
        if (flexfec_payload_type) {
          RTC_LOG(LS_ERROR)
              << "Duplicate FLEXFEC codec: ignoring PT=" << payload_type
              << " in favor of PT=" << *flexfec_payload_type
              << " which was specified first.";
          break;
        }
        flexfec_payload_type = payload_type;
        break;
      }

      case VideoCodec::CODEC_RTX: {
        int associated_payload_type;
        if (!in_codec.GetParam(kCodecParamAssociatedPayloadType,
                               &associated_payload_type) ||
            !IsValidRtpPayloadType(associated_payload_type)) {
          RTC_LOG(LS_ERROR)
              << "RTX codec with invalid or no associated payload type: "
              << in_codec.ToString();
          return {};
        }
        int rtx_time;
        if (in_codec.GetParam(kCodecParamRtxTime, &rtx_time) && rtx_time > 0) {
          rtx_time_mapping[associated_payload_type] = rtx_time;
        }
        rtx_mapping[associated_payload_type] = payload_type;
        break;
      }

      case VideoCodec::CODEC_VIDEO: {
        video_codecs.emplace_back();
        video_codecs.back().codec = in_codec;
        break;
      }
    }
  }

  // One of these codecs should have been a video codec. Only having FEC
  // parameters into this code is a logic error.
  RTC_DCHECK(!video_codecs.empty());

  for (const auto& entry : rtx_mapping) {
    const int associated_payload_type = entry.first;
    const int rtx_payload_type = entry.second;
    auto it = payload_codec_type.find(associated_payload_type);
    if (it == payload_codec_type.end()) {
      RTC_LOG(LS_ERROR) << "RTX codec (PT=" << rtx_payload_type
                        << ") mapped to PT=" << associated_payload_type
                        << " which is not in the codec list.";
      return {};
    }
    const VideoCodec::CodecType associated_codec_type = it->second;
    if (associated_codec_type != VideoCodec::CODEC_VIDEO &&
        associated_codec_type != VideoCodec::CODEC_RED) {
      RTC_LOG(LS_ERROR)
          << "RTX PT=" << rtx_payload_type
          << " not mapped to regular video codec or RED codec (PT="
          << associated_payload_type << ").";
      return {};
    }

    if (associated_payload_type == ulpfec_config.red_payload_type) {
      ulpfec_config.red_rtx_payload_type = rtx_payload_type;
    }
  }

  for (VideoCodecSettings& codec_settings : video_codecs) {
    const int payload_type = codec_settings.codec.id;
    codec_settings.ulpfec = ulpfec_config;
    codec_settings.flexfec_payload_type = flexfec_payload_type.value_or(-1);
    auto it = rtx_mapping.find(payload_type);
    if (it != rtx_mapping.end()) {
      const int rtx_payload_type = it->second;
      codec_settings.rtx_payload_type = rtx_payload_type;

      auto rtx_time_it = rtx_time_mapping.find(payload_type);
      if (rtx_time_it != rtx_time_mapping.end()) {
        const int rtx_time = rtx_time_it->second;
        if (rtx_time < kNackHistoryMs) {
          codec_settings.rtx_time = rtx_time;
        } else {
          codec_settings.rtx_time = kNackHistoryMs;
        }
      }
    }
  }

  return video_codecs;
}

WebRtcVideoChannel::WebRtcVideoReceiveStream*
WebRtcVideoChannel::FindReceiveStream(uint32_t ssrc) {
  if (ssrc == 0) {
    absl::optional<uint32_t> default_ssrc = GetDefaultReceiveStreamSsrc();
    if (!default_ssrc) {
      return nullptr;
    }
    ssrc = *default_ssrc;
  }
  auto it = receive_streams_.find(ssrc);
  if (it != receive_streams_.end()) {
    return it->second;
  }
  return nullptr;
}

void WebRtcVideoChannel::SetRecordableEncodedFrameCallback(
    uint32_t ssrc,
    std::function<void(const webrtc::RecordableEncodedFrame&)> callback) {
  RTC_DCHECK_RUN_ON(&thread_checker_);
  WebRtcVideoReceiveStream* stream = FindReceiveStream(ssrc);
  if (stream) {
    stream->SetRecordableEncodedFrameCallback(std::move(callback));
  } else {
    RTC_LOG(LS_ERROR) << "Absent receive stream; ignoring setting encoded "
                         "frame sink for ssrc "
                      << ssrc;
  }
}

void WebRtcVideoChannel::ClearRecordableEncodedFrameCallback(uint32_t ssrc) {
  RTC_DCHECK_RUN_ON(&thread_checker_);
  WebRtcVideoReceiveStream* stream = FindReceiveStream(ssrc);
  if (stream) {
    stream->ClearRecordableEncodedFrameCallback();
  } else {
    RTC_LOG(LS_ERROR) << "Absent receive stream; ignoring clearing encoded "
                         "frame sink for ssrc "
                      << ssrc;
  }
}

void WebRtcVideoChannel::GenerateKeyFrame(uint32_t ssrc) {
  RTC_DCHECK_RUN_ON(&thread_checker_);
  WebRtcVideoReceiveStream* stream = FindReceiveStream(ssrc);
  if (stream) {
    stream->GenerateKeyFrame();
  } else {
    RTC_LOG(LS_ERROR)
        << "Absent receive stream; ignoring key frame generation for ssrc "
        << ssrc;
  }
}

void WebRtcVideoChannel::SetEncoderToPacketizerFrameTransformer(
    uint32_t ssrc,
    rtc::scoped_refptr<webrtc::FrameTransformerInterface> frame_transformer) {
  RTC_DCHECK_RUN_ON(&thread_checker_);
  auto matching_stream = send_streams_.find(ssrc);
  if (matching_stream != send_streams_.end()) {
    matching_stream->second->SetEncoderToPacketizerFrameTransformer(
        std::move(frame_transformer));
  }
}

void WebRtcVideoChannel::SetDepacketizerToDecoderFrameTransformer(
    uint32_t ssrc,
    rtc::scoped_refptr<webrtc::FrameTransformerInterface> frame_transformer) {
  RTC_DCHECK(frame_transformer);
  RTC_DCHECK_RUN_ON(&thread_checker_);
  if (ssrc == 0) {
    // If the receiver is unsignaled, save the frame transformer and set it when
    // the stream is associated with an ssrc.
    unsignaled_frame_transformer_ = std::move(frame_transformer);
    return;
  }

  auto matching_stream = receive_streams_.find(ssrc);
  if (matching_stream != receive_streams_.end()) {
    matching_stream->second->SetDepacketizerToDecoderFrameTransformer(
        std::move(frame_transformer));
  }
}

// TODO(bugs.webrtc.org/8785): Consider removing max_qp as member of
// EncoderStreamFactory and instead set this value individually for each stream
// in the VideoEncoderConfig.simulcast_layers.
EncoderStreamFactory::EncoderStreamFactory(
    std::string codec_name,
    int max_qp,
    bool is_screenshare,
    bool conference_mode,
    const webrtc::WebRtcKeyValueConfig* trials)

    : codec_name_(codec_name),
      max_qp_(max_qp),
      is_screenshare_(is_screenshare),
      conference_mode_(conference_mode),
      trials_(trials ? *trials : fallback_trials_) {}

std::vector<webrtc::VideoStream> EncoderStreamFactory::CreateEncoderStreams(
    int width,
    int height,
    const webrtc::VideoEncoderConfig& encoder_config) {
  RTC_DCHECK_GT(encoder_config.number_of_streams, 0);
  RTC_DCHECK_GE(encoder_config.simulcast_layers.size(),
                encoder_config.number_of_streams);

  const absl::optional<webrtc::DataRate> experimental_min_bitrate =
      GetExperimentalMinVideoBitrate(encoder_config.codec_type);

  if (encoder_config.number_of_streams > 1 ||
      ((absl::EqualsIgnoreCase(codec_name_, kVp8CodecName) ||
        absl::EqualsIgnoreCase(codec_name_, kH264CodecName)) &&
       is_screenshare_ && conference_mode_)) {
    return CreateSimulcastOrConferenceModeScreenshareStreams(
        width, height, encoder_config, experimental_min_bitrate);
  }

  return CreateDefaultVideoStreams(width, height, encoder_config,
                                   experimental_min_bitrate);
}

std::vector<webrtc::VideoStream>
EncoderStreamFactory::CreateDefaultVideoStreams(
    int width,
    int height,
    const webrtc::VideoEncoderConfig& encoder_config,
    const absl::optional<webrtc::DataRate>& experimental_min_bitrate) const {
  std::vector<webrtc::VideoStream> layers;

  // For unset max bitrates set default bitrate for non-simulcast.
  int max_bitrate_bps =
      (encoder_config.max_bitrate_bps > 0)
          ? encoder_config.max_bitrate_bps
          : GetMaxDefaultVideoBitrateKbps(width, height, is_screenshare_) *
                1000;

  int min_bitrate_bps =
      experimental_min_bitrate
          ? rtc::saturated_cast<int>(experimental_min_bitrate->bps())
          : webrtc::kDefaultMinVideoBitrateBps;
  if (encoder_config.simulcast_layers[0].min_bitrate_bps > 0) {
    // Use set min bitrate.
    min_bitrate_bps = encoder_config.simulcast_layers[0].min_bitrate_bps;
    // If only min bitrate is configured, make sure max is above min.
    if (encoder_config.max_bitrate_bps <= 0)
      max_bitrate_bps = std::max(min_bitrate_bps, max_bitrate_bps);
  }
  int max_framerate = (encoder_config.simulcast_layers[0].max_framerate > 0)
                          ? encoder_config.simulcast_layers[0].max_framerate
                          : kDefaultVideoMaxFramerate;

  webrtc::VideoStream layer;
  layer.width = width;
  layer.height = height;
  layer.max_framerate = max_framerate;

  if (encoder_config.simulcast_layers[0].scale_resolution_down_by > 1.) {
    layer.width = std::max<size_t>(
        layer.width /
            encoder_config.simulcast_layers[0].scale_resolution_down_by,
        kMinLayerSize);
    layer.height = std::max<size_t>(
        layer.height /
            encoder_config.simulcast_layers[0].scale_resolution_down_by,
        kMinLayerSize);
  }

  // In the case that the application sets a max bitrate that's lower than the
  // min bitrate, we adjust it down (see bugs.webrtc.org/9141).
  layer.min_bitrate_bps = std::min(min_bitrate_bps, max_bitrate_bps);
  if (encoder_config.simulcast_layers[0].target_bitrate_bps <= 0) {
    layer.target_bitrate_bps = max_bitrate_bps;
  } else {
    layer.target_bitrate_bps =
        encoder_config.simulcast_layers[0].target_bitrate_bps;
  }
  layer.max_bitrate_bps = max_bitrate_bps;
  layer.max_qp = max_qp_;
  layer.bitrate_priority = encoder_config.bitrate_priority;

  if (absl::EqualsIgnoreCase(codec_name_, kVp9CodecName)) {
    RTC_DCHECK(encoder_config.encoder_specific_settings);
    // Use VP9 SVC layering from codec settings which might be initialized
    // though field trial in ConfigureVideoEncoderSettings.
    webrtc::VideoCodecVP9 vp9_settings;
    encoder_config.encoder_specific_settings->FillVideoCodecVp9(&vp9_settings);
    layer.num_temporal_layers = vp9_settings.numberOfTemporalLayers;
  }

  if (IsTemporalLayersSupported(codec_name_)) {
    // Use configured number of temporal layers if set.
    if (encoder_config.simulcast_layers[0].num_temporal_layers) {
      layer.num_temporal_layers =
          *encoder_config.simulcast_layers[0].num_temporal_layers;
    }
  }
  layer.scalability_mode = encoder_config.simulcast_layers[0].scalability_mode;
  layers.push_back(layer);
  return layers;
}

std::vector<webrtc::VideoStream>
EncoderStreamFactory::CreateSimulcastOrConferenceModeScreenshareStreams(
    int width,
    int height,
    const webrtc::VideoEncoderConfig& encoder_config,
    const absl::optional<webrtc::DataRate>& experimental_min_bitrate) const {
  std::vector<webrtc::VideoStream> layers;

  const bool temporal_layers_supported =
      absl::EqualsIgnoreCase(codec_name_, kVp8CodecName) ||
      absl::EqualsIgnoreCase(codec_name_, kH264CodecName);
  // Use legacy simulcast screenshare if conference mode is explicitly enabled
  // or use the regular simulcast configuration path which is generic.
  layers = GetSimulcastConfig(FindRequiredActiveLayers(encoder_config),
                              encoder_config.number_of_streams, width, height,
                              encoder_config.bitrate_priority, max_qp_,
                              is_screenshare_ && conference_mode_,
                              temporal_layers_supported, trials_);
  // Allow an experiment to override the minimum bitrate for the lowest
  // spatial layer. The experiment's configuration has the lowest priority.
  if (experimental_min_bitrate) {
    layers[0].min_bitrate_bps =
        rtc::saturated_cast<int>(experimental_min_bitrate->bps());
  }
  // Update the active simulcast layers and configured bitrates.
  bool is_highest_layer_max_bitrate_configured = false;
  const bool has_scale_resolution_down_by = absl::c_any_of(
      encoder_config.simulcast_layers, [](const webrtc::VideoStream& layer) {
        return layer.scale_resolution_down_by != -1.;
      });

  bool default_scale_factors_used = true;
  if (has_scale_resolution_down_by) {
    default_scale_factors_used = IsScaleFactorsPowerOfTwo(encoder_config);
  }
  const bool norm_size_configured =
      webrtc::NormalizeSimulcastSizeExperiment::GetBase2Exponent().has_value();
  const int normalized_width =
      (default_scale_factors_used || norm_size_configured)
          ? NormalizeSimulcastSize(width, encoder_config.number_of_streams)
          : width;
  const int normalized_height =
      (default_scale_factors_used || norm_size_configured)
          ? NormalizeSimulcastSize(height, encoder_config.number_of_streams)
          : height;

  for (size_t i = 0; i < layers.size(); ++i) {
    layers[i].active = encoder_config.simulcast_layers[i].active;
    // Update with configured num temporal layers if supported by codec.
    if (encoder_config.simulcast_layers[i].num_temporal_layers &&
        IsTemporalLayersSupported(codec_name_)) {
      layers[i].num_temporal_layers =
          *encoder_config.simulcast_layers[i].num_temporal_layers;
    }
    if (encoder_config.simulcast_layers[i].max_framerate > 0) {
      layers[i].max_framerate =
          encoder_config.simulcast_layers[i].max_framerate;
    }
    if (has_scale_resolution_down_by) {
      const double scale_resolution_down_by = std::max(
          encoder_config.simulcast_layers[i].scale_resolution_down_by, 1.0);
      layers[i].width = std::max(
          static_cast<int>(normalized_width / scale_resolution_down_by),
          kMinLayerSize);
      layers[i].height = std::max(
          static_cast<int>(normalized_height / scale_resolution_down_by),
          kMinLayerSize);
    }
    // Update simulcast bitrates with configured min and max bitrate.
    if (encoder_config.simulcast_layers[i].min_bitrate_bps > 0) {
      layers[i].min_bitrate_bps =
          encoder_config.simulcast_layers[i].min_bitrate_bps;
    }
    if (encoder_config.simulcast_layers[i].max_bitrate_bps > 0) {
      layers[i].max_bitrate_bps =
          encoder_config.simulcast_layers[i].max_bitrate_bps;
    }
    if (encoder_config.simulcast_layers[i].target_bitrate_bps > 0) {
      layers[i].target_bitrate_bps =
          encoder_config.simulcast_layers[i].target_bitrate_bps;
    }
    if (encoder_config.simulcast_layers[i].min_bitrate_bps > 0 &&
        encoder_config.simulcast_layers[i].max_bitrate_bps > 0) {
      // Min and max bitrate are configured.
      // Set target to 3/4 of the max bitrate (or to max if below min).
      if (encoder_config.simulcast_layers[i].target_bitrate_bps <= 0)
        layers[i].target_bitrate_bps = layers[i].max_bitrate_bps * 3 / 4;
      if (layers[i].target_bitrate_bps < layers[i].min_bitrate_bps)
        layers[i].target_bitrate_bps = layers[i].max_bitrate_bps;
    } else if (encoder_config.simulcast_layers[i].min_bitrate_bps > 0) {
      // Only min bitrate is configured, make sure target/max are above min.
      layers[i].target_bitrate_bps =
          std::max(layers[i].target_bitrate_bps, layers[i].min_bitrate_bps);
      layers[i].max_bitrate_bps =
          std::max(layers[i].max_bitrate_bps, layers[i].min_bitrate_bps);
    } else if (encoder_config.simulcast_layers[i].max_bitrate_bps > 0) {
      // Only max bitrate is configured, make sure min/target are below max.
      // Keep target bitrate if it is set explicitly in encoding config.
      // Otherwise set target bitrate to 3/4 of the max bitrate
      // or the one calculated from GetSimulcastConfig() which is larger.
      layers[i].min_bitrate_bps =
          std::min(layers[i].min_bitrate_bps, layers[i].max_bitrate_bps);
      if (encoder_config.simulcast_layers[i].target_bitrate_bps <= 0) {
        layers[i].target_bitrate_bps = std::max(
            layers[i].target_bitrate_bps, layers[i].max_bitrate_bps * 3 / 4);
      }
      layers[i].target_bitrate_bps = std::max(
          std::min(layers[i].target_bitrate_bps, layers[i].max_bitrate_bps),
          layers[i].min_bitrate_bps);
    }
    if (i == layers.size() - 1) {
      is_highest_layer_max_bitrate_configured =
          encoder_config.simulcast_layers[i].max_bitrate_bps > 0;
    }
  }
  if (!is_screenshare_ && !is_highest_layer_max_bitrate_configured &&
      encoder_config.max_bitrate_bps > 0) {
    // No application-configured maximum for the largest layer.
    // If there is bitrate leftover, give it to the largest layer.
    BoostMaxSimulcastLayer(
        webrtc::DataRate::BitsPerSec(encoder_config.max_bitrate_bps), &layers);
  }

  // Sort the layers by max_bitrate_bps, they might not always be from
  // smallest to biggest
  std::vector<size_t> index(layers.size());
  std::iota(index.begin(), index.end(), 0);
  std::stable_sort(index.begin(), index.end(), [&layers](size_t a, size_t b) {
    return layers[a].max_bitrate_bps < layers[b].max_bitrate_bps;
  });

  if (!layers[index[0]].active) {
    // Adjust min bitrate of the first active layer to allow it to go as low as
    // the lowest (now inactive) layer could.
    // Otherwise, if e.g. a single HD stream is active, it would have 600kbps
    // min bitrate, which would always be allocated to the stream.
    // This would lead to congested network, dropped frames and overall bad
    // experience.

    const int min_configured_bitrate = layers[index[0]].min_bitrate_bps;
    for (size_t i = 0; i < layers.size(); ++i) {
      if (layers[index[i]].active) {
        layers[index[i]].min_bitrate_bps = min_configured_bitrate;
        break;
      }
    }
  }

  return layers;
}

}  // namespace cricket<|MERGE_RESOLUTION|>--- conflicted
+++ resolved
@@ -40,7 +40,6 @@
 #include "rtc_base/logging.h"
 #include "rtc_base/numerics/safe_conversions.h"
 #include "rtc_base/strings/string_builder.h"
-#include "rtc_base/thread.h"
 #include "rtc_base/time_utils.h"
 #include "rtc_base/trace_event.h"
 
@@ -72,25 +71,6 @@
   return absl::StartsWith(trials.Lookup(name), "Enabled");
 }
 
-<<<<<<< HEAD
-const char* StreamTypeToString(
-    webrtc::VideoSendStream::StreamStats::StreamType type) {
-  switch (type) {
-    case webrtc::VideoSendStream::StreamStats::StreamType::kMedia:
-      return "kMedia";
-    case webrtc::VideoSendStream::StreamStats::StreamType::kRtx:
-      return "kRtx";
-    case webrtc::VideoSendStream::StreamStats::StreamType::kFlexfec:
-      return "kFlexfec";
-  }
-  return nullptr;
-}
-
-bool IsEnabled(const webrtc::WebRtcKeyValueConfig& trials,
-               absl::string_view name) {
-  return absl::StartsWith(trials.Lookup(name), "Enabled");
-}
-
 bool IsDisabled(const webrtc::WebRtcKeyValueConfig& trials,
                 absl::string_view name) {
   return absl::StartsWith(trials.Lookup(name), "Disabled");
@@ -100,17 +80,6 @@
   return (value > 0) && ((value & (value - 1)) == 0);
 }
 
-=======
-bool IsDisabled(const webrtc::WebRtcKeyValueConfig& trials,
-                absl::string_view name) {
-  return absl::StartsWith(trials.Lookup(name), "Disabled");
-}
-
-bool PowerOfTwo(int value) {
-  return (value > 0) && ((value & (value - 1)) == 0);
-}
-
->>>>>>> cbad18b1
 bool IsScaleFactorsPowerOfTwo(const webrtc::VideoEncoderConfig& config) {
   for (const auto& layer : config.simulcast_layers) {
     double scale = std::max(layer.scale_resolution_down_by, 1.0);
@@ -141,17 +110,10 @@
   }
 }
 
-<<<<<<< HEAD
-// This function will assign dynamic payload types (in the range [96, 127]) to
-// the input codecs, and also add ULPFEC, RED, FlexFEC, and associated RTX
-// codecs for recognized codecs (VP8, VP9, H264, and RED). It will also add
-// default feedback params to the codecs.
-=======
 // This function will assign dynamic payload types (in the range [96, 127]
 // and then [35, 63]) to the input codecs, and also add ULPFEC, RED, FlexFEC,
 // and associated RTX codecs for recognized codecs (VP8, VP9, H264, and RED).
 // It will also add default feedback params to the codecs.
->>>>>>> cbad18b1
 // is_decoder_factory is needed to keep track of the implict assumption that any
 // H264 decoder also supports constrained base line profile.
 // Also, is_decoder_factory is used to decide whether FlexFEC video format
@@ -166,7 +128,6 @@
   if (!factory) {
     return {};
   }
-<<<<<<< HEAD
 
   std::vector<webrtc::SdpVideoFormat> supported_formats =
       factory->GetSupportedFormats();
@@ -177,34 +138,9 @@
   if (supported_formats.empty())
     return std::vector<VideoCodec>();
 
-  // Due to interoperability issues with old Chrome/WebRTC versions only use
-  // the lower range for new codecs.
-  static const int kFirstDynamicPayloadTypeLowerRange = 35;
-  static const int kLastDynamicPayloadTypeLowerRange = 65;
-
-  static const int kFirstDynamicPayloadTypeUpperRange = 96;
-  static const int kLastDynamicPayloadTypeUpperRange = 127;
-  int payload_type_upper = kFirstDynamicPayloadTypeUpperRange;
-  int payload_type_lower = kFirstDynamicPayloadTypeLowerRange;
-
   supported_formats.push_back(webrtc::SdpVideoFormat(kRedCodecName));
   supported_formats.push_back(webrtc::SdpVideoFormat(kUlpfecCodecName));
 
-=======
-
-  std::vector<webrtc::SdpVideoFormat> supported_formats =
-      factory->GetSupportedFormats();
-  if (is_decoder_factory) {
-    AddH264ConstrainedBaselineProfileToSupportedFormats(&supported_formats);
-  }
-
-  if (supported_formats.empty())
-    return std::vector<VideoCodec>();
-
-  supported_formats.push_back(webrtc::SdpVideoFormat(kRedCodecName));
-  supported_formats.push_back(webrtc::SdpVideoFormat(kUlpfecCodecName));
-
->>>>>>> cbad18b1
   // flexfec-03 is supported as
   // - receive codec unless WebRTC-FlexFEC-03-Advertised is disabled
   // - send codec if WebRTC-FlexFEC-03-Advertised is enabled
@@ -237,28 +173,6 @@
     bool isCodecValidForLowerRange =
         absl::EqualsIgnoreCase(codec.name, kFlexfecCodecName) ||
         absl::EqualsIgnoreCase(codec.name, kAv1CodecName);
-<<<<<<< HEAD
-    if (!isCodecValidForLowerRange) {
-      codec.id = payload_type_upper++;
-    } else {
-      codec.id = payload_type_lower++;
-    }
-    AddDefaultFeedbackParams(&codec, trials);
-    output_codecs.push_back(codec);
-
-    if (payload_type_upper > kLastDynamicPayloadTypeUpperRange) {
-      RTC_LOG(LS_ERROR)
-          << "Out of dynamic payload types [96,127], skipping the rest.";
-      // TODO(https://bugs.chromium.org/p/webrtc/issues/detail?id=12194):
-      // continue in lower range.
-      break;
-    }
-    if (payload_type_lower > kLastDynamicPayloadTypeLowerRange) {
-      // TODO(https://bugs.chromium.org/p/webrtc/issues/detail?id=12248):
-      // return an error.
-      RTC_LOG(LS_ERROR)
-          << "Out of dynamic payload types [35,65], skipping the rest.";
-=======
     bool isFecCodec = absl::EqualsIgnoreCase(codec.name, kUlpfecCodecName) ||
                       absl::EqualsIgnoreCase(codec.name, kFlexfecCodecName);
 
@@ -269,7 +183,6 @@
       RTC_LOG(LS_ERROR) << "Out of dynamic payload types [35,63] after "
                            "fallback from [96, 127], skipping the rest.";
       RTC_DCHECK_EQ(payload_type_upper, kLastDynamicPayloadTypeUpperRange);
->>>>>>> cbad18b1
       break;
     }
 
@@ -285,30 +198,6 @@
     output_codecs.push_back(codec);
 
     // Add associated RTX codec for non-FEC codecs.
-<<<<<<< HEAD
-    if (!absl::EqualsIgnoreCase(codec.name, kUlpfecCodecName) &&
-        !absl::EqualsIgnoreCase(codec.name, kFlexfecCodecName)) {
-      if (!isCodecValidForLowerRange) {
-        output_codecs.push_back(
-            VideoCodec::CreateRtxCodec(payload_type_upper++, codec.id));
-      } else {
-        output_codecs.push_back(
-            VideoCodec::CreateRtxCodec(payload_type_lower++, codec.id));
-      }
-
-      if (payload_type_upper > kLastDynamicPayloadTypeUpperRange) {
-        RTC_LOG(LS_ERROR)
-            << "Out of dynamic payload types [96,127], skipping rtx.";
-        // TODO(https://bugs.chromium.org/p/webrtc/issues/detail?id=12194):
-        // continue in lower range.
-        break;
-      }
-      if (payload_type_lower > kLastDynamicPayloadTypeLowerRange) {
-        // TODO(https://bugs.chromium.org/p/webrtc/issues/detail?id=12248):
-        // return an error.
-        RTC_LOG(LS_ERROR)
-            << "Out of dynamic payload types [35,65], skipping rtx.";
-=======
     if (!isFecCodec) {
       // Check if we ran out of payload types.
       if (payload_type_lower > kLastDynamicPayloadTypeLowerRange) {
@@ -317,7 +206,6 @@
         RTC_LOG(LS_ERROR) << "Out of dynamic payload types [35,63] after "
                              "fallback from [96, 127], skipping the rest.";
         RTC_DCHECK_EQ(payload_type_upper, kLastDynamicPayloadTypeUpperRange);
->>>>>>> cbad18b1
         break;
       }
       if (isCodecValidForLowerRange ||
@@ -560,11 +448,7 @@
     webrtc::VideoSendStream::StreamStats& rtp_substream =
         rtp_substreams[media_ssrc];
 
-<<<<<<< HEAD
-    // We only merge |rtp_stats|. All other metrics are not applicable for RTX
-=======
     // We only merge `rtp_stats`. All other metrics are not applicable for RTX
->>>>>>> cbad18b1
     // and FlexFEC.
     // TODO(hbos): kRtx and kFlexfec stats should use a separate struct to make
     // it clear what is or is not applicable.
@@ -741,11 +625,7 @@
     : decoder_factory_(std::move(video_decoder_factory)),
       encoder_factory_(std::move(video_encoder_factory)),
       trials_(trials) {
-<<<<<<< HEAD
-  RTC_LOG(LS_INFO) << "WebRtcVideoEngine::WebRtcVideoEngine()";
-=======
   RTC_DLOG(LS_INFO) << "WebRtcVideoEngine::WebRtcVideoEngine()";
->>>>>>> cbad18b1
 }
 
 WebRtcVideoEngine::~WebRtcVideoEngine() {
@@ -773,10 +653,7 @@
                                          /*is_decoder_factory=*/true, trials_);
 }
 
-<<<<<<< HEAD
 // RingRTC change to disable unused header extensions
-=======
->>>>>>> cbad18b1
 std::vector<webrtc::RtpHeaderExtensionCapability>
 WebRtcVideoEngine::GetRtpHeaderExtensions() const {
   std::vector<webrtc::RtpHeaderExtensionCapability> result;
@@ -786,7 +663,6 @@
         webrtc::RtpExtension::kAbsSendTimeUri,
         webrtc::RtpExtension::kVideoRotationUri,
         webrtc::RtpExtension::kTransportSequenceNumberUri,
-<<<<<<< HEAD
         // webrtc::RtpExtension::kPlayoutDelayUri,
         // webrtc::RtpExtension::kVideoContentTypeUri,
         // webrtc::RtpExtension::kVideoTimingUri,
@@ -812,36 +688,11 @@
   //     IsEnabled(trials_, "WebRTC-VideoLayersAllocationAdvertised")
   //         ? webrtc::RtpTransceiverDirection::kSendRecv
   //         : webrtc::RtpTransceiverDirection::kStopped);
-=======
-        webrtc::RtpExtension::kPlayoutDelayUri,
-        webrtc::RtpExtension::kVideoContentTypeUri,
-        webrtc::RtpExtension::kVideoTimingUri,
-        webrtc::RtpExtension::kColorSpaceUri, webrtc::RtpExtension::kMidUri,
-        webrtc::RtpExtension::kRidUri, webrtc::RtpExtension::kRepairedRidUri}) {
-    result.emplace_back(uri, id++, webrtc::RtpTransceiverDirection::kSendRecv);
-  }
-  result.emplace_back(webrtc::RtpExtension::kGenericFrameDescriptorUri00, id++,
-                      IsEnabled(trials_, "WebRTC-GenericDescriptorAdvertised")
-                          ? webrtc::RtpTransceiverDirection::kSendRecv
-                          : webrtc::RtpTransceiverDirection::kStopped);
-  result.emplace_back(
-      webrtc::RtpExtension::kDependencyDescriptorUri, id++,
-      IsEnabled(trials_, "WebRTC-DependencyDescriptorAdvertised")
-          ? webrtc::RtpTransceiverDirection::kSendRecv
-          : webrtc::RtpTransceiverDirection::kStopped);
-
-  result.emplace_back(
-      webrtc::RtpExtension::kVideoLayersAllocationUri, id++,
-      IsEnabled(trials_, "WebRTC-VideoLayersAllocationAdvertised")
-          ? webrtc::RtpTransceiverDirection::kSendRecv
-          : webrtc::RtpTransceiverDirection::kStopped);
-
-  result.emplace_back(
-      webrtc::RtpExtension::kVideoFrameTrackingIdUri, id++,
-      IsEnabled(trials_, "WebRTC-VideoFrameTrackingIdAdvertised")
-          ? webrtc::RtpTransceiverDirection::kSendRecv
-          : webrtc::RtpTransceiverDirection::kStopped);
->>>>>>> cbad18b1
+  // result.emplace_back(
+  //     webrtc::RtpExtension::kVideoFrameTrackingIdUri, id++,
+  //     IsEnabled(trials_, "WebRTC-VideoFrameTrackingIdAdvertised")
+  //         ? webrtc::RtpTransceiverDirection::kSendRecv
+  //         : webrtc::RtpTransceiverDirection::kStopped);
 
   return result;
 }
@@ -975,10 +826,6 @@
 
   // Never enable sending FlexFEC, unless we are in the experiment.
   if (!IsEnabled(call_->trials(), "WebRTC-FlexFEC-03")) {
-<<<<<<< HEAD
-    RTC_LOG(LS_INFO) << "WebRTC-FlexFEC-03 field trial is not enabled.";
-=======
->>>>>>> cbad18b1
     for (VideoCodecSettings& codec : negotiated_codecs)
       codec.flexfec_payload_type = -1;
   }
@@ -1110,13 +957,8 @@
   RTC_DCHECK_RUN_ON(&thread_checker_);
 
   for (const VideoCodecSettings& codec_setting : negotiated_codecs_) {
-<<<<<<< HEAD
-    if (IsSameCodec(format.name, format.parameters, codec_setting.codec.name,
-                    codec_setting.codec.params)) {
-=======
     if (format.IsSameCodec(
             {codec_setting.codec.name, codec_setting.codec.params})) {
->>>>>>> cbad18b1
       VideoCodecSettings new_codec_setting = codec_setting;
       for (const auto& kv : format.parameters) {
         new_codec_setting.codec.params[kv.first] = kv.second;
@@ -1701,11 +1543,7 @@
   // TODO(brandtr): Generalize when we add support for multistream protection.
   flexfec_config->payload_type = recv_flexfec_payload_type_;
   if (!IsDisabled(call_->trials(), "WebRTC-FlexFEC-03-Advertised") &&
-<<<<<<< HEAD
-      sp.GetFecFrSsrc(ssrc, &flexfec_config->remote_ssrc)) {
-=======
       sp.GetFecFrSsrc(ssrc, &flexfec_config->rtp.remote_ssrc)) {
->>>>>>> cbad18b1
     flexfec_config->protected_media_ssrcs = {ssrc};
     flexfec_config->rtp.local_ssrc = config->rtp.local_ssrc;
     flexfec_config->rtcp_mode = config->rtp.rtcp_mode;
@@ -1736,16 +1574,10 @@
   RTC_DCHECK_RUN_ON(&thread_checker_);
   RTC_LOG(LS_INFO) << "ResetUnsignaledRecvStream.";
   unsignaled_stream_params_ = StreamParams();
-<<<<<<< HEAD
-
-  // Delete any created default streams. This is needed to avoid SSRC collisions
-  // in Call's RtpDemuxer, in the case that |this| has created a default video
-=======
   last_unsignalled_ssrc_creation_time_ms_ = absl::nullopt;
 
   // Delete any created default streams. This is needed to avoid SSRC collisions
   // in Call's RtpDemuxer, in the case that `this` has created a default video
->>>>>>> cbad18b1
   // receiver, and then some other WebRtcVideoChannel gets the SSRC signaled
   // in the corresponding Unified Plan "m=" section.
   auto it = receive_streams_.begin();
@@ -1757,8 +1589,6 @@
       ++it;
     }
   }
-<<<<<<< HEAD
-=======
 }
 
 void WebRtcVideoChannel::OnDemuxerCriteriaUpdatePending() {
@@ -1772,7 +1602,6 @@
     RTC_DCHECK_RUN_ON(&thread_checker_);
     ++demuxer_criteria_completed_id_;
   }));
->>>>>>> cbad18b1
 }
 
 bool WebRtcVideoChannel::SetSink(
@@ -1935,77 +1764,46 @@
           return;
         }
 
-<<<<<<< HEAD
-  // See if this payload_type is registered as one that usually gets its own
-  // SSRC (RTX) or at least is safe to drop either way (FEC). If it is, and
-  // it wasn't handled above by DeliverPacket, that means we don't know what
-  // stream it associates with, and we shouldn't ever create an implicit channel
-  // for these.
-  for (auto& codec : recv_codecs_) {
-    if (payload_type == codec.rtx_payload_type ||
-        payload_type == codec.ulpfec.red_rtx_payload_type ||
-        payload_type == codec.ulpfec.ulpfec_payload_type) {
-      return;
-    }
-  }
-  if (payload_type == recv_flexfec_payload_type_) {
-    return;
-  }
- 
-  // RingRTC change to not process unsignaled SSRCs
-  if (unsignalled_ssrc_handler_) {
-    switch (unsignalled_ssrc_handler_->OnUnsignalledSsrc(this, ssrc)) {
-      case UnsignalledSsrcHandler::kDropPacket:
-        return;
-      case UnsignalledSsrcHandler::kDeliverPacket:
-        break;
-    }
-
-    if (call_->Receiver()->DeliverPacket(webrtc::MediaType::VIDEO, packet,
-                                        packet_time_us) !=
-        webrtc::PacketReceiver::DELIVERY_OK) {
-      RTC_LOG(LS_WARNING) << "Failed to deliver RTP packet on re-delivery.";
-      return;
-    }
-  }
-=======
-        // Ignore unknown ssrcs if there is a demuxer criteria update pending.
-        // During a demuxer update we may receive ssrcs that were recently
-        // removed or we may receve ssrcs that were recently configured for a
-        // different video channel.
-        if (demuxer_criteria_id_ != demuxer_criteria_completed_id_) {
-          return;
-        }
-        // Ignore unknown ssrcs if we recently created an unsignalled receive
-        // stream since this shouldn't happen frequently. Getting into a state
-        // of creating decoders on every packet eats up processing time (e.g.
-        // https://crbug.com/1069603) and this cooldown prevents that.
-        if (last_unsignalled_ssrc_creation_time_ms_.has_value()) {
-          int64_t now_ms = rtc::TimeMillis();
-          if (now_ms - last_unsignalled_ssrc_creation_time_ms_.value() <
-              kUnsignaledSsrcCooldownMs) {
-            // We've already created an unsignalled ssrc stream within the last
-            // 0.5 s, ignore with a warning.
-            RTC_LOG(LS_WARNING)
-                << "Another unsignalled ssrc packet arrived shortly after the "
-                << "creation of an unsignalled ssrc stream. Dropping packet.";
+        // RingRTC change to not process unsignaled SSRCs
+        if (unsignalled_ssrc_handler_) {
+          // Ignore unknown ssrcs if there is a demuxer criteria update pending.
+          // During a demuxer update we may receive ssrcs that were recently
+          // removed or we may receve ssrcs that were recently configured for a
+          // different video channel.
+          if (demuxer_criteria_id_ != demuxer_criteria_completed_id_) {
             return;
           }
+          // Ignore unknown ssrcs if we recently created an unsignalled receive
+          // stream since this shouldn't happen frequently. Getting into a state
+          // of creating decoders on every packet eats up processing time (e.g.
+          // https://crbug.com/1069603) and this cooldown prevents that.
+          if (last_unsignalled_ssrc_creation_time_ms_.has_value()) {
+            int64_t now_ms = rtc::TimeMillis();
+            if (now_ms - last_unsignalled_ssrc_creation_time_ms_.value() <
+                kUnsignaledSsrcCooldownMs) {
+              // We've already created an unsignalled ssrc stream within the last
+              // 0.5 s, ignore with a warning.
+              RTC_LOG(LS_WARNING)
+                  << "Another unsignalled ssrc packet arrived shortly after the "
+                  << "creation of an unsignalled ssrc stream. Dropping packet.";
+              return;
+            }
+          }
+          // Let the unsignalled ssrc handler decide whether to drop or deliver.
+          switch (unsignalled_ssrc_handler_->OnUnsignalledSsrc(this, ssrc)) {
+            case UnsignalledSsrcHandler::kDropPacket:
+              return;
+            case UnsignalledSsrcHandler::kDeliverPacket:
+              break;
+          }
+
+          if (call_->Receiver()->DeliverPacket(webrtc::MediaType::VIDEO, packet,
+                                              packet_time_us) !=
+              webrtc::PacketReceiver::DELIVERY_OK) {
+            RTC_LOG(LS_WARNING) << "Failed to deliver RTP packet on re-delivery.";
+          }
+          last_unsignalled_ssrc_creation_time_ms_ = rtc::TimeMillis();
         }
-        // Let the unsignalled ssrc handler decide whether to drop or deliver.
-        switch (unsignalled_ssrc_handler_->OnUnsignalledSsrc(this, ssrc)) {
-          case UnsignalledSsrcHandler::kDropPacket:
-            return;
-          case UnsignalledSsrcHandler::kDeliverPacket:
-            break;
-        }
-
-        if (call_->Receiver()->DeliverPacket(webrtc::MediaType::VIDEO, packet,
-                                             packet_time_us) !=
-            webrtc::PacketReceiver::DELIVERY_OK) {
-          RTC_LOG(LS_WARNING) << "Failed to deliver RTP packet on re-delivery.";
-        }
-        last_unsignalled_ssrc_creation_time_ms_ = rtc::TimeMillis();
       }));
 }
 
@@ -2019,7 +1817,6 @@
   // the video stats, for all sent packets, including audio, which causes
   // unnecessary lookups.
   call_->OnSentPacket(sent_packet);
->>>>>>> cbad18b1
 }
 
 void WebRtcVideoChannel::BackfillBufferedPackets(
@@ -2091,11 +1888,7 @@
 }
 
 void WebRtcVideoChannel::SetInterface(NetworkInterface* iface) {
-<<<<<<< HEAD
-  RTC_DCHECK_RUN_ON(&thread_checker_);
-=======
   RTC_DCHECK_RUN_ON(&network_thread_checker_);
->>>>>>> cbad18b1
   MediaChannel::SetInterface(iface);
   // Set the RTP recv/send buffer to a bigger size.
 
@@ -2749,14 +2542,11 @@
 
   encoder_config.legacy_conference_mode = parameters_.conference_mode;
 
-<<<<<<< HEAD
-=======
   encoder_config.is_quality_scaling_allowed =
       !disable_automatic_resize_ && !is_screencast &&
       (parameters_.config.rtp.ssrcs.size() == 1 ||
        NumActiveStreams(rtp_parameters_) == 1);
 
->>>>>>> cbad18b1
   int max_qp = kDefaultQpMax;
   codec.GetParam(kCodecParamMaxQuantization, &max_qp);
   encoder_config.video_stream_factory =
@@ -2840,10 +2630,7 @@
         stats.quality_limitation_resolution_changes;
     common_info.encoder_implementation_name = stats.encoder_implementation_name;
     common_info.ssrc_groups = ssrc_groups_;
-<<<<<<< HEAD
-=======
     common_info.frames = stats.frames;
->>>>>>> cbad18b1
     common_info.framerate_input = stats.input_frame_rate;
     common_info.avg_encode_ms = stats.avg_encode_time_ms;
     common_info.encode_usage_percent = stats.encode_usage_percent;
@@ -2852,13 +2639,8 @@
     common_info.aggregated_framerate_sent = stats.encode_frame_rate;
     common_info.aggregated_huge_frames_sent = stats.huge_frames_sent;
 
-<<<<<<< HEAD
-    // If we don't have any substreams, get the remaining metrics from |stats|.
-    // Otherwise, these values are obtained from |sub_stream| below.
-=======
     // If we don't have any substreams, get the remaining metrics from `stats`.
     // Otherwise, these values are obtained from `sub_stream` below.
->>>>>>> cbad18b1
     if (stats.substreams.empty()) {
       for (uint32_t ssrc : parameters_.config.rtp.ssrcs) {
         common_info.add_ssrc(ssrc);
@@ -2898,20 +2680,10 @@
         stream_stats.rtp_stats.retransmitted.payload_bytes;
     info.retransmitted_packets_sent =
         stream_stats.rtp_stats.retransmitted.packets;
-<<<<<<< HEAD
-    info.packets_lost = stream_stats.rtcp_stats.packets_lost;
-=======
->>>>>>> cbad18b1
     info.firs_rcvd = stream_stats.rtcp_packet_type_counts.fir_packets;
     info.nacks_rcvd = stream_stats.rtcp_packet_type_counts.nack_packets;
     info.plis_rcvd = stream_stats.rtcp_packet_type_counts.pli_packets;
     if (stream_stats.report_block_data.has_value()) {
-<<<<<<< HEAD
-      info.report_block_datas.push_back(stream_stats.report_block_data.value());
-    }
-    info.fraction_lost =
-        static_cast<float>(stream_stats.rtcp_stats.fraction_lost) / (1 << 8);
-=======
       info.packets_lost =
           stream_stats.report_block_data->report_block().packets_lost;
       info.fraction_lost =
@@ -2920,7 +2692,6 @@
           (1 << 8);
       info.report_block_datas.push_back(*stream_stats.report_block_data);
     }
->>>>>>> cbad18b1
     info.qp_sum = stream_stats.qp_sum;
     info.total_encode_time_ms = stream_stats.total_encode_time_ms;
     info.total_encoded_bytes_target = stream_stats.total_encoded_bytes_target;
@@ -3112,24 +2883,6 @@
 bool WebRtcVideoChannel::WebRtcVideoReceiveStream::ConfigureCodecs(
     const std::vector<VideoCodecSettings>& recv_codecs) {
   RTC_DCHECK(!recv_codecs.empty());
-<<<<<<< HEAD
-  config_.decoders.clear();
-  config_.rtp.rtx_associated_payload_types.clear();
-  config_.rtp.raw_payload_types.clear();
-  config_.decoder_factory = decoder_factory_;
-  for (const auto& recv_codec : recv_codecs) {
-    webrtc::SdpVideoFormat video_format(recv_codec.codec.name,
-                                        recv_codec.codec.params);
-
-    webrtc::VideoReceiveStream::Decoder decoder;
-    decoder.video_format = video_format;
-    decoder.payload_type = recv_codec.codec.id;
-    decoder.video_format =
-        webrtc::SdpVideoFormat(recv_codec.codec.name, recv_codec.codec.params);
-    config_.decoders.push_back(decoder);
-    config_.rtp.rtx_associated_payload_types[recv_codec.rtx_payload_type] =
-        recv_codec.codec.id;
-=======
 
   std::map<int, int> rtx_associated_payload_types;
   std::set<int> raw_payload_types;
@@ -3140,7 +2893,6 @@
         recv_codec.codec.id);
     rtx_associated_payload_types.insert(
         {recv_codec.rtx_payload_type, recv_codec.codec.id});
->>>>>>> cbad18b1
     if (recv_codec.codec.packetization == kPacketizationParamRaw) {
       raw_payload_types.insert(recv_codec.codec.id);
     }
@@ -3260,10 +3012,6 @@
   RTC_LOG(LS_INFO) << "RecreateWebRtcVideoStream (recv) because of "
                       "SetFeedbackParameters; nack="
                    << nack_enabled << ", transport_cc=" << transport_cc_enabled;
-<<<<<<< HEAD
-  MaybeRecreateWebRtcFlexfecStream();
-=======
->>>>>>> cbad18b1
   RecreateWebRtcVideoStream();
 }
 
