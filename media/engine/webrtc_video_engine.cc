--- conflicted
+++ resolved
@@ -108,12 +108,8 @@
 using ::webrtc::ParseRtpPayloadType;
 using ::webrtc::ParseRtpSsrc;
 
-<<<<<<< HEAD
 // RingRTC change to not process unsignaled SSRCs
-// constexpr int64_t kUnsignaledSsrcCooldownMs = rtc::kNumMillisecsPerSec / 2;
-=======
-constexpr int64_t kUnsignaledSsrcCooldownMs = webrtc::kNumMillisecsPerSec / 2;
->>>>>>> 2c8f5be6
+// constexpr int64_t kUnsignaledSsrcCooldownMs = webrtc::kNumMillisecsPerSec / 2;
 
 // This constant is really an on/off, lower-level configurable NACK history
 // duration hasn't been implemented.
@@ -3353,14 +3349,9 @@
 
   // RTX SSRC not yet known.
   ReCreateDefaultReceiveStream(packet.Ssrc(), std::nullopt);
-<<<<<<< HEAD
-  last_unsignalled_ssrc_creation_time_ms_ = rtc::TimeMillis();
+  last_unsignalled_ssrc_creation_time_ms_ = webrtc::TimeMillis();
 #endif // RingRTC change to not process unsignaled SSRCs
   return false;
-=======
-  last_unsignalled_ssrc_creation_time_ms_ = webrtc::TimeMillis();
-  return true;
->>>>>>> 2c8f5be6
 }
 
 void WebRtcVideoReceiveChannel::ReCreateDefaultReceiveStream(
