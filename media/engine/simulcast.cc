--- conflicted
+++ resolved
@@ -23,10 +23,7 @@
 #include "media/base/media_constants.h"
 #include "modules/video_coding/utility/simulcast_rate_allocator.h"
 #include "rtc_base/checks.h"
-<<<<<<< HEAD
-=======
 #include "rtc_base/experiments/field_trial_parser.h"
->>>>>>> cbad18b1
 #include "rtc_base/experiments/min_video_bitrate_experiment.h"
 #include "rtc_base/experiments/normalize_simulcast_size_experiment.h"
 #include "rtc_base/experiments/rate_control_settings.h"
@@ -79,19 +76,11 @@
   // The maximum bitrate for encoding stream at `widthxheight`, when we are
   // not sending the next higher spatial stream.
   webrtc::DataRate max_bitrate;
-<<<<<<< HEAD
-  // The target bitrate for encoding stream at |widthxheight|, when this layer
-  // is not the highest layer (i.e., when we are sending another higher spatial
-  // stream).
-  webrtc::DataRate target_bitrate;
-  // The minimum bitrate needed for encoding stream at |widthxheight|.
-=======
   // The target bitrate for encoding stream at `widthxheight`, when this layer
   // is not the highest layer (i.e., when we are sending another higher spatial
   // stream).
   webrtc::DataRate target_bitrate;
   // The minimum bitrate needed for encoding stream at `widthxheight`.
->>>>>>> cbad18b1
   webrtc::DataRate min_bitrate;
 };
 
@@ -117,11 +106,6 @@
     {320, 180, 1, webrtc::DataRate::KilobitsPerSec(200),
      webrtc::DataRate::KilobitsPerSec(150),
      webrtc::DataRate::KilobitsPerSec(30)},
-<<<<<<< HEAD
-    {0, 0, 1, webrtc::DataRate::KilobitsPerSec(200),
-     webrtc::DataRate::KilobitsPerSec(150),
-     webrtc::DataRate::KilobitsPerSec(30)}};
-=======
     // As the resolution goes down, interpolate the target and max bitrates down
     // towards zero. The min bitrate is still limited at 30 kbps and the target
     // and the max will be capped from below accordingly.
@@ -144,7 +128,6 @@
   }
   return formats;
 }
->>>>>>> cbad18b1
 
 const int kMaxScreenshareSimulcastLayers = 2;
 
@@ -227,32 +210,6 @@
   const float rate = (total_pixels_up - total_pixels) /
                      static_cast<float>(total_pixels_up - total_pixels_down);
 
-<<<<<<< HEAD
-  size_t max_layers = kSimulcastFormats[index].max_layers;
-  webrtc::DataRate max_bitrate =
-      Interpolate(kSimulcastFormats[index - 1].max_bitrate,
-                  kSimulcastFormats[index].max_bitrate, rate);
-  webrtc::DataRate target_bitrate =
-      Interpolate(kSimulcastFormats[index - 1].target_bitrate,
-                  kSimulcastFormats[index].target_bitrate, rate);
-  webrtc::DataRate min_bitrate =
-      Interpolate(kSimulcastFormats[index - 1].min_bitrate,
-                  kSimulcastFormats[index].min_bitrate, rate);
-
-  return {width, height, max_layers, max_bitrate, target_bitrate, min_bitrate};
-}
-
-webrtc::DataRate FindSimulcastMaxBitrate(int width, int height) {
-  return InterpolateSimulcastFormat(width, height).max_bitrate;
-}
-
-webrtc::DataRate FindSimulcastTargetBitrate(int width, int height) {
-  return InterpolateSimulcastFormat(width, height).target_bitrate;
-}
-
-webrtc::DataRate FindSimulcastMinBitrate(int width, int height) {
-  return InterpolateSimulcastFormat(width, height).min_bitrate;
-=======
   // Use upper resolution if `rate` is below the configured threshold.
   size_t max_layers = (rate < max_roundup_rate.value_or(kDefaultMaxRoundupRate))
                           ? formats[index - 1].max_layers
@@ -300,7 +257,6 @@
   return InterpolateSimulcastFormat(width, height,
                                     enable_lowres_bitrate_interpolation)
       .min_bitrate;
->>>>>>> cbad18b1
 }
 
 void BoostMaxSimulcastLayer(webrtc::DataRate max_bitrate,
@@ -338,11 +294,6 @@
                                 const webrtc::WebRtcKeyValueConfig& trials) {
   if (!absl::StartsWith(trials.Lookup(kUseLegacySimulcastLayerLimitFieldTrial),
                         "Disabled")) {
-<<<<<<< HEAD
-    size_t adaptive_layer_count = std::max(
-        need_layers,
-        kSimulcastFormats[FindSimulcastFormatIndex(width, height)].max_layers);
-=======
     // Max layers from one higher resolution in kSimulcastFormats will be used
     // if the ratio (pixels_up - pixels) / (pixels_up - pixels_down) is less
     // than configured `max_ratio`. pixels_down is the selected index in
@@ -358,7 +309,6 @@
         InterpolateSimulcastFormat(width, height, max_ratio.GetOptional(),
                                    enable_lowres_bitrate_interpolation)
             .max_layers);
->>>>>>> cbad18b1
     if (layer_count > adaptive_layer_count) {
       RTC_LOG(LS_WARNING) << "Reducing simulcast layer count from "
                           << layer_count << " to " << adaptive_layer_count;
@@ -430,11 +380,6 @@
         temporal_layers_supported
             ? DefaultNumberOfTemporalLayers(s, false, trials)
             : 1;
-<<<<<<< HEAD
-    layers[s].max_bitrate_bps = FindSimulcastMaxBitrate(width, height).bps();
-    layers[s].target_bitrate_bps =
-        FindSimulcastTargetBitrate(width, height).bps();
-=======
     layers[s].max_bitrate_bps =
         FindSimulcastMaxBitrate(width, height,
                                 enable_lowres_bitrate_interpolation)
@@ -443,7 +388,6 @@
         FindSimulcastTargetBitrate(width, height,
                                    enable_lowres_bitrate_interpolation)
             .bps();
->>>>>>> cbad18b1
     int num_temporal_layers = DefaultNumberOfTemporalLayers(s, false, trials);
     if (s == 0) {
       // If alternative temporal rate allocation is selected, adjust the
@@ -470,9 +414,6 @@
       layers[s].target_bitrate_bps =
           static_cast<int>(layers[s].target_bitrate_bps * rate_factor);
     }
-<<<<<<< HEAD
-    layers[s].min_bitrate_bps = FindSimulcastMinBitrate(width, height).bps();
-=======
     layers[s].min_bitrate_bps =
         FindSimulcastMinBitrate(width, height,
                                 enable_lowres_bitrate_interpolation)
@@ -484,7 +425,6 @@
     layers[s].target_bitrate_bps =
         std::max(layers[s].min_bitrate_bps, layers[s].target_bitrate_bps);
 
->>>>>>> cbad18b1
     layers[s].max_framerate = kDefaultVideoMaxFramerate;
 
     width /= 2;
