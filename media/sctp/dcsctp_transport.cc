--- conflicted
+++ resolved
@@ -238,11 +238,6 @@
 
   dcsctp::StreamID streams[1] = {dcsctp::StreamID(static_cast<uint16_t>(sid))};
 
-<<<<<<< HEAD
-  StreamClosingState& closing_state = closing_states_[streams[0]];
-  if (closing_state.closure_initiated || closing_state.incoming_reset_done ||
-      closing_state.outgoing_reset_done) {
-=======
   auto it = stream_states_.find(streams[0]);
   if (it == stream_states_.end()) {
     RTC_LOG(LS_ERROR) << debug_name_ << "->ResetStream(sid=" << sid
@@ -253,16 +248,11 @@
   StreamState& stream_state = it->second;
   if (stream_state.closure_initiated || stream_state.incoming_reset_done ||
       stream_state.outgoing_reset_done) {
->>>>>>> fb3bd4a0
     // The closing procedure was already initiated by the remote, don't do
     // anything.
     return false;
   }
-<<<<<<< HEAD
-  closing_state.closure_initiated = true;
-=======
   stream_state.closure_initiated = true;
->>>>>>> fb3bd4a0
   socket_->ResetStreams(streams);
   return true;
 }
@@ -561,16 +551,6 @@
     RTC_LOG(LS_INFO) << debug_name_
                      << "->OnStreamsResetPerformed(...): Outgoing stream reset"
                      << ", sid=" << stream_id.value();
-<<<<<<< HEAD
-    StreamClosingState& closing_state = closing_states_[stream_id];
-    closing_state.outgoing_reset_done = true;
-
-    if (closing_state.incoming_reset_done) {
-      //  When the close was not initiated locally, we can signal the end of the
-      //  data channel close procedure when the remote ACKs the reset.
-      SignalClosingProcedureComplete(stream_id.value());
-      closing_states_.erase(stream_id);
-=======
 
     auto it = stream_states_.find(stream_id);
     if (it == stream_states_.end()) {
@@ -588,7 +568,6 @@
         data_channel_sink_->OnChannelClosed(stream_id.value());
       }
       stream_states_.erase(stream_id);
->>>>>>> fb3bd4a0
     }
   }
 }
@@ -600,12 +579,6 @@
     RTC_LOG(LS_INFO) << debug_name_
                      << "->OnIncomingStreamsReset(...): Incoming stream reset"
                      << ", sid=" << stream_id.value();
-<<<<<<< HEAD
-    StreamClosingState& closing_state = closing_states_[stream_id];
-    closing_state.incoming_reset_done = true;
-
-    if (!closing_state.closure_initiated) {
-=======
 
     auto it = stream_states_.find(stream_id);
     if (it == stream_states_.end())
@@ -615,22 +588,11 @@
     stream_state.incoming_reset_done = true;
 
     if (!stream_state.closure_initiated) {
->>>>>>> fb3bd4a0
       // When receiving an incoming stream reset event for a non local close
       // procedure, the transport needs to reset the stream in the other
       // direction too.
       dcsctp::StreamID streams[1] = {stream_id};
       socket_->ResetStreams(streams);
-<<<<<<< HEAD
-      SignalClosingProcedureStartedRemotely(stream_id.value());
-    }
-
-    if (closing_state.outgoing_reset_done) {
-      // The close procedure that was initiated locally is complete when we
-      // receive and incoming reset event.
-      SignalClosingProcedureComplete(stream_id.value());
-      closing_states_.erase(stream_id);
-=======
       if (data_channel_sink_) {
         data_channel_sink_->OnChannelClosing(stream_id.value());
       }
@@ -643,7 +605,6 @@
         data_channel_sink_->OnChannelClosed(stream_id.value());
       }
       stream_states_.erase(stream_id);
->>>>>>> fb3bd4a0
     }
   }
 }
