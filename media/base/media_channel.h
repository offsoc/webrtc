/*
 *  Copyright (c) 2004 The WebRTC project authors. All Rights Reserved.
 *
 *  Use of this source code is governed by a BSD-style license
 *  that can be found in the LICENSE file in the root of the source
 *  tree. An additional intellectual property rights grant can be found
 *  in the file PATENTS.  All contributing project authors may
 *  be found in the AUTHORS file in the root of the source tree.
 */

#ifndef MEDIA_BASE_MEDIA_CHANNEL_H_
#define MEDIA_BASE_MEDIA_CHANNEL_H_

#include <cstddef>
#include <cstdint>
#include <functional>
#include <map>
#include <memory>
#include <optional>
#include <set>
#include <string>
#include <utility>
#include <vector>

#include "absl/functional/any_invocable.h"
#include "absl/strings/str_cat.h"
#include "absl/strings/string_view.h"
#include "api/audio/audio_processing_statistics.h"
#include "api/audio_codecs/audio_encoder.h"
#include "api/audio_options.h"
#include "api/call/audio_sink.h"
#include "api/crypto/frame_decryptor_interface.h"
#include "api/crypto/frame_encryptor_interface.h"
#include "api/frame_transformer_interface.h"
#include "api/media_stream_interface.h"
#include "api/media_types.h"
#include "api/rtc_error.h"
#include "api/rtp_headers.h"
#include "api/rtp_parameters.h"
#include "api/rtp_sender_interface.h"
#include "api/scoped_refptr.h"
#include "api/transport/rtp/rtp_source.h"
#include "api/units/data_rate.h"
#include "api/units/time_delta.h"
#include "api/units/timestamp.h"
#include "api/video/recordable_encoded_frame.h"
#include "api/video/video_content_type.h"
#include "api/video/video_sink_interface.h"
#include "api/video/video_source_interface.h"
#include "api/video/video_timing.h"
#include "api/video_codecs/scalability_mode.h"
#include "api/video_codecs/video_encoder_factory.h"
#include "common_video/include/quality_limitation_reason.h"
#include "media/base/audio_source.h"
#include "media/base/codec.h"
#include "media/base/stream_params.h"
#include "modules/rtp_rtcp/include/report_block_data.h"
#include "modules/rtp_rtcp/source/rtp_packet_received.h"
#include "rtc_base/async_packet_socket.h"
#include "rtc_base/copy_on_write_buffer.h"
#include "rtc_base/network/sent_packet.h"
#include "rtc_base/network_route.h"
#include "rtc_base/socket.h"
#include "rtc_base/strings/string_builder.h"

namespace webrtc {
class VideoFrame;
struct VideoFormat;

webrtc::RTCError InvokeSetParametersCallback(SetParametersCallback& callback,
                                             RTCError error);

class VideoMediaSendChannelInterface;
class VideoMediaReceiveChannelInterface;
class VoiceMediaSendChannelInterface;
class VoiceMediaReceiveChannelInterface;

const int kScreencastDefaultFps = 5;

template <class T>
static std::string ToStringIfSet(const char* key, const std::optional<T>& val) {
  std::string str;
  if (val) {
    str = key;
    str += ": ";
    str += val ? absl::StrCat(*val) : "";
    str += ", ";
  }
  return str;
}

template <class T>
static std::string VectorToString(const std::vector<T>& vals) {
  StringBuilder ost;
  ost << "[";
  for (size_t i = 0; i < vals.size(); ++i) {
    if (i > 0) {
      ost << ", ";
    }
    ost << vals[i].ToString();
  }
  ost << "]";
  return ost.Release();
}

// Options that can be applied to a VideoMediaChannel or a VideoMediaEngine.
// Used to be flags, but that makes it hard to selectively apply options.
// We are moving all of the setting of options to structs like this,
// but some things currently still use flags.
struct VideoOptions {
  VideoOptions();
  ~VideoOptions();

  void SetAll(const VideoOptions& change) {
    SetFrom(&video_noise_reduction, change.video_noise_reduction);
    SetFrom(&screencast_min_bitrate_kbps, change.screencast_min_bitrate_kbps);
    SetFrom(&is_screencast, change.is_screencast);
  }

  bool operator==(const VideoOptions& o) const {
    return video_noise_reduction == o.video_noise_reduction &&
           screencast_min_bitrate_kbps == o.screencast_min_bitrate_kbps &&
           is_screencast == o.is_screencast;
  }
  bool operator!=(const VideoOptions& o) const { return !(*this == o); }

  std::string ToString() const {
    StringBuilder ost;
    ost << "VideoOptions {";
    ost << ToStringIfSet("noise reduction", video_noise_reduction);
    ost << ToStringIfSet("screencast min bitrate kbps",
                         screencast_min_bitrate_kbps);
    ost << ToStringIfSet("is_screencast ", is_screencast);
    ost << "}";
    return ost.Release();
  }

  // Enable denoising? This flag comes from the getUserMedia
  // constraint 'googNoiseReduction', and WebRtcVideoEngine passes it
  // on to the codec options. Disabled by default.
  std::optional<bool> video_noise_reduction;
  // Force screencast to use a minimum bitrate. This flag comes from
  // the PeerConnection constraint 'googScreencastMinBitrate'. It is
  // copied to the encoder config by WebRtcVideoChannel.
  // TODO(https://crbug.com/1315155): Remove the ability to set it in Chromium
  // and delete this flag (it should default to 100 kbps).
  std::optional<int> screencast_min_bitrate_kbps;
  // Set by screencast sources. Implies selection of encoding settings
  // suitable for screencast. Most likely not the right way to do
  // things, e.g., screencast of a text document and screencast of a
  // youtube video have different needs.
  std::optional<bool> is_screencast;
  VideoTrackInterface::ContentHint content_hint;

 private:
  template <typename T>
  static void SetFrom(std::optional<T>* s, const std::optional<T>& o) {
    if (o) {
      *s = o;
    }
  }
};

// RingRTC change to get audio levels
typedef struct {
  uint32_t ssrc;
  uint16_t level;
} ReceivedAudioLevel;

class MediaChannelNetworkInterface {
 public:
  enum SocketType { ST_RTP, ST_RTCP };
  virtual bool SendPacket(CopyOnWriteBuffer* packet,
                          const AsyncSocketPacketOptions& options) = 0;
  virtual bool SendRtcp(CopyOnWriteBuffer* packet,
                        const AsyncSocketPacketOptions& options) = 0;
  virtual int SetOption(SocketType type, Socket::Option opt, int option) = 0;
  virtual ~MediaChannelNetworkInterface() {}
};

class MediaSendChannelInterface {
 public:
  virtual ~MediaSendChannelInterface() = default;

  virtual VideoMediaSendChannelInterface* AsVideoSendChannel() = 0;

  virtual VoiceMediaSendChannelInterface* AsVoiceSendChannel() = 0;
  virtual MediaType media_type() const = 0;

  // Gets the currently set codecs/payload types to be used for outgoing media.
  virtual std::optional<Codec> GetSendCodec() const = 0;

  // Creates a new outgoing media stream with SSRCs and CNAME as described
  // by sp.
  virtual bool AddSendStream(const StreamParams& sp) = 0;
  // Removes an outgoing media stream.
  // SSRC must be the first SSRC of the media stream if the stream uses
  // multiple SSRCs. In the case of an ssrc of 0, the possibly cached
  // StreamParams is removed.
  virtual bool RemoveSendStream(uint32_t ssrc) = 0;
  // Called on the network thread after a transport has finished sending a
  // packet.
  virtual void OnPacketSent(const SentPacketInfo& sent_packet) = 0;
  // Called when the socket's ability to send has changed.
  virtual void OnReadyToSend(bool ready) = 0;
  // Called when the network route used for sending packets changed.
  virtual void OnNetworkRouteChanged(absl::string_view transport_name,
                                     const NetworkRoute& network_route) = 0;
  // Sets the abstract interface class for sending RTP/RTCP data.
  virtual void SetInterface(MediaChannelNetworkInterface* iface) = 0;

  // Returns `true` if a non-null MediaChannelNetworkInterface pointer is held.
  // Must be called on the network thread.
  virtual bool HasNetworkInterface() const = 0;

  // Corresponds to the SDP attribute extmap-allow-mixed, see RFC8285.
  // Set to true if it's allowed to mix one- and two-byte RTP header extensions
  // in the same stream. The setter and getter must only be called from
  // worker_thread.
  virtual void SetExtmapAllowMixed(bool extmap_allow_mixed) = 0;
  virtual bool ExtmapAllowMixed() const = 0;

  // Set the frame encryptor to use on all outgoing frames. This is optional.
  // This pointers lifetime is managed by the set of RtpSender it is attached
  // to.
  virtual void SetFrameEncryptor(
      uint32_t ssrc,
      scoped_refptr<FrameEncryptorInterface> frame_encryptor) = 0;

  virtual RTCError SetRtpSendParameters(
      uint32_t ssrc,
      const RtpParameters& parameters,
      SetParametersCallback callback = nullptr) = 0;

  virtual void SetEncoderToPacketizerFrameTransformer(
      uint32_t ssrc,
      scoped_refptr<FrameTransformerInterface> frame_transformer) = 0;

  // note: The encoder_selector object must remain valid for the lifetime of the
  // MediaChannel, unless replaced.
  virtual void SetEncoderSelector(
      uint32_t /* ssrc */,
      VideoEncoderFactory::EncoderSelectorInterface* /* encoder_selector */) {}
  virtual RtpParameters GetRtpSendParameters(uint32_t ssrc) const = 0;
  virtual bool SendCodecHasNack() const = 0;
  // Called whenever the list of sending SSRCs changes.
  virtual void SetSsrcListChangedCallback(
      absl::AnyInvocable<void(const std::set<uint32_t>&)> callback) = 0;
  // TODO(bugs.webrtc.org/13931): Remove when configuration is more sensible
  virtual void SetSendCodecChangedCallback(
      absl::AnyInvocable<void()> callback) = 0;
};

class MediaReceiveChannelInterface {
 public:
  virtual ~MediaReceiveChannelInterface() = default;

  virtual VideoMediaReceiveChannelInterface* AsVideoReceiveChannel() = 0;
  virtual VoiceMediaReceiveChannelInterface* AsVoiceReceiveChannel() = 0;

  virtual MediaType media_type() const = 0;
  // Creates a new incoming media stream with SSRCs, CNAME as described
  // by sp. In the case of a sp without SSRCs, the unsignaled sp is cached
  // to be used later for unsignaled streams received.
  virtual bool AddRecvStream(const StreamParams& sp) = 0;
  // Removes an incoming media stream.
  // ssrc must be the first SSRC of the media stream if the stream uses
  // multiple SSRCs.
  virtual bool RemoveRecvStream(uint32_t ssrc) = 0;
  // Resets any cached StreamParams for an unsignaled RecvStream, and removes
  // any existing unsignaled streams.
  virtual void ResetUnsignaledRecvStream() = 0;
  // Sets the abstract interface class for sending RTP/RTCP data.
  virtual void SetInterface(MediaChannelNetworkInterface* iface) = 0;
  // Called on the network when an RTP packet is received.
  virtual void OnPacketReceived(const RtpPacketReceived& packet) = 0;
  // Gets the current unsignaled receive stream's SSRC, if there is one.
  virtual std::optional<uint32_t> GetUnsignaledSsrc() const = 0;
  // Sets the local SSRC for listening to incoming RTCP reports.
  virtual void ChooseReceiverReportSsrc(const std::set<uint32_t>& choices) = 0;
  // This is currently a workaround because of the demuxer state being managed
  // across two separate threads. Once the state is consistently managed on
  // the same thread (network), this workaround can be removed.
  // These two notifications inform the media channel when the transport's
  // demuxer criteria is being updated.
  // * OnDemuxerCriteriaUpdatePending() happens on the same thread that the
  //   channel's streams are added and removed (worker thread).
  // * OnDemuxerCriteriaUpdateComplete() happens on the same thread.
  // Because the demuxer is updated asynchronously, there is a window of time
  // where packets are arriving to the channel for streams that have already
  // been removed on the worker thread. It is important NOT to treat these as
  // new unsignalled ssrcs.
  virtual void OnDemuxerCriteriaUpdatePending() = 0;
  virtual void OnDemuxerCriteriaUpdateComplete() = 0;
  // Set the frame decryptor to use on all incoming frames. This is optional.
  // This pointers lifetimes is managed by the set of RtpReceivers it is
  // attached to.
  virtual void SetFrameDecryptor(
      uint32_t ssrc,
      scoped_refptr<FrameDecryptorInterface> frame_decryptor) = 0;

  virtual void SetDepacketizerToDecoderFrameTransformer(
      uint32_t ssrc,
      scoped_refptr<FrameTransformerInterface> frame_transformer) = 0;

  // Set base minimum delay of the receive stream with specified ssrc.
  // Base minimum delay sets lower bound on minimum delay value which
  // determines minimum delay until audio playout.
  // Returns false if there is no stream with given ssrc.
  virtual bool SetBaseMinimumPlayoutDelayMs(uint32_t ssrc, int delay_ms) = 0;

  // Returns current value of base minimum delay in milliseconds.
  virtual std::optional<int> GetBaseMinimumPlayoutDelayMs(
      uint32_t ssrc) const = 0;
};

// The stats information is structured as follows:
// Media are represented by either MediaSenderInfo or MediaReceiverInfo.
// Media contains a vector of SSRC infos that are exclusively used by this
// media. (SSRCs shared between media streams can't be represented.)

// Information about an SSRC.
// This data may be locally recorded, or received in an RTCP SR or RR.
struct SsrcSenderInfo {
  uint32_t ssrc = 0;
  double timestamp = 0.0;  // NTP timestamp, represented as seconds since epoch.
};

struct SsrcReceiverInfo {
  uint32_t ssrc = 0;
  double timestamp = 0.0;
};

struct MediaSenderInfo {
  MediaSenderInfo();
  ~MediaSenderInfo();
  void add_ssrc(const SsrcSenderInfo& stat) { local_stats.push_back(stat); }
  // Temporary utility function for call sites that only provide SSRC.
  // As more info is added into SsrcSenderInfo, this function should go away.
  void add_ssrc(uint32_t ssrc) {
    SsrcSenderInfo stat;
    stat.ssrc = ssrc;
    add_ssrc(stat);
  }
  // Utility accessor for clients that are only interested in ssrc numbers.
  std::vector<uint32_t> ssrcs() const {
    std::vector<uint32_t> retval;
    for (std::vector<SsrcSenderInfo>::const_iterator it = local_stats.begin();
         it != local_stats.end(); ++it) {
      retval.push_back(it->ssrc);
    }
    return retval;
  }
  // Returns true if the media has been connected.
  bool connected() const { return local_stats.size() > 0; }
  // Utility accessor for clients that make the assumption only one ssrc
  // exists per media.
  // This will eventually go away.
  // Call sites that compare this to zero should use connected() instead.
  // https://bugs.webrtc.org/8694
  uint32_t ssrc() const {
    if (connected()) {
      return local_stats[0].ssrc;
    } else {
      return 0;
    }
  }
  // https://w3c.github.io/webrtc-stats/#dom-rtcsentrtpstreamstats-bytessent
  int64_t payload_bytes_sent = 0;
  // https://w3c.github.io/webrtc-stats/#dom-rtcoutboundrtpstreamstats-headerbytessent
  int64_t header_and_padding_bytes_sent = 0;
  // https://w3c.github.io/webrtc-stats/#dom-rtcoutboundrtpstreamstats-retransmittedbytessent
  uint64_t retransmitted_bytes_sent = 0;
  int packets_sent = 0;
  // https://w3c.github.io/webrtc-stats/#dom-rtcoutboundrtpstreamstats-retransmittedpacketssent
  uint64_t retransmitted_packets_sent = 0;
  // https://w3c.github.io/webrtc-stats/#dom-rtcoutboundrtpstreamstats-nackcount
  uint32_t nacks_received = 0;
  // https://w3c.github.io/webrtc-stats/#dom-rtcoutboundrtpstreamstats-targetbitrate
  std::optional<DataRate> target_bitrate;
  int packets_lost = 0;
  float fraction_lost = 0.0f;
  int64_t rtt_ms = 0;
  std::string codec_name;
  std::optional<int> codec_payload_type;
  std::vector<SsrcSenderInfo> local_stats;
  std::vector<SsrcReceiverInfo> remote_stats;
  // A snapshot of the most recent Report Block with additional data of interest
  // to statistics. Used to implement RTCRemoteInboundRtpStreamStats. Within
  // this list, the `ReportBlockData::source_ssrc()`, which is the SSRC of the
  // corresponding outbound RTP stream, is unique.
  std::vector<ReportBlockData> report_block_datas;
  std::optional<bool> active;
  // https://w3c.github.io/webrtc-stats/#dom-rtcoutboundrtpstreamstats-totalpacketsenddelay
  TimeDelta total_packet_send_delay = TimeDelta::Zero();
};

struct MediaReceiverInfo {
  MediaReceiverInfo();
  ~MediaReceiverInfo();

  void add_ssrc(const SsrcReceiverInfo& stat) { local_stats.push_back(stat); }
  // Temporary utility function for call sites that only provide SSRC.
  // As more info is added into SsrcSenderInfo, this function should go away.
  void add_ssrc(uint32_t ssrc) {
    SsrcReceiverInfo stat;
    stat.ssrc = ssrc;
    add_ssrc(stat);
  }
  std::vector<uint32_t> ssrcs() const {
    std::vector<uint32_t> retval;
    for (std::vector<SsrcReceiverInfo>::const_iterator it = local_stats.begin();
         it != local_stats.end(); ++it) {
      retval.push_back(it->ssrc);
    }
    return retval;
  }
  // Returns true if the media has been connected.
  bool connected() const { return local_stats.size() > 0; }
  // Utility accessor for clients that make the assumption only one ssrc
  // exists per media.
  // This will eventually go away.
  // Call sites that compare this to zero should use connected();
  // https://bugs.webrtc.org/8694
  uint32_t ssrc() const {
    if (connected()) {
      return local_stats[0].ssrc;
    } else {
      return 0;
    }
  }

  // https://w3c.github.io/webrtc-stats/#dom-rtcinboundrtpstreamstats-bytesreceived
  int64_t payload_bytes_received = 0;
  // https://w3c.github.io/webrtc-stats/#dom-rtcinboundrtpstreamstats-headerbytesreceived
  int64_t header_and_padding_bytes_received = 0;
  int packets_received = 0;
  int packets_lost = 0;

  std::optional<uint64_t> retransmitted_bytes_received;
  std::optional<uint64_t> retransmitted_packets_received;
  std::optional<uint32_t> nacks_sent;
  // Jitter (network-related) latency (cumulative).
  // https://w3c.github.io/webrtc-stats/#dom-rtcinboundrtpstreamstats-jitterbufferdelay
  double jitter_buffer_delay_seconds = 0.0;
  // Target delay for the jitter buffer (cumulative).
  // https://w3c.github.io/webrtc-stats/#dom-rtcinboundrtpstreamstats-jitterbuffertargetdelay
  double jitter_buffer_target_delay_seconds = 0.0;
  // Minimum obtainable delay for the jitter buffer (cumulative).
  // https://w3c.github.io/webrtc-stats/#dom-rtcinboundrtpstreamstats-jitterbufferminimumdelay
  double jitter_buffer_minimum_delay_seconds = 0.0;
  // Number of observations for cumulative jitter latency.
  // https://w3c.github.io/webrtc-stats/#dom-rtcinboundrtpstreamstats-jitterbufferemittedcount
  uint64_t jitter_buffer_emitted_count = 0;
  // The timestamp at which the last packet was received, i.e. the time of the
  // local clock when it was received - not the RTP timestamp of that packet.
  // https://w3c.github.io/webrtc-stats/#dom-rtcinboundrtpstreamstats-lastpacketreceivedtimestamp
  std::optional<Timestamp> last_packet_received;
  // https://w3c.github.io/webrtc-stats/#dom-rtcinboundrtpstreamstats-estimatedplayouttimestamp
  std::optional<int64_t> estimated_playout_ntp_timestamp_ms;
  std::string codec_name;
  std::optional<int> codec_payload_type;
  std::vector<SsrcReceiverInfo> local_stats;
  std::vector<SsrcSenderInfo> remote_stats;
  // https://w3c.github.io/webrtc-stats/#dom-rtcinboundrtpstreamstats-fecpacketsreceived
  std::optional<uint64_t> fec_packets_received;
  // https://w3c.github.io/webrtc-stats/#dom-rtcinboundrtpstreamstats-fecpacketsdiscarded
  std::optional<uint64_t> fec_packets_discarded;
  // https://w3c.github.io/webrtc-stats/#dom-rtcinboundrtpstreamstats-fecbytesreceived
  std::optional<uint64_t> fec_bytes_received;
  // https://www.w3.org/TR/webrtc-stats/#dom-rtcinboundrtpstreamstats-totalprocessingdelay
  double total_processing_delay_seconds = 0.0;

  // Remote outbound stats derived by the received RTCP sender reports.
  // https://w3c.github.io/webrtc-stats/#remoteoutboundrtpstats-dict*
  std::optional<Timestamp> last_sender_report_timestamp;
  // TODO: bugs.webrtc.org/370535296 - Remove the utc timestamp when linked
  // issue is fixed.
  std::optional<Timestamp> last_sender_report_utc_timestamp;
  std::optional<Timestamp> last_sender_report_remote_utc_timestamp;
  uint64_t sender_reports_packets_sent = 0;
  uint64_t sender_reports_bytes_sent = 0;
  uint64_t sender_reports_reports_count = 0;
  // These require a DLRR block, see
  // https://w3c.github.io/webrtc-stats/#dom-rtcremoteoutboundrtpstreamstats-roundtriptime
  std::optional<TimeDelta> round_trip_time;
  TimeDelta total_round_trip_time = TimeDelta::Zero();
  int round_trip_time_measurements = 0;
};

struct VoiceSenderInfo : public MediaSenderInfo {
  VoiceSenderInfo();
  ~VoiceSenderInfo();
  int jitter_ms = 0;
  // Current audio level, expressed linearly [0,32767].
  int audio_level = 0;
  // See description of "totalAudioEnergy" in the WebRTC stats spec:
  // https://w3c.github.io/webrtc-stats/#dom-rtcmediastreamtrackstats-totalaudioenergy
  double total_input_energy = 0.0;
  double total_input_duration = 0.0;
  ANAStats ana_statistics;
  AudioProcessingStats apm_statistics;
};

struct VoiceReceiverInfo : public MediaReceiverInfo {
  VoiceReceiverInfo();
  ~VoiceReceiverInfo();
  int jitter_ms = 0;
  int jitter_buffer_ms = 0;
  int jitter_buffer_preferred_ms = 0;
  int delay_estimate_ms = 0;
  int audio_level = 0;
  // Stats below correspond to similarly-named fields in the WebRTC stats spec.
  // https://w3c.github.io/webrtc-stats/#dom-rtcinboundrtpstreamstats
  double total_output_energy = 0.0;
  uint64_t total_samples_received = 0;
  double total_output_duration = 0.0;
  uint64_t concealed_samples = 0;
  uint64_t silent_concealed_samples = 0;
  uint64_t concealment_events = 0;
  uint64_t inserted_samples_for_deceleration = 0;
  uint64_t removed_samples_for_acceleration = 0;
  // Stats below correspond to similarly-named fields in the WebRTC stats spec.
  // https://w3c.github.io/webrtc-stats/#dom-rtcreceivedrtpstreamstats
  uint64_t packets_discarded = 0;
  // Stats below DO NOT correspond directly to anything in the WebRTC stats
  // fraction of synthesized audio inserted through expansion.
  float expand_rate = 0.0f;
  // fraction of synthesized speech inserted through expansion.
  float speech_expand_rate = 0.0f;
  // fraction of data out of secondary decoding, including FEC and RED.
  float secondary_decoded_rate = 0.0f;
  // Fraction of secondary data, including FEC and RED, that is discarded.
  // Discarding of secondary data can be caused by the reception of the primary
  // data, obsoleting the secondary data. It can also be caused by early
  // or late arrival of secondary data. This metric is the percentage of
  // discarded secondary data since last query of receiver info.
  float secondary_discarded_rate = 0.0f;
  // Fraction of data removed through time compression.
  float accelerate_rate = 0.0f;
  // Fraction of data inserted through time stretching.
  float preemptive_expand_rate = 0.0f;
  int decoding_calls_to_silence_generator = 0;
  int decoding_calls_to_neteq = 0;
  int decoding_normal = 0;
  // TODO(alexnarest): Consider decoding_neteq_plc for consistency
  int decoding_plc = 0;
  int decoding_codec_plc = 0;
  int decoding_cng = 0;
  int decoding_plc_cng = 0;
  int decoding_muted_output = 0;
  // Estimated capture start time in NTP time in ms.
  int64_t capture_start_ntp_time_ms = -1;
  // Count of the number of buffer flushes.
  uint64_t jitter_buffer_flushes = 0;
  // Number of samples expanded due to delayed packets.
  uint64_t delayed_packet_outage_samples = 0;
  // Arrival delay of received audio packets.
  double relative_packet_arrival_delay_seconds = 0.0;
  // Count and total duration of audio interruptions (loss-concealement periods
  // longer than 150 ms).
  int32_t interruption_count = 0;
  int32_t total_interruption_duration_ms = 0;
};

struct VideoSenderInfo : public MediaSenderInfo {
  VideoSenderInfo();
  ~VideoSenderInfo();
  std::optional<size_t> encoding_index;
  std::vector<SsrcGroup> ssrc_groups;
  std::optional<std::string> encoder_implementation_name;
  int firs_received = 0;
  int plis_received = 0;
  int send_frame_width = 0;
  int send_frame_height = 0;
  int frames = 0;
  double framerate_input = 0;
  int framerate_sent = 0;
  int aggregated_framerate_sent = 0;
  int nominal_bitrate = 0;
  int adapt_reason = 0;
  int adapt_changes = 0;
  // https://w3c.github.io/webrtc-stats/#dom-rtcoutboundrtpstreamstats-qualitylimitationreason
  QualityLimitationReason quality_limitation_reason =
      QualityLimitationReason::kNone;
  // https://w3c.github.io/webrtc-stats/#dom-rtcoutboundrtpstreamstats-qualitylimitationdurations
  std::map<QualityLimitationReason, int64_t> quality_limitation_durations_ms;
  // https://w3c.github.io/webrtc-stats/#dom-rtcoutboundrtpstreamstats-qualitylimitationresolutionchanges
  uint32_t quality_limitation_resolution_changes = 0;
  int avg_encode_ms = 0;
  int encode_usage_percent = 0;
  uint32_t frames_encoded = 0;
  uint32_t key_frames_encoded = 0;
  // https://w3c.github.io/webrtc-stats/#dom-rtcoutboundrtpstreamstats-totalencodetime
  uint64_t total_encode_time_ms = 0;
  // https://w3c.github.io/webrtc-stats/#dom-rtcoutboundrtpstreamstats-totalencodedbytestarget
  uint64_t total_encoded_bytes_target = 0;
  bool has_entered_low_resolution = false;
  std::optional<uint64_t> qp_sum;
  VideoContentType content_type = VideoContentType::UNSPECIFIED;
  uint32_t frames_sent = 0;
  // https://w3c.github.io/webrtc-stats/#dom-rtcvideosenderstats-hugeframessent
  uint32_t huge_frames_sent = 0;
  uint32_t aggregated_huge_frames_sent = 0;
  std::optional<std::string> rid;
  std::optional<bool> power_efficient_encoder;
  std::optional<ScalabilityMode> scalability_mode;
};

struct VideoReceiverInfo : public MediaReceiverInfo {
  VideoReceiverInfo();
  ~VideoReceiverInfo();
  std::vector<SsrcGroup> ssrc_groups;
  std::optional<std::string> decoder_implementation_name;
  std::optional<bool> power_efficient_decoder;
  int packets_concealed = 0;
  int firs_sent = 0;
  int plis_sent = 0;
  int frame_width = 0;
  int frame_height = 0;
  int framerate_received = 0;
  int framerate_decoded = 0;
  int framerate_output = 0;
  // Framerate as sent to the renderer.
  int framerate_render_input = 0;
  // Framerate that the renderer reports.
  int framerate_render_output = 0;
  uint32_t frames_received = 0;
  uint32_t frames_dropped = 0;
  uint32_t frames_decoded = 0;
  uint32_t key_frames_decoded = 0;
  uint32_t frames_rendered = 0;
  std::optional<uint64_t> qp_sum;
  // Corruption score, indicating the probability of corruption. Its value is
  // between 0 and 1, where 0 means no corruption and 1 means that the
  // compressed frame is corrupted.
  // However, note that the corruption score may not accurately reflect
  // corruption. E.g. even if the corruption score is 0, the compressed frame
  // may still be corrupted and vice versa.
  std::optional<double> corruption_score_sum;
  std::optional<double> corruption_score_squared_sum;
  // Number of frames the `corruption_score` was calculated on. This is
  // usually not the same as `frames_decoded` or `frames_rendered`.
  uint32_t corruption_score_count = 0;
  // https://w3c.github.io/webrtc-stats/#dom-rtcinboundrtpstreamstats-totaldecodetime
  TimeDelta total_decode_time = TimeDelta::Zero();
  // https://w3c.github.io/webrtc-stats/#dom-rtcinboundrtpstreamstats-totalprocessingdelay
  TimeDelta total_processing_delay = TimeDelta::Zero();
  TimeDelta total_assembly_time = TimeDelta::Zero();
  uint32_t frames_assembled_from_multiple_packets = 0;
  double total_inter_frame_delay = 0;
  double total_squared_inter_frame_delay = 0;
  int64_t interframe_delay_max_ms = -1;
  uint32_t freeze_count = 0;
  uint32_t pause_count = 0;
  uint32_t total_freezes_duration_ms = 0;
  uint32_t total_pauses_duration_ms = 0;
  uint32_t jitter_ms = 0;

  VideoContentType content_type = VideoContentType::UNSPECIFIED;

  // All stats below are gathered per-VideoReceiver, but some will be correlated
  // across MediaStreamTracks.  NOTE(hta): when sinking stats into per-SSRC
  // structures, reflect this in the new layout.

  // Current frame decode latency.
  int decode_ms = 0;
  // Maximum observed frame decode latency.
  int max_decode_ms = 0;
  // Jitter (network-related) latency.
  int jitter_buffer_ms = 0;
  // Requested minimum playout latency.
  int min_playout_delay_ms = 0;
  // Requested latency to account for rendering delay.
  int render_delay_ms = 0;
  // Target overall delay: network+decode+render, accounting for
  // min_playout_delay_ms.
  int target_delay_ms = 0;
  // Current overall delay, possibly ramping towards target_delay_ms.
  int current_delay_ms = 0;

  // Estimated capture start time in NTP time in ms.
  int64_t capture_start_ntp_time_ms = -1;

  // First frame received to first frame decoded latency.
  int64_t first_frame_received_to_decoded_ms = -1;

  // Timing frame info: all important timestamps for a full lifetime of a
  // single 'timing frame'.
  std::optional<TimingFrameInfo> timing_frame_info;
};

struct BandwidthEstimationInfo {
  int available_send_bandwidth = 0;
  int available_recv_bandwidth = 0;
  int target_enc_bitrate = 0;
  int actual_enc_bitrate = 0;
  int retransmit_bitrate = 0;
  int transmit_bitrate = 0;
  int64_t bucket_delay = 0;
};

// Maps from payload type to `RtpCodecParameters`.
typedef std::map<int, RtpCodecParameters> RtpCodecParametersMap;

// Stats returned from VoiceMediaSendChannel.GetStats()
struct VoiceMediaSendInfo {
  VoiceMediaSendInfo();
  ~VoiceMediaSendInfo();
  void Clear() {
    senders.clear();
    send_codecs.clear();
  }
  std::vector<VoiceSenderInfo> senders;
  RtpCodecParametersMap send_codecs;
};

// Stats returned from VoiceMediaReceiveChannel.GetStats()
struct VoiceMediaReceiveInfo {
  VoiceMediaReceiveInfo();
  ~VoiceMediaReceiveInfo();
  void Clear() {
    receivers.clear();
    receive_codecs.clear();
  }
  std::vector<VoiceReceiverInfo> receivers;
  RtpCodecParametersMap receive_codecs;
  int32_t device_underrun_count = 0;
};

// Combined VoiceMediaSendInfo and VoiceMediaReceiveInfo
// Returned from Transceiver.getStats()
struct VoiceMediaInfo {
  VoiceMediaInfo();
  VoiceMediaInfo(VoiceMediaSendInfo&& send, VoiceMediaReceiveInfo&& receive)
      : senders(std::move(send.senders)),
        receivers(std::move(receive.receivers)),
        send_codecs(std::move(send.send_codecs)),
        receive_codecs(std::move(receive.receive_codecs)),
        device_underrun_count(receive.device_underrun_count) {}
  ~VoiceMediaInfo();
  void Clear() {
    senders.clear();
    receivers.clear();
    send_codecs.clear();
    receive_codecs.clear();
  }
  std::vector<VoiceSenderInfo> senders;
  std::vector<VoiceReceiverInfo> receivers;
  RtpCodecParametersMap send_codecs;
  RtpCodecParametersMap receive_codecs;
  int32_t device_underrun_count = 0;
};

// Stats for a VideoMediaSendChannel
struct VideoMediaSendInfo {
  VideoMediaSendInfo();
  ~VideoMediaSendInfo();
  void Clear() {
    senders.clear();
    aggregated_senders.clear();
    send_codecs.clear();
  }
  // Each sender info represents one "outbound-rtp" stream.In non - simulcast,
  // this means one info per RtpSender but if simulcast is used this means
  // one info per simulcast layer.
  std::vector<VideoSenderInfo> senders;
  // Used for legacy getStats() API's "ssrc" stats and modern getStats() API's
  // "track" stats. If simulcast is used, instead of having one sender info per
  // simulcast layer, the metrics of all layers of an RtpSender are aggregated
  // into a single sender info per RtpSender.
  std::vector<VideoSenderInfo> aggregated_senders;
  RtpCodecParametersMap send_codecs;
};

// Stats for a VideoMediaReceiveChannel
struct VideoMediaReceiveInfo {
  VideoMediaReceiveInfo();
  ~VideoMediaReceiveInfo();
  void Clear() {
    receivers.clear();
    receive_codecs.clear();
  }
  std::vector<VideoReceiverInfo> receivers;
  RtpCodecParametersMap receive_codecs;
};

// Combined VideoMediaSenderInfo and VideoMediaReceiverInfo.
// Returned from channel.GetStats()
struct VideoMediaInfo {
  VideoMediaInfo();
  VideoMediaInfo(VideoMediaSendInfo&& send, VideoMediaReceiveInfo&& receive)
      : senders(std::move(send.senders)),
        aggregated_senders(std::move(send.aggregated_senders)),
        receivers(std::move(receive.receivers)),
        send_codecs(std::move(send.send_codecs)),
        receive_codecs(std::move(receive.receive_codecs)) {}
  ~VideoMediaInfo();
  void Clear() {
    senders.clear();
    aggregated_senders.clear();
    receivers.clear();
    send_codecs.clear();
    receive_codecs.clear();
  }
  // Each sender info represents one "outbound-rtp" stream. In non-simulcast,
  // this means one info per RtpSender but if simulcast is used this means
  // one info per simulcast layer.
  std::vector<VideoSenderInfo> senders;
  // Used for legacy getStats() API's "ssrc" stats and modern getStats() API's
  // "track" stats. If simulcast is used, instead of having one sender info per
  // simulcast layer, the metrics of all layers of an RtpSender are aggregated
  // into a single sender info per RtpSender.
  std::vector<VideoSenderInfo> aggregated_senders;
  std::vector<VideoReceiverInfo> receivers;
  RtpCodecParametersMap send_codecs;
  RtpCodecParametersMap receive_codecs;
};

struct MediaChannelParameters {
  virtual ~MediaChannelParameters() = default;
  // This is the value to be sent in the MID RTP header extension (if the header
  // extension in included in the list of extensions).
  // It is also used as a key to map the channel to its transport.
  std::string mid;

  std::vector<Codec> codecs;
  std::vector<RtpExtension> extensions;
  // For a send stream this is true if we've negotiated a send direction,
  // for a receive stream this is true if we've negotiated a receive direction.
  bool is_stream_active = true;

  // TODO(pthatcher): Add streams.
  struct RtcpParameters {
    bool reduced_size = false;
    bool remote_estimate = false;
  } rtcp;

  std::string ToString() const {
    StringBuilder ost;
    ost << "{";
    const char* separator = "";
    for (const auto& entry : ToStringMap()) {
      ost << separator << entry.first << ": " << entry.second;
      separator = ", ";
    }
    ost << "}";
    return ost.Release();
  }

 protected:
  virtual std::map<std::string, std::string> ToStringMap() const {
    return {{"codecs", VectorToString(codecs)},
            {"extensions", VectorToString(extensions)},
            {"rtcp", "{reduced_size:" + absl::StrCat(rtcp.reduced_size) +
                         ", remote_estimate:" +
                         absl::StrCat(rtcp.remote_estimate) + "}"}};
  }
};

struct SenderParameters : MediaChannelParameters {
  int max_bandwidth_bps = -1;
  bool extmap_allow_mixed = false;

 protected:
  std::map<std::string, std::string> ToStringMap() const override {
    auto params = MediaChannelParameters::ToStringMap();
    params["max_bandwidth_bps"] = absl::StrCat(max_bandwidth_bps);
    params["mid"] = (mid.empty() ? "<not set>" : mid);
    params["extmap-allow-mixed"] = extmap_allow_mixed ? "true" : "false";
    return params;
  }
};

struct AudioSenderParameter : SenderParameters {
  AudioSenderParameter();
  ~AudioSenderParameter() override;
  AudioOptions options;

 protected:
  std::map<std::string, std::string> ToStringMap() const override;
};

struct AudioReceiverParameters : MediaChannelParameters {};

class VoiceMediaSendChannelInterface : public MediaSendChannelInterface {
 public:
  virtual bool SetSenderParameters(const AudioSenderParameter& params) = 0;
  // Starts or stops sending (and potentially capture) of local audio.
  virtual void SetSend(bool send) = 0;
  // Configure stream for sending.
  virtual bool SetAudioSend(uint32_t ssrc,
                            bool enable,
                            const AudioOptions* options,
                            AudioSource* source) = 0;
  // Returns if the telephone-event has been negotiated.
  virtual bool CanInsertDtmf() = 0;
  // Send a DTMF `event`. The DTMF out-of-band signal will be used.
  // The `ssrc` should be either 0 or a valid send stream ssrc.
  // The valid value for the `event` are 0 to 15 which corresponding to
  // DTMF event 0-9, *, #, A-D.
  virtual bool InsertDtmf(uint32_t ssrc, int event, int duration) = 0;

  // RingRTC change to configure opus
  virtual void ConfigureEncoders(const webrtc::AudioEncoder::Config& config) = 0;

  // RingRTC change to get audio levels
  virtual void GetCapturedAudioLevel(uint16_t* captured_out) = 0;

  virtual bool GetStats(VoiceMediaSendInfo* stats) = 0;
  virtual bool SenderNackEnabled() const = 0;
  virtual bool SenderNonSenderRttEnabled() const = 0;
};

class VoiceMediaReceiveChannelInterface : public MediaReceiveChannelInterface {
 public:
  virtual bool SetReceiverParameters(const AudioReceiverParameters& params) = 0;
  // Get the receive parameters for the incoming stream identified by `ssrc`.
  virtual RtpParameters GetRtpReceiverParameters(uint32_t ssrc) const = 0;
  virtual std::vector<RtpSource> GetSources(uint32_t ssrc) const = 0;
  // Retrieve the receive parameters for the default receive
  // stream, which is used when SSRCs are not signaled.
  virtual RtpParameters GetDefaultRtpReceiveParameters() const = 0;
  // Starts or stops playout of received audio.
  virtual void SetPlayout(bool playout) = 0;
  // Set speaker output volume of the specified ssrc.
  virtual bool SetOutputVolume(uint32_t ssrc, double volume) = 0;
  // Set speaker output volume for future unsignaled streams.
  virtual bool SetDefaultOutputVolume(double volume) = 0;
  virtual void SetRawAudioSink(uint32_t ssrc,
                               std::unique_ptr<AudioSinkInterface> sink) = 0;
  virtual void SetDefaultRawAudioSink(
<<<<<<< HEAD
      std::unique_ptr<webrtc::AudioSinkInterface> sink) = 0;

  // RingRTC change to get audio levels
  virtual std::optional<ReceivedAudioLevel> GetReceivedAudioLevel() = 0;

=======
      std::unique_ptr<AudioSinkInterface> sink) = 0;
>>>>>>> 36ea4535
  virtual bool GetStats(VoiceMediaReceiveInfo* stats, bool reset_legacy) = 0;
  virtual enum RtcpMode RtcpMode() const = 0;
  virtual void SetRtcpMode(enum RtcpMode mode) = 0;
  virtual void SetReceiveNackEnabled(bool enabled) = 0;
  virtual void SetReceiveNonSenderRttEnabled(bool enabled) = 0;
};

struct VideoSenderParameters : SenderParameters {
  VideoSenderParameters();
  ~VideoSenderParameters() override;
  // Use conference mode? This flag comes from the remote
  // description's SDP line 'a=x-google-flag:conference', copied over
  // by VideoChannel::SetRemoteContent_w, and ultimately used by
  // conference mode screencast logic in
  // WebRtcVideoChannel::WebRtcVideoSendStream::CreateVideoEncoderConfig.
  // The special screencast behaviour is disabled by default.
  bool conference_mode = false;

 protected:
  std::map<std::string, std::string> ToStringMap() const override;
};

struct VideoReceiverParameters : MediaChannelParameters {};

class VideoMediaSendChannelInterface : public MediaSendChannelInterface {
 public:
  virtual bool SetSenderParameters(const VideoSenderParameters& params) = 0;
  // Starts or stops transmission (and potentially capture) of local video.
  virtual bool SetSend(bool send) = 0;
  // Configure stream for sending and register a source.
  // The `ssrc` must correspond to a registered send stream.
  virtual bool SetVideoSend(uint32_t ssrc,
                            const VideoOptions* options,
                            VideoSourceInterface<VideoFrame>* source) = 0;
  // Cause generation of a keyframe for `ssrc` on a sending channel.
  virtual void GenerateSendKeyFrame(uint32_t ssrc,
                                    const std::vector<std::string>& rids) = 0;
  virtual bool GetStats(VideoMediaSendInfo* stats) = 0;
  // This fills the "bitrate parts" (rtx, video bitrate) of the
  // BandwidthEstimationInfo, since that part that isn't possible to get
  // through Call::GetStats, as they are statistics of the send
  // streams.
  // TODO(holmer): We should change this so that either BWE graphs doesn't
  // need access to bitrates of the streams, or change the (RTC)StatsCollector
  // so that it's getting the send stream stats separately by calling
  // GetStats(), and merges with BandwidthEstimationInfo by itself.
  virtual void FillBitrateInfo(BandwidthEstimationInfo* bwe_info) = 0;
  // Information queries to support SetReceiverFeedbackParameters
  virtual RtcpMode SendCodecRtcpMode() const = 0;
  virtual bool SendCodecHasLntf() const = 0;
  virtual std::optional<int> SendCodecRtxTime() const = 0;
};

class VideoMediaReceiveChannelInterface : public MediaReceiveChannelInterface {
 public:
  virtual bool SetReceiverParameters(const VideoReceiverParameters& params) = 0;
  // Get the receive parameters for the incoming stream identified by `ssrc`.
  virtual RtpParameters GetRtpReceiverParameters(uint32_t ssrc) const = 0;
  // Starts or stops decoding of remote video.
  virtual void SetReceive(bool receive) = 0;
  // Retrieve the receive parameters for the default receive
  // stream, which is used when SSRCs are not signaled.
  virtual RtpParameters GetDefaultRtpReceiveParameters() const = 0;
  // Sets the sink object to be used for the specified stream.
  virtual bool SetSink(uint32_t ssrc, VideoSinkInterface<VideoFrame>* sink) = 0;
  // The sink is used for the 'default' stream.
  virtual void SetDefaultSink(VideoSinkInterface<VideoFrame>* sink) = 0;
  // Request generation of a keyframe for `ssrc` on a receiving channel via
  // RTCP feedback.
  virtual void RequestRecvKeyFrame(uint32_t ssrc) = 0;

  virtual std::vector<RtpSource> GetSources(uint32_t ssrc) const = 0;
  // Set recordable encoded frame callback for `ssrc`
  virtual void SetRecordableEncodedFrameCallback(
      uint32_t ssrc,
      std::function<void(const RecordableEncodedFrame&)> callback) = 0;
  // Clear recordable encoded frame callback for `ssrc`
  virtual void ClearRecordableEncodedFrameCallback(uint32_t ssrc) = 0;
  virtual bool GetStats(VideoMediaReceiveInfo* stats) = 0;
  virtual void SetReceiverFeedbackParameters(bool lntf_enabled,
                                             bool nack_enabled,
                                             RtcpMode rtcp_mode,
                                             std::optional<int> rtx_time) = 0;
  virtual bool AddDefaultRecvStreamForTesting(const StreamParams& sp) = 0;
};

}  // namespace webrtc


#endif  // MEDIA_BASE_MEDIA_CHANNEL_H_<|MERGE_RESOLUTION|>--- conflicted
+++ resolved
@@ -930,15 +930,11 @@
   virtual void SetRawAudioSink(uint32_t ssrc,
                                std::unique_ptr<AudioSinkInterface> sink) = 0;
   virtual void SetDefaultRawAudioSink(
-<<<<<<< HEAD
-      std::unique_ptr<webrtc::AudioSinkInterface> sink) = 0;
+      std::unique_ptr<AudioSinkInterface> sink) = 0;
 
   // RingRTC change to get audio levels
   virtual std::optional<ReceivedAudioLevel> GetReceivedAudioLevel() = 0;
 
-=======
-      std::unique_ptr<AudioSinkInterface> sink) = 0;
->>>>>>> 36ea4535
   virtual bool GetStats(VoiceMediaReceiveInfo* stats, bool reset_legacy) = 0;
   virtual enum RtcpMode RtcpMode() const = 0;
   virtual void SetRtcpMode(enum RtcpMode mode) = 0;
