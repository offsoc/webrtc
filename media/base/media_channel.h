--- conflicted
+++ resolved
@@ -401,11 +401,7 @@
   // https://w3c.github.io/webrtc-stats/#dom-rtcoutboundrtpstreamstats-nackcount
   uint32_t nacks_rcvd = 0;
   // https://w3c.github.io/webrtc-stats/#dom-rtcoutboundrtpstreamstats-targetbitrate
-<<<<<<< HEAD
-  double target_bitrate = 0.0;
-=======
   absl::optional<double> target_bitrate;
->>>>>>> fb3bd4a0
   int packets_lost = 0;
   float fraction_lost = 0.0f;
   int64_t rtt_ms = 0;
