/*
 *  Copyright (c) 2012 The WebRTC project authors. All Rights Reserved.
 *
 *  Use of this source code is governed by a BSD-style license
 *  that can be found in the LICENSE file in the root of the source
 *  tree. An additional intellectual property rights grant can be found
 *  in the file PATENTS.  All contributing project authors may
 *  be found in the AUTHORS file in the root of the source tree.
 */

#ifndef MEDIA_BASE_MEDIA_CONSTANTS_H_
#define MEDIA_BASE_MEDIA_CONSTANTS_H_

#include <stddef.h>

#include "rtc_base/system/rtc_export.h"

// This file contains constants related to media.

namespace cricket {

extern const int kVideoCodecClockrate;
<<<<<<< HEAD
extern const int kDataCodecClockrate;
extern const int kRtpDataMaxBandwidth;  // bps
=======

extern const int kVideoMtu;
extern const int kVideoRtpSendBufferSize;
extern const int kVideoRtpRecvBufferSize;
>>>>>>> cbad18b1

// Default CPU thresholds.
extern const float kHighSystemCpuThreshold;
extern const float kLowSystemCpuThreshold;
extern const float kProcessCpuThreshold;

extern const char kRedCodecName[];
extern const char kUlpfecCodecName[];
extern const char kFlexfecCodecName[];
extern const char kMultiplexCodecName[];

extern const char kFlexfecFmtpRepairWindow[];

extern const char kRtxCodecName[];
extern const char kCodecParamRtxTime[];
extern const char kCodecParamAssociatedPayloadType[];

extern const char kCodecParamAssociatedCodecName[];

extern const char kOpusCodecName[];
extern const char kIsacCodecName[];
extern const char kL16CodecName[];
extern const char kG722CodecName[];
extern const char kIlbcCodecName[];
extern const char kPcmuCodecName[];
extern const char kPcmaCodecName[];
extern const char kCnCodecName[];
extern const char kDtmfCodecName[];

// Attribute parameters
extern const char kCodecParamPTime[];
extern const char kCodecParamMaxPTime[];
// fmtp parameters
extern const char kCodecParamMinPTime[];
extern const char kCodecParamSPropStereo[];
extern const char kCodecParamStereo[];
extern const char kCodecParamUseInbandFec[];
extern const char kCodecParamUseDtx[];
extern const char kCodecParamMaxAverageBitrate[];
extern const char kCodecParamMaxPlaybackRate[];

extern const char kParamValueTrue[];
// Parameters are stored as parameter/value pairs. For parameters who do not
// have a value, `kParamValueEmpty` should be used as value.
extern const char kParamValueEmpty[];

// opus parameters.
// Default value for maxptime according to
// http://tools.ietf.org/html/draft-spittka-payload-rtp-opus-03
extern const int kOpusDefaultMaxPTime;
extern const int kOpusDefaultPTime;
extern const int kOpusDefaultMinPTime;
extern const int kOpusDefaultSPropStereo;
extern const int kOpusDefaultStereo;
extern const int kOpusDefaultUseInbandFec;
extern const int kOpusDefaultUseDtx;
extern const int kOpusDefaultMaxPlaybackRate;

// Prefered values in this code base. Note that they may differ from the default
// values in http://tools.ietf.org/html/draft-spittka-payload-rtp-opus-03
// Only frames larger or equal to 10 ms are currently supported in this code
// base.
extern const int kPreferredMaxPTime;
extern const int kPreferredMinPTime;
extern const int kPreferredSPropStereo;
extern const int kPreferredStereo;
extern const int kPreferredUseInbandFec;

extern const char kPacketizationParamRaw[];

// rtcp-fb message in its first experimental stages. Documentation pending.
extern const char kRtcpFbParamLntf[];
// rtcp-fb messages according to RFC 4585
extern const char kRtcpFbParamNack[];
extern const char kRtcpFbNackParamPli[];
// rtcp-fb messages according to
// http://tools.ietf.org/html/draft-alvestrand-rmcat-remb-00
extern const char kRtcpFbParamRemb[];
// rtcp-fb messages according to
// https://tools.ietf.org/html/draft-holmer-rmcat-transport-wide-cc-extensions-01
extern const char kRtcpFbParamTransportCc[];
// ccm submessages according to RFC 5104
extern const char kRtcpFbParamCcm[];
extern const char kRtcpFbCcmParamFir[];
// Receiver reference time report
// https://tools.ietf.org/html/rfc3611 section 4.4
extern const char kRtcpFbParamRrtr[];
// Google specific parameters
extern const char kCodecParamMaxBitrate[];
extern const char kCodecParamMinBitrate[];
extern const char kCodecParamStartBitrate[];
extern const char kCodecParamMaxQuantization[];

<<<<<<< HEAD
// We put the data codec names here so callers of DataEngine::CreateChannel
// don't have to import rtpdataengine.h to get the codec names they want to
// pass in.
extern const int kGoogleRtpDataCodecPlType;
extern const char kGoogleRtpDataCodecName[];

=======
>>>>>>> cbad18b1
extern const char kComfortNoiseCodecName[];

RTC_EXPORT extern const char kVp8CodecName[];
RTC_EXPORT extern const char kVp9CodecName[];
RTC_EXPORT extern const char kAv1CodecName[];
RTC_EXPORT extern const char kH264CodecName[];

// RFC 6184 RTP Payload Format for H.264 video
RTC_EXPORT extern const char kH264FmtpProfileLevelId[];
RTC_EXPORT extern const char kH264FmtpLevelAsymmetryAllowed[];
RTC_EXPORT extern const char kH264FmtpPacketizationMode[];
extern const char kH264FmtpSpropParameterSets[];
extern const char kH264FmtpSpsPpsIdrInKeyframe[];
extern const char kH264ProfileLevelConstrainedBaseline[];
extern const char kH264ProfileLevelConstrainedHigh[];

extern const int kDefaultVideoMaxFramerate;

extern const size_t kConferenceMaxNumSpatialLayers;
extern const size_t kConferenceMaxNumTemporalLayers;
extern const size_t kConferenceDefaultNumTemporalLayers;

extern const char kApplicationSpecificBandwidth[];
extern const char kTransportSpecificBandwidth[];
}  // namespace cricket

#endif  // MEDIA_BASE_MEDIA_CONSTANTS_H_<|MERGE_RESOLUTION|>--- conflicted
+++ resolved
@@ -20,15 +20,10 @@
 namespace cricket {
 
 extern const int kVideoCodecClockrate;
-<<<<<<< HEAD
-extern const int kDataCodecClockrate;
-extern const int kRtpDataMaxBandwidth;  // bps
-=======
 
 extern const int kVideoMtu;
 extern const int kVideoRtpSendBufferSize;
 extern const int kVideoRtpRecvBufferSize;
->>>>>>> cbad18b1
 
 // Default CPU thresholds.
 extern const float kHighSystemCpuThreshold;
@@ -122,15 +117,6 @@
 extern const char kCodecParamStartBitrate[];
 extern const char kCodecParamMaxQuantization[];
 
-<<<<<<< HEAD
-// We put the data codec names here so callers of DataEngine::CreateChannel
-// don't have to import rtpdataengine.h to get the codec names they want to
-// pass in.
-extern const int kGoogleRtpDataCodecPlType;
-extern const char kGoogleRtpDataCodecName[];
-
-=======
->>>>>>> cbad18b1
 extern const char kComfortNoiseCodecName[];
 
 RTC_EXPORT extern const char kVp8CodecName[];
