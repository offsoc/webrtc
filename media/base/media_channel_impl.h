/*
 *  Copyright 2022 The WebRTC project authors. All Rights Reserved.
 *
 *  Use of this source code is governed by a BSD-style license
 *  that can be found in the LICENSE file in the root of the source
 *  tree. An additional intellectual property rights grant can be found
 *  in the file PATENTS.  All contributing project authors may
 *  be found in the AUTHORS file in the root of the source tree.
 */

#ifndef MEDIA_BASE_MEDIA_CHANNEL_IMPL_H_
#define MEDIA_BASE_MEDIA_CHANNEL_IMPL_H_

#include <stddef.h>
#include <stdint.h>

#include <functional>
#include <memory>
#include <set>
#include <string>
#include <utility>
#include <vector>

#include "absl/functional/any_invocable.h"
#include "absl/strings/string_view.h"
#include "absl/types/optional.h"
#include "api/audio_options.h"
#include "api/call/audio_sink.h"
#include "api/call/transport.h"
#include "api/crypto/frame_decryptor_interface.h"
#include "api/crypto/frame_encryptor_interface.h"
#include "api/frame_transformer_interface.h"
#include "api/media_types.h"
#include "api/rtc_error.h"
#include "api/rtp_headers.h"
#include "api/rtp_parameters.h"
#include "api/rtp_sender_interface.h"
#include "api/scoped_refptr.h"
#include "api/sequence_checker.h"
#include "api/task_queue/pending_task_safety_flag.h"
#include "api/task_queue/task_queue_base.h"
#include "api/transport/rtp/rtp_source.h"
#include "api/video/recordable_encoded_frame.h"
#include "api/video/video_frame.h"
#include "api/video/video_sink_interface.h"
#include "api/video/video_source_interface.h"
#include "api/video_codecs/video_encoder_factory.h"
#include "media/base/codec.h"
#include "media/base/media_channel.h"
#include "media/base/stream_params.h"
#include "modules/rtp_rtcp/source/rtp_packet_received.h"
#include "rtc_base/async_packet_socket.h"
#include "rtc_base/checks.h"
#include "rtc_base/copy_on_write_buffer.h"
#include "rtc_base/dscp.h"
#include "rtc_base/logging.h"
#include "rtc_base/network/sent_packet.h"
#include "rtc_base/network_route.h"
#include "rtc_base/socket.h"
#include "rtc_base/thread_annotations.h"
// This file contains the base classes for classes that implement
// the MediaChannel interfaces.
// These implementation classes used to be the exposed interface names,
// but this is in the process of being changed.
// TODO(bugs.webrtc.org/13931): Remove the MediaChannel class.

namespace cricket {

class VoiceMediaChannel;
class VideoMediaChannel;

// The `MediaChannelUtil` class provides functionality that is used by
// multiple MediaChannel-like objects, of both sending and receiving
// types.
class MediaChannelUtil {
 public:
  MediaChannelUtil(webrtc::TaskQueueBase* network_thread,
                   bool enable_dscp = false);
  virtual ~MediaChannelUtil();
  // Returns the absolute sendtime extension id value from media channel.
  virtual int GetRtpSendTimeExtnId() const;
  // Base method to send packet using MediaChannelNetworkInterface.
  bool SendPacket(rtc::CopyOnWriteBuffer* packet,
                  const rtc::PacketOptions& options);

  bool SendRtcp(rtc::CopyOnWriteBuffer* packet,
                const rtc::PacketOptions& options);

  int SetOption(MediaChannelNetworkInterface::SocketType type,
                rtc::Socket::Option opt,
                int option);

  // Functions that form part of one or more interface classes.
  // Not marked override, since this class does not inherit from the
  // interfaces.

  // Corresponds to the SDP attribute extmap-allow-mixed, see RFC8285.
  // Set to true if it's allowed to mix one- and two-byte RTP header extensions
  // in the same stream. The setter and getter must only be called from
  // worker_thread.
  void SetExtmapAllowMixed(bool extmap_allow_mixed);
  bool ExtmapAllowMixed() const;

  void SetInterface(MediaChannelNetworkInterface* iface);
  // Returns `true` if a non-null MediaChannelNetworkInterface pointer is held.
  // Must be called on the network thread.
  bool HasNetworkInterface() const;

  void SetFrameEncryptor(
      uint32_t ssrc,
      rtc::scoped_refptr<webrtc::FrameEncryptorInterface> frame_encryptor);
  void SetFrameDecryptor(
      uint32_t ssrc,
      rtc::scoped_refptr<webrtc::FrameDecryptorInterface> frame_decryptor);

  void SetEncoderToPacketizerFrameTransformer(
      uint32_t ssrc,
      rtc::scoped_refptr<webrtc::FrameTransformerInterface> frame_transformer);
  void SetDepacketizerToDecoderFrameTransformer(
      uint32_t ssrc,
      rtc::scoped_refptr<webrtc::FrameTransformerInterface> frame_transformer);

 protected:
  int SetOptionLocked(MediaChannelNetworkInterface::SocketType type,
                      rtc::Socket::Option opt,
                      int option) RTC_RUN_ON(network_thread_);

  bool DscpEnabled() const;

  // This is the DSCP value used for both RTP and RTCP channels if DSCP is
  // enabled. It can be changed at any time via `SetPreferredDscp`.
  rtc::DiffServCodePoint PreferredDscp() const;
  void SetPreferredDscp(rtc::DiffServCodePoint new_dscp);

  rtc::scoped_refptr<webrtc::PendingTaskSafetyFlag> network_safety();

  // Utility implementation for derived classes (video/voice) that applies
  // the packet options and passes the data onwards to `SendPacket`.
  void SendRtp(const uint8_t* data,
               size_t len,
               const webrtc::PacketOptions& options);

  void SendRtcp(const uint8_t* data, size_t len);

 private:
  // Apply the preferred DSCP setting to the underlying network interface RTP
  // and RTCP channels. If DSCP is disabled, then apply the default DSCP value.
  void UpdateDscp() RTC_RUN_ON(network_thread_);

  bool DoSendPacket(rtc::CopyOnWriteBuffer* packet,
                    bool rtcp,
                    const rtc::PacketOptions& options);

  const bool enable_dscp_;
  const rtc::scoped_refptr<webrtc::PendingTaskSafetyFlag> network_safety_
      RTC_PT_GUARDED_BY(network_thread_);
  webrtc::TaskQueueBase* const network_thread_;
  MediaChannelNetworkInterface* network_interface_
      RTC_GUARDED_BY(network_thread_) = nullptr;
  rtc::DiffServCodePoint preferred_dscp_ RTC_GUARDED_BY(network_thread_) =
      rtc::DSCP_DEFAULT;
  bool extmap_allow_mixed_ = false;
};

// The `MediaChannel` class implements both the SendChannel and
// ReceiveChannel interface. It is used in legacy code that does not
// use the split interfaces.
class MediaChannel : public MediaChannelUtil,
                     public MediaSendChannelInterface,
                     public MediaReceiveChannelInterface {
 public:
  // Role of the channel. Used to describe which interface it supports.
  // This is temporary until we stop using the same implementation for both
  // interfaces.
  enum class Role {
    kSend,
    kReceive,
    kBoth  // Temporary value for non-converted test and downstream code
    // TODO(bugs.webrtc.org/13931): Remove kBoth when usage is removed.
  };

  explicit MediaChannel(Role role,
                        webrtc::TaskQueueBase* network_thread,
                        bool enable_dscp = false);
  virtual ~MediaChannel() = default;

  Role role() const { return role_; }

  // Downcasting to the subclasses.
  virtual VideoMediaChannel* AsVideoChannel() {
    RTC_CHECK_NOTREACHED();
    return nullptr;
  }

  virtual VoiceMediaChannel* AsVoiceChannel() {
    RTC_CHECK_NOTREACHED();
    return nullptr;
  }
  // Must declare the methods inherited from the base interface template,
  // even when abstract, to tell the compiler that all instances of the name
  // referred to by subclasses of this share the same implementation.
  cricket::MediaType media_type() const override = 0;
  void OnPacketReceived(const webrtc::RtpPacketReceived& packet) override = 0;
  void OnPacketSent(const rtc::SentPacket& sent_packet) override = 0;
  void OnReadyToSend(bool ready) override = 0;
  void OnNetworkRouteChanged(absl::string_view transport_name,
                             const rtc::NetworkRoute& network_route) override =
      0;
  void SetSendCodecChangedCallback(
      absl::AnyInvocable<void()> callback) override = 0;

  // Methods from the APIs that are implemented in MediaChannelUtil
  using MediaChannelUtil::ExtmapAllowMixed;
  using MediaChannelUtil::HasNetworkInterface;
  using MediaChannelUtil::SetExtmapAllowMixed;
  using MediaChannelUtil::SetInterface;

 private:
  const Role role_;
};

// Base class for implementation classes

class VideoMediaChannel : public MediaChannel,
                          public VideoMediaSendChannelInterface,
                          public VideoMediaReceiveChannelInterface {
 public:
  explicit VideoMediaChannel(MediaChannel::Role role,
                             webrtc::TaskQueueBase* network_thread,
                             bool enable_dscp = false)
      : MediaChannel(role, network_thread, enable_dscp) {}
  ~VideoMediaChannel() override {}

  // Downcasting to the implemented interfaces.
  VideoMediaSendChannelInterface* AsVideoSendChannel() override { return this; }
  VoiceMediaSendChannelInterface* AsVoiceSendChannel() override {
    RTC_CHECK_NOTREACHED();
    return nullptr;
  }

  VideoMediaReceiveChannelInterface* AsVideoReceiveChannel() override {
    return this;
  }
  VoiceMediaReceiveChannelInterface* AsVoiceReceiveChannel() override {
    RTC_CHECK_NOTREACHED();
    return nullptr;
  }
  cricket::MediaType media_type() const override;

  // Downcasting to the subclasses.
  VideoMediaChannel* AsVideoChannel() override { return this; }

  void SetExtmapAllowMixed(bool mixed) override {
    MediaChannel::SetExtmapAllowMixed(mixed);
  }
  bool ExtmapAllowMixed() const override {
    return MediaChannel::ExtmapAllowMixed();
  }
  void SetInterface(MediaChannelNetworkInterface* iface) override {
    return MediaChannel::SetInterface(iface);
  }
  // Declared here in order to avoid "found by multiple paths" compile error
  bool AddSendStream(const StreamParams& sp) override = 0;
  void ChooseReceiverReportSsrc(const std::set<uint32_t>& choices) override = 0;
  void SetSsrcListChangedCallback(
      absl::AnyInvocable<void(const std::set<uint32_t>&)> callback) override =
      0;
  bool AddRecvStream(const StreamParams& sp) override = 0;
  void OnPacketReceived(const webrtc::RtpPacketReceived& packet) override = 0;
  void SetEncoderSelector(uint32_t ssrc,
                          webrtc::VideoEncoderFactory::EncoderSelectorInterface*
                              encoder_selector) override {}

  // This fills the "bitrate parts" (rtx, video bitrate) of the
  // BandwidthEstimationInfo, since that part that isn't possible to get
  // through webrtc::Call::GetStats, as they are statistics of the send
  // streams.
  // TODO(holmer): We should change this so that either BWE graphs doesn't
  // need access to bitrates of the streams, or change the (RTC)StatsCollector
  // so that it's getting the send stream stats separately by calling
  // GetStats(), and merges with BandwidthEstimationInfo by itself.
  void FillBitrateInfo(BandwidthEstimationInfo* bwe_info) override = 0;
  // Gets quality stats for the channel.
  virtual bool GetSendStats(VideoMediaSendInfo* info) = 0;
  virtual bool GetReceiveStats(VideoMediaReceiveInfo* info) = 0;
  bool GetStats(VideoMediaSendInfo* info) override {
    return GetSendStats(info);
  }
  bool GetStats(VideoMediaReceiveInfo* info) override {
    return GetReceiveStats(info);
  }

  // TODO(bugs.webrtc.org/13931): Remove when configuration is more sensible
  void SetSendCodecChangedCallback(
      absl::AnyInvocable<void()> callback) override = 0;
  // Enable network condition based codec switching.
  // Note: should have been pure virtual.
  void SetVideoCodecSwitchingEnabled(bool enabled) override;

 private:
  // Functions not implemented on this interface
  bool HasNetworkInterface() const override {
    return MediaChannel::HasNetworkInterface();
  }
};

// Base class for implementation classes
class VoiceMediaChannel : public MediaChannel,
                          public VoiceMediaSendChannelInterface,
                          public VoiceMediaReceiveChannelInterface {
 public:
  MediaType media_type() const override;
  VoiceMediaChannel(MediaChannel::Role role,
                    webrtc::TaskQueueBase* network_thread,
                    bool enable_dscp = false)
      : MediaChannel(role, network_thread, enable_dscp) {}
  ~VoiceMediaChannel() override {}

  // Downcasting to the implemented interfaces.
  VoiceMediaSendChannelInterface* AsVoiceSendChannel() override { return this; }

  VoiceMediaReceiveChannelInterface* AsVoiceReceiveChannel() override {
    return this;
  }

  VoiceMediaChannel* AsVoiceChannel() override { return this; }

  VideoMediaSendChannelInterface* AsVideoSendChannel() override {
    RTC_CHECK_NOTREACHED();
    return nullptr;
  }
  VideoMediaReceiveChannelInterface* AsVideoReceiveChannel() override {
    RTC_CHECK_NOTREACHED();
    return nullptr;
  }

  // Declared here in order to avoid "found by multiple paths" compile error
  bool AddSendStream(const StreamParams& sp) override = 0;
  bool AddRecvStream(const StreamParams& sp) override = 0;
  void OnPacketReceived(const webrtc::RtpPacketReceived& packet) override = 0;
  void SetEncoderSelector(uint32_t ssrc,
                          webrtc::VideoEncoderFactory::EncoderSelectorInterface*
                              encoder_selector) override {}
  void ChooseReceiverReportSsrc(const std::set<uint32_t>& choices) override = 0;
  void SetSsrcListChangedCallback(
      absl::AnyInvocable<void(const std::set<uint32_t>&)> callback) override =
      0;
  webrtc::RtpParameters GetRtpSendParameters(uint32_t ssrc) const override = 0;
  webrtc::RTCError SetRtpSendParameters(
      uint32_t ssrc,
      const webrtc::RtpParameters& parameters,
      webrtc::SetParametersCallback callback = nullptr) override = 0;

  void SetExtmapAllowMixed(bool mixed) override {
    MediaChannel::SetExtmapAllowMixed(mixed);
  }
  bool ExtmapAllowMixed() const override {
    return MediaChannel::ExtmapAllowMixed();
  }
  void SetInterface(MediaChannelNetworkInterface* iface) override {
    return MediaChannel::SetInterface(iface);
  }
  bool HasNetworkInterface() const override {
    return MediaChannel::HasNetworkInterface();
  }

  // Gets quality stats for the channel.
  virtual bool GetSendStats(VoiceMediaSendInfo* info) = 0;
  virtual bool GetReceiveStats(VoiceMediaReceiveInfo* info,
                               bool get_and_clear_legacy_stats) = 0;
  bool GetStats(VoiceMediaSendInfo* info) override {
    return GetSendStats(info);
  }
  bool GetStats(VoiceMediaReceiveInfo* info,
                bool get_and_clear_legacy_stats) override {
    return GetReceiveStats(info, get_and_clear_legacy_stats);
  }
<<<<<<< HEAD
  void SetFrameEncryptor(uint32_t ssrc,
                         rtc::scoped_refptr<webrtc::FrameEncryptorInterface>
                             frame_encryptor) override {
    impl()->SetFrameEncryptor(ssrc, frame_encryptor);
  }
  webrtc::RTCError SetRtpSendParameters(
      uint32_t ssrc,
      const webrtc::RtpParameters& parameters,
      webrtc::SetParametersCallback callback = nullptr) override {
    return impl()->SetRtpSendParameters(ssrc, parameters, std::move(callback));
  }

  void SetEncoderToPacketizerFrameTransformer(
      uint32_t ssrc,
      rtc::scoped_refptr<webrtc::FrameTransformerInterface> frame_transformer)
      override {
    return impl()->SetEncoderToPacketizerFrameTransformer(ssrc,
                                                          frame_transformer);
  }
  void SetEncoderSelector(uint32_t ssrc,
                          webrtc::VideoEncoderFactory::EncoderSelectorInterface*
                              encoder_selector) override {
    impl()->SetEncoderSelector(ssrc, encoder_selector);
  }
  webrtc::RtpParameters GetRtpSendParameters(uint32_t ssrc) const override {
    return impl()->GetRtpSendParameters(ssrc);
  }
  // Implementation of VoiceMediaSendChannel
  bool SetSendParameters(const AudioSendParameters& params) override {
    return impl()->SetSendParameters(params);
  }
  void SetSend(bool send) override { return impl()->SetSend(send); }
  bool SetAudioSend(uint32_t ssrc,
                    bool enable,
                    const AudioOptions* options,
                    AudioSource* source) override {
    return impl()->SetAudioSend(ssrc, enable, options, source);
  }
  bool CanInsertDtmf() override { return impl()->CanInsertDtmf(); }
  bool InsertDtmf(uint32_t ssrc, int event, int duration) override {
    return impl()->InsertDtmf(ssrc, event, duration);
  }

  // RingRTC change to configure opus
  void ConfigureEncoders(const webrtc::AudioEncoder::Config& config) override {
    impl()->ConfigureEncoders(config);
  }

  // RingRTC change to get audio levels
  void GetCapturedAudioLevel(cricket::AudioLevel* captured_out) override {
    impl()->GetCapturedAudioLevel(captured_out);
  }

  bool GetStats(VoiceMediaSendInfo* info) override {
    return impl_->GetSendStats(info);
  }
  bool SenderNackEnabled() const override { return impl_->SenderNackEnabled(); }
  bool SenderNonSenderRttEnabled() const override {
    return impl_->SenderNonSenderRttEnabled();
  }
  MediaChannel* ImplForTesting() override { return impl_; }

 private:
  VoiceMediaSendChannelInterface* impl() { return impl_; }
  const VoiceMediaSendChannelInterface* impl() const { return impl_; }
  VoiceMediaChannel* impl_;
};

class VoiceMediaReceiveChannel : public VoiceMediaReceiveChannelInterface {
 public:
  explicit VoiceMediaReceiveChannel(VoiceMediaChannel* impl) : impl_(impl) {}
  virtual ~VoiceMediaReceiveChannel() {}

  VoiceMediaReceiveChannelInterface* AsVoiceReceiveChannel() override {
    return this;
  }
  VideoMediaReceiveChannelInterface* AsVideoReceiveChannel() override {
    RTC_DCHECK_NOTREACHED();
    return nullptr;
  }
  // Implementation of MediaBaseChannelInterface
  cricket::MediaType media_type() const override { return MEDIA_TYPE_AUDIO; }
  void OnPacketReceived(const webrtc::RtpPacketReceived& packet) override {
    impl()->OnPacketReceived(packet);
  }
  void OnPacketSent(const rtc::SentPacket& sent_packet) override {
    impl()->OnPacketSent(sent_packet);
  }
  void OnReadyToSend(bool ready) override { impl()->OnReadyToSend(ready); }
  void OnNetworkRouteChanged(absl::string_view transport_name,
                             const rtc::NetworkRoute& network_route) override {
    impl()->OnNetworkRouteChanged(transport_name, network_route);
  }
  void SetExtmapAllowMixed(bool extmap_allow_mixed) override {
    impl()->SetExtmapAllowMixed(extmap_allow_mixed);
  }
  bool ExtmapAllowMixed() const override { return impl()->ExtmapAllowMixed(); }
  void SetInterface(MediaChannelNetworkInterface* iface) override {
    return impl()->SetInterface(iface);
  }
  bool HasNetworkInterface() const override {
    return impl()->HasNetworkInterface();
  }
  // Implementation of Delayable
  bool SetBaseMinimumPlayoutDelayMs(uint32_t ssrc, int delay_ms) override {
    return impl()->SetBaseMinimumPlayoutDelayMs(ssrc, delay_ms);
  }
  absl::optional<int> GetBaseMinimumPlayoutDelayMs(
      uint32_t ssrc) const override {
    return impl()->GetBaseMinimumPlayoutDelayMs(ssrc);
  }
  // Implementation of MediaReceiveChannelInterface
  bool AddRecvStream(const StreamParams& sp) override {
    return impl()->AddRecvStream(sp);
  }
  bool RemoveRecvStream(uint32_t ssrc) override {
    return impl()->RemoveRecvStream(ssrc);
  }
  void ResetUnsignaledRecvStream() override {
    return impl()->ResetUnsignaledRecvStream();
  }
  bool SetLocalSsrc(const StreamParams& sp) override {
    return impl()->SetLocalSsrc(sp);
  }
  absl::optional<uint32_t> GetUnsignaledSsrc() const override {
    return impl()->GetUnsignaledSsrc();
  }
  void OnDemuxerCriteriaUpdatePending() override {
    impl()->OnDemuxerCriteriaUpdatePending();
  }
  void OnDemuxerCriteriaUpdateComplete() override {
    impl()->OnDemuxerCriteriaUpdateComplete();
  }
  void SetFrameDecryptor(uint32_t ssrc,
                         rtc::scoped_refptr<webrtc::FrameDecryptorInterface>
                             frame_decryptor) override {
    impl()->SetFrameDecryptor(ssrc, frame_decryptor);
  }
  void SetDepacketizerToDecoderFrameTransformer(
      uint32_t ssrc,
      rtc::scoped_refptr<webrtc::FrameTransformerInterface> frame_transformer)
      override {
    impl()->SetDepacketizerToDecoderFrameTransformer(ssrc, frame_transformer);
  }
  // Implementation of VoiceMediaReceiveChannelInterface
  bool SetRecvParameters(const AudioRecvParameters& params) override {
    return impl()->SetRecvParameters(params);
  }
  webrtc::RtpParameters GetRtpReceiveParameters(uint32_t ssrc) const override {
    return impl()->GetRtpReceiveParameters(ssrc);
  }
  std::vector<webrtc::RtpSource> GetSources(uint32_t ssrc) const override {
    return impl()->GetSources(ssrc);
  }
  webrtc::RtpParameters GetDefaultRtpReceiveParameters() const override {
    return impl()->GetDefaultRtpReceiveParameters();
  }
  void SetPlayout(bool playout) override { return impl()->SetPlayout(playout); }
  bool SetOutputVolume(uint32_t ssrc, double volume) override {
    return impl()->SetOutputVolume(ssrc, volume);
  }
  bool SetDefaultOutputVolume(double volume) override {
    return impl()->SetDefaultOutputVolume(volume);
  }
  void SetRawAudioSink(
      uint32_t ssrc,
      std::unique_ptr<webrtc::AudioSinkInterface> sink) override {
    return impl()->SetRawAudioSink(ssrc, std::move(sink));
  }
  void SetDefaultRawAudioSink(
      std::unique_ptr<webrtc::AudioSinkInterface> sink) override {
    return impl()->SetDefaultRawAudioSink(std::move(sink));
  }
  bool GetStats(VoiceMediaReceiveInfo* info, bool reset_legacy) override {
    return impl_->GetReceiveStats(info, reset_legacy);
  }
  void SetReceiveNackEnabled(bool enabled) override {
    impl_->SetReceiveNackEnabled(enabled);
  }
  void SetReceiveNonSenderRttEnabled(bool enabled) override {
    impl_->SetReceiveNonSenderRttEnabled(enabled);
  }
  MediaChannel* ImplForTesting() override { return impl_; }

  void GetReceivedAudioLevels(
      cricket::ReceivedAudioLevel* received_out,
      size_t received_out_size,
      size_t* received_size_out) override {
    impl_->GetReceivedAudioLevels(received_out, received_out_size, received_size_out);
  }

 private:
  VoiceMediaReceiveChannelInterface* impl() { return impl_; }
  const VoiceMediaReceiveChannelInterface* impl() const { return impl_; }
  VoiceMediaChannel* impl_;
};

class VideoMediaSendChannel : public VideoMediaSendChannelInterface {
 public:
  explicit VideoMediaSendChannel(VideoMediaChannel* impl) : impl_(impl) {}

  VideoMediaSendChannelInterface* AsVideoSendChannel() override { return this; }
  VoiceMediaSendChannelInterface* AsVoiceSendChannel() override {
    RTC_CHECK_NOTREACHED();
    return nullptr;
  }

  // Implementation of MediaBaseChannelInterface
  cricket::MediaType media_type() const override { return MEDIA_TYPE_VIDEO; }
  void OnPacketReceived(const webrtc::RtpPacketReceived& packet) override {
    impl()->OnPacketReceived(packet);
  }
  void OnPacketSent(const rtc::SentPacket& sent_packet) override {
    impl()->OnPacketSent(sent_packet);
  }
  void OnReadyToSend(bool ready) override { impl()->OnReadyToSend(ready); }
  void OnNetworkRouteChanged(absl::string_view transport_name,
                             const rtc::NetworkRoute& network_route) override {
    impl()->OnNetworkRouteChanged(transport_name, network_route);
  }
  void SetExtmapAllowMixed(bool extmap_allow_mixed) override {
    impl()->SetExtmapAllowMixed(extmap_allow_mixed);
  }
  bool HasNetworkInterface() const override {
    return impl()->HasNetworkInterface();
  }
  bool ExtmapAllowMixed() const override { return impl()->ExtmapAllowMixed(); }
  void SetInterface(MediaChannelNetworkInterface* iface) override {
    return impl()->SetInterface(iface);
  }
  // Implementation of MediaSendChannelInterface
  bool AddSendStream(const StreamParams& sp) override {
    return impl()->AddSendStream(sp);
  }
  bool RemoveSendStream(uint32_t ssrc) override {
    return impl()->RemoveSendStream(ssrc);
  }
  void SetFrameEncryptor(uint32_t ssrc,
                         rtc::scoped_refptr<webrtc::FrameEncryptorInterface>
                             frame_encryptor) override {
    impl()->SetFrameEncryptor(ssrc, frame_encryptor);
  }
  webrtc::RTCError SetRtpSendParameters(
      uint32_t ssrc,
      const webrtc::RtpParameters& parameters,
      webrtc::SetParametersCallback callback = nullptr) override {
    return impl()->SetRtpSendParameters(ssrc, parameters, std::move(callback));
  }

  void SetEncoderToPacketizerFrameTransformer(
      uint32_t ssrc,
      rtc::scoped_refptr<webrtc::FrameTransformerInterface> frame_transformer)
      override {
    return impl()->SetEncoderToPacketizerFrameTransformer(ssrc,
                                                          frame_transformer);
  }
  void SetEncoderSelector(uint32_t ssrc,
                          webrtc::VideoEncoderFactory::EncoderSelectorInterface*
                              encoder_selector) override {
    impl()->SetEncoderSelector(ssrc, encoder_selector);
  }
  webrtc::RtpParameters GetRtpSendParameters(uint32_t ssrc) const override {
    return impl()->GetRtpSendParameters(ssrc);
  }
  // Implementation of VideoMediaSendChannelInterface
  bool SetSendParameters(const VideoSendParameters& params) override {
    return impl()->SetSendParameters(params);
  }
  bool GetSendCodec(VideoCodec* send_codec) override {
    return impl()->GetSendCodec(send_codec);
  }
  bool SetSend(bool send) override { return impl()->SetSend(send); }
  bool SetVideoSend(
      uint32_t ssrc,
      const VideoOptions* options,
      rtc::VideoSourceInterface<webrtc::VideoFrame>* source) override {
    return impl()->SetVideoSend(ssrc, options, source);
  }
  void GenerateSendKeyFrame(uint32_t ssrc,
                            const std::vector<std::string>& rids) override {
    return impl()->GenerateSendKeyFrame(ssrc, rids);
  }
  void SetVideoCodecSwitchingEnabled(bool enabled) override {
    return impl()->SetVideoCodecSwitchingEnabled(enabled);
  }
  bool GetStats(VideoMediaSendInfo* info) override {
    return impl_->GetSendStats(info);
  }
  void FillBitrateInfo(BandwidthEstimationInfo* bwe_info) override {
    return impl_->FillBitrateInfo(bwe_info);
  }
  // Information queries to support SetReceiverFeedbackParameters
  webrtc::RtcpMode SendCodecRtcpMode() const override {
    return impl()->SendCodecRtcpMode();
  }
  bool SendCodecHasLntf() const override { return impl()->SendCodecHasLntf(); }
  bool SendCodecHasNack() const override { return impl()->SendCodecHasNack(); }
  absl::optional<int> SendCodecRtxTime() const override {
    return impl()->SendCodecRtxTime();
  }

  MediaChannel* ImplForTesting() override { return impl_; }

 private:
  VideoMediaSendChannelInterface* impl() { return impl_; }
  const VideoMediaSendChannelInterface* impl() const { return impl_; }
  VideoMediaChannel* const impl_;
};

class VideoMediaReceiveChannel : public VideoMediaReceiveChannelInterface {
 public:
  explicit VideoMediaReceiveChannel(VideoMediaChannel* impl) : impl_(impl) {}

  VideoMediaReceiveChannelInterface* AsVideoReceiveChannel() override {
    return this;
  }
  VoiceMediaReceiveChannelInterface* AsVoiceReceiveChannel() override {
    RTC_DCHECK_NOTREACHED();
    return nullptr;
  }

  // Implementation of MediaBaseChannelInterface
  cricket::MediaType media_type() const override { return MEDIA_TYPE_VIDEO; }
  void OnPacketReceived(const webrtc::RtpPacketReceived& packet) override {
    impl()->OnPacketReceived(packet);
  }
  void OnPacketSent(const rtc::SentPacket& sent_packet) override {
    impl()->OnPacketSent(sent_packet);
  }
  void OnReadyToSend(bool ready) override { impl()->OnReadyToSend(ready); }
  void OnNetworkRouteChanged(absl::string_view transport_name,
                             const rtc::NetworkRoute& network_route) override {
    impl()->OnNetworkRouteChanged(transport_name, network_route);
  }
  void SetExtmapAllowMixed(bool extmap_allow_mixed) override {
    impl()->SetExtmapAllowMixed(extmap_allow_mixed);
  }
  bool ExtmapAllowMixed() const override { return impl()->ExtmapAllowMixed(); }
  void SetInterface(MediaChannelNetworkInterface* iface) override {
    return impl()->SetInterface(iface);
  }
  bool HasNetworkInterface() const override {
    return impl()->HasNetworkInterface();
  }
  // Implementation of Delayable
  bool SetBaseMinimumPlayoutDelayMs(uint32_t ssrc, int delay_ms) override {
    return impl()->SetBaseMinimumPlayoutDelayMs(ssrc, delay_ms);
  }
  absl::optional<int> GetBaseMinimumPlayoutDelayMs(
      uint32_t ssrc) const override {
    return impl()->GetBaseMinimumPlayoutDelayMs(ssrc);
  }
  // Implementation of MediaReceiveChannelInterface
  bool AddRecvStream(const StreamParams& sp) override {
    return impl()->AddRecvStream(sp);
  }
  bool RemoveRecvStream(uint32_t ssrc) override {
    return impl()->RemoveRecvStream(ssrc);
  }
  void ResetUnsignaledRecvStream() override {
    return impl()->ResetUnsignaledRecvStream();
  }
  absl::optional<uint32_t> GetUnsignaledSsrc() const override {
    return impl()->GetUnsignaledSsrc();
  }
  bool SetLocalSsrc(const StreamParams& sp) override {
    return impl()->SetLocalSsrc(sp);
  }
  void OnDemuxerCriteriaUpdatePending() override {
    impl()->OnDemuxerCriteriaUpdatePending();
  }
  void OnDemuxerCriteriaUpdateComplete() override {
    impl()->OnDemuxerCriteriaUpdateComplete();
  }
  void SetFrameDecryptor(uint32_t ssrc,
                         rtc::scoped_refptr<webrtc::FrameDecryptorInterface>
                             frame_decryptor) override {
    impl()->SetFrameDecryptor(ssrc, frame_decryptor);
  }
  void SetDepacketizerToDecoderFrameTransformer(
      uint32_t ssrc,
      rtc::scoped_refptr<webrtc::FrameTransformerInterface> frame_transformer)
      override {
    impl()->SetDepacketizerToDecoderFrameTransformer(ssrc, frame_transformer);
  }
  // Implementation on videoMediaReceiveChannelInterface
  bool SetRecvParameters(const VideoRecvParameters& params) override {
    return impl()->SetRecvParameters(params);
  }
  webrtc::RtpParameters GetRtpReceiveParameters(uint32_t ssrc) const override {
    return impl()->GetRtpReceiveParameters(ssrc);
  }
  webrtc::RtpParameters GetDefaultRtpReceiveParameters() const override {
    return impl()->GetDefaultRtpReceiveParameters();
  }
  bool SetSink(uint32_t ssrc,
               rtc::VideoSinkInterface<webrtc::VideoFrame>* sink) override {
    return impl()->SetSink(ssrc, sink);
  }
  void SetDefaultSink(
      rtc::VideoSinkInterface<webrtc::VideoFrame>* sink) override {
    return impl()->SetDefaultSink(sink);
  }
  void RequestRecvKeyFrame(uint32_t ssrc) override {
    return impl()->RequestRecvKeyFrame(ssrc);
  }
  std::vector<webrtc::RtpSource> GetSources(uint32_t ssrc) const override {
    return impl()->GetSources(ssrc);
  }
  // Set recordable encoded frame callback for `ssrc`
  void SetRecordableEncodedFrameCallback(
      uint32_t ssrc,
      std::function<void(const webrtc::RecordableEncodedFrame&)> callback)
      override {
    return impl()->SetRecordableEncodedFrameCallback(ssrc, std::move(callback));
  }
  // Clear recordable encoded frame callback for `ssrc`
  void ClearRecordableEncodedFrameCallback(uint32_t ssrc) override {
    impl()->ClearRecordableEncodedFrameCallback(ssrc);
  }
  bool GetStats(VideoMediaReceiveInfo* info) override {
    return impl_->GetReceiveStats(info);
  }
  void SetReceiverFeedbackParameters(bool lntf_enabled,
                                     bool nack_enabled,
                                     webrtc::RtcpMode rtcp_mode,
                                     absl::optional<int> rtx_time) override {
    impl()->SetReceiverFeedbackParameters(lntf_enabled, nack_enabled, rtcp_mode,
                                          rtx_time);
  }
  MediaChannel* ImplForTesting() override { return impl_; }

 private:
  VideoMediaReceiveChannelInterface* impl() { return impl_; }
  const VideoMediaReceiveChannelInterface* impl() const { return impl_; }
  VideoMediaChannel* const impl_;
=======
>>>>>>> 44bc8e96
};

}  // namespace cricket

#endif  // MEDIA_BASE_MEDIA_CHANNEL_IMPL_H_<|MERGE_RESOLUTION|>--- conflicted
+++ resolved
@@ -375,447 +375,8 @@
                 bool get_and_clear_legacy_stats) override {
     return GetReceiveStats(info, get_and_clear_legacy_stats);
   }
-<<<<<<< HEAD
-  void SetFrameEncryptor(uint32_t ssrc,
-                         rtc::scoped_refptr<webrtc::FrameEncryptorInterface>
-                             frame_encryptor) override {
-    impl()->SetFrameEncryptor(ssrc, frame_encryptor);
-  }
-  webrtc::RTCError SetRtpSendParameters(
-      uint32_t ssrc,
-      const webrtc::RtpParameters& parameters,
-      webrtc::SetParametersCallback callback = nullptr) override {
-    return impl()->SetRtpSendParameters(ssrc, parameters, std::move(callback));
-  }
-
-  void SetEncoderToPacketizerFrameTransformer(
-      uint32_t ssrc,
-      rtc::scoped_refptr<webrtc::FrameTransformerInterface> frame_transformer)
-      override {
-    return impl()->SetEncoderToPacketizerFrameTransformer(ssrc,
-                                                          frame_transformer);
-  }
-  void SetEncoderSelector(uint32_t ssrc,
-                          webrtc::VideoEncoderFactory::EncoderSelectorInterface*
-                              encoder_selector) override {
-    impl()->SetEncoderSelector(ssrc, encoder_selector);
-  }
-  webrtc::RtpParameters GetRtpSendParameters(uint32_t ssrc) const override {
-    return impl()->GetRtpSendParameters(ssrc);
-  }
-  // Implementation of VoiceMediaSendChannel
-  bool SetSendParameters(const AudioSendParameters& params) override {
-    return impl()->SetSendParameters(params);
-  }
-  void SetSend(bool send) override { return impl()->SetSend(send); }
-  bool SetAudioSend(uint32_t ssrc,
-                    bool enable,
-                    const AudioOptions* options,
-                    AudioSource* source) override {
-    return impl()->SetAudioSend(ssrc, enable, options, source);
-  }
-  bool CanInsertDtmf() override { return impl()->CanInsertDtmf(); }
-  bool InsertDtmf(uint32_t ssrc, int event, int duration) override {
-    return impl()->InsertDtmf(ssrc, event, duration);
-  }
-
-  // RingRTC change to configure opus
-  void ConfigureEncoders(const webrtc::AudioEncoder::Config& config) override {
-    impl()->ConfigureEncoders(config);
-  }
-
-  // RingRTC change to get audio levels
-  void GetCapturedAudioLevel(cricket::AudioLevel* captured_out) override {
-    impl()->GetCapturedAudioLevel(captured_out);
-  }
-
-  bool GetStats(VoiceMediaSendInfo* info) override {
-    return impl_->GetSendStats(info);
-  }
-  bool SenderNackEnabled() const override { return impl_->SenderNackEnabled(); }
-  bool SenderNonSenderRttEnabled() const override {
-    return impl_->SenderNonSenderRttEnabled();
-  }
-  MediaChannel* ImplForTesting() override { return impl_; }
-
- private:
-  VoiceMediaSendChannelInterface* impl() { return impl_; }
-  const VoiceMediaSendChannelInterface* impl() const { return impl_; }
-  VoiceMediaChannel* impl_;
 };
 
-class VoiceMediaReceiveChannel : public VoiceMediaReceiveChannelInterface {
- public:
-  explicit VoiceMediaReceiveChannel(VoiceMediaChannel* impl) : impl_(impl) {}
-  virtual ~VoiceMediaReceiveChannel() {}
-
-  VoiceMediaReceiveChannelInterface* AsVoiceReceiveChannel() override {
-    return this;
-  }
-  VideoMediaReceiveChannelInterface* AsVideoReceiveChannel() override {
-    RTC_DCHECK_NOTREACHED();
-    return nullptr;
-  }
-  // Implementation of MediaBaseChannelInterface
-  cricket::MediaType media_type() const override { return MEDIA_TYPE_AUDIO; }
-  void OnPacketReceived(const webrtc::RtpPacketReceived& packet) override {
-    impl()->OnPacketReceived(packet);
-  }
-  void OnPacketSent(const rtc::SentPacket& sent_packet) override {
-    impl()->OnPacketSent(sent_packet);
-  }
-  void OnReadyToSend(bool ready) override { impl()->OnReadyToSend(ready); }
-  void OnNetworkRouteChanged(absl::string_view transport_name,
-                             const rtc::NetworkRoute& network_route) override {
-    impl()->OnNetworkRouteChanged(transport_name, network_route);
-  }
-  void SetExtmapAllowMixed(bool extmap_allow_mixed) override {
-    impl()->SetExtmapAllowMixed(extmap_allow_mixed);
-  }
-  bool ExtmapAllowMixed() const override { return impl()->ExtmapAllowMixed(); }
-  void SetInterface(MediaChannelNetworkInterface* iface) override {
-    return impl()->SetInterface(iface);
-  }
-  bool HasNetworkInterface() const override {
-    return impl()->HasNetworkInterface();
-  }
-  // Implementation of Delayable
-  bool SetBaseMinimumPlayoutDelayMs(uint32_t ssrc, int delay_ms) override {
-    return impl()->SetBaseMinimumPlayoutDelayMs(ssrc, delay_ms);
-  }
-  absl::optional<int> GetBaseMinimumPlayoutDelayMs(
-      uint32_t ssrc) const override {
-    return impl()->GetBaseMinimumPlayoutDelayMs(ssrc);
-  }
-  // Implementation of MediaReceiveChannelInterface
-  bool AddRecvStream(const StreamParams& sp) override {
-    return impl()->AddRecvStream(sp);
-  }
-  bool RemoveRecvStream(uint32_t ssrc) override {
-    return impl()->RemoveRecvStream(ssrc);
-  }
-  void ResetUnsignaledRecvStream() override {
-    return impl()->ResetUnsignaledRecvStream();
-  }
-  bool SetLocalSsrc(const StreamParams& sp) override {
-    return impl()->SetLocalSsrc(sp);
-  }
-  absl::optional<uint32_t> GetUnsignaledSsrc() const override {
-    return impl()->GetUnsignaledSsrc();
-  }
-  void OnDemuxerCriteriaUpdatePending() override {
-    impl()->OnDemuxerCriteriaUpdatePending();
-  }
-  void OnDemuxerCriteriaUpdateComplete() override {
-    impl()->OnDemuxerCriteriaUpdateComplete();
-  }
-  void SetFrameDecryptor(uint32_t ssrc,
-                         rtc::scoped_refptr<webrtc::FrameDecryptorInterface>
-                             frame_decryptor) override {
-    impl()->SetFrameDecryptor(ssrc, frame_decryptor);
-  }
-  void SetDepacketizerToDecoderFrameTransformer(
-      uint32_t ssrc,
-      rtc::scoped_refptr<webrtc::FrameTransformerInterface> frame_transformer)
-      override {
-    impl()->SetDepacketizerToDecoderFrameTransformer(ssrc, frame_transformer);
-  }
-  // Implementation of VoiceMediaReceiveChannelInterface
-  bool SetRecvParameters(const AudioRecvParameters& params) override {
-    return impl()->SetRecvParameters(params);
-  }
-  webrtc::RtpParameters GetRtpReceiveParameters(uint32_t ssrc) const override {
-    return impl()->GetRtpReceiveParameters(ssrc);
-  }
-  std::vector<webrtc::RtpSource> GetSources(uint32_t ssrc) const override {
-    return impl()->GetSources(ssrc);
-  }
-  webrtc::RtpParameters GetDefaultRtpReceiveParameters() const override {
-    return impl()->GetDefaultRtpReceiveParameters();
-  }
-  void SetPlayout(bool playout) override { return impl()->SetPlayout(playout); }
-  bool SetOutputVolume(uint32_t ssrc, double volume) override {
-    return impl()->SetOutputVolume(ssrc, volume);
-  }
-  bool SetDefaultOutputVolume(double volume) override {
-    return impl()->SetDefaultOutputVolume(volume);
-  }
-  void SetRawAudioSink(
-      uint32_t ssrc,
-      std::unique_ptr<webrtc::AudioSinkInterface> sink) override {
-    return impl()->SetRawAudioSink(ssrc, std::move(sink));
-  }
-  void SetDefaultRawAudioSink(
-      std::unique_ptr<webrtc::AudioSinkInterface> sink) override {
-    return impl()->SetDefaultRawAudioSink(std::move(sink));
-  }
-  bool GetStats(VoiceMediaReceiveInfo* info, bool reset_legacy) override {
-    return impl_->GetReceiveStats(info, reset_legacy);
-  }
-  void SetReceiveNackEnabled(bool enabled) override {
-    impl_->SetReceiveNackEnabled(enabled);
-  }
-  void SetReceiveNonSenderRttEnabled(bool enabled) override {
-    impl_->SetReceiveNonSenderRttEnabled(enabled);
-  }
-  MediaChannel* ImplForTesting() override { return impl_; }
-
-  void GetReceivedAudioLevels(
-      cricket::ReceivedAudioLevel* received_out,
-      size_t received_out_size,
-      size_t* received_size_out) override {
-    impl_->GetReceivedAudioLevels(received_out, received_out_size, received_size_out);
-  }
-
- private:
-  VoiceMediaReceiveChannelInterface* impl() { return impl_; }
-  const VoiceMediaReceiveChannelInterface* impl() const { return impl_; }
-  VoiceMediaChannel* impl_;
-};
-
-class VideoMediaSendChannel : public VideoMediaSendChannelInterface {
- public:
-  explicit VideoMediaSendChannel(VideoMediaChannel* impl) : impl_(impl) {}
-
-  VideoMediaSendChannelInterface* AsVideoSendChannel() override { return this; }
-  VoiceMediaSendChannelInterface* AsVoiceSendChannel() override {
-    RTC_CHECK_NOTREACHED();
-    return nullptr;
-  }
-
-  // Implementation of MediaBaseChannelInterface
-  cricket::MediaType media_type() const override { return MEDIA_TYPE_VIDEO; }
-  void OnPacketReceived(const webrtc::RtpPacketReceived& packet) override {
-    impl()->OnPacketReceived(packet);
-  }
-  void OnPacketSent(const rtc::SentPacket& sent_packet) override {
-    impl()->OnPacketSent(sent_packet);
-  }
-  void OnReadyToSend(bool ready) override { impl()->OnReadyToSend(ready); }
-  void OnNetworkRouteChanged(absl::string_view transport_name,
-                             const rtc::NetworkRoute& network_route) override {
-    impl()->OnNetworkRouteChanged(transport_name, network_route);
-  }
-  void SetExtmapAllowMixed(bool extmap_allow_mixed) override {
-    impl()->SetExtmapAllowMixed(extmap_allow_mixed);
-  }
-  bool HasNetworkInterface() const override {
-    return impl()->HasNetworkInterface();
-  }
-  bool ExtmapAllowMixed() const override { return impl()->ExtmapAllowMixed(); }
-  void SetInterface(MediaChannelNetworkInterface* iface) override {
-    return impl()->SetInterface(iface);
-  }
-  // Implementation of MediaSendChannelInterface
-  bool AddSendStream(const StreamParams& sp) override {
-    return impl()->AddSendStream(sp);
-  }
-  bool RemoveSendStream(uint32_t ssrc) override {
-    return impl()->RemoveSendStream(ssrc);
-  }
-  void SetFrameEncryptor(uint32_t ssrc,
-                         rtc::scoped_refptr<webrtc::FrameEncryptorInterface>
-                             frame_encryptor) override {
-    impl()->SetFrameEncryptor(ssrc, frame_encryptor);
-  }
-  webrtc::RTCError SetRtpSendParameters(
-      uint32_t ssrc,
-      const webrtc::RtpParameters& parameters,
-      webrtc::SetParametersCallback callback = nullptr) override {
-    return impl()->SetRtpSendParameters(ssrc, parameters, std::move(callback));
-  }
-
-  void SetEncoderToPacketizerFrameTransformer(
-      uint32_t ssrc,
-      rtc::scoped_refptr<webrtc::FrameTransformerInterface> frame_transformer)
-      override {
-    return impl()->SetEncoderToPacketizerFrameTransformer(ssrc,
-                                                          frame_transformer);
-  }
-  void SetEncoderSelector(uint32_t ssrc,
-                          webrtc::VideoEncoderFactory::EncoderSelectorInterface*
-                              encoder_selector) override {
-    impl()->SetEncoderSelector(ssrc, encoder_selector);
-  }
-  webrtc::RtpParameters GetRtpSendParameters(uint32_t ssrc) const override {
-    return impl()->GetRtpSendParameters(ssrc);
-  }
-  // Implementation of VideoMediaSendChannelInterface
-  bool SetSendParameters(const VideoSendParameters& params) override {
-    return impl()->SetSendParameters(params);
-  }
-  bool GetSendCodec(VideoCodec* send_codec) override {
-    return impl()->GetSendCodec(send_codec);
-  }
-  bool SetSend(bool send) override { return impl()->SetSend(send); }
-  bool SetVideoSend(
-      uint32_t ssrc,
-      const VideoOptions* options,
-      rtc::VideoSourceInterface<webrtc::VideoFrame>* source) override {
-    return impl()->SetVideoSend(ssrc, options, source);
-  }
-  void GenerateSendKeyFrame(uint32_t ssrc,
-                            const std::vector<std::string>& rids) override {
-    return impl()->GenerateSendKeyFrame(ssrc, rids);
-  }
-  void SetVideoCodecSwitchingEnabled(bool enabled) override {
-    return impl()->SetVideoCodecSwitchingEnabled(enabled);
-  }
-  bool GetStats(VideoMediaSendInfo* info) override {
-    return impl_->GetSendStats(info);
-  }
-  void FillBitrateInfo(BandwidthEstimationInfo* bwe_info) override {
-    return impl_->FillBitrateInfo(bwe_info);
-  }
-  // Information queries to support SetReceiverFeedbackParameters
-  webrtc::RtcpMode SendCodecRtcpMode() const override {
-    return impl()->SendCodecRtcpMode();
-  }
-  bool SendCodecHasLntf() const override { return impl()->SendCodecHasLntf(); }
-  bool SendCodecHasNack() const override { return impl()->SendCodecHasNack(); }
-  absl::optional<int> SendCodecRtxTime() const override {
-    return impl()->SendCodecRtxTime();
-  }
-
-  MediaChannel* ImplForTesting() override { return impl_; }
-
- private:
-  VideoMediaSendChannelInterface* impl() { return impl_; }
-  const VideoMediaSendChannelInterface* impl() const { return impl_; }
-  VideoMediaChannel* const impl_;
-};
-
-class VideoMediaReceiveChannel : public VideoMediaReceiveChannelInterface {
- public:
-  explicit VideoMediaReceiveChannel(VideoMediaChannel* impl) : impl_(impl) {}
-
-  VideoMediaReceiveChannelInterface* AsVideoReceiveChannel() override {
-    return this;
-  }
-  VoiceMediaReceiveChannelInterface* AsVoiceReceiveChannel() override {
-    RTC_DCHECK_NOTREACHED();
-    return nullptr;
-  }
-
-  // Implementation of MediaBaseChannelInterface
-  cricket::MediaType media_type() const override { return MEDIA_TYPE_VIDEO; }
-  void OnPacketReceived(const webrtc::RtpPacketReceived& packet) override {
-    impl()->OnPacketReceived(packet);
-  }
-  void OnPacketSent(const rtc::SentPacket& sent_packet) override {
-    impl()->OnPacketSent(sent_packet);
-  }
-  void OnReadyToSend(bool ready) override { impl()->OnReadyToSend(ready); }
-  void OnNetworkRouteChanged(absl::string_view transport_name,
-                             const rtc::NetworkRoute& network_route) override {
-    impl()->OnNetworkRouteChanged(transport_name, network_route);
-  }
-  void SetExtmapAllowMixed(bool extmap_allow_mixed) override {
-    impl()->SetExtmapAllowMixed(extmap_allow_mixed);
-  }
-  bool ExtmapAllowMixed() const override { return impl()->ExtmapAllowMixed(); }
-  void SetInterface(MediaChannelNetworkInterface* iface) override {
-    return impl()->SetInterface(iface);
-  }
-  bool HasNetworkInterface() const override {
-    return impl()->HasNetworkInterface();
-  }
-  // Implementation of Delayable
-  bool SetBaseMinimumPlayoutDelayMs(uint32_t ssrc, int delay_ms) override {
-    return impl()->SetBaseMinimumPlayoutDelayMs(ssrc, delay_ms);
-  }
-  absl::optional<int> GetBaseMinimumPlayoutDelayMs(
-      uint32_t ssrc) const override {
-    return impl()->GetBaseMinimumPlayoutDelayMs(ssrc);
-  }
-  // Implementation of MediaReceiveChannelInterface
-  bool AddRecvStream(const StreamParams& sp) override {
-    return impl()->AddRecvStream(sp);
-  }
-  bool RemoveRecvStream(uint32_t ssrc) override {
-    return impl()->RemoveRecvStream(ssrc);
-  }
-  void ResetUnsignaledRecvStream() override {
-    return impl()->ResetUnsignaledRecvStream();
-  }
-  absl::optional<uint32_t> GetUnsignaledSsrc() const override {
-    return impl()->GetUnsignaledSsrc();
-  }
-  bool SetLocalSsrc(const StreamParams& sp) override {
-    return impl()->SetLocalSsrc(sp);
-  }
-  void OnDemuxerCriteriaUpdatePending() override {
-    impl()->OnDemuxerCriteriaUpdatePending();
-  }
-  void OnDemuxerCriteriaUpdateComplete() override {
-    impl()->OnDemuxerCriteriaUpdateComplete();
-  }
-  void SetFrameDecryptor(uint32_t ssrc,
-                         rtc::scoped_refptr<webrtc::FrameDecryptorInterface>
-                             frame_decryptor) override {
-    impl()->SetFrameDecryptor(ssrc, frame_decryptor);
-  }
-  void SetDepacketizerToDecoderFrameTransformer(
-      uint32_t ssrc,
-      rtc::scoped_refptr<webrtc::FrameTransformerInterface> frame_transformer)
-      override {
-    impl()->SetDepacketizerToDecoderFrameTransformer(ssrc, frame_transformer);
-  }
-  // Implementation on videoMediaReceiveChannelInterface
-  bool SetRecvParameters(const VideoRecvParameters& params) override {
-    return impl()->SetRecvParameters(params);
-  }
-  webrtc::RtpParameters GetRtpReceiveParameters(uint32_t ssrc) const override {
-    return impl()->GetRtpReceiveParameters(ssrc);
-  }
-  webrtc::RtpParameters GetDefaultRtpReceiveParameters() const override {
-    return impl()->GetDefaultRtpReceiveParameters();
-  }
-  bool SetSink(uint32_t ssrc,
-               rtc::VideoSinkInterface<webrtc::VideoFrame>* sink) override {
-    return impl()->SetSink(ssrc, sink);
-  }
-  void SetDefaultSink(
-      rtc::VideoSinkInterface<webrtc::VideoFrame>* sink) override {
-    return impl()->SetDefaultSink(sink);
-  }
-  void RequestRecvKeyFrame(uint32_t ssrc) override {
-    return impl()->RequestRecvKeyFrame(ssrc);
-  }
-  std::vector<webrtc::RtpSource> GetSources(uint32_t ssrc) const override {
-    return impl()->GetSources(ssrc);
-  }
-  // Set recordable encoded frame callback for `ssrc`
-  void SetRecordableEncodedFrameCallback(
-      uint32_t ssrc,
-      std::function<void(const webrtc::RecordableEncodedFrame&)> callback)
-      override {
-    return impl()->SetRecordableEncodedFrameCallback(ssrc, std::move(callback));
-  }
-  // Clear recordable encoded frame callback for `ssrc`
-  void ClearRecordableEncodedFrameCallback(uint32_t ssrc) override {
-    impl()->ClearRecordableEncodedFrameCallback(ssrc);
-  }
-  bool GetStats(VideoMediaReceiveInfo* info) override {
-    return impl_->GetReceiveStats(info);
-  }
-  void SetReceiverFeedbackParameters(bool lntf_enabled,
-                                     bool nack_enabled,
-                                     webrtc::RtcpMode rtcp_mode,
-                                     absl::optional<int> rtx_time) override {
-    impl()->SetReceiverFeedbackParameters(lntf_enabled, nack_enabled, rtcp_mode,
-                                          rtx_time);
-  }
-  MediaChannel* ImplForTesting() override { return impl_; }
-
- private:
-  VideoMediaReceiveChannelInterface* impl() { return impl_; }
-  const VideoMediaReceiveChannelInterface* impl() const { return impl_; }
-  VideoMediaChannel* const impl_;
-=======
->>>>>>> 44bc8e96
-};
-
 }  // namespace cricket
 
 #endif  // MEDIA_BASE_MEDIA_CHANNEL_IMPL_H_