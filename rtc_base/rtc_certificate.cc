--- conflicted
+++ resolved
@@ -14,12 +14,9 @@
 #include <memory>
 #include <utility>
 
-<<<<<<< HEAD
 // RingRTC change to make it easier to deal with RTCCertificate ref counts
 #include "api/make_ref_counted.h"
-=======
 #include "api/scoped_refptr.h"
->>>>>>> e4445e46
 #include "rtc_base/checks.h"
 #include "rtc_base/ssl_certificate.h"
 #include "rtc_base/ssl_identity.h"
@@ -28,15 +25,9 @@
 namespace webrtc {
 
 scoped_refptr<RTCCertificate> RTCCertificate::Create(
-<<<<<<< HEAD
-    std::unique_ptr<rtc::SSLIdentity> identity) {
+    std::unique_ptr<SSLIdentity> identity) {
   // RingRTC change to make it easier to deal with RTCCertificate ref counts
-  return rtc::make_ref_counted<RTCCertificate>(identity.release());
-=======
-    std::unique_ptr<SSLIdentity> identity) {
-  // Explicit new to access protected constructor.
-  return scoped_refptr<RTCCertificate>(new RTCCertificate(identity.release()));
->>>>>>> e4445e46
+  return make_ref_counted<RTCCertificate>(identity.release());
 }
 
 RTCCertificate::RTCCertificate(SSLIdentity* identity) : identity_(identity) {
@@ -78,7 +69,7 @@
   if (!identity)
     return nullptr;
   // RingRTC change to make it easier to deal with RTCCertificate ref counts
-  return rtc::make_ref_counted<RTCCertificate>(identity.release());
+  return make_ref_counted<RTCCertificate>(identity.release());
 }
 
 bool RTCCertificate::operator==(const RTCCertificate& certificate) const {
