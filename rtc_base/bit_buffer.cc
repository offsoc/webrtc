/*
 *  Copyright 2015 The WebRTC Project Authors. All rights reserved.
 *
 *  Use of this source code is governed by a BSD-style license
 *  that can be found in the LICENSE file in the root of the source
 *  tree. An additional intellectual property rights grant can be found
 *  in the file PATENTS.  All contributing project authors may
 *  be found in the AUTHORS file in the root of the source tree.
 */

#include "rtc_base/bit_buffer.h"

#include <algorithm>
#include <limits>

#include "absl/numeric/bits.h"
#include "rtc_base/checks.h"

namespace {

// Returns the lowest (right-most) `bit_count` bits in `byte`.
uint8_t LowestBits(uint8_t byte, size_t bit_count) {
  RTC_DCHECK_LE(bit_count, 8);
  return byte & ((1 << bit_count) - 1);
}

// Returns the highest (left-most) `bit_count` bits in `byte`, shifted to the
// lowest bits (to the right).
uint8_t HighestBits(uint8_t byte, size_t bit_count) {
  RTC_DCHECK_LE(bit_count, 8);
  uint8_t shift = 8 - static_cast<uint8_t>(bit_count);
  uint8_t mask = 0xFF << shift;
  return (byte & mask) >> shift;
}

// Returns the highest byte of `val` in a uint8_t.
uint8_t HighestByte(uint64_t val) {
  return static_cast<uint8_t>(val >> 56);
}

// Returns the result of writing partial data from `source`, of
// `source_bit_count` size in the highest bits, to `target` at
// `target_bit_offset` from the highest bit.
uint8_t WritePartialByte(uint8_t source,
                         size_t source_bit_count,
                         uint8_t target,
                         size_t target_bit_offset) {
  RTC_DCHECK(target_bit_offset < 8);
  RTC_DCHECK(source_bit_count < 9);
  RTC_DCHECK(source_bit_count <= (8 - target_bit_offset));
  // Generate a mask for just the bits we're going to overwrite, so:
  uint8_t mask =
      // The number of bits we want, in the most significant bits...
      static_cast<uint8_t>(0xFF << (8 - source_bit_count))
      // ...shifted over to the target offset from the most signficant bit.
      >> target_bit_offset;

  // We want the target, with the bits we'll overwrite masked off, or'ed with
  // the bits from the source we want.
  return (target & ~mask) | (source >> target_bit_offset);
}

}  // namespace

namespace rtc {

BitBuffer::BitBuffer(const uint8_t* bytes, size_t byte_count)
    : bytes_(bytes), byte_count_(byte_count), byte_offset_(), bit_offset_() {
  RTC_DCHECK(static_cast<uint64_t>(byte_count_) <=
             std::numeric_limits<uint32_t>::max());
}

uint64_t BitBuffer::RemainingBitCount() const {
  return (static_cast<uint64_t>(byte_count_) - byte_offset_) * 8 - bit_offset_;
}

bool BitBuffer::ReadUInt8(uint8_t& val) {
  uint32_t bit_val;
  if (!ReadBits(sizeof(uint8_t) * 8, bit_val)) {
    return false;
  }
  RTC_DCHECK(bit_val <= std::numeric_limits<uint8_t>::max());
  val = static_cast<uint8_t>(bit_val);
  return true;
}

bool BitBuffer::ReadUInt16(uint16_t& val) {
  uint32_t bit_val;
  if (!ReadBits(sizeof(uint16_t) * 8, bit_val)) {
    return false;
  }
  RTC_DCHECK(bit_val <= std::numeric_limits<uint16_t>::max());
  val = static_cast<uint16_t>(bit_val);
  return true;
}

bool BitBuffer::ReadUInt32(uint32_t& val) {
  return ReadBits(sizeof(uint32_t) * 8, val);
}

bool BitBuffer::PeekBits(size_t bit_count, uint32_t& val) {
  // TODO(nisse): Could allow bit_count == 0 and always return success. But
  // current code reads one byte beyond end of buffer in the case that
  // RemainingBitCount() == 0 and bit_count == 0.
  RTC_DCHECK(bit_count > 0);
  if (bit_count > RemainingBitCount() || bit_count > 32) {
    return false;
  }
  const uint8_t* bytes = bytes_ + byte_offset_;
  size_t remaining_bits_in_current_byte = 8 - bit_offset_;
  uint32_t bits = LowestBits(*bytes++, remaining_bits_in_current_byte);
  // If we're reading fewer bits than what's left in the current byte, just
  // return the portion of this byte that we need.
  if (bit_count < remaining_bits_in_current_byte) {
    val = HighestBits(bits, bit_offset_ + bit_count);
    return true;
  }
  // Otherwise, subtract what we've read from the bit count and read as many
  // full bytes as we can into bits.
  bit_count -= remaining_bits_in_current_byte;
  while (bit_count >= 8) {
    bits = (bits << 8) | *bytes++;
    bit_count -= 8;
  }
  // Whatever we have left is smaller than a byte, so grab just the bits we need
  // and shift them into the lowest bits.
  if (bit_count > 0) {
    bits <<= bit_count;
    bits |= HighestBits(*bytes, bit_count);
  }
  val = bits;
  return true;
}

bool BitBuffer::PeekBits(size_t bit_count, uint64_t& val) {
  // TODO(nisse): Could allow bit_count == 0 and always return success. But
  // current code reads one byte beyond end of buffer in the case that
  // RemainingBitCount() == 0 and bit_count == 0.
  RTC_DCHECK(bit_count > 0);
  if (bit_count > RemainingBitCount() || bit_count > 64) {
    return false;
  }
  const uint8_t* bytes = bytes_ + byte_offset_;
  size_t remaining_bits_in_current_byte = 8 - bit_offset_;
  uint64_t bits = LowestBits(*bytes++, remaining_bits_in_current_byte);
  // If we're reading fewer bits than what's left in the current byte, just
  // return the portion of this byte that we need.
  if (bit_count < remaining_bits_in_current_byte) {
    val = HighestBits(bits, bit_offset_ + bit_count);
    return true;
  }
  // Otherwise, subtract what we've read from the bit count and read as many
  // full bytes as we can into bits.
  bit_count -= remaining_bits_in_current_byte;
  while (bit_count >= 8) {
    bits = (bits << 8) | *bytes++;
    bit_count -= 8;
  }
  // Whatever we have left is smaller than a byte, so grab just the bits we need
  // and shift them into the lowest bits.
  if (bit_count > 0) {
    bits <<= bit_count;
    bits |= HighestBits(*bytes, bit_count);
  }
  val = bits;
  return true;
}

bool BitBuffer::ReadBits(size_t bit_count, uint32_t& val) {
  return PeekBits(bit_count, val) && ConsumeBits(bit_count);
}

bool BitBuffer::ReadBits(size_t bit_count, uint64_t& val) {
  return PeekBits(bit_count, val) && ConsumeBits(bit_count);
}

bool BitBuffer::ConsumeBytes(size_t byte_count) {
  return ConsumeBits(byte_count * 8);
}

bool BitBuffer::ConsumeBits(size_t bit_count) {
  if (bit_count > RemainingBitCount()) {
    return false;
  }

  byte_offset_ += (bit_offset_ + bit_count) / 8;
  bit_offset_ = (bit_offset_ + bit_count) % 8;
  return true;
}

bool BitBuffer::ReadNonSymmetric(uint32_t num_values, uint32_t& val) {
  RTC_DCHECK_GT(num_values, 0);
  RTC_DCHECK_LE(num_values, uint32_t{1} << 31);
  if (num_values == 1) {
    // When there is only one possible value, it requires zero bits to store it.
    // But ReadBits doesn't support reading zero bits.
<<<<<<< HEAD
    *val = 0;
    return true;
  }
  size_t count_bits = CountBits(num_values);
=======
    val = 0;
    return true;
  }
  size_t count_bits = absl::bit_width(num_values);
>>>>>>> cbad18b1
  uint32_t num_min_bits_values = (uint32_t{1} << count_bits) - num_values;

  if (!ReadBits(count_bits - 1, val)) {
    return false;
  }

  if (val < num_min_bits_values) {
    return true;
  }

  uint32_t extra_bit;
  if (!ReadBits(/*bit_count=*/1, extra_bit)) {
    return false;
  }

  val = (val << 1) + extra_bit - num_min_bits_values;
  return true;
}

bool BitBuffer::ReadExponentialGolomb(uint32_t& val) {
  // Store off the current byte/bit offset, in case we want to restore them due
  // to a failed parse.
  size_t original_byte_offset = byte_offset_;
  size_t original_bit_offset = bit_offset_;

  // Count the number of leading 0 bits by peeking/consuming them one at a time.
  size_t zero_bit_count = 0;
  uint32_t peeked_bit;
  while (PeekBits(1, peeked_bit) && peeked_bit == 0) {
    zero_bit_count++;
    ConsumeBits(1);
  }

  // We should either be at the end of the stream, or the next bit should be 1.
  RTC_DCHECK(!PeekBits(1, peeked_bit) || peeked_bit == 1);

  // The bit count of the value is the number of zeros + 1. Make sure that many
  // bits fits in a uint32_t and that we have enough bits left for it, and then
  // read the value.
  size_t value_bit_count = zero_bit_count + 1;
  if (value_bit_count > 32 || !ReadBits(value_bit_count, val)) {
    RTC_CHECK(Seek(original_byte_offset, original_bit_offset));
    return false;
  }
  val -= 1;
  return true;
}

bool BitBuffer::ReadSignedExponentialGolomb(int32_t& val) {
  uint32_t unsigned_val;
  if (!ReadExponentialGolomb(unsigned_val)) {
    return false;
  }
  if ((unsigned_val & 1) == 0) {
    val = -static_cast<int32_t>(unsigned_val / 2);
  } else {
    val = (unsigned_val + 1) / 2;
  }
  return true;
}

void BitBuffer::GetCurrentOffset(size_t* out_byte_offset,
                                 size_t* out_bit_offset) {
  RTC_CHECK(out_byte_offset != nullptr);
  RTC_CHECK(out_bit_offset != nullptr);
  *out_byte_offset = byte_offset_;
  *out_bit_offset = bit_offset_;
}

bool BitBuffer::Seek(size_t byte_offset, size_t bit_offset) {
  if (byte_offset > byte_count_ || bit_offset > 7 ||
      (byte_offset == byte_count_ && bit_offset > 0)) {
    return false;
  }
  byte_offset_ = byte_offset;
  bit_offset_ = bit_offset;
  return true;
}

BitBufferWriter::BitBufferWriter(uint8_t* bytes, size_t byte_count)
    : BitBuffer(bytes, byte_count), writable_bytes_(bytes) {}

bool BitBufferWriter::WriteUInt8(uint8_t val) {
  return WriteBits(val, sizeof(uint8_t) * 8);
}

bool BitBufferWriter::WriteUInt16(uint16_t val) {
  return WriteBits(val, sizeof(uint16_t) * 8);
}

bool BitBufferWriter::WriteUInt32(uint32_t val) {
  return WriteBits(val, sizeof(uint32_t) * 8);
}

bool BitBufferWriter::WriteBits(uint64_t val, size_t bit_count) {
  if (bit_count > RemainingBitCount()) {
    return false;
  }
  size_t total_bits = bit_count;

  // For simplicity, push the bits we want to read from val to the highest bits.
  val <<= (sizeof(uint64_t) * 8 - bit_count);

  uint8_t* bytes = writable_bytes_ + byte_offset_;

  // The first byte is relatively special; the bit offset to write to may put us
  // in the middle of the byte, and the total bit count to write may require we
  // save the bits at the end of the byte.
  size_t remaining_bits_in_current_byte = 8 - bit_offset_;
  size_t bits_in_first_byte =
      std::min(bit_count, remaining_bits_in_current_byte);
  *bytes = WritePartialByte(HighestByte(val), bits_in_first_byte, *bytes,
                            bit_offset_);
  if (bit_count <= remaining_bits_in_current_byte) {
    // Nothing left to write, so quit early.
    return ConsumeBits(total_bits);
  }

  // Subtract what we've written from the bit count, shift it off the value, and
  // write the remaining full bytes.
  val <<= bits_in_first_byte;
  bytes++;
  bit_count -= bits_in_first_byte;
  while (bit_count >= 8) {
    *bytes++ = HighestByte(val);
    val <<= 8;
    bit_count -= 8;
  }

  // Last byte may also be partial, so write the remaining bits from the top of
  // val.
  if (bit_count > 0) {
    *bytes = WritePartialByte(HighestByte(val), bit_count, *bytes, 0);
  }

  // All done! Consume the bits we've written.
  return ConsumeBits(total_bits);
}

bool BitBufferWriter::WriteNonSymmetric(uint32_t val, uint32_t num_values) {
  RTC_DCHECK_LT(val, num_values);
  RTC_DCHECK_LE(num_values, uint32_t{1} << 31);
  if (num_values == 1) {
    // When there is only one possible value, it requires zero bits to store it.
    // But WriteBits doesn't support writing zero bits.
    return true;
  }
<<<<<<< HEAD
  size_t count_bits = CountBits(num_values);
=======
  size_t count_bits = absl::bit_width(num_values);
>>>>>>> cbad18b1
  uint32_t num_min_bits_values = (uint32_t{1} << count_bits) - num_values;

  return val < num_min_bits_values
             ? WriteBits(val, count_bits - 1)
             : WriteBits(val + num_min_bits_values, count_bits);
}

size_t BitBufferWriter::SizeNonSymmetricBits(uint32_t val,
                                             uint32_t num_values) {
  RTC_DCHECK_LT(val, num_values);
  RTC_DCHECK_LE(num_values, uint32_t{1} << 31);
  size_t count_bits = absl::bit_width(num_values);
  uint32_t num_min_bits_values = (uint32_t{1} << count_bits) - num_values;

  return val < num_min_bits_values ? (count_bits - 1) : count_bits;
}

bool BitBufferWriter::WriteExponentialGolomb(uint32_t val) {
  // We don't support reading UINT32_MAX, because it doesn't fit in a uint32_t
  // when encoded, so don't support writing it either.
  if (val == std::numeric_limits<uint32_t>::max()) {
    return false;
  }
  uint64_t val_to_encode = static_cast<uint64_t>(val) + 1;

  // We need to write bit_width(val+1) 0s and then val+1. Since val (as a
  // uint64_t) has leading zeros, we can just write the total golomb encoded
  // size worth of bits, knowing the value will appear last.
  return WriteBits(val_to_encode, absl::bit_width(val_to_encode) * 2 - 1);
}

bool BitBufferWriter::WriteSignedExponentialGolomb(int32_t val) {
  if (val == 0) {
    return WriteExponentialGolomb(0);
  } else if (val > 0) {
    uint32_t signed_val = val;
    return WriteExponentialGolomb((signed_val * 2) - 1);
  } else {
    if (val == std::numeric_limits<int32_t>::min())
      return false;  // Not supported, would cause overflow.
    uint32_t signed_val = -val;
    return WriteExponentialGolomb(signed_val * 2);
  }
}

}  // namespace rtc<|MERGE_RESOLUTION|>--- conflicted
+++ resolved
@@ -194,17 +194,10 @@
   if (num_values == 1) {
     // When there is only one possible value, it requires zero bits to store it.
     // But ReadBits doesn't support reading zero bits.
-<<<<<<< HEAD
-    *val = 0;
-    return true;
-  }
-  size_t count_bits = CountBits(num_values);
-=======
     val = 0;
     return true;
   }
   size_t count_bits = absl::bit_width(num_values);
->>>>>>> cbad18b1
   uint32_t num_min_bits_values = (uint32_t{1} << count_bits) - num_values;
 
   if (!ReadBits(count_bits - 1, val)) {
@@ -352,11 +345,7 @@
     // But WriteBits doesn't support writing zero bits.
     return true;
   }
-<<<<<<< HEAD
-  size_t count_bits = CountBits(num_values);
-=======
   size_t count_bits = absl::bit_width(num_values);
->>>>>>> cbad18b1
   uint32_t num_min_bits_values = (uint32_t{1} << count_bits) - num_values;
 
   return val < num_min_bits_values
