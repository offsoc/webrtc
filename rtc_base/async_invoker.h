--- conflicted
+++ resolved
@@ -87,11 +87,7 @@
 //   destruction. This can be done by starting each chain of invocations on the
 //   same thread on which it will be destroyed, or by using some other
 //   synchronization method.
-<<<<<<< HEAD
-class AsyncInvoker : public MessageHandlerAutoCleanup {
-=======
 class DEPRECATED_AsyncInvoker : public MessageHandlerAutoCleanup {
->>>>>>> cbad18b1
  public:
   DEPRECATED_AsyncInvoker();
   ~DEPRECATED_AsyncInvoker() override;
@@ -173,12 +169,9 @@
   RTC_DISALLOW_COPY_AND_ASSIGN(DEPRECATED_AsyncInvoker);
 };
 
-<<<<<<< HEAD
-=======
 using AsyncInvoker ABSL_DEPRECATED("bugs.webrtc.org/12339") =
     DEPRECATED_AsyncInvoker;
 
->>>>>>> cbad18b1
 }  // namespace rtc
 
 #endif  // RTC_BASE_ASYNC_INVOKER_H_