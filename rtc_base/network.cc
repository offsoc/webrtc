--- conflicted
+++ resolved
@@ -87,18 +87,12 @@
 }
 
 uint16_t ComputeNetworkCostByType(int type,
-<<<<<<< HEAD
-                                  bool use_differentiated_cellular_costs) {
-  // TODO(jonaso) : Rollout support for cellular network cost using A/B
-  // experiment to make sure it does not introduce regressions.
-=======
                                   bool is_vpn,
                                   bool use_differentiated_cellular_costs,
                                   bool add_network_cost_to_vpn) {
   // TODO(jonaso) : Rollout support for cellular network cost using A/B
   // experiment to make sure it does not introduce regressions.
   int vpnCost = (is_vpn && add_network_cost_to_vpn) ? kNetworkCostVpn : 0;
->>>>>>> cbad18b1
   switch (type) {
     case rtc::ADAPTER_TYPE_ETHERNET:
     case rtc::ADAPTER_TYPE_LOOPBACK:
@@ -106,21 +100,6 @@
     case rtc::ADAPTER_TYPE_WIFI:
       return kNetworkCostLow + vpnCost;
     case rtc::ADAPTER_TYPE_CELLULAR:
-<<<<<<< HEAD
-      return kNetworkCostCellular;
-    case rtc::ADAPTER_TYPE_CELLULAR_2G:
-      return use_differentiated_cellular_costs ? kNetworkCostCellular2G
-                                               : kNetworkCostCellular;
-    case rtc::ADAPTER_TYPE_CELLULAR_3G:
-      return use_differentiated_cellular_costs ? kNetworkCostCellular3G
-                                               : kNetworkCostCellular;
-    case rtc::ADAPTER_TYPE_CELLULAR_4G:
-      return use_differentiated_cellular_costs ? kNetworkCostCellular4G
-                                               : kNetworkCostCellular;
-    case rtc::ADAPTER_TYPE_CELLULAR_5G:
-      return use_differentiated_cellular_costs ? kNetworkCostCellular5G
-                                               : kNetworkCostCellular;
-=======
       return kNetworkCostCellular + vpnCost;
     case rtc::ADAPTER_TYPE_CELLULAR_2G:
       return (use_differentiated_cellular_costs ? kNetworkCostCellular2G
@@ -138,7 +117,6 @@
       return (use_differentiated_cellular_costs ? kNetworkCostCellular5G
                                                 : kNetworkCostCellular) +
              vpnCost;
->>>>>>> cbad18b1
     case rtc::ADAPTER_TYPE_ANY:
       // Candidates gathered from the any-address/wildcard ports, as backups,
       // are given the maximum cost so that if there are other candidates with
@@ -508,25 +486,15 @@
   return nullptr;
 }
 
-<<<<<<< HEAD
-BasicNetworkManager::BasicNetworkManager()
-    : allow_mac_based_ipv6_(
-          webrtc::field_trial::IsEnabled("WebRTC-AllowMACBasedIPv6")) {}
-=======
 BasicNetworkManager::BasicNetworkManager() : BasicNetworkManager(nullptr) {}
->>>>>>> cbad18b1
 
 BasicNetworkManager::BasicNetworkManager(
     NetworkMonitorFactory* network_monitor_factory)
     : network_monitor_factory_(network_monitor_factory),
       allow_mac_based_ipv6_(
-<<<<<<< HEAD
-          webrtc::field_trial::IsEnabled("WebRTC-AllowMACBasedIPv6")) {}
-=======
           webrtc::field_trial::IsEnabled("WebRTC-AllowMACBasedIPv6")),
       bind_using_ifname_(
           !webrtc::field_trial::IsDisabled("WebRTC-BindUsingInterfaceName")) {}
->>>>>>> cbad18b1
 
 BasicNetworkManager::~BasicNetworkManager() {}
 
@@ -1054,13 +1022,9 @@
       type_(ADAPTER_TYPE_UNKNOWN),
       preference_(0),
       use_differentiated_cellular_costs_(webrtc::field_trial::IsEnabled(
-<<<<<<< HEAD
-          "WebRTC-UseDifferentiatedCellularCosts")) {}
-=======
           "WebRTC-UseDifferentiatedCellularCosts")),
       add_network_cost_to_vpn_(
           webrtc::field_trial::IsEnabled("WebRTC-AddNetworkCostToVpn")) {}
->>>>>>> cbad18b1
 
 Network::Network(const std::string& name,
                  const std::string& desc,
@@ -1077,13 +1041,9 @@
       type_(type),
       preference_(0),
       use_differentiated_cellular_costs_(webrtc::field_trial::IsEnabled(
-<<<<<<< HEAD
-          "WebRTC-UseDifferentiatedCellularCosts")) {}
-=======
           "WebRTC-UseDifferentiatedCellularCosts")),
       add_network_cost_to_vpn_(
           webrtc::field_trial::IsEnabled("WebRTC-AddNetworkCostToVpn")) {}
->>>>>>> cbad18b1
 
 Network::Network(const Network&) = default;
 
@@ -1155,13 +1115,9 @@
 
 uint16_t Network::GetCost() const {
   AdapterType type = IsVpn() ? underlying_type_for_vpn_ : type_;
-<<<<<<< HEAD
-  return ComputeNetworkCostByType(type, use_differentiated_cellular_costs_);
-=======
   return ComputeNetworkCostByType(type, IsVpn(),
                                   use_differentiated_cellular_costs_,
                                   add_network_cost_to_vpn_);
->>>>>>> cbad18b1
 }
 
 std::string Network::ToString() const {
