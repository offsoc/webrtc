/*
 *  Copyright 2004 The WebRTC Project Authors. All rights reserved.
 *
 *  Use of this source code is governed by a BSD-style license
 *  that can be found in the LICENSE file in the root of the source
 *  tree. An additional intellectual property rights grant can be found
 *  in the file PATENTS.  All contributing project authors may
 *  be found in the AUTHORS file in the root of the source tree.
 */

#include "rtc_base/network.h"

<<<<<<< HEAD
#include "absl/strings/string_view.h"
#include "rtc_base/experiments/field_trial_parser.h"

// RingRTC change to detect interface type on macOS.
#if defined(WEBRTC_MAC) && !defined(WEBRTC_IOS)
#include <net/if_media.h> // For IFM_* constants
#include <sys/ioctl.h> // For SIOCGIFMEDIA
#endif

#if defined(WEBRTC_POSIX)
#include <net/if.h>
#endif  // WEBRTC_POSIX

#if defined(WEBRTC_WIN)
#include <iphlpapi.h>

#include "rtc_base/win32.h"
#elif !defined(__native_client__)
#include "rtc_base/ifaddrs_converter.h"
#endif

=======
#include <cctype>
#include <cerrno>
#include <cstdint>
#include <cstring>
#include <map>
>>>>>>> 2c8f5be6
#include <memory>
#include <string>
#include <utility>
#include <vector>

#include "absl/algorithm/container.h"
#include "absl/base/nullability.h"
#include "absl/strings/match.h"
#include "absl/strings/string_view.h"
#include "api/array_view.h"
#include "api/environment/environment.h"
#include "api/field_trials_view.h"
#include "api/sequence_checker.h"
#include "api/task_queue/pending_task_safety_flag.h"
#include "api/units/time_delta.h"
#include "rtc_base/checks.h"
#include "rtc_base/ip_address.h"
#include "rtc_base/logging.h"
#include "rtc_base/mdns_responder_interface.h"
#include "rtc_base/network_constants.h"
#include "rtc_base/network_monitor.h"
#include "rtc_base/network_monitor_factory.h"
#include "rtc_base/socket.h"  // includes something that makes windows happy
#include "rtc_base/socket_address.h"
#include "rtc_base/socket_factory.h"
#include "rtc_base/strings/string_builder.h"
#include "rtc_base/thread.h"

#if defined(WEBRTC_POSIX)
#include <net/if.h>
#endif  // WEBRTC_POSIX

#if defined(WEBRTC_WIN)
#include <iphlpapi.h>

#include "rtc_base/experiments/field_trial_parser.h"
#include "rtc_base/string_utils.h"
#include "rtc_base/win32.h"
#elif !defined(__native_client__)
#include "rtc_base/ifaddrs_converter.h"
#endif

namespace rtc {
namespace {
using ::webrtc::Environment;
using ::webrtc::SafeTask;
using ::webrtc::SocketFactory;
using ::webrtc::TimeDelta;

// List of MAC addresses of known VPN (for windows).
constexpr uint8_t kVpns[3][6] = {
    // Cisco AnyConnect SSL VPN Client.
    {0x0, 0x5, 0x9A, 0x3C, 0x7A, 0x0},
    // Cisco AnyConnect IPSEC VPN Client.
    {0x0, 0x5, 0x9A, 0x3C, 0x78, 0x0},
    // GlobalProtect Virtual Ethernet.
    {0x2, 0x50, 0x41, 0x0, 0x0, 0x1},
};

// Fetch list of networks every two seconds.
const int kNetworksUpdateIntervalMs = 2000;

const int kHighestNetworkPreference = 127;

struct AddressList {
  std::unique_ptr<Network> net;
  std::vector<webrtc::InterfaceAddress> ips;
};

bool SortNetworks(const Network* a, const Network* b) {
  // Network types will be preferred above everything else while sorting
  // Networks.

  // Networks are sorted first by type.
  if (a->type() != b->type()) {
    return a->type() < b->type();
  }

  webrtc::IPAddress ip_a = a->GetBestIP();
  webrtc::IPAddress ip_b = b->GetBestIP();

  // After type, networks are sorted by IP address precedence values
  // from RFC 3484-bis
  if (webrtc::IPAddressPrecedence(ip_a) != webrtc::IPAddressPrecedence(ip_b)) {
    return webrtc::IPAddressPrecedence(ip_a) >
           webrtc::IPAddressPrecedence(ip_b);
  }

  // TODO(mallinath) - Add VPN and Link speed conditions while sorting.

  // Networks are sorted last by key.
  return a->key() < b->key();
}

uint16_t ComputeNetworkCostByType(int type,
                                  bool is_vpn,
                                  bool use_differentiated_cellular_costs,
                                  bool add_network_cost_to_vpn) {
  // TODO(jonaso) : Rollout support for cellular network cost using A/B
  // experiment to make sure it does not introduce regressions.
  int vpnCost =
      (is_vpn && add_network_cost_to_vpn) ? webrtc::kNetworkCostVpn : 0;
  switch (type) {
    case webrtc::ADAPTER_TYPE_ETHERNET:
    case webrtc::ADAPTER_TYPE_LOOPBACK:
      return webrtc::kNetworkCostMin + vpnCost;
    case webrtc::ADAPTER_TYPE_WIFI:
      return webrtc::kNetworkCostLow + vpnCost;
    case webrtc::ADAPTER_TYPE_CELLULAR:
      return webrtc::kNetworkCostCellular + vpnCost;
    case webrtc::ADAPTER_TYPE_CELLULAR_2G:
      return (use_differentiated_cellular_costs
                  ? webrtc::kNetworkCostCellular2G
                  : webrtc::kNetworkCostCellular) +
             vpnCost;
    case webrtc::ADAPTER_TYPE_CELLULAR_3G:
      return (use_differentiated_cellular_costs
                  ? webrtc::kNetworkCostCellular3G
                  : webrtc::kNetworkCostCellular) +
             vpnCost;
    case webrtc::ADAPTER_TYPE_CELLULAR_4G:
      return (use_differentiated_cellular_costs
                  ? webrtc::kNetworkCostCellular4G
                  : webrtc::kNetworkCostCellular) +
             vpnCost;
    case webrtc::ADAPTER_TYPE_CELLULAR_5G:
      return (use_differentiated_cellular_costs
                  ? webrtc::kNetworkCostCellular5G
                  : webrtc::kNetworkCostCellular) +
             vpnCost;
    case webrtc::ADAPTER_TYPE_ANY:
      // Candidates gathered from the any-address/wildcard ports, as backups,
      // are given the maximum cost so that if there are other candidates with
      // known interface types, we would not select candidate pairs using these
      // backup candidates if other selection criteria with higher precedence
      // (network conditions over the route) are the same. Note that setting the
      // cost to kNetworkCostUnknown would be problematic since
      // ADAPTER_TYPE_CELLULAR would then have a higher cost. See
      // P2PTransportChannel::SortConnectionsAndUpdateState for how we rank and
      // select candidate pairs, where the network cost is among the criteria.
      return webrtc::kNetworkCostMax + vpnCost;
    case webrtc::ADAPTER_TYPE_VPN:
      // The cost of a VPN should be computed using its underlying network type.
      RTC_DCHECK_NOTREACHED();
      return webrtc::kNetworkCostUnknown;
    default:
      return webrtc::kNetworkCostUnknown + vpnCost;
  }
}

#if !defined(__native_client__)
bool IsIgnoredIPv6(bool allow_mac_based_ipv6,
                   const webrtc::InterfaceAddress& ip) {
  if (ip.family() != AF_INET6) {
    return false;
  }

  // Link-local addresses require scope id to be bound successfully.
  // However, our IPAddress structure doesn't carry that so the
  // information is lost and causes binding failure.
  if (webrtc::IPIsLinkLocal(ip)) {
    RTC_LOG(LS_VERBOSE) << "Ignore link local IP:" << ip.ToSensitiveString();
    return true;
  }

  // Any MAC based IPv6 should be avoided to prevent the MAC tracking.
  if (webrtc::IPIsMacBased(ip) && !allow_mac_based_ipv6) {
    RTC_LOG(LS_INFO) << "Ignore Mac based IP:" << ip.ToSensitiveString();
    return true;
  }

  // Ignore deprecated IPv6.
  if (ip.ipv6_flags() & webrtc::IPV6_ADDRESS_FLAG_DEPRECATED) {
    RTC_LOG(LS_INFO) << "Ignore deprecated IP:" << ip.ToSensitiveString();
    return true;
  }

  return false;
}
#endif  // !defined(__native_client__)

// Note: consider changing to const Network* as arguments
// if/when considering other changes that should not trigger
// OnNetworksChanged.
bool ShouldAdapterChangeTriggerNetworkChange(webrtc::AdapterType old_type,
                                             webrtc::AdapterType new_type) {
  // skip triggering OnNetworksChanged if
  // changing from one cellular to another.
  if (Network::IsCellular(old_type) && Network::IsCellular(new_type))
    return false;
  return true;
}

#if defined(WEBRTC_WIN)
bool IpAddressAttributesEnabled(const webrtc::FieldTrialsView* field_trials) {
  // Field trial key reserved in bugs.webrtc.org/14334
  if (field_trials &&
      field_trials->IsEnabled("WebRTC-IPv6NetworkResolutionFixes")) {
    webrtc::FieldTrialParameter<bool> ip_address_attributes_enabled(
        "IpAddressAttributesEnabled", false);
    webrtc::ParseFieldTrial(
        {&ip_address_attributes_enabled},
        field_trials->Lookup("WebRTC-IPv6NetworkResolutionFixes"));
    return ip_address_attributes_enabled;
  }
  return false;
}
#endif  // WEBRTC_WIN

}  // namespace

// These addresses are used as the targets to find out the default local address
// on a multi-homed endpoint. They are actually DNS servers.
const char kPublicIPv4Host[] = "8.8.8.8";
const char kPublicIPv6Host[] = "2001:4860:4860::8888";
const int kPublicPort = 53;  // DNS port.

namespace webrtc_network_internal {
bool CompareNetworks(const std::unique_ptr<Network>& a,
                     const std::unique_ptr<Network>& b) {
  if (a->prefix_length() != b->prefix_length()) {
    return a->prefix_length() < b->prefix_length();
  }
  if (a->name() != b->name()) {
    return a->name() < b->name();
  }
  return a->prefix() < b->prefix();
}
}  // namespace webrtc_network_internal

std::string MakeNetworkKey(absl::string_view name,
                           const webrtc::IPAddress& prefix,
                           int prefix_length) {
  webrtc::StringBuilder ost;
  ost << name << "%" << prefix.ToString() << "/" << prefix_length;
  return ost.Release();
}
// Test if the network name matches the type<number> pattern, e.g. eth0. The
// matching is case-sensitive.
bool MatchTypeNameWithIndexPattern(absl::string_view network_name,
                                   absl::string_view type_name) {
  if (!absl::StartsWith(network_name, type_name)) {
    return false;
  }
  return absl::c_none_of(network_name.substr(type_name.size()),
                         [](char c) { return !isdigit(c); });
}

// A cautious note that this method may not provide an accurate adapter type
// based on the string matching. Incorrect type of adapters can affect the
// result of the downstream network filtering, see e.g.
// BasicPortAllocatorSession::GetNetworks when
// PORTALLOCATOR_DISABLE_COSTLY_NETWORKS is turned on.
webrtc::AdapterType GetAdapterTypeFromName(absl::string_view network_name) {
  if (MatchTypeNameWithIndexPattern(network_name, "lo")) {
    // Note that we have a more robust way to determine if a network interface
    // is a loopback interface by checking the flag IFF_LOOPBACK in ifa_flags of
    // an ifaddr struct. See ConvertIfAddrs in this file.
    return webrtc::ADAPTER_TYPE_LOOPBACK;
  }

  if (MatchTypeNameWithIndexPattern(network_name, "eth")) {
    return webrtc::ADAPTER_TYPE_ETHERNET;
  }

  if (MatchTypeNameWithIndexPattern(network_name, "wlan") ||
      MatchTypeNameWithIndexPattern(network_name, "v4-wlan")) {
    return webrtc::ADAPTER_TYPE_WIFI;
  }

  if (MatchTypeNameWithIndexPattern(network_name, "ipsec") ||
      MatchTypeNameWithIndexPattern(network_name, "tun") ||
      MatchTypeNameWithIndexPattern(network_name, "utun") ||
      MatchTypeNameWithIndexPattern(network_name, "tap")) {
    return webrtc::ADAPTER_TYPE_VPN;
  }
#if defined(WEBRTC_IOS)
  // Cell networks are pdp_ipN on iOS.
  if (MatchTypeNameWithIndexPattern(network_name, "pdp_ip")) {
    return ADAPTER_TYPE_CELLULAR;
  }
  if (MatchTypeNameWithIndexPattern(network_name, "en")) {
    // This may not be most accurate because sometimes Ethernet interface
    // name also starts with "en" but it is better than showing it as
    // "unknown" type.
    // TODO(honghaiz): Write a proper IOS network manager.
    return ADAPTER_TYPE_WIFI;
  }
#elif defined(WEBRTC_ANDROID)
  if (MatchTypeNameWithIndexPattern(network_name, "rmnet") ||
      MatchTypeNameWithIndexPattern(network_name, "rmnet_data") ||
      MatchTypeNameWithIndexPattern(network_name, "v4-rmnet") ||
      MatchTypeNameWithIndexPattern(network_name, "v4-rmnet_data") ||
      MatchTypeNameWithIndexPattern(network_name, "clat") ||
      MatchTypeNameWithIndexPattern(network_name, "ccmni")) {
    return ADAPTER_TYPE_CELLULAR;
  }
#endif

  return webrtc::ADAPTER_TYPE_UNKNOWN;
}

NetworkManager::EnumerationPermission NetworkManager::enumeration_permission()
    const {
  return ENUMERATION_ALLOWED;
}

bool NetworkManager::GetDefaultLocalAddress(
    int /* family */,
    webrtc::IPAddress* /* addr */) const {
  return false;
}

webrtc::MdnsResponderInterface* NetworkManager::GetMdnsResponder() const {
  return nullptr;
}

NetworkManagerBase::NetworkManagerBase()
    : enumeration_permission_(NetworkManager::ENUMERATION_ALLOWED) {}

NetworkManager::EnumerationPermission
NetworkManagerBase::enumeration_permission() const {
  return enumeration_permission_;
}

std::unique_ptr<Network> NetworkManagerBase::CreateNetwork(
    absl::string_view name,
    absl::string_view description,
    const webrtc::IPAddress& prefix,
    int prefix_length,
    webrtc::AdapterType type) const {
  return std::make_unique<Network>(name, description, prefix, prefix_length,
                                   type);
}

std::vector<const Network*> NetworkManagerBase::GetAnyAddressNetworks() {
  std::vector<const Network*> networks;
  if (!ipv4_any_address_network_) {
    const webrtc::IPAddress ipv4_any_address(INADDR_ANY);
    ipv4_any_address_network_ = CreateNetwork("any", "any", ipv4_any_address, 0,
                                              webrtc::ADAPTER_TYPE_ANY);
    ipv4_any_address_network_->set_default_local_address_provider(this);
    ipv4_any_address_network_->set_mdns_responder_provider(this);
    ipv4_any_address_network_->AddIP(ipv4_any_address);
  }
  networks.push_back(ipv4_any_address_network_.get());

  if (!ipv6_any_address_network_) {
    const webrtc::IPAddress ipv6_any_address(in6addr_any);
    ipv6_any_address_network_ = CreateNetwork("any", "any", ipv6_any_address, 0,
                                              webrtc::ADAPTER_TYPE_ANY);
    ipv6_any_address_network_->set_default_local_address_provider(this);
    ipv6_any_address_network_->set_mdns_responder_provider(this);
    ipv6_any_address_network_->AddIP(ipv6_any_address);
  }
  networks.push_back(ipv6_any_address_network_.get());
  return networks;
}

std::vector<const Network*> NetworkManagerBase::GetNetworks() const {
  std::vector<const Network*> result;
  result.insert(result.begin(), networks_.begin(), networks_.end());
  return result;
}

void NetworkManagerBase::MergeNetworkList(
    std::vector<std::unique_ptr<Network>> new_networks,
    bool* changed) {
  NetworkManager::Stats stats;
  MergeNetworkList(std::move(new_networks), changed, &stats);
}

void NetworkManagerBase::MergeNetworkList(
    std::vector<std::unique_ptr<Network>> new_networks,
    bool* changed,
    NetworkManager::Stats* stats) {
  *changed = false;
  // AddressList in this map will track IP addresses for all Networks
  // with the same key.
  std::map<std::string, AddressList> consolidated_address_list;
  absl::c_sort(new_networks, rtc::webrtc_network_internal::CompareNetworks);
  // First, build a set of network-keys to the ipaddresses.
  for (auto& network : new_networks) {
    bool might_add_to_merged_list = false;
    std::string key = MakeNetworkKey(network->name(), network->prefix(),
                                     network->prefix_length());
    const std::vector<webrtc::InterfaceAddress>& addresses = network->GetIPs();
    if (consolidated_address_list.find(key) ==
        consolidated_address_list.end()) {
      AddressList addrlist;
      addrlist.net = std::move(network);
      consolidated_address_list[key] = std::move(addrlist);
      might_add_to_merged_list = true;
    }
    AddressList& current_list = consolidated_address_list[key];
    for (const InterfaceAddress& address : addresses) {
      current_list.ips.push_back(address);
    }
    if (might_add_to_merged_list) {
      if (current_list.ips[0].family() == AF_INET) {
        stats->ipv4_network_count++;
      } else {
        RTC_DCHECK(current_list.ips[0].family() == AF_INET6);
        stats->ipv6_network_count++;
      }
    }
  }

  // Next, look for existing network objects to re-use.
  // Result of Network merge. Element in this list should have unique key.
  std::vector<Network*> merged_list;
  for (auto& kv : consolidated_address_list) {
    const std::string& key = kv.first;
    std::unique_ptr<Network> net = std::move(kv.second.net);
    auto existing = networks_map_.find(key);
    if (existing == networks_map_.end()) {
      // This network is new.
      net->set_id(next_available_network_id_++);
      // We might have accumulated IPAddresses from the first
      // step, set it here.
      net->SetIPs(kv.second.ips, true);
      // Place it in the network map.
      merged_list.push_back(net.get());
      networks_map_[key] = std::move(net);
      *changed = true;
    } else {
      // This network exists in the map already. Reset its IP addresses.
      Network* existing_net = existing->second.get();
      *changed = existing_net->SetIPs(kv.second.ips, *changed);
      merged_list.push_back(existing_net);
      if (net->type() != webrtc::ADAPTER_TYPE_UNKNOWN &&
          net->type() != existing_net->type()) {
        if (ShouldAdapterChangeTriggerNetworkChange(existing_net->type(),
                                                    net->type())) {
          *changed = true;
        }
        existing_net->set_type(net->type());
      }
      // If the existing network was not active, networks have changed.
      if (!existing_net->active()) {
        *changed = true;
      }
      if (net->network_preference() != existing_net->network_preference()) {
        existing_net->set_network_preference(net->network_preference());
      }
      RTC_DCHECK(net->active());
    }
    networks_map_[key]->set_mdns_responder_provider(this);
  }
  // It may still happen that the merged list is a subset of `networks_`.
  // To detect this change, we compare their sizes.
  if (merged_list.size() != networks_.size()) {
    *changed = true;
  }

  // If the network list changes, we re-assign `networks_` to the merged list
  // and re-sort it.
  if (*changed) {
    networks_ = merged_list;
    // Reset the active states of all networks.
    for (const auto& kv : networks_map_) {
      const std::unique_ptr<Network>& network = kv.second;
      // If `network` is in the newly generated `networks_`, it is active.
      bool found = absl::c_linear_search(networks_, network.get());
      network->set_active(found);
    }
    absl::c_sort(networks_, SortNetworks);
    // Now network interfaces are sorted, we should set the preference value
    // for each of the interfaces we are planning to use.
    // Preference order of network interfaces might have changed from previous
    // sorting due to addition of higher preference network interface.
    // Since we have already sorted the network interfaces based on our
    // requirements, we will just assign a preference value starting with 127,
    // in decreasing order.
    int pref = kHighestNetworkPreference;
    for (Network* network : networks_) {
      network->set_preference(pref);
      if (pref > 0) {
        --pref;
      } else {
        RTC_LOG(LS_ERROR) << "Too many network interfaces to handle!";
        break;
      }
    }
  }
}

void NetworkManagerBase::set_default_local_addresses(
    const webrtc::IPAddress& ipv4,
    const webrtc::IPAddress& ipv6) {
  if (ipv4.family() == AF_INET) {
    default_local_ipv4_address_ = ipv4;
  }
  if (ipv6.family() == AF_INET6) {
    default_local_ipv6_address_ = ipv6;
  }
}

bool NetworkManagerBase::GetDefaultLocalAddress(
    int family,
    webrtc::IPAddress* ipaddr) const {
  if (family == AF_INET && !default_local_ipv4_address_.IsNil()) {
    *ipaddr = default_local_ipv4_address_;
    return true;
  } else if (family == AF_INET6 && !default_local_ipv6_address_.IsNil()) {
    Network* ipv6_network = GetNetworkFromAddress(default_local_ipv6_address_);
    if (ipv6_network) {
      // If the default ipv6 network's BestIP is different than
      // default_local_ipv6_address_, use it instead.
      // This is to prevent potential IP address leakage. See WebRTC bug 5376.
      *ipaddr = ipv6_network->GetBestIP();
    } else {
      *ipaddr = default_local_ipv6_address_;
    }
    return true;
  }
  return false;
}

Network* NetworkManagerBase::GetNetworkFromAddress(
    const webrtc::IPAddress& ip) const {
  for (Network* network : networks_) {
    const auto& ips = network->GetIPs();
    if (absl::c_any_of(ips, [&](const InterfaceAddress& existing_ip) {
          return ip == static_cast<webrtc::IPAddress>(existing_ip);
        })) {
      return network;
    }
  }
  return nullptr;
}

bool NetworkManagerBase::IsVpnMacAddress(
    rtc::ArrayView<const uint8_t> address) {
  if (address.data() == nullptr && address.size() == 0) {
    return false;
  }
  for (const auto& vpn : kVpns) {
    if (sizeof(vpn) == address.size() &&
        memcmp(vpn, address.data(), address.size()) == 0) {
      return true;
    }
  }
  return false;
}

BasicNetworkManager::BasicNetworkManager(
    const Environment& env,
    absl::Nonnull<SocketFactory*> socket_factory,
    absl::Nullable<NetworkMonitorFactory*> network_monitor_factory)
    : env_(env),
      field_trials_(&env_->field_trials()),
      network_monitor_factory_(network_monitor_factory),
      socket_factory_(socket_factory),
      allow_mac_based_ipv6_(
          env_->field_trials().IsEnabled("WebRTC-AllowMACBasedIPv6")),
      bind_using_ifname_(
          !env_->field_trials().IsDisabled("WebRTC-BindUsingInterfaceName")) {
  RTC_DCHECK(socket_factory_);
}

BasicNetworkManager::BasicNetworkManager(
    NetworkMonitorFactory* network_monitor_factory,
    webrtc::SocketFactory* socket_factory,
    const webrtc::FieldTrialsView* field_trials_view)
    : field_trials_(field_trials_view),
      network_monitor_factory_(network_monitor_factory),
      socket_factory_(socket_factory),
      allow_mac_based_ipv6_(
          field_trials_->IsEnabled("WebRTC-AllowMACBasedIPv6")),
      bind_using_ifname_(
          !field_trials_->IsDisabled("WebRTC-BindUsingInterfaceName")) {
  RTC_DCHECK(socket_factory_);
  // RingRTC change to detect interface type on macOS.
#if defined(WEBRTC_MAC) && !defined(WEBRTC_IOS)
  ioctl_socket_ = socket(AF_INET6, SOCK_DGRAM, 0);
  RTC_DCHECK_GE(ioctl_socket_, 0);
#endif
}

BasicNetworkManager::~BasicNetworkManager() {
  if (task_safety_flag_) {
    task_safety_flag_->SetNotAlive();
  }
  // RingRTC change to detect interface type on macOS.
#if defined(WEBRTC_MAC) && !defined(WEBRTC_IOS)
  if (ioctl_socket_ >= 0) {
    auto error = close(ioctl_socket_);
    RTC_DCHECK(error == 0 || (error == -1 && errno != EINTR));
  }
#endif
}

void BasicNetworkManager::OnNetworksChanged() {
  RTC_DCHECK_RUN_ON(thread_);
  RTC_LOG(LS_INFO) << "Network change was observed";
  UpdateNetworksOnce();
}

#if defined(__native_client__)

bool BasicNetworkManager::CreateNetworks(
    bool include_ignored,
    std::vector<std::unique_ptr<Network>>* networks) const {
  RTC_DCHECK_NOTREACHED();
  RTC_LOG(LS_WARNING) << "BasicNetworkManager doesn't work on NaCl yet";
  return false;
}

#elif defined(WEBRTC_POSIX)
webrtc::NetworkMonitorInterface::InterfaceInfo
BasicNetworkManager::GetInterfaceInfo(struct ifaddrs* cursor) const {
  if (cursor->ifa_flags & IFF_LOOPBACK) {
    return {
        .adapter_type = webrtc::ADAPTER_TYPE_LOOPBACK,
        .underlying_type_for_vpn = webrtc::ADAPTER_TYPE_UNKNOWN,
        .network_preference = webrtc::NetworkPreference::NEUTRAL,
        .available = true,
    };
  } else if (network_monitor_) {
    return network_monitor_->GetInterfaceInfo(cursor->ifa_name);
  } else {
<<<<<<< HEAD
    // RingRTC change to detect interface type on macOS.
    auto adapter_type = GetAdapterTypeFromName(cursor->ifa_name);
#if defined(WEBRTC_MAC) && !defined(WEBRTC_IOS)
    if (adapter_type == ADAPTER_TYPE_UNKNOWN && ioctl_socket_ >= 0) {
      struct ifmediareq ifmr = {};
      strncpy(ifmr.ifm_name, cursor->ifa_name, sizeof(ifmr.ifm_name) - 1);

      if (ioctl(ioctl_socket_, SIOCGIFMEDIA, &ifmr) != -1) {
        if (ifmr.ifm_current & IFM_IEEE80211) {
          adapter_type = ADAPTER_TYPE_WIFI;
        }
        if (ifmr.ifm_current & IFM_ETHER) {
          adapter_type = ADAPTER_TYPE_ETHERNET;
        }
      }
    }
#endif
    return {.adapter_type = adapter_type,
            .underlying_type_for_vpn = ADAPTER_TYPE_UNKNOWN,
            .network_preference = NetworkPreference::NEUTRAL,
=======
    return {.adapter_type = GetAdapterTypeFromName(cursor->ifa_name),
            .underlying_type_for_vpn = webrtc::ADAPTER_TYPE_UNKNOWN,
            .network_preference = webrtc::NetworkPreference::NEUTRAL,
>>>>>>> 2c8f5be6
            .available = true};
  }
}

void BasicNetworkManager::ConvertIfAddrs(
    struct ifaddrs* interfaces,
    IfAddrsConverter* ifaddrs_converter,
    bool include_ignored,
    std::vector<std::unique_ptr<Network>>* networks) const {
  std::map<std::string, Network*> current_networks;

  for (struct ifaddrs* cursor = interfaces; cursor != nullptr;
       cursor = cursor->ifa_next) {
    webrtc::IPAddress prefix;
    webrtc::IPAddress mask;
    webrtc::InterfaceAddress ip;
    int scope_id = 0;

    // Some interfaces may not have address assigned.
    if (!cursor->ifa_addr || !cursor->ifa_netmask) {
      continue;
    }
    // Skip unknown family.
    if (cursor->ifa_addr->sa_family != AF_INET &&
        cursor->ifa_addr->sa_family != AF_INET6) {
      continue;
    }
    // Convert to InterfaceAddress.
    // TODO(webrtc:13114): Convert ConvertIfAddrs to use rtc::Netmask.
    if (!ifaddrs_converter->ConvertIfAddrsToIPAddress(cursor, &ip, &mask)) {
      continue;
    }
    // Skip ones which are down.
    if (!(cursor->ifa_flags & IFF_RUNNING)) {
      RTC_LOG(LS_INFO) << "Skip interface because of not IFF_RUNNING: "
                       << ip.ToSensitiveString();
      continue;
    }

    // Special case for IPv6 address.
    if (cursor->ifa_addr->sa_family == AF_INET6) {
      if (IsIgnoredIPv6(allow_mac_based_ipv6_, ip)) {
        continue;
      }
      scope_id =
          reinterpret_cast<sockaddr_in6*>(cursor->ifa_addr)->sin6_scope_id;
    }

    int prefix_length = webrtc::CountIPMaskBits(mask);
    prefix = webrtc::TruncateIP(ip, prefix_length);
    std::string key =
        MakeNetworkKey(std::string(cursor->ifa_name), prefix, prefix_length);

    auto iter = current_networks.find(key);
    if (iter != current_networks.end()) {
      // We have already added this network, simply add extra IP.
      iter->second->AddIP(ip);
#if RTC_DCHECK_IS_ON
      // Validate that different IP of same network has same properties
      auto existing_network = iter->second;

      NetworkMonitorInterface::InterfaceInfo if_info = GetInterfaceInfo(cursor);
      if (if_info.adapter_type != ADAPTER_TYPE_VPN &&
          IsConfiguredVpn(prefix, prefix_length)) {
        if_info.underlying_type_for_vpn = if_info.adapter_type;
        if_info.adapter_type = ADAPTER_TYPE_VPN;
      }

      RTC_DCHECK(existing_network->type() == if_info.adapter_type);
      RTC_DCHECK(existing_network->underlying_type_for_vpn() ==
                 if_info.underlying_type_for_vpn);
      RTC_DCHECK(existing_network->network_preference() ==
                 if_info.network_preference);
      if (!if_info.available) {
        RTC_DCHECK(existing_network->ignored());
      }
#endif  // RTC_DCHECK_IS_ON
      continue;
    }

    // Create a new network.
    webrtc::NetworkMonitorInterface::InterfaceInfo if_info =
        GetInterfaceInfo(cursor);

    // Check manually configured VPN override.
    if (if_info.adapter_type != webrtc::ADAPTER_TYPE_VPN &&
        IsConfiguredVpn(prefix, prefix_length)) {
      if_info.underlying_type_for_vpn = if_info.adapter_type;
      if_info.adapter_type = webrtc::ADAPTER_TYPE_VPN;
    }

    auto network = CreateNetwork(cursor->ifa_name, cursor->ifa_name, prefix,
                                 prefix_length, if_info.adapter_type);
    network->set_default_local_address_provider(this);
    network->set_scope_id(scope_id);
    network->AddIP(ip);
    if (!if_info.available) {
      network->set_ignored(true);
    } else {
      network->set_ignored(IsIgnoredNetwork(*network));
    }
    network->set_underlying_type_for_vpn(if_info.underlying_type_for_vpn);
    network->set_network_preference(if_info.network_preference);
    if (include_ignored || !network->ignored()) {
      current_networks[key] = network.get();
      networks->push_back(std::move(network));
    }
  }
}

bool BasicNetworkManager::CreateNetworks(
    bool include_ignored,
    std::vector<std::unique_ptr<Network>>* networks) const {
  struct ifaddrs* interfaces;
  int error = getifaddrs(&interfaces);
  if (error != 0) {
    RTC_LOG_ERR(LS_ERROR) << "getifaddrs failed to gather interface data: "
                          << error;
    return false;
  }

  std::unique_ptr<IfAddrsConverter> ifaddrs_converter(CreateIfAddrsConverter());
  ConvertIfAddrs(interfaces, ifaddrs_converter.get(), include_ignored,
                 networks);

  freeifaddrs(interfaces);
  return true;
}

#elif defined(WEBRTC_WIN)

unsigned int GetPrefix(PIP_ADAPTER_PREFIX prefixlist,
                       const IPAddress& ip,
                       IPAddress* prefix) {
  IPAddress current_prefix;
  IPAddress best_prefix;
  unsigned int best_length = 0;
  while (prefixlist) {
    // Look for the longest matching prefix in the prefixlist.
    if (prefixlist->Address.lpSockaddr == nullptr ||
        prefixlist->Address.lpSockaddr->sa_family != ip.family()) {
      prefixlist = prefixlist->Next;
      continue;
    }
    switch (prefixlist->Address.lpSockaddr->sa_family) {
      case AF_INET: {
        sockaddr_in* v4_addr =
            reinterpret_cast<sockaddr_in*>(prefixlist->Address.lpSockaddr);
        current_prefix = IPAddress(v4_addr->sin_addr);
        break;
      }
      case AF_INET6: {
        sockaddr_in6* v6_addr =
            reinterpret_cast<sockaddr_in6*>(prefixlist->Address.lpSockaddr);
        current_prefix = IPAddress(v6_addr->sin6_addr);
        break;
      }
      default: {
        prefixlist = prefixlist->Next;
        continue;
      }
    }
    if (TruncateIP(ip, prefixlist->PrefixLength) == current_prefix &&
        prefixlist->PrefixLength > best_length) {
      best_prefix = current_prefix;
      best_length = prefixlist->PrefixLength;
    }
    prefixlist = prefixlist->Next;
  }
  *prefix = best_prefix;
  return best_length;
}

bool BasicNetworkManager::CreateNetworks(
    bool include_ignored,
    std::vector<std::unique_ptr<Network>>* networks) const {
  std::map<std::string, Network*> current_networks;
  // MSDN recommends a 15KB buffer for the first try at GetAdaptersAddresses.
  size_t buffer_size = 16384;
  std::unique_ptr<char[]> adapter_info(new char[buffer_size]);
  PIP_ADAPTER_ADDRESSES adapter_addrs =
      reinterpret_cast<PIP_ADAPTER_ADDRESSES>(adapter_info.get());
  int adapter_flags = (GAA_FLAG_SKIP_DNS_SERVER | GAA_FLAG_SKIP_ANYCAST |
                       GAA_FLAG_SKIP_MULTICAST | GAA_FLAG_INCLUDE_PREFIX);
  int ret = 0;
  do {
    adapter_info.reset(new char[buffer_size]);
    adapter_addrs = reinterpret_cast<PIP_ADAPTER_ADDRESSES>(adapter_info.get());
    ret = GetAdaptersAddresses(AF_UNSPEC, adapter_flags, 0, adapter_addrs,
                               reinterpret_cast<PULONG>(&buffer_size));
  } while (ret == ERROR_BUFFER_OVERFLOW);
  if (ret != ERROR_SUCCESS) {
    return false;
  }
  int count = 0;
  while (adapter_addrs) {
    if (adapter_addrs->OperStatus == IfOperStatusUp) {
      PIP_ADAPTER_UNICAST_ADDRESS address = adapter_addrs->FirstUnicastAddress;
      PIP_ADAPTER_PREFIX prefixlist = adapter_addrs->FirstPrefix;
      std::string description = ToUtf8(adapter_addrs->Description,
                                       wcslen(adapter_addrs->Description));

      for (; address; address = address->Next) {
        std::string name = rtc::ToString(count);
#if !defined(NDEBUG)
        name = ToUtf8(adapter_addrs->FriendlyName,
                      wcslen(adapter_addrs->FriendlyName));
#endif

        IPAddress ip;
        int scope_id = 0;
        std::unique_ptr<Network> network;
        switch (address->Address.lpSockaddr->sa_family) {
          case AF_INET: {
            sockaddr_in* v4_addr =
                reinterpret_cast<sockaddr_in*>(address->Address.lpSockaddr);
            ip = IPAddress(v4_addr->sin_addr);
            break;
          }
          case AF_INET6: {
            sockaddr_in6* v6_addr =
                reinterpret_cast<sockaddr_in6*>(address->Address.lpSockaddr);
            scope_id = v6_addr->sin6_scope_id;

            // From http://technet.microsoft.com/en-us/ff568768(v=vs.60).aspx,
            // the way to identify a temporary IPv6 Address is to check if
            // PrefixOrigin is equal to IpPrefixOriginRouterAdvertisement and
            // SuffixOrigin equal to IpSuffixOriginRandom.
            int ip_address_attributes = IPV6_ADDRESS_FLAG_NONE;
            if (IpAddressAttributesEnabled(field_trials_.get())) {
              if (address->PrefixOrigin == IpPrefixOriginRouterAdvertisement &&
                  address->SuffixOrigin == IpSuffixOriginRandom) {
                ip_address_attributes |= IPV6_ADDRESS_FLAG_TEMPORARY;
              }
              if (address->PreferredLifetime == 0) {
                ip_address_attributes |= IPV6_ADDRESS_FLAG_DEPRECATED;
              }
            }
            if (IsIgnoredIPv6(allow_mac_based_ipv6_,
                              InterfaceAddress(v6_addr->sin6_addr,
                                               ip_address_attributes))) {
              continue;
            }
            ip = InterfaceAddress(v6_addr->sin6_addr, ip_address_attributes);
            break;
          }
          default: {
            continue;
          }
        }

        IPAddress prefix;
        int prefix_length = GetPrefix(prefixlist, ip, &prefix);
        std::string key = MakeNetworkKey(name, prefix, prefix_length);
        auto existing_network = current_networks.find(key);
        if (existing_network == current_networks.end()) {
          AdapterType adapter_type = ADAPTER_TYPE_UNKNOWN;
          switch (adapter_addrs->IfType) {
            case IF_TYPE_SOFTWARE_LOOPBACK:
              adapter_type = ADAPTER_TYPE_LOOPBACK;
              break;
            case IF_TYPE_ETHERNET_CSMACD:
            case IF_TYPE_ETHERNET_3MBIT:
            case IF_TYPE_IEEE80212:
            case IF_TYPE_FASTETHER:
            case IF_TYPE_FASTETHER_FX:
            case IF_TYPE_GIGABITETHERNET:
              adapter_type = ADAPTER_TYPE_ETHERNET;
              break;
            case IF_TYPE_IEEE80211:
              adapter_type = ADAPTER_TYPE_WIFI;
              break;
            case IF_TYPE_WWANPP:
            case IF_TYPE_WWANPP2:
              adapter_type = ADAPTER_TYPE_CELLULAR;
              break;
            default:
              // TODO(phoglund): Need to recognize other types as well.
              adapter_type = ADAPTER_TYPE_UNKNOWN;
              break;
          }
          auto underlying_type_for_vpn = ADAPTER_TYPE_UNKNOWN;
          if (adapter_type != ADAPTER_TYPE_VPN &&
              IsConfiguredVpn(prefix, prefix_length)) {
            underlying_type_for_vpn = adapter_type;
            adapter_type = ADAPTER_TYPE_VPN;
          }
          if (adapter_type != ADAPTER_TYPE_VPN &&
              IsVpnMacAddress(rtc::ArrayView<const uint8_t>(
                  reinterpret_cast<const uint8_t*>(
                      adapter_addrs->PhysicalAddress),
                  adapter_addrs->PhysicalAddressLength))) {
            // With MAC-based detection we do not know the
            // underlying adapter type.
            underlying_type_for_vpn = ADAPTER_TYPE_UNKNOWN;
            adapter_type = ADAPTER_TYPE_VPN;
          }

          auto network = CreateNetwork(name, description, prefix, prefix_length,
                                       adapter_type);
          network->set_underlying_type_for_vpn(underlying_type_for_vpn);
          network->set_default_local_address_provider(this);
          network->set_mdns_responder_provider(this);
          network->set_scope_id(scope_id);
          network->AddIP(ip);
          bool ignored = IsIgnoredNetwork(*network);
          network->set_ignored(ignored);
          if (include_ignored || !network->ignored()) {
            current_networks[key] = network.get();
            networks->push_back(std::move(network));
          }
        } else {
          (*existing_network).second->AddIP(ip);
        }
      }
      // Count is per-adapter - all 'Networks' created from the same
      // adapter need to have the same name.
      ++count;
    }
    adapter_addrs = adapter_addrs->Next;
  }
  return true;
}
#endif  // WEBRTC_WIN

bool BasicNetworkManager::IsIgnoredNetwork(const Network& network) const {
  // Ignore networks on the explicit ignore list.
  for (const std::string& ignored_name : network_ignore_list_) {
    if (network.name() == ignored_name) {
      return true;
    }
  }

#if defined(WEBRTC_POSIX)
  // Filter out VMware/VirtualBox interfaces, typically named vmnet1,
  // vmnet8, or vboxnet0.
  if (strncmp(network.name().c_str(), "vmnet", 5) == 0 ||
      strncmp(network.name().c_str(), "vnic", 4) == 0 ||
      strncmp(network.name().c_str(), "vboxnet", 7) == 0) {
    return true;
  }
#elif defined(WEBRTC_WIN)
  // Ignore any HOST side vmware adapters with a description like:
  // VMware Virtual Ethernet Adapter for VMnet1
  // but don't ignore any GUEST side adapters with a description like:
  // VMware Accelerated AMD PCNet Adapter #2
  if (strstr(network.description().c_str(), "VMnet") != nullptr) {
    return true;
  }
#endif

  // Ignore any networks with a 0.x.y.z IP
  if (network.prefix().family() == AF_INET) {
    return (network.prefix().v4AddressAsHostOrderInteger() < 0x01000000);
  }

  return false;
}

void BasicNetworkManager::StartUpdating() {
  thread_ = webrtc::Thread::Current();
  // Redundant but necessary for thread annotations.
  RTC_DCHECK_RUN_ON(thread_);
  if (start_count_) {
    // If network interfaces are already discovered and signal is sent,
    // we should trigger network signal immediately for the new clients
    // to start allocating ports.
    if (sent_first_update_)
      thread_->PostTask(SafeTask(task_safety_flag_, [this] {
        RTC_DCHECK_RUN_ON(thread_);
        SignalNetworksChanged();
      }));
  } else {
    RTC_DCHECK(task_safety_flag_ == nullptr);
    task_safety_flag_ = webrtc::PendingTaskSafetyFlag::Create();
    thread_->PostTask(SafeTask(task_safety_flag_, [this] {
      RTC_DCHECK_RUN_ON(thread_);
      UpdateNetworksContinually();
    }));
    StartNetworkMonitor();
  }
  ++start_count_;
}

void BasicNetworkManager::StopUpdating() {
  RTC_DCHECK_RUN_ON(thread_);
  if (!start_count_)
    return;

  --start_count_;
  if (!start_count_) {
    task_safety_flag_->SetNotAlive();
    task_safety_flag_ = nullptr;
    sent_first_update_ = false;
    StopNetworkMonitor();
  }
}

void BasicNetworkManager::StartNetworkMonitor() {
  if (network_monitor_factory_ == nullptr) {
    return;
  }
  if (!network_monitor_) {
    network_monitor_.reset(
        network_monitor_factory_->CreateNetworkMonitor(*field_trials_));
    if (!network_monitor_) {
      return;
    }
    network_monitor_->SetNetworksChangedCallback(
        [this]() { OnNetworksChanged(); });
  }

  if (network_monitor_->SupportsBindSocketToNetwork()) {
    // Set NetworkBinder on SocketServer so that
    // PhysicalSocket::Bind will call
    // BasicNetworkManager::BindSocketToNetwork(), (that will lookup interface
    // name and then call network_monitor_->BindSocketToNetwork()).
    thread_->socketserver()->set_network_binder(this);
  }

  network_monitor_->Start();
}

void BasicNetworkManager::StopNetworkMonitor() {
  if (!network_monitor_) {
    return;
  }
  network_monitor_->Stop();

  if (network_monitor_->SupportsBindSocketToNetwork()) {
    // Reset NetworkBinder on SocketServer.
    if (thread_->socketserver()->network_binder() == this) {
      thread_->socketserver()->set_network_binder(nullptr);
    }
  }
}

webrtc::IPAddress BasicNetworkManager::QueryDefaultLocalAddress(
    int family) const {
  RTC_DCHECK(family == AF_INET || family == AF_INET6);

  std::unique_ptr<webrtc::Socket> socket(
      socket_factory_->CreateSocket(family, SOCK_DGRAM));
  if (!socket) {
    RTC_LOG_ERR(LS_ERROR) << "Socket creation failed";
    return webrtc::IPAddress();
  }

  if (socket->Connect(webrtc::SocketAddress(
          family == AF_INET ? kPublicIPv4Host : kPublicIPv6Host, kPublicPort)) <
      0) {
    if (socket->GetError() != ENETUNREACH &&
        socket->GetError() != EHOSTUNREACH) {
      // Ignore the expected case of "host/net unreachable" - which happens if
      // the network is V4- or V6-only.
      RTC_LOG(LS_INFO) << "Connect failed with " << socket->GetError();
    }
    return webrtc::IPAddress();
  }
  return socket->GetLocalAddress().ipaddr();
}

void BasicNetworkManager::UpdateNetworksOnce() {
  if (!start_count_)
    return;

  std::vector<std::unique_ptr<Network>> list;
  if (!CreateNetworks(false, &list)) {
    SignalError();
  } else {
    bool changed;
    NetworkManager::Stats stats;
    MergeNetworkList(std::move(list), &changed, &stats);
    set_default_local_addresses(QueryDefaultLocalAddress(AF_INET),
                                QueryDefaultLocalAddress(AF_INET6));
    if (changed || !sent_first_update_) {
      SignalNetworksChanged();
      sent_first_update_ = true;
    }
  }
}

void BasicNetworkManager::UpdateNetworksContinually() {
  UpdateNetworksOnce();
  thread_->PostDelayedTask(SafeTask(task_safety_flag_,
                                    [this] {
                                      RTC_DCHECK_RUN_ON(thread_);
                                      UpdateNetworksContinually();
                                    }),
                           TimeDelta::Millis(kNetworksUpdateIntervalMs));
}

void BasicNetworkManager::DumpNetworks() {
  RTC_DCHECK_RUN_ON(thread_);
  std::vector<const Network*> list = GetNetworks();
  RTC_LOG(LS_INFO) << "NetworkManager detected " << list.size() << " networks:";
  for (const Network* network : list) {
    RTC_LOG(LS_INFO) << network->ToString() << ": " << network->description()
                     << ", active ? " << network->active()
                     << ((network->ignored()) ? ", Ignored" : "");
  }
}

webrtc::NetworkBindingResult BasicNetworkManager::BindSocketToNetwork(
    int socket_fd,
    const webrtc::IPAddress& address) {
  RTC_DCHECK_RUN_ON(thread_);
  std::string if_name;
  if (bind_using_ifname_) {
    Network* net = GetNetworkFromAddress(address);
    if (net != nullptr) {
      if_name = net->name();
    }
  }
  return network_monitor_->BindSocketToNetwork(socket_fd, address, if_name);
}

Network::Network(absl::string_view name,
                 absl::string_view desc,
                 const webrtc::IPAddress& prefix,
                 int prefix_length,
                 webrtc::AdapterType type)
    : name_(name),
      description_(desc),
      prefix_(prefix),
      prefix_length_(prefix_length),
      key_(MakeNetworkKey(name, prefix, prefix_length)),
      scope_id_(0),
      ignored_(false),
      type_(type),
      preference_(0) {}

Network::Network(const Network&) = default;

Network::~Network() = default;

// Sets the addresses of this network. Returns true if the address set changed.
// Change detection is short circuited if the changed argument is true.
bool Network::SetIPs(const std::vector<webrtc::InterfaceAddress>& ips,
                     bool changed) {
  // Detect changes with a nested loop; n-squared but we expect on the order
  // of 2-3 addresses per network.
  changed = changed || ips.size() != ips_.size();
  if (!changed) {
    for (const InterfaceAddress& ip : ips) {
      if (!absl::c_linear_search(ips_, ip)) {
        changed = true;
        break;
      }
    }
  }

  ips_ = ips;
  return changed;
}

// Select the best IP address to use from this Network.
webrtc::IPAddress Network::GetBestIP() const {
  if (ips_.size() == 0) {
    return webrtc::IPAddress();
  }

  if (prefix_.family() == AF_INET) {
    return static_cast<webrtc::IPAddress>(ips_.at(0));
  }

  webrtc::InterfaceAddress selected_ip, link_local_ip, ula_ip;

  for (const InterfaceAddress& ip : ips_) {
    // Ignore any address which has been deprecated already.
    if (ip.ipv6_flags() & webrtc::IPV6_ADDRESS_FLAG_DEPRECATED)
      continue;

    if (webrtc::IPIsLinkLocal(ip)) {
      link_local_ip = ip;
      continue;
    }

    // ULA address should only be returned when we have no other
    // global IP.
    if (webrtc::IPIsULA(static_cast<const webrtc::IPAddress&>(ip))) {
      ula_ip = ip;
      continue;
    }
    selected_ip = ip;

    // Search could stop once a temporary non-deprecated one is found.
    if (ip.ipv6_flags() & webrtc::IPV6_ADDRESS_FLAG_TEMPORARY)
      break;
  }

  if (webrtc::IPIsUnspec(selected_ip)) {
    if (!webrtc::IPIsUnspec(link_local_ip)) {
      // No proper global IPv6 address found, use link local address instead.
      selected_ip = link_local_ip;
    } else if (!webrtc::IPIsUnspec(ula_ip)) {
      // No proper global and link local address found, use ULA instead.
      selected_ip = ula_ip;
    }
  }

  return static_cast<webrtc::IPAddress>(selected_ip);
}

webrtc::MdnsResponderInterface* Network::GetMdnsResponder() const {
  if (mdns_responder_provider_ == nullptr) {
    return nullptr;
  }
  return mdns_responder_provider_->GetMdnsResponder();
}

uint16_t Network::GetCost(const webrtc::FieldTrialsView& field_trials) const {
  webrtc::AdapterType type = IsVpn() ? underlying_type_for_vpn_ : type_;
  const bool use_differentiated_cellular_costs =
      field_trials.IsEnabled("WebRTC-UseDifferentiatedCellularCosts");
  const bool add_network_cost_to_vpn =
      field_trials.IsEnabled("WebRTC-AddNetworkCostToVpn");
  return ComputeNetworkCostByType(type, IsVpn(),
                                  use_differentiated_cellular_costs,
                                  add_network_cost_to_vpn);
}

// This is the inverse of ComputeNetworkCostByType().
std::pair<webrtc::AdapterType, bool /* vpn */>
Network::GuessAdapterFromNetworkCost(int network_cost) {
  switch (network_cost) {
    case webrtc::kNetworkCostMin:
      return {webrtc::ADAPTER_TYPE_ETHERNET, false};
    case webrtc::kNetworkCostMin + webrtc::kNetworkCostVpn:
      return {webrtc::ADAPTER_TYPE_ETHERNET, true};
    case webrtc::kNetworkCostLow:
      return {webrtc::ADAPTER_TYPE_WIFI, false};
    case webrtc::kNetworkCostLow + webrtc::kNetworkCostVpn:
      return {webrtc::ADAPTER_TYPE_WIFI, true};
    case webrtc::kNetworkCostCellular:
      return {webrtc::ADAPTER_TYPE_CELLULAR, false};
    case webrtc::kNetworkCostCellular + webrtc::kNetworkCostVpn:
      return {webrtc::ADAPTER_TYPE_CELLULAR, true};
    case webrtc::kNetworkCostCellular2G:
      return {webrtc::ADAPTER_TYPE_CELLULAR_2G, false};
    case webrtc::kNetworkCostCellular2G + webrtc::kNetworkCostVpn:
      return {webrtc::ADAPTER_TYPE_CELLULAR_2G, true};
    case webrtc::kNetworkCostCellular3G:
      return {webrtc::ADAPTER_TYPE_CELLULAR_3G, false};
    case webrtc::kNetworkCostCellular3G + webrtc::kNetworkCostVpn:
      return {webrtc::ADAPTER_TYPE_CELLULAR_3G, true};
    case webrtc::kNetworkCostCellular4G:
      return {webrtc::ADAPTER_TYPE_CELLULAR_4G, false};
    case webrtc::kNetworkCostCellular4G + webrtc::kNetworkCostVpn:
      return {webrtc::ADAPTER_TYPE_CELLULAR_4G, true};
    case webrtc::kNetworkCostCellular5G:
      return {webrtc::ADAPTER_TYPE_CELLULAR_5G, false};
    case webrtc::kNetworkCostCellular5G + webrtc::kNetworkCostVpn:
      return {webrtc::ADAPTER_TYPE_CELLULAR_5G, true};
    case webrtc::kNetworkCostUnknown:
      return {webrtc::ADAPTER_TYPE_UNKNOWN, false};
    case webrtc::kNetworkCostUnknown + webrtc::kNetworkCostVpn:
      return {webrtc::ADAPTER_TYPE_UNKNOWN, true};
    case webrtc::kNetworkCostMax:
      return {webrtc::ADAPTER_TYPE_ANY, false};
    case webrtc::kNetworkCostMax + webrtc::kNetworkCostVpn:
      return {webrtc::ADAPTER_TYPE_ANY, true};
  }
  RTC_LOG(LS_VERBOSE) << "Unknown network cost: " << network_cost;
  return {webrtc::ADAPTER_TYPE_UNKNOWN, false};
}

std::string Network::ToString() const {
  webrtc::StringBuilder ss;
  // Print out the first space-terminated token of the network desc, plus
  // the IP address.
  ss << "Net[" << description_.substr(0, description_.find(' ')) << ":"
     << prefix_.ToSensitiveString() << "/" << prefix_length_ << ":"
     << webrtc::AdapterTypeToString(type_);
  if (IsVpn()) {
    ss << "/" << webrtc::AdapterTypeToString(underlying_type_for_vpn_);
  }
  ss << ":id=" << id_ << "]";
  return ss.Release();
}

void BasicNetworkManager::set_vpn_list(const std::vector<NetworkMask>& vpn) {
  if (thread_ == nullptr) {
    vpn_ = vpn;
  } else {
    thread_->BlockingCall([this, vpn] { vpn_ = vpn; });
  }
}

bool BasicNetworkManager::IsConfiguredVpn(webrtc::IPAddress prefix,
                                          int prefix_length) const {
  RTC_DCHECK_RUN_ON(thread_);
  for (const auto& vpn : vpn_) {
    if (prefix_length >= vpn.prefix_length()) {
      auto copy = webrtc::TruncateIP(prefix, vpn.prefix_length());
      if (copy == vpn.address()) {
        return true;
      }
    }
  }
  return false;
}

}  // namespace rtc<|MERGE_RESOLUTION|>--- conflicted
+++ resolved
@@ -10,35 +10,11 @@
 
 #include "rtc_base/network.h"
 
-<<<<<<< HEAD
-#include "absl/strings/string_view.h"
-#include "rtc_base/experiments/field_trial_parser.h"
-
-// RingRTC change to detect interface type on macOS.
-#if defined(WEBRTC_MAC) && !defined(WEBRTC_IOS)
-#include <net/if_media.h> // For IFM_* constants
-#include <sys/ioctl.h> // For SIOCGIFMEDIA
-#endif
-
-#if defined(WEBRTC_POSIX)
-#include <net/if.h>
-#endif  // WEBRTC_POSIX
-
-#if defined(WEBRTC_WIN)
-#include <iphlpapi.h>
-
-#include "rtc_base/win32.h"
-#elif !defined(__native_client__)
-#include "rtc_base/ifaddrs_converter.h"
-#endif
-
-=======
 #include <cctype>
 #include <cerrno>
 #include <cstdint>
 #include <cstring>
 #include <map>
->>>>>>> 2c8f5be6
 #include <memory>
 #include <string>
 #include <utility>
@@ -66,6 +42,12 @@
 #include "rtc_base/socket_factory.h"
 #include "rtc_base/strings/string_builder.h"
 #include "rtc_base/thread.h"
+
+// RingRTC change to detect interface type on macOS.
+#if defined(WEBRTC_MAC) && !defined(WEBRTC_IOS)
+#include <net/if_media.h> // For IFM_* constants
+#include <sys/ioctl.h> // For SIOCGIFMEDIA
+#endif
 
 #if defined(WEBRTC_POSIX)
 #include <net/if.h>
@@ -661,32 +643,26 @@
   } else if (network_monitor_) {
     return network_monitor_->GetInterfaceInfo(cursor->ifa_name);
   } else {
-<<<<<<< HEAD
     // RingRTC change to detect interface type on macOS.
     auto adapter_type = GetAdapterTypeFromName(cursor->ifa_name);
 #if defined(WEBRTC_MAC) && !defined(WEBRTC_IOS)
-    if (adapter_type == ADAPTER_TYPE_UNKNOWN && ioctl_socket_ >= 0) {
+    if (adapter_type == webrtc::ADAPTER_TYPE_UNKNOWN && ioctl_socket_ >= 0) {
       struct ifmediareq ifmr = {};
       strncpy(ifmr.ifm_name, cursor->ifa_name, sizeof(ifmr.ifm_name) - 1);
 
       if (ioctl(ioctl_socket_, SIOCGIFMEDIA, &ifmr) != -1) {
         if (ifmr.ifm_current & IFM_IEEE80211) {
-          adapter_type = ADAPTER_TYPE_WIFI;
+          adapter_type = webrtc::ADAPTER_TYPE_WIFI;
         }
         if (ifmr.ifm_current & IFM_ETHER) {
-          adapter_type = ADAPTER_TYPE_ETHERNET;
+          adapter_type = webrtc::ADAPTER_TYPE_ETHERNET;
         }
       }
     }
 #endif
     return {.adapter_type = adapter_type,
-            .underlying_type_for_vpn = ADAPTER_TYPE_UNKNOWN,
-            .network_preference = NetworkPreference::NEUTRAL,
-=======
-    return {.adapter_type = GetAdapterTypeFromName(cursor->ifa_name),
             .underlying_type_for_vpn = webrtc::ADAPTER_TYPE_UNKNOWN,
             .network_preference = webrtc::NetworkPreference::NEUTRAL,
->>>>>>> 2c8f5be6
             .available = true};
   }
 }
