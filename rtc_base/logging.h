--- conflicted
+++ resolved
@@ -463,24 +463,14 @@
   // Sets whether logs will be directed to stderr in debug mode.
   static void SetLogToStderr(bool log_to_stderr);
   // Stream: Any non-blocking stream interface.
-<<<<<<< HEAD
-  // Installs the |stream| to collect logs with severtiy |min_sev| or higher.
-  // |stream| must live until deinstalled by RemoveLogToStream.
-  // If |stream| is the first stream added to the system, we might miss some
-=======
   // Installs the `stream` to collect logs with severtiy `min_sev` or higher.
   // `stream` must live until deinstalled by RemoveLogToStream.
   // If `stream` is the first stream added to the system, we might miss some
->>>>>>> cbad18b1
   // early concurrent log statement happening from another thread happening near
   // this instant.
   static void AddLogToStream(LogSink* stream, LoggingSeverity min_sev);
   // Removes the specified stream, without destroying it. When the method
-<<<<<<< HEAD
-  // has completed, it's guaranteed that |stream| will receive no more logging
-=======
   // has completed, it's guaranteed that `stream` will receive no more logging
->>>>>>> cbad18b1
   // calls.
   static void RemoveLogToStream(LogSink* stream);
   // Returns the severity for the specified stream, of if none is specified,
@@ -583,11 +573,7 @@
   // The output streams and their associated severities
   static LogSink* streams_;
 
-<<<<<<< HEAD
-  // Holds true with high probability if |streams_| is empty, false with high
-=======
   // Holds true with high probability if `streams_` is empty, false with high
->>>>>>> cbad18b1
   // probability otherwise. Operated on with std::memory_order_relaxed because
   // it's ok to lose or log some additional statements near the instant streams
   // are added/removed.
