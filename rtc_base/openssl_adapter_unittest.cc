/*
 *  Copyright 2017 The WebRTC Project Authors. All rights reserved.
 *
 *  Use of this source code is governed by a BSD-style license
 *  that can be found in the LICENSE file in the root of the source
 *  tree. An additional intellectual property rights grant can be found
 *  in the file PATENTS.  All contributing project authors may
 *  be found in the AUTHORS file in the root of the source tree.
 */

#include "rtc_base/openssl_adapter.h"

#include <sstream>
#include <string>
#include <vector>

#include "absl/memory/memory.h"
#include "rtc_base/gunit.h"
#include "rtc_base/socket.h"
#include "test/gmock.h"

namespace rtc {
namespace {

class MockAsyncSocket : public Socket {
 public:
  virtual ~MockAsyncSocket() = default;
<<<<<<< HEAD
  MOCK_METHOD(AsyncSocket*, Accept, (SocketAddress*), (override));
=======
  MOCK_METHOD(Socket*, Accept, (SocketAddress*), (override));
>>>>>>> cbad18b1
  MOCK_METHOD(SocketAddress, GetLocalAddress, (), (const, override));
  MOCK_METHOD(SocketAddress, GetRemoteAddress, (), (const, override));
  MOCK_METHOD(int, Bind, (const SocketAddress&), (override));
  MOCK_METHOD(int, Connect, (const SocketAddress&), (override));
  MOCK_METHOD(int, Send, (const void*, size_t), (override));
  MOCK_METHOD(int,
              SendTo,
              (const void*, size_t, const SocketAddress&),
              (override));
  MOCK_METHOD(int, Recv, (void*, size_t, int64_t*), (override));
  MOCK_METHOD(int,
              RecvFrom,
              (void*, size_t, SocketAddress*, int64_t*),
              (override));
  MOCK_METHOD(int, Listen, (int), (override));
  MOCK_METHOD(int, Close, (), (override));
  MOCK_METHOD(int, GetError, (), (const, override));
  MOCK_METHOD(void, SetError, (int), (override));
  MOCK_METHOD(ConnState, GetState, (), (const, override));
  MOCK_METHOD(int, GetOption, (Option, int*), (override));
  MOCK_METHOD(int, SetOption, (Option, int), (override));
};

class MockCertVerifier : public SSLCertificateVerifier {
 public:
  virtual ~MockCertVerifier() = default;
  MOCK_METHOD(bool, Verify, (const SSLCertificate&), (override));
};

}  // namespace

using ::testing::_;
using ::testing::Return;

TEST(OpenSSLAdapterTest, TestTransformAlpnProtocols) {
  EXPECT_EQ("", TransformAlpnProtocols(std::vector<std::string>()));

  // Protocols larger than 255 characters (whose size can't be fit in a byte),
  // can't be converted, and an empty string will be returned.
  std::string large_protocol(256, 'a');
  EXPECT_EQ("",
            TransformAlpnProtocols(std::vector<std::string>{large_protocol}));

  // One protocol test.
  std::vector<std::string> alpn_protos{"h2"};
  std::stringstream expected_response;
  expected_response << static_cast<char>(2) << "h2";
  EXPECT_EQ(expected_response.str(), TransformAlpnProtocols(alpn_protos));

  // Standard protocols test (h2,http/1.1).
  alpn_protos.push_back("http/1.1");
  expected_response << static_cast<char>(8) << "http/1.1";
  EXPECT_EQ(expected_response.str(), TransformAlpnProtocols(alpn_protos));
}

// Verifies that SSLStart works when OpenSSLAdapter is started in standalone
// mode.
TEST(OpenSSLAdapterTest, TestBeginSSLBeforeConnection) {
  Socket* async_socket = new MockAsyncSocket();
  OpenSSLAdapter adapter(async_socket);
  EXPECT_EQ(adapter.StartSSL("webrtc.org"), 0);
}

// Verifies that the adapter factory can create new adapters.
TEST(OpenSSLAdapterFactoryTest, CreateSingleOpenSSLAdapter) {
  OpenSSLAdapterFactory adapter_factory;
  Socket* async_socket = new MockAsyncSocket();
  auto simple_adapter = std::unique_ptr<OpenSSLAdapter>(
      adapter_factory.CreateAdapter(async_socket));
  EXPECT_NE(simple_adapter, nullptr);
}

// Verifies that setting a custom verifier still allows for adapters to be
// created.
TEST(OpenSSLAdapterFactoryTest, CreateWorksWithCustomVerifier) {
  MockCertVerifier* mock_verifier = new MockCertVerifier();
  EXPECT_CALL(*mock_verifier, Verify(_)).WillRepeatedly(Return(true));
  auto cert_verifier = std::unique_ptr<SSLCertificateVerifier>(mock_verifier);

  OpenSSLAdapterFactory adapter_factory;
  adapter_factory.SetCertVerifier(cert_verifier.get());
  Socket* async_socket = new MockAsyncSocket();
  auto simple_adapter = std::unique_ptr<OpenSSLAdapter>(
      adapter_factory.CreateAdapter(async_socket));
  EXPECT_NE(simple_adapter, nullptr);
}

}  // namespace rtc<|MERGE_RESOLUTION|>--- conflicted
+++ resolved
@@ -25,11 +25,7 @@
 class MockAsyncSocket : public Socket {
  public:
   virtual ~MockAsyncSocket() = default;
-<<<<<<< HEAD
-  MOCK_METHOD(AsyncSocket*, Accept, (SocketAddress*), (override));
-=======
   MOCK_METHOD(Socket*, Accept, (SocketAddress*), (override));
->>>>>>> cbad18b1
   MOCK_METHOD(SocketAddress, GetLocalAddress, (), (const, override));
   MOCK_METHOD(SocketAddress, GetRemoteAddress, (), (const, override));
   MOCK_METHOD(int, Bind, (const SocketAddress&), (override));
