--- conflicted
+++ resolved
@@ -110,11 +110,7 @@
       IPAddress prefix = TruncateIP(it->socket_address.ipaddr(), prefix_length);
       auto net = std::make_unique<Network>(
           it->socket_address.hostname(), it->socket_address.hostname(), prefix,
-<<<<<<< HEAD
-          prefix_length, it->adapter_type);
-=======
           prefix_length, it->adapter_type, /*field_trials=*/nullptr);
->>>>>>> fb3bd4a0
       if (it->underlying_vpn_adapter_type.has_value()) {
         net->set_underlying_type_for_vpn(*it->underlying_vpn_adapter_type);
       }
