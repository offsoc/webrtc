--- conflicted
+++ resolved
@@ -276,8 +276,6 @@
   handle.Stop();
 }
 
-<<<<<<< HEAD
-=======
 TEST(RepeatingTaskTest, CanBeStoppedAfterTaskQueueDeletedTheRepeatingTask) {
   std::unique_ptr<QueuedTask> repeating_task;
 
@@ -296,5 +294,4 @@
   handle.Stop();
 }
 
->>>>>>> cbad18b1
 }  // namespace webrtc