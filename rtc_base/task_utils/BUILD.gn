--- conflicted
+++ resolved
@@ -23,10 +23,6 @@
     "../../api/units:time_delta",
     "../../api/units:timestamp",
     "../../system_wrappers:system_wrappers",
-<<<<<<< HEAD
-    "../synchronization:sequence_checker",
-=======
->>>>>>> cbad18b1
   ]
   absl_deps = [ "//third_party/abseil-cpp/absl/memory" ]
 }
@@ -38,16 +34,9 @@
   ]
   deps = [
     "..:checks",
-<<<<<<< HEAD
-    "..:refcount",
-    "..:thread_checker",
-    "../../api:scoped_refptr",
-    "../synchronization:sequence_checker",
-=======
     "../../api:refcountedbase",
     "../../api:scoped_refptr",
     "../../api:sequence_checker",
->>>>>>> cbad18b1
     "../system:no_unique_address",
   ]
 }
