/*
 *  Copyright 2019 The WebRTC Project Authors. All rights reserved.
 *
 *  Use of this source code is governed by a BSD-style license
 *  that can be found in the LICENSE file in the root of the source
 *  tree. An additional intellectual property rights grant can be found
 *  in the file PATENTS.  All contributing project authors may
 *  be found in the AUTHORS file in the root of the source tree.
 */

#include "rtc_base/task_utils/repeating_task.h"

#include "absl/memory/memory.h"
#include "rtc_base/logging.h"
#include "rtc_base/task_utils/pending_task_safety_flag.h"
#include "rtc_base/task_utils/to_queued_task.h"
#include "rtc_base/time_utils.h"

namespace webrtc {
namespace webrtc_repeating_task_impl {

<<<<<<< HEAD
RepeatingTaskBase::RepeatingTaskBase(TaskQueueBase* task_queue,
                                     TimeDelta first_delay,
                                     Clock* clock)
    : task_queue_(task_queue),
      clock_(clock),
      next_run_time_(clock_->CurrentTime() + first_delay) {}
=======
RepeatingTaskBase::RepeatingTaskBase(
    TaskQueueBase* task_queue,
    TimeDelta first_delay,
    Clock* clock,
    rtc::scoped_refptr<PendingTaskSafetyFlag> alive_flag)
    : task_queue_(task_queue),
      clock_(clock),
      next_run_time_(clock_->CurrentTime() + first_delay),
      alive_flag_(std::move(alive_flag)) {}
>>>>>>> cbad18b1

RepeatingTaskBase::~RepeatingTaskBase() = default;

bool RepeatingTaskBase::Run() {
  RTC_DCHECK_RUN_ON(task_queue_);
  // Return true to tell the TaskQueue to destruct this object.
  if (!alive_flag_->alive())
    return true;

  TimeDelta delay = RunClosure();

  // The closure might have stopped this task, in which case we return true to
  // destruct this object.
  if (!alive_flag_->alive())
    return true;

  RTC_DCHECK(delay.IsFinite());
  TimeDelta lost_time = clock_->CurrentTime() - next_run_time_;
  next_run_time_ += delay;
  delay -= lost_time;
  delay = std::max(delay, TimeDelta::Zero());

  task_queue_->PostDelayedTask(absl::WrapUnique(this), delay.ms());

  // Return false to tell the TaskQueue to not destruct this object since we
  // have taken ownership with absl::WrapUnique.
  return false;
}

<<<<<<< HEAD
void RepeatingTaskBase::Stop() {
  RTC_DCHECK_RUN_ON(task_queue_);
  RTC_DCHECK(next_run_time_.IsFinite());
  next_run_time_ = Timestamp::PlusInfinity();
}

=======
>>>>>>> cbad18b1
}  // namespace webrtc_repeating_task_impl

void RepeatingTaskHandle::Stop() {
  if (repeating_task_) {
<<<<<<< HEAD
    repeating_task_->Stop();
=======
    repeating_task_->SetNotAlive();
>>>>>>> cbad18b1
    repeating_task_ = nullptr;
  }
}

bool RepeatingTaskHandle::Running() const {
  return repeating_task_ != nullptr;
}

namespace webrtc_repeating_task_impl {
// These methods are empty, but can be externally equipped with actions using
// dtrace.
void RepeatingTaskHandleDTraceProbeStart() {}
void RepeatingTaskHandleDTraceProbeDelayedStart() {}
void RepeatingTaskImplDTraceProbeRun() {}
}  // namespace webrtc_repeating_task_impl
}  // namespace webrtc<|MERGE_RESOLUTION|>--- conflicted
+++ resolved
@@ -19,14 +19,6 @@
 namespace webrtc {
 namespace webrtc_repeating_task_impl {
 
-<<<<<<< HEAD
-RepeatingTaskBase::RepeatingTaskBase(TaskQueueBase* task_queue,
-                                     TimeDelta first_delay,
-                                     Clock* clock)
-    : task_queue_(task_queue),
-      clock_(clock),
-      next_run_time_(clock_->CurrentTime() + first_delay) {}
-=======
 RepeatingTaskBase::RepeatingTaskBase(
     TaskQueueBase* task_queue,
     TimeDelta first_delay,
@@ -36,7 +28,6 @@
       clock_(clock),
       next_run_time_(clock_->CurrentTime() + first_delay),
       alive_flag_(std::move(alive_flag)) {}
->>>>>>> cbad18b1
 
 RepeatingTaskBase::~RepeatingTaskBase() = default;
 
@@ -66,24 +57,11 @@
   return false;
 }
 
-<<<<<<< HEAD
-void RepeatingTaskBase::Stop() {
-  RTC_DCHECK_RUN_ON(task_queue_);
-  RTC_DCHECK(next_run_time_.IsFinite());
-  next_run_time_ = Timestamp::PlusInfinity();
-}
-
-=======
->>>>>>> cbad18b1
 }  // namespace webrtc_repeating_task_impl
 
 void RepeatingTaskHandle::Stop() {
   if (repeating_task_) {
-<<<<<<< HEAD
-    repeating_task_->Stop();
-=======
     repeating_task_->SetNotAlive();
->>>>>>> cbad18b1
     repeating_task_ = nullptr;
   }
 }
