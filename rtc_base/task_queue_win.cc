/*
 *  Copyright 2016 The WebRTC Project Authors. All rights reserved.
 *
 *  Use of this source code is governed by a BSD-style license
 *  that can be found in the LICENSE file in the root of the source
 *  tree. An additional intellectual property rights grant can be found
 *  in the file PATENTS.  All contributing project authors may
 *  be found in the AUTHORS file in the root of the source tree.
 */

#include "rtc_base/task_queue_win.h"

// clang-format off
// clang formating would change include order.

// Include winsock2.h before including <windows.h> to maintain consistency with
// win32.h. To include win32.h directly, it must be broken out into its own
// build target.
#include <winsock2.h>
#include <windows.h>
#include <sal.h>       // Must come after windows headers.
#include <mmsystem.h>  // Must come after windows headers.
// clang-format on
#include <string.h>

#include <algorithm>
#include <memory>
#include <queue>
#include <utility>

#include "absl/strings/string_view.h"
#include "absl/types/optional.h"
#include "api/task_queue/queued_task.h"
#include "api/task_queue/task_queue_base.h"
#include "rtc_base/arraysize.h"
#include "rtc_base/checks.h"
<<<<<<< HEAD
=======
#include "rtc_base/constructor_magic.h"
>>>>>>> cbad18b1
#include "rtc_base/event.h"
#include "rtc_base/logging.h"
#include "rtc_base/numerics/safe_conversions.h"
#include "rtc_base/platform_thread.h"
#include "rtc_base/synchronization/mutex.h"
#include "rtc_base/time_utils.h"
#include "rtc_base/synchronization/mutex.h"

namespace webrtc {
namespace {
#define WM_RUN_TASK WM_USER + 1
#define WM_QUEUE_DELAYED_TASK WM_USER + 2

void CALLBACK InitializeQueueThread(ULONG_PTR param) {
  MSG msg;
  ::PeekMessage(&msg, nullptr, WM_USER, WM_USER, PM_NOREMOVE);
  rtc::Event* data = reinterpret_cast<rtc::Event*>(param);
  data->Set();
}

rtc::ThreadPriority TaskQueuePriorityToThreadPriority(
    TaskQueueFactory::Priority priority) {
  switch (priority) {
    case TaskQueueFactory::Priority::HIGH:
      return rtc::ThreadPriority::kRealtime;
    case TaskQueueFactory::Priority::LOW:
      return rtc::ThreadPriority::kLow;
    case TaskQueueFactory::Priority::NORMAL:
      return rtc::ThreadPriority::kNormal;
  }
}

int64_t GetTick() {
  static const UINT kPeriod = 1;
  bool high_res = (timeBeginPeriod(kPeriod) == TIMERR_NOERROR);
  int64_t ret = rtc::TimeMillis();
  if (high_res)
    timeEndPeriod(kPeriod);
  return ret;
}

class DelayedTaskInfo {
 public:
  // Default ctor needed to support priority_queue::pop().
  DelayedTaskInfo() {}
  DelayedTaskInfo(uint32_t milliseconds, std::unique_ptr<QueuedTask> task)
      : due_time_(GetTick() + milliseconds), task_(std::move(task)) {}
  DelayedTaskInfo(DelayedTaskInfo&&) = default;

  // Implement for priority_queue.
  bool operator>(const DelayedTaskInfo& other) const {
    return due_time_ > other.due_time_;
  }

  // Required by priority_queue::pop().
  DelayedTaskInfo& operator=(DelayedTaskInfo&& other) = default;

  // See below for why this method is const.
  void Run() const {
    RTC_DCHECK(due_time_);
    task_->Run() ? task_.reset() : static_cast<void>(task_.release());
  }

  int64_t due_time() const { return due_time_; }

 private:
  int64_t due_time_ = 0;  // Absolute timestamp in milliseconds.

  // `task` needs to be mutable because std::priority_queue::top() returns
  // a const reference and a key in an ordered queue must not be changed.
  // There are two basic workarounds, one using const_cast, which would also
  // make the key (`due_time`), non-const and the other is to make the non-key
  // (`task`), mutable.
  // Because of this, the `task` variable is made private and can only be
  // mutated by calling the `Run()` method.
  mutable std::unique_ptr<QueuedTask> task_;
};

class MultimediaTimer {
 public:
  // Note: We create an event that requires manual reset.
  MultimediaTimer() : event_(::CreateEvent(nullptr, true, false, nullptr)) {}

  ~MultimediaTimer() {
    Cancel();
    ::CloseHandle(event_);
  }

  bool StartOneShotTimer(UINT delay_ms) {
    RTC_DCHECK_EQ(0, timer_id_);
    RTC_DCHECK(event_ != nullptr);
    timer_id_ =
        ::timeSetEvent(delay_ms, 0, reinterpret_cast<LPTIMECALLBACK>(event_), 0,
                       TIME_ONESHOT | TIME_CALLBACK_EVENT_SET);
    return timer_id_ != 0;
  }

  void Cancel() {
    if (timer_id_) {
      ::timeKillEvent(timer_id_);
      timer_id_ = 0;
    }
    // Now that timer is killed and not able to set the event, reset the event.
    // Doing it in opposite order is racy because event may be set between
    // event was reset and timer is killed leaving MultimediaTimer in surprising
    // state where both event is set and timer is canceled.
    ::ResetEvent(event_);
  }

  HANDLE* event_for_wait() { return &event_; }

 private:
  HANDLE event_ = nullptr;
  MMRESULT timer_id_ = 0;

  RTC_DISALLOW_COPY_AND_ASSIGN(MultimediaTimer);
};

class TaskQueueWin : public TaskQueueBase {
 public:
  TaskQueueWin(absl::string_view queue_name, rtc::ThreadPriority priority);
  ~TaskQueueWin() override = default;

  void Delete() override;
  void PostTask(std::unique_ptr<QueuedTask> task) override;
  void PostDelayedTask(std::unique_ptr<QueuedTask> task,
                       uint32_t milliseconds) override;

  void RunPendingTasks();

 private:
<<<<<<< HEAD
  static void ThreadMain(void* context);

  class WorkerThread : public rtc::PlatformThread {
   public:
    WorkerThread(rtc::ThreadRunFunction func,
                 void* obj,
                 absl::string_view thread_name,
                 rtc::ThreadPriority priority)
        : PlatformThread(func, obj, thread_name,
                         // RingRTC change to update AsyncResolver.
                         rtc::ThreadAttributes().SetPriority(priority)) {}

    bool QueueAPC(PAPCFUNC apc_function, ULONG_PTR data) {
      return rtc::PlatformThread::QueueAPC(apc_function, data);
    }
  };

=======
>>>>>>> cbad18b1
  void RunThreadMain();
  bool ProcessQueuedMessages();
  void RunDueTasks();
  void ScheduleNextTimer();
  void CancelTimers();

  // Since priority_queue<> by defult orders items in terms of
  // largest->smallest, using std::less<>, and we want smallest->largest,
  // we would like to use std::greater<> here. Alas it's only available in
  // C++14 and later, so we roll our own compare template that that relies on
  // operator<().
  template <typename T>
  struct greater {
    bool operator()(const T& l, const T& r) { return l > r; }
  };

  MultimediaTimer timer_;
  std::priority_queue<DelayedTaskInfo,
                      std::vector<DelayedTaskInfo>,
                      greater<DelayedTaskInfo>>
      timer_tasks_;
  UINT_PTR timer_id_ = 0;
<<<<<<< HEAD
  WorkerThread thread_;
=======
  rtc::PlatformThread thread_;
>>>>>>> cbad18b1
  Mutex pending_lock_;
  std::queue<std::unique_ptr<QueuedTask>> pending_
      RTC_GUARDED_BY(pending_lock_);
  HANDLE in_queue_;
};

TaskQueueWin::TaskQueueWin(absl::string_view queue_name,
                           rtc::ThreadPriority priority)
    : in_queue_(::CreateEvent(nullptr, true, false, nullptr)) {
  RTC_DCHECK(in_queue_);
  thread_ = rtc::PlatformThread::SpawnJoinable(
      [this] { RunThreadMain(); }, queue_name,
      rtc::ThreadAttributes().SetPriority(priority));

  rtc::Event event(false, false);
  RTC_CHECK(thread_.QueueAPC(&InitializeQueueThread,
                             reinterpret_cast<ULONG_PTR>(&event)));
  event.Wait(rtc::Event::kForever);
}

void TaskQueueWin::Delete() {
  RTC_DCHECK(!IsCurrent());
  RTC_CHECK(thread_.GetHandle() != absl::nullopt);
  while (
      !::PostThreadMessage(GetThreadId(*thread_.GetHandle()), WM_QUIT, 0, 0)) {
    RTC_CHECK_EQ(ERROR_NOT_ENOUGH_QUOTA, ::GetLastError());
    Sleep(1);
  }
  thread_.Finalize();
  ::CloseHandle(in_queue_);
  delete this;
}

void TaskQueueWin::PostTask(std::unique_ptr<QueuedTask> task) {
  MutexLock lock(&pending_lock_);
  pending_.push(std::move(task));
  ::SetEvent(in_queue_);
}

void TaskQueueWin::PostDelayedTask(std::unique_ptr<QueuedTask> task,
                                   uint32_t milliseconds) {
  if (!milliseconds) {
    PostTask(std::move(task));
    return;
  }

  // TODO(tommi): Avoid this allocation.  It is currently here since
  // the timestamp stored in the task info object, is a 64bit timestamp
  // and WPARAM is 32bits in 32bit builds.  Otherwise, we could pass the
  // task pointer and timestamp as LPARAM and WPARAM.
  auto* task_info = new DelayedTaskInfo(milliseconds, std::move(task));
  RTC_CHECK(thread_.GetHandle() != absl::nullopt);
  if (!::PostThreadMessage(GetThreadId(*thread_.GetHandle()),
                           WM_QUEUE_DELAYED_TASK, 0,
                           reinterpret_cast<LPARAM>(task_info))) {
    delete task_info;
  }
}

void TaskQueueWin::RunPendingTasks() {
  while (true) {
    std::unique_ptr<QueuedTask> task;
    {
      MutexLock lock(&pending_lock_);
      if (pending_.empty())
        break;
      task = std::move(pending_.front());
      pending_.pop();
    }

    if (!task->Run())
      task.release();
  }
}

void TaskQueueWin::RunThreadMain() {
  CurrentTaskQueueSetter set_current(this);
  HANDLE handles[2] = {*timer_.event_for_wait(), in_queue_};
  while (true) {
    // Make sure we do an alertable wait as that's required to allow APCs to run
    // (e.g. required for InitializeQueueThread and stopping the thread in
    // PlatformThread).
    DWORD result = ::MsgWaitForMultipleObjectsEx(
        arraysize(handles), handles, INFINITE, QS_ALLEVENTS, MWMO_ALERTABLE);
    RTC_CHECK_NE(WAIT_FAILED, result);
    if (result == (WAIT_OBJECT_0 + 2)) {
      // There are messages in the message queue that need to be handled.
      if (!ProcessQueuedMessages())
        break;
    }

    if (result == WAIT_OBJECT_0 ||
        (!timer_tasks_.empty() &&
         ::WaitForSingleObject(*timer_.event_for_wait(), 0) == WAIT_OBJECT_0)) {
      // The multimedia timer was signaled.
      timer_.Cancel();
      RunDueTasks();
      ScheduleNextTimer();
    }

    if (result == (WAIT_OBJECT_0 + 1)) {
      ::ResetEvent(in_queue_);
      RunPendingTasks();
    }
  }
}

bool TaskQueueWin::ProcessQueuedMessages() {
  MSG msg = {};
  // To protect against overly busy message queues, we limit the time
  // we process tasks to a few milliseconds. If we don't do that, there's
  // a chance that timer tasks won't ever run.
  static const int kMaxTaskProcessingTimeMs = 500;
  auto start = GetTick();
  while (::PeekMessage(&msg, nullptr, 0, 0, PM_REMOVE) &&
         msg.message != WM_QUIT) {
    if (!msg.hwnd) {
      switch (msg.message) {
        // TODO(tommi): Stop using this way of queueing tasks.
        case WM_RUN_TASK: {
          QueuedTask* task = reinterpret_cast<QueuedTask*>(msg.lParam);
          if (task->Run())
            delete task;
          break;
        }
        case WM_QUEUE_DELAYED_TASK: {
          std::unique_ptr<DelayedTaskInfo> info(
              reinterpret_cast<DelayedTaskInfo*>(msg.lParam));
          bool need_to_schedule_timers =
              timer_tasks_.empty() ||
              timer_tasks_.top().due_time() > info->due_time();
          timer_tasks_.emplace(std::move(*info.get()));
          if (need_to_schedule_timers) {
            CancelTimers();
            ScheduleNextTimer();
          }
          break;
        }
        case WM_TIMER: {
          RTC_DCHECK_EQ(timer_id_, msg.wParam);
          ::KillTimer(nullptr, msg.wParam);
          timer_id_ = 0;
          RunDueTasks();
          ScheduleNextTimer();
          break;
        }
        default:
          RTC_NOTREACHED();
          break;
      }
    } else {
      ::TranslateMessage(&msg);
      ::DispatchMessage(&msg);
    }

    if (GetTick() > start + kMaxTaskProcessingTimeMs)
      break;
  }
  return msg.message != WM_QUIT;
}

void TaskQueueWin::RunDueTasks() {
  RTC_DCHECK(!timer_tasks_.empty());
  auto now = GetTick();
  do {
    const auto& top = timer_tasks_.top();
    if (top.due_time() > now)
      break;
    top.Run();
    timer_tasks_.pop();
  } while (!timer_tasks_.empty());
}

void TaskQueueWin::ScheduleNextTimer() {
  RTC_DCHECK_EQ(timer_id_, 0);
  if (timer_tasks_.empty())
    return;

  const auto& next_task = timer_tasks_.top();
  int64_t delay_ms = std::max(0ll, next_task.due_time() - GetTick());
  uint32_t milliseconds = rtc::dchecked_cast<uint32_t>(delay_ms);
  if (!timer_.StartOneShotTimer(milliseconds))
    timer_id_ = ::SetTimer(nullptr, 0, milliseconds, nullptr);
}

void TaskQueueWin::CancelTimers() {
  timer_.Cancel();
  if (timer_id_) {
    ::KillTimer(nullptr, timer_id_);
    timer_id_ = 0;
  }
}

class TaskQueueWinFactory : public TaskQueueFactory {
 public:
  std::unique_ptr<TaskQueueBase, TaskQueueDeleter> CreateTaskQueue(
      absl::string_view name,
      Priority priority) const override {
    return std::unique_ptr<TaskQueueBase, TaskQueueDeleter>(
        new TaskQueueWin(name, TaskQueuePriorityToThreadPriority(priority)));
  }
};

}  // namespace

std::unique_ptr<TaskQueueFactory> CreateTaskQueueWinFactory() {
  return std::make_unique<TaskQueueWinFactory>();
}

}  // namespace webrtc<|MERGE_RESOLUTION|>--- conflicted
+++ resolved
@@ -34,17 +34,13 @@
 #include "api/task_queue/task_queue_base.h"
 #include "rtc_base/arraysize.h"
 #include "rtc_base/checks.h"
-<<<<<<< HEAD
-=======
 #include "rtc_base/constructor_magic.h"
->>>>>>> cbad18b1
 #include "rtc_base/event.h"
 #include "rtc_base/logging.h"
 #include "rtc_base/numerics/safe_conversions.h"
 #include "rtc_base/platform_thread.h"
 #include "rtc_base/synchronization/mutex.h"
 #include "rtc_base/time_utils.h"
-#include "rtc_base/synchronization/mutex.h"
 
 namespace webrtc {
 namespace {
@@ -169,26 +165,6 @@
   void RunPendingTasks();
 
  private:
-<<<<<<< HEAD
-  static void ThreadMain(void* context);
-
-  class WorkerThread : public rtc::PlatformThread {
-   public:
-    WorkerThread(rtc::ThreadRunFunction func,
-                 void* obj,
-                 absl::string_view thread_name,
-                 rtc::ThreadPriority priority)
-        : PlatformThread(func, obj, thread_name,
-                         // RingRTC change to update AsyncResolver.
-                         rtc::ThreadAttributes().SetPriority(priority)) {}
-
-    bool QueueAPC(PAPCFUNC apc_function, ULONG_PTR data) {
-      return rtc::PlatformThread::QueueAPC(apc_function, data);
-    }
-  };
-
-=======
->>>>>>> cbad18b1
   void RunThreadMain();
   bool ProcessQueuedMessages();
   void RunDueTasks();
@@ -211,11 +187,7 @@
                       greater<DelayedTaskInfo>>
       timer_tasks_;
   UINT_PTR timer_id_ = 0;
-<<<<<<< HEAD
-  WorkerThread thread_;
-=======
   rtc::PlatformThread thread_;
->>>>>>> cbad18b1
   Mutex pending_lock_;
   std::queue<std::unique_ptr<QueuedTask>> pending_
       RTC_GUARDED_BY(pending_lock_);
