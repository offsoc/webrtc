/*
 *  Copyright 2016 The WebRTC Project Authors. All rights reserved.
 *
 *  Use of this source code is governed by a BSD-style license
 *  that can be found in the LICENSE file in the root of the source
 *  tree. An additional intellectual property rights grant can be found
 *  in the file PATENTS.  All contributing project authors may
 *  be found in the AUTHORS file in the root of the source tree.
 */

#include "rtc_base/copy_on_write_buffer.h"

#include <cstdint>

#include "test/gtest.h"

namespace rtc {

namespace {

// clang-format off
const uint8_t kTestData[] = {0x0, 0x1, 0x2, 0x3, 0x4, 0x5, 0x6, 0x7,
                             0x8, 0x9, 0xa, 0xb, 0xc, 0xd, 0xe, 0xf};
// clang-format on

}  // namespace

void EnsureBuffersShareData(const CopyOnWriteBuffer& buf1,
                            const CopyOnWriteBuffer& buf2) {
  // Data is shared between buffers.
  EXPECT_EQ(buf1.size(), buf2.size());
  EXPECT_EQ(buf1.capacity(), buf2.capacity());
  const uint8_t* data1 = buf1.data();
  const uint8_t* data2 = buf2.data();
  EXPECT_EQ(data1, data2);
  EXPECT_EQ(buf1, buf2);
}

void EnsureBuffersDontShareData(const CopyOnWriteBuffer& buf1,
                                const CopyOnWriteBuffer& buf2) {
  // Data is not shared between buffers.
  const uint8_t* data1 = buf1.cdata();
  const uint8_t* data2 = buf2.cdata();
  EXPECT_NE(data1, data2);
}

TEST(CopyOnWriteBufferTest, TestCreateEmptyData) {
  CopyOnWriteBuffer buf(static_cast<const uint8_t*>(nullptr), 0);
  EXPECT_EQ(buf.size(), 0u);
  EXPECT_EQ(buf.capacity(), 0u);
  EXPECT_EQ(buf.data(), nullptr);
}

TEST(CopyOnWriteBufferTest, TestMoveConstruct) {
  CopyOnWriteBuffer buf1(kTestData, 3, 10);
  size_t buf1_size = buf1.size();
  size_t buf1_capacity = buf1.capacity();
  const uint8_t* buf1_data = buf1.cdata();

  CopyOnWriteBuffer buf2(std::move(buf1));
  EXPECT_EQ(buf1.size(), 0u);
  EXPECT_EQ(buf1.capacity(), 0u);
  EXPECT_EQ(buf1.data(), nullptr);
  EXPECT_EQ(buf2.size(), buf1_size);
  EXPECT_EQ(buf2.capacity(), buf1_capacity);
  EXPECT_EQ(buf2.data(), buf1_data);
}

TEST(CopyOnWriteBufferTest, TestMoveAssign) {
  CopyOnWriteBuffer buf1(kTestData, 3, 10);
  size_t buf1_size = buf1.size();
  size_t buf1_capacity = buf1.capacity();
  const uint8_t* buf1_data = buf1.cdata();

  CopyOnWriteBuffer buf2;
  buf2 = std::move(buf1);
  EXPECT_EQ(buf1.size(), 0u);
  EXPECT_EQ(buf1.capacity(), 0u);
  EXPECT_EQ(buf1.data(), nullptr);
  EXPECT_EQ(buf2.size(), buf1_size);
  EXPECT_EQ(buf2.capacity(), buf1_capacity);
  EXPECT_EQ(buf2.data(), buf1_data);
}

TEST(CopyOnWriteBufferTest, TestSwap) {
  CopyOnWriteBuffer buf1(kTestData, 3, 10);
  size_t buf1_size = buf1.size();
  size_t buf1_capacity = buf1.capacity();
  const uint8_t* buf1_data = buf1.cdata();

  CopyOnWriteBuffer buf2(kTestData, 6, 20);
  size_t buf2_size = buf2.size();
  size_t buf2_capacity = buf2.capacity();
  const uint8_t* buf2_data = buf2.cdata();

  std::swap(buf1, buf2);
  EXPECT_EQ(buf1.size(), buf2_size);
  EXPECT_EQ(buf1.capacity(), buf2_capacity);
  EXPECT_EQ(buf1.data(), buf2_data);
  EXPECT_EQ(buf2.size(), buf1_size);
  EXPECT_EQ(buf2.capacity(), buf1_capacity);
  EXPECT_EQ(buf2.data(), buf1_data);
}

TEST(CopyOnWriteBufferTest, TestAppendData) {
  CopyOnWriteBuffer buf1(kTestData, 3, 10);
  CopyOnWriteBuffer buf2(buf1);

  EnsureBuffersShareData(buf1, buf2);

  // AppendData copies the underlying buffer.
  buf2.AppendData("foo");
  EXPECT_EQ(buf2.size(), buf1.size() + 4);  // "foo" + trailing 0x00
  EXPECT_EQ(buf2.capacity(), buf1.capacity());
  EXPECT_NE(buf2.data(), buf1.data());

  EXPECT_EQ(buf1, CopyOnWriteBuffer(kTestData, 3));
  const int8_t exp[] = {0x0, 0x1, 0x2, 'f', 'o', 'o', 0x0};
  EXPECT_EQ(buf2, CopyOnWriteBuffer(exp));
}

TEST(CopyOnWriteBufferTest, SetEmptyData) {
  CopyOnWriteBuffer buf(10);

  buf.SetData<uint8_t>(nullptr, 0);

  EXPECT_EQ(0u, buf.size());
}

TEST(CopyOnWriteBufferTest, SetDataNoMoreThanCapacityDoesntCauseReallocation) {
  CopyOnWriteBuffer buf1(3, 10);
  const uint8_t* const original_allocation = buf1.cdata();

  buf1.SetData(kTestData, 10);

  EXPECT_EQ(original_allocation, buf1.cdata());
  EXPECT_EQ(buf1, CopyOnWriteBuffer(kTestData, 10));
}

TEST(CopyOnWriteBufferTest, SetDataMakeReferenceCopy) {
  CopyOnWriteBuffer buf1(kTestData, 3, 10);
  CopyOnWriteBuffer buf2;

  buf2.SetData(buf1);

  EnsureBuffersShareData(buf1, buf2);
}

TEST(CopyOnWriteBufferTest, SetDataOnSharedKeepsOriginal) {
  const uint8_t data[] = "foo";
  CopyOnWriteBuffer buf1(kTestData, 3, 10);
  const uint8_t* const original_allocation = buf1.cdata();
  CopyOnWriteBuffer buf2(buf1);

  buf2.SetData(data);

  EnsureBuffersDontShareData(buf1, buf2);
  EXPECT_EQ(original_allocation, buf1.cdata());
  EXPECT_EQ(buf1, CopyOnWriteBuffer(kTestData, 3));
  EXPECT_EQ(buf2, CopyOnWriteBuffer(data));
}

TEST(CopyOnWriteBufferTest, SetDataOnSharedKeepsCapacity) {
  CopyOnWriteBuffer buf1(kTestData, 3, 10);
  CopyOnWriteBuffer buf2(buf1);
  EnsureBuffersShareData(buf1, buf2);

  buf2.SetData(kTestData, 2);

  EnsureBuffersDontShareData(buf1, buf2);
  EXPECT_EQ(2u, buf2.size());
  EXPECT_EQ(10u, buf2.capacity());
}

TEST(CopyOnWriteBufferTest, TestEnsureCapacity) {
  CopyOnWriteBuffer buf1(kTestData, 3, 10);
  CopyOnWriteBuffer buf2(buf1);

  // Smaller than existing capacity -> no change and still same contents.
  buf2.EnsureCapacity(8);
  EnsureBuffersShareData(buf1, buf2);
  EXPECT_EQ(buf1.size(), 3u);
  EXPECT_EQ(buf1.capacity(), 10u);
  EXPECT_EQ(buf2.size(), 3u);
  EXPECT_EQ(buf2.capacity(), 10u);

  // Lager than existing capacity -> data is cloned.
  buf2.EnsureCapacity(16);
  EnsureBuffersDontShareData(buf1, buf2);
  EXPECT_EQ(buf1.size(), 3u);
  EXPECT_EQ(buf1.capacity(), 10u);
  EXPECT_EQ(buf2.size(), 3u);
  EXPECT_EQ(buf2.capacity(), 16u);
  // The size and contents are still the same.
  EXPECT_EQ(buf1, buf2);
}

TEST(CopyOnWriteBufferTest, SetSizeDoesntChangeOriginal) {
  CopyOnWriteBuffer buf1(kTestData, 3, 10);
  const uint8_t* const original_allocation = buf1.cdata();
  CopyOnWriteBuffer buf2(buf1);

  buf2.SetSize(16);

  EnsureBuffersDontShareData(buf1, buf2);
  EXPECT_EQ(original_allocation, buf1.cdata());
  EXPECT_EQ(3u, buf1.size());
  EXPECT_EQ(10u, buf1.capacity());
}

TEST(CopyOnWriteBufferTest, SetSizeCloneContent) {
  CopyOnWriteBuffer buf1(kTestData, 3, 10);
  CopyOnWriteBuffer buf2(buf1);

  buf2.SetSize(16);

  EXPECT_EQ(buf2.size(), 16u);
  EXPECT_EQ(0, memcmp(buf2.data(), kTestData, 3));
}

TEST(CopyOnWriteBufferTest, SetSizeMayIncreaseCapacity) {
  CopyOnWriteBuffer buf(kTestData, 3, 10);

  buf.SetSize(16);

  EXPECT_EQ(16u, buf.size());
  EXPECT_EQ(16u, buf.capacity());
}

TEST(CopyOnWriteBufferTest, SetSizeDoesntDecreaseCapacity) {
  CopyOnWriteBuffer buf1(kTestData, 5, 10);
  CopyOnWriteBuffer buf2(buf1);

  buf2.SetSize(2);

  EXPECT_EQ(2u, buf2.size());
  EXPECT_EQ(10u, buf2.capacity());
}

TEST(CopyOnWriteBufferTest, ClearDoesntChangeOriginal) {
  CopyOnWriteBuffer buf1(kTestData, 3, 10);
  const uint8_t* const original_allocation = buf1.cdata();
  CopyOnWriteBuffer buf2(buf1);

  buf2.Clear();

  EnsureBuffersDontShareData(buf1, buf2);
  EXPECT_EQ(3u, buf1.size());
  EXPECT_EQ(10u, buf1.capacity());
  EXPECT_EQ(original_allocation, buf1.cdata());
  EXPECT_EQ(0u, buf2.size());
}

TEST(CopyOnWriteBufferTest, ClearDoesntChangeCapacity) {
  CopyOnWriteBuffer buf1(kTestData, 3, 10);
  CopyOnWriteBuffer buf2(buf1);

  buf2.Clear();

  EXPECT_EQ(0u, buf2.size());
  EXPECT_EQ(10u, buf2.capacity());
}

TEST(CopyOnWriteBufferTest, DataAccessorDoesntCloneData) {
  CopyOnWriteBuffer buf1(kTestData, 3, 10);
  CopyOnWriteBuffer buf2(buf1);

  EXPECT_EQ(buf1.data(), buf2.data());
}

<<<<<<< HEAD
// TODO(bugs.webrtc.org/12334): Delete when all reads become const
TEST(CopyOnWriteBufferTest, SeveralReads) {
=======
TEST(CopyOnWriteBufferTest, MutableDataClonesDataWhenShared) {
>>>>>>> cbad18b1
  CopyOnWriteBuffer buf1(kTestData, 3, 10);
  CopyOnWriteBuffer buf2(buf1);
  const uint8_t* cdata = buf1.data();

  uint8_t* data1 = buf1.MutableData();
  uint8_t* data2 = buf2.MutableData();
  // buf1 was cloned above.
  EXPECT_NE(data1, cdata);
  // Therefore buf2 was no longer sharing data and was not cloned.
  EXPECT_EQ(data2, cdata);
}

<<<<<<< HEAD
TEST(CopyOnWriteBufferTest, SeveralConstReads) {
=======
TEST(CopyOnWriteBufferTest, SeveralReads) {
>>>>>>> cbad18b1
  CopyOnWriteBuffer buf1(kTestData, 3, 10);
  CopyOnWriteBuffer buf2(buf1);

  EnsureBuffersShareData(buf1, buf2);
  for (size_t i = 0; i != 3u; ++i) {
    EXPECT_EQ(buf1[i], kTestData[i]);
  }
  EnsureBuffersShareData(buf1, buf2);
}

TEST(CopyOnWriteBufferTest, SeveralWrites) {
  CopyOnWriteBuffer buf1(kTestData, 3, 10);
  CopyOnWriteBuffer buf2(buf1);

  EnsureBuffersShareData(buf1, buf2);
  for (size_t i = 0; i != 3u; ++i) {
    buf1.MutableData()[i] = kTestData[i] + 1;
  }
  EXPECT_EQ(buf1.size(), 3u);
  EXPECT_EQ(buf1.capacity(), 10u);
  EXPECT_EQ(buf2.size(), 3u);
  EXPECT_EQ(buf2.capacity(), 10u);
  EXPECT_EQ(0, memcmp(buf2.cdata(), kTestData, 3));
}

TEST(CopyOnWriteBufferTest, CreateSlice) {
  CopyOnWriteBuffer buf(kTestData, 10, 10);
  CopyOnWriteBuffer slice = buf.Slice(3, 4);
  EXPECT_EQ(slice.size(), 4u);
  EXPECT_EQ(0, memcmp(buf.cdata() + 3, slice.cdata(), 4));
}

TEST(CopyOnWriteBufferTest, NoCopyDataOnSlice) {
  CopyOnWriteBuffer buf(kTestData, 10, 10);
  CopyOnWriteBuffer slice = buf.Slice(3, 4);
  EXPECT_EQ(buf.cdata() + 3, slice.cdata());
}

TEST(CopyOnWriteBufferTest, WritingCopiesData) {
  CopyOnWriteBuffer buf(kTestData, 10, 10);
  CopyOnWriteBuffer slice = buf.Slice(3, 4);
  slice.MutableData()[0] = 0xaa;
  EXPECT_NE(buf.cdata() + 3, slice.cdata());
  EXPECT_EQ(0, memcmp(buf.cdata(), kTestData, 10));
}

TEST(CopyOnWriteBufferTest, WritingToBufferDoesntAffectsSlice) {
  CopyOnWriteBuffer buf(kTestData, 10, 10);
  CopyOnWriteBuffer slice = buf.Slice(3, 4);
  buf.MutableData()[0] = 0xaa;
  EXPECT_NE(buf.cdata() + 3, slice.cdata());
  EXPECT_EQ(0, memcmp(slice.cdata(), kTestData + 3, 4));
}

TEST(CopyOnWriteBufferTest, SliceOfASlice) {
  CopyOnWriteBuffer buf(kTestData, 10, 10);
  CopyOnWriteBuffer slice = buf.Slice(3, 7);
  CopyOnWriteBuffer slice2 = slice.Slice(2, 3);
  EXPECT_EQ(slice2.size(), 3u);
  EXPECT_EQ(slice.cdata() + 2, slice2.cdata());
  EXPECT_EQ(buf.cdata() + 5, slice2.cdata());
}

TEST(CopyOnWriteBufferTest, SlicesAreIndependent) {
  CopyOnWriteBuffer buf(kTestData, 10, 10);
  CopyOnWriteBuffer slice = buf.Slice(3, 7);
  CopyOnWriteBuffer slice2 = buf.Slice(3, 7);
  slice2.MutableData()[0] = 0xaa;
  EXPECT_EQ(buf.cdata() + 3, slice.cdata());
}

}  // namespace rtc<|MERGE_RESOLUTION|>--- conflicted
+++ resolved
@@ -268,12 +268,7 @@
   EXPECT_EQ(buf1.data(), buf2.data());
 }
 
-<<<<<<< HEAD
-// TODO(bugs.webrtc.org/12334): Delete when all reads become const
-TEST(CopyOnWriteBufferTest, SeveralReads) {
-=======
 TEST(CopyOnWriteBufferTest, MutableDataClonesDataWhenShared) {
->>>>>>> cbad18b1
   CopyOnWriteBuffer buf1(kTestData, 3, 10);
   CopyOnWriteBuffer buf2(buf1);
   const uint8_t* cdata = buf1.data();
@@ -286,11 +281,7 @@
   EXPECT_EQ(data2, cdata);
 }
 
-<<<<<<< HEAD
-TEST(CopyOnWriteBufferTest, SeveralConstReads) {
-=======
 TEST(CopyOnWriteBufferTest, SeveralReads) {
->>>>>>> cbad18b1
   CopyOnWriteBuffer buf1(kTestData, 3, 10);
   CopyOnWriteBuffer buf2(buf1);
 
