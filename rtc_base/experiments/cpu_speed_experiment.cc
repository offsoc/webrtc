--- conflicted
+++ resolved
@@ -25,10 +25,6 @@
 std::vector<CpuSpeedExperiment::Config> GetValidOrEmpty(
     const std::vector<CpuSpeedExperiment::Config>& configs) {
   if (configs.empty()) {
-<<<<<<< HEAD
-    RTC_LOG(LS_WARNING) << "Unsupported size, value ignored.";
-=======
->>>>>>> cbad18b1
     return {};
   }
 
