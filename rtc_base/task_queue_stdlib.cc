--- conflicted
+++ resolved
@@ -85,13 +85,6 @@
   // Signaled whenever a new task is pending.
   rtc::Event flag_notify_;
 
-<<<<<<< HEAD
-  // Contains the active worker thread assigned to processing
-  // tasks (including delayed tasks).
-  rtc::PlatformThread thread_;
-
-=======
->>>>>>> cbad18b1
   Mutex pending_lock_;
 
   // Indicates if the worker thread needs to shutdown now.
