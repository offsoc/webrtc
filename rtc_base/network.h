/*
 *  Copyright 2004 The WebRTC Project Authors. All rights reserved.
 *
 *  Use of this source code is governed by a BSD-style license
 *  that can be found in the LICENSE file in the root of the source
 *  tree. An additional intellectual property rights grant can be found
 *  in the file PATENTS.  All contributing project authors may
 *  be found in the AUTHORS file in the root of the source tree.
 */

#ifndef RTC_BASE_NETWORK_H_
#define RTC_BASE_NETWORK_H_

#include <stdint.h>

#include <deque>
#include <map>
#include <memory>
#include <string>
#include <vector>

#include "absl/base/attributes.h"
#include "absl/strings/string_view.h"
#include "api/array_view.h"
#include "api/field_trials_view.h"
#include "api/sequence_checker.h"
#include "api/task_queue/pending_task_safety_flag.h"
#include "api/transport/field_trial_based_config.h"
#include "rtc_base/ip_address.h"
#include "rtc_base/mdns_responder_interface.h"
#include "rtc_base/memory/always_valid_pointer.h"
#include "rtc_base/network_monitor.h"
#include "rtc_base/network_monitor_factory.h"
#include "rtc_base/socket_factory.h"
#include "rtc_base/system/rtc_export.h"
#include "rtc_base/third_party/sigslot/sigslot.h"
#include "rtc_base/thread_annotations.h"

#if defined(WEBRTC_POSIX)
struct ifaddrs;
#endif  // defined(WEBRTC_POSIX)

namespace rtc {

extern const char kPublicIPv4Host[];
extern const char kPublicIPv6Host[];

class IfAddrsConverter;
class Network;
class NetworkMonitorInterface;
class Thread;

// By default, ignore loopback interfaces on the host.
const int kDefaultNetworkIgnoreMask = ADAPTER_TYPE_LOOPBACK;

namespace webrtc_network_internal {
bool CompareNetworks(const std::unique_ptr<Network>& a,
                     const std::unique_ptr<Network>& b);
}  // namespace webrtc_network_internal

// Makes a string key for this network. Used in the network manager's maps.
// Network objects are keyed on interface name, network prefix and the
// length of that prefix.
std::string MakeNetworkKey(absl::string_view name,
                           const IPAddress& prefix,
                           int prefix_length);

// Utility function that attempts to determine an adapter type by an interface
// name (e.g., "wlan0"). Can be used by NetworkManager subclasses when other
// mechanisms fail to determine the type.
RTC_EXPORT AdapterType GetAdapterTypeFromName(absl::string_view network_name);

class DefaultLocalAddressProvider {
 public:
  virtual ~DefaultLocalAddressProvider() = default;

  // The default local address is the local address used in multi-homed endpoint
  // when the any address (0.0.0.0 or ::) is used as the local address. It's
  // important to check the return value as a IP family may not be enabled.
  virtual bool GetDefaultLocalAddress(int family, IPAddress* ipaddr) const = 0;
};

class MdnsResponderProvider {
 public:
  virtual ~MdnsResponderProvider() = default;

  // Returns the mDNS responder that can be used to obfuscate the local IP
  // addresses of ICE host candidates by mDNS hostnames.
  //
  // The provider MUST outlive the mDNS responder.
  virtual webrtc::MdnsResponderInterface* GetMdnsResponder() const = 0;
};

// Network/mask in CIDR representation.
class NetworkMask {
 public:
  NetworkMask(const IPAddress& addr, int prefix_length)
      : address_(addr), prefix_length_(prefix_length) {}

  const IPAddress& address() const { return address_; }
  int prefix_length() const { return prefix_length_; }

  bool operator==(const NetworkMask& o) const {
    return address_ == o.address_ && prefix_length_ == o.prefix_length_;
  }

 private:
  IPAddress address_;
  // Length of valid bits in address_ (for ipv4 valid range is 0-32)
  int prefix_length_;
};

// Generic network manager interface. It provides list of local
// networks.
//
// Every method of NetworkManager (including the destructor) must be called on
// the same thread, except for the constructor which may be called on any
// thread.
//
// This allows constructing a NetworkManager subclass on one thread and
// passing it into an object that uses it on a different thread.
class RTC_EXPORT NetworkManager : public DefaultLocalAddressProvider,
                                  public MdnsResponderProvider {
 public:
  // This enum indicates whether adapter enumeration is allowed.
  enum EnumerationPermission {
    ENUMERATION_ALLOWED,  // Adapter enumeration is allowed. Getting 0 network
                          // from GetNetworks means that there is no network
                          // available.
    ENUMERATION_BLOCKED,  // Adapter enumeration is disabled.
                          // GetAnyAddressNetworks() should be used instead.
  };

  // Called when network list is updated.
  sigslot::signal0<> SignalNetworksChanged;

  // Indicates a failure when getting list of network interfaces.
  sigslot::signal0<> SignalError;

  // This should be called on the NetworkManager's thread before the
  // NetworkManager is used. Subclasses may override this if necessary.
  virtual void Initialize() {}

  // Start/Stop monitoring of network interfaces
  // list. SignalNetworksChanged or SignalError is emitted immediately
  // after StartUpdating() is called. After that SignalNetworksChanged
  // is emitted whenever list of networks changes.
  virtual void StartUpdating() = 0;
  virtual void StopUpdating() = 0;

  // Returns the current list of networks available on this machine.
  // StartUpdating() must be called before this method is called.
  // It makes sure that repeated calls return the same object for a
  // given network, so that quality is tracked appropriately. Does not
  // include ignored networks.
  // The returned vector of Network* is valid as long as the NetworkManager is
  // alive.
  virtual std::vector<const Network*> GetNetworks() const = 0;

  // Returns the current permission state of GetNetworks().
  virtual EnumerationPermission enumeration_permission() const;

  // "AnyAddressNetwork" is a network which only contains single "any address"
  // IP address.  (i.e. INADDR_ANY for IPv4 or in6addr_any for IPv6). This is
  // useful as binding to such interfaces allow default routing behavior like
  // http traffic.
  //
  // This method appends the "any address" networks to the list, such that this
  // can optionally be called after GetNetworks.
  virtual std::vector<const Network*> GetAnyAddressNetworks() = 0;

  // Dumps the current list of networks in the network manager.
  virtual void DumpNetworks() {}
  bool GetDefaultLocalAddress(int family, IPAddress* ipaddr) const override;

  struct Stats {
    int ipv4_network_count;
    int ipv6_network_count;
    Stats() {
      ipv4_network_count = 0;
      ipv6_network_count = 0;
    }
  };

  // MdnsResponderProvider interface.
  webrtc::MdnsResponderInterface* GetMdnsResponder() const override;

  virtual void set_vpn_list(const std::vector<NetworkMask>& vpn) {}
};

<<<<<<< HEAD
// Base class for NetworkManager implementations.
class RTC_EXPORT NetworkManagerBase : public NetworkManager {
 public:
  NetworkManagerBase();

  std::vector<const Network*> GetNetworks() const override;
  std::vector<const Network*> GetAnyAddressNetworks() override;

  EnumerationPermission enumeration_permission() const override;

  bool GetDefaultLocalAddress(int family, IPAddress* ipaddr) const override;

  // Check if MAC address in |bytes| is one of the pre-defined
  // MAC addresses for know VPNs.
  static bool IsVpnMacAddress(rtc::ArrayView<const uint8_t> address);

 protected:
  // Updates `networks_` with the networks listed in `list`. If
  // `networks_map_` already has a Network object for a network listed
  // in the `list` then it is reused. Accept ownership of the Network
  // objects in the `list`. `changed` will be set to true if there is
  // any change in the network list.
  void MergeNetworkList(std::vector<std::unique_ptr<Network>> list,
                        bool* changed);

  // `stats` will be populated even if |*changed| is false.
  void MergeNetworkList(std::vector<std::unique_ptr<Network>> list,
                        bool* changed,
                        NetworkManager::Stats* stats);

  void set_enumeration_permission(EnumerationPermission state) {
    enumeration_permission_ = state;
  }

  void set_default_local_addresses(const IPAddress& ipv4,
                                   const IPAddress& ipv6);

  Network* GetNetworkFromAddress(const rtc::IPAddress& ip) const;

  // To enable subclasses to get the networks list, without interfering with
  // refactoring of the interface GetNetworks method.
  const std::vector<Network*>& GetNetworksInternal() const { return networks_; }

  std::unique_ptr<Network> CreateNetwork(absl::string_view name,
                                         absl::string_view description,
                                         const IPAddress& prefix,
                                         int prefix_length,
                                         AdapterType type) const;

 private:
  friend class NetworkTest;
  EnumerationPermission enumeration_permission_;

  std::vector<Network*> networks_;

  std::map<std::string, std::unique_ptr<Network>> networks_map_;

  std::unique_ptr<rtc::Network> ipv4_any_address_network_;
  std::unique_ptr<rtc::Network> ipv6_any_address_network_;

  IPAddress default_local_ipv4_address_;
  IPAddress default_local_ipv6_address_;
  // We use 16 bits to save the bandwidth consumption when sending the network
  // id over the Internet. It is OK that the 16-bit integer overflows to get a
  // network id 0 because we only compare the network ids in the old and the new
  // best connections in the transport channel.
  uint16_t next_available_network_id_ = 1;
};

// Basic implementation of the NetworkManager interface that gets list
// of networks using OS APIs.
class RTC_EXPORT BasicNetworkManager : public NetworkManagerBase,
                                       public NetworkBinderInterface,
                                       public sigslot::has_slots<> {
 public:
  // This is used by lots of downstream code.
  BasicNetworkManager(SocketFactory* socket_factory,
                      const webrtc::FieldTrialsView* field_trials = nullptr)
      : BasicNetworkManager(/* network_monitor_factory= */ nullptr,
                            socket_factory,
                            field_trials) {}

  BasicNetworkManager(NetworkMonitorFactory* network_monitor_factory,
                      SocketFactory* socket_factory,
                      const webrtc::FieldTrialsView* field_trials = nullptr);
  ~BasicNetworkManager() override;

  void StartUpdating() override;
  void StopUpdating() override;

  void DumpNetworks() override;

  bool started() { return start_count_ > 0; }

  // Sets the network ignore list, which is empty by default. Any network on the
  // ignore list will be filtered from network enumeration results.
  // Should be called only before initialization.
  void set_network_ignore_list(const std::vector<std::string>& list) {
    RTC_DCHECK(thread_ == nullptr);
    network_ignore_list_ = list;
  }

  // Set a list of manually configured VPN's.
  void set_vpn_list(const std::vector<NetworkMask>& vpn) override;

  // Check if |prefix| is configured as VPN.
  bool IsConfiguredVpn(IPAddress prefix, int prefix_length) const;

  // Bind a socket to interface that ip address belong to.
  // Implementation look up interface name and calls
  // BindSocketToNetwork on NetworkMonitor.
  // The interface name is needed as e.g ipv4 over ipv6 addresses
  // are not exposed using Android functions, but it is possible
  // bind an ipv4 address to the interface.
  NetworkBindingResult BindSocketToNetwork(int socket_fd,
                                           const IPAddress& address) override;

 protected:
#if defined(WEBRTC_POSIX)
  // Separated from CreateNetworks for tests.
  void ConvertIfAddrs(ifaddrs* interfaces,
                      IfAddrsConverter* converter,
                      bool include_ignored,
                      std::vector<std::unique_ptr<Network>>* networks) const
      RTC_RUN_ON(thread_);
  NetworkMonitorInterface::InterfaceInfo GetInterfaceInfo(
      struct ifaddrs* cursor) const RTC_RUN_ON(thread_);
#endif  // defined(WEBRTC_POSIX)

  // Creates a network object for each network available on the machine.
  bool CreateNetworks(bool include_ignored,
                      std::vector<std::unique_ptr<Network>>* networks) const
      RTC_RUN_ON(thread_);

  // Determines if a network should be ignored. This should only be determined
  // based on the network's property instead of any individual IP.
  bool IsIgnoredNetwork(const Network& network) const RTC_RUN_ON(thread_);

  // This function connects a UDP socket to a public address and returns the
  // local address associated it. Since it binds to the "any" address
  // internally, it returns the default local address on a multi-homed endpoint.
  IPAddress QueryDefaultLocalAddress(int family) const RTC_RUN_ON(thread_);

 private:
  friend class NetworkTest;

  // Creates a network monitor and listens for network updates.
  void StartNetworkMonitor() RTC_RUN_ON(thread_);
  // Stops and removes the network monitor.
  void StopNetworkMonitor() RTC_RUN_ON(thread_);
  // Called when it receives updates from the network monitor.
  void OnNetworksChanged();

  // Updates the networks and reschedules the next update.
  void UpdateNetworksContinually() RTC_RUN_ON(thread_);
  // Only updates the networks; does not reschedule the next update.
  void UpdateNetworksOnce() RTC_RUN_ON(thread_);

  Thread* thread_ = nullptr;
  bool sent_first_update_ = true;
  int start_count_ = 0;
  // RingRTC change to detect interface type on macOS.
#if defined(WEBRTC_MAC) && !defined(WEBRTC_IOS)
  int ioctl_socket_;
#endif

  webrtc::AlwaysValidPointer<const webrtc::FieldTrialsView,
                             webrtc::FieldTrialBasedConfig>
      field_trials_;
  std::vector<std::string> network_ignore_list_;
  NetworkMonitorFactory* const network_monitor_factory_;
  SocketFactory* const socket_factory_;
  std::unique_ptr<NetworkMonitorInterface> network_monitor_
      RTC_GUARDED_BY(thread_);
  bool allow_mac_based_ipv6_ RTC_GUARDED_BY(thread_) = false;
  bool bind_using_ifname_ RTC_GUARDED_BY(thread_) = false;

  std::vector<NetworkMask> vpn_;
  rtc::scoped_refptr<webrtc::PendingTaskSafetyFlag> task_safety_flag_;
};

=======
>>>>>>> 28b793b4
// Represents a Unix-type network interface, with a name and single address.
class RTC_EXPORT Network {
 public:
  Network(absl::string_view name,
          absl::string_view description,
          const IPAddress& prefix,
          int prefix_length)
      : Network(name,
                description,
                prefix,
                prefix_length,
                rtc::ADAPTER_TYPE_UNKNOWN) {}

  Network(absl::string_view name,
          absl::string_view description,
          const IPAddress& prefix,
          int prefix_length,
          AdapterType type);

  Network(const Network&);
  ~Network();

  // This signal is fired whenever type() or underlying_type_for_vpn() changes.
  // Mutable, to support connecting on the const Network passed to cricket::Port
  // constructor.
  mutable sigslot::signal1<const Network*> SignalTypeChanged;

  // This signal is fired whenever network preference changes.
  sigslot::signal1<const Network*> SignalNetworkPreferenceChanged;

  const DefaultLocalAddressProvider* default_local_address_provider() const {
    return default_local_address_provider_;
  }
  void set_default_local_address_provider(
      const DefaultLocalAddressProvider* provider) {
    default_local_address_provider_ = provider;
  }

  void set_mdns_responder_provider(const MdnsResponderProvider* provider) {
    mdns_responder_provider_ = provider;
  }

  // Returns the name of the interface this network is associated with.
  const std::string& name() const { return name_; }

  // Returns the OS-assigned name for this network. This is useful for
  // debugging but should not be sent over the wire (for privacy reasons).
  const std::string& description() const { return description_; }

  // Returns the prefix for this network.
  const IPAddress& prefix() const { return prefix_; }
  // Returns the length, in bits, of this network's prefix.
  int prefix_length() const { return prefix_length_; }

  // Returns the family for the network prefix.
  int family() const { return prefix_.family(); }

  // `key_` has unique value per network interface. Used in sorting network
  // interfaces. Key is derived from interface name and it's prefix.
  std::string key() const { return key_; }

  // Returns the Network's current idea of the 'best' IP it has.
  // Or return an unset IP if this network has no active addresses.
  // Here is the rule on how we mark the IPv6 address as ignorable for WebRTC.
  // 1) return all global temporary dynamic and non-deprecated ones.
  // 2) if #1 not available, return global ones.
  // 3) if #2 not available, return local link ones.
  // 4) if #3 not available, use ULA ipv6 as last resort. (ULA stands for
  // unique local address, which is not route-able in open internet but might
  // be useful for a close WebRTC deployment.

  // TODO(guoweis): rule #3 actually won't happen at current
  // implementation. The reason being that ULA address starting with
  // 0xfc 0r 0xfd will be grouped into its own Network. The result of
  // that is WebRTC will have one extra Network to generate candidates
  // but the lack of rule #3 shouldn't prevent turning on IPv6 since
  // ULA should only be tried in a close deployment anyway.

  // Note that when not specifying any flag, it's treated as case global
  // IPv6 address
  IPAddress GetBestIP() const;

  // Adds an active IP address to this network. Does not check for duplicates.
  void AddIP(const InterfaceAddress& ip) { ips_.push_back(ip); }
  void AddIP(const IPAddress& ip) { ips_.push_back(rtc::InterfaceAddress(ip)); }

  // Sets the network's IP address list. Returns true if new IP addresses were
  // detected. Passing true to already_changed skips this check.
  bool SetIPs(const std::vector<InterfaceAddress>& ips, bool already_changed);
  // Get the list of IP Addresses associated with this network.
  const std::vector<InterfaceAddress>& GetIPs() const { return ips_; }
  // Clear the network's list of addresses.
  void ClearIPs() { ips_.clear(); }
  // Returns the mDNS responder that can be used to obfuscate the local IP
  // addresses of host candidates by mDNS names in ICE gathering. After a
  // name-address mapping is created by the mDNS responder, queries for the
  // created name will be resolved by the responder.
  webrtc::MdnsResponderInterface* GetMdnsResponder() const;

  // Returns the scope-id of the network's address.
  // Should only be relevant for link-local IPv6 addresses.
  int scope_id() const { return scope_id_; }
  void set_scope_id(int id) { scope_id_ = id; }

  // Indicates whether this network should be ignored, perhaps because
  // the IP is 0, or the interface is one we know is invalid.
  bool ignored() const { return ignored_; }
  void set_ignored(bool ignored) { ignored_ = ignored; }

  AdapterType type() const { return type_; }
  // When type() is ADAPTER_TYPE_VPN, this returns the type of the underlying
  // network interface used by the VPN, typically the preferred network type
  // (see for example, the method setUnderlyingNetworks(android.net.Network[])
  // on https://developer.android.com/reference/android/net/VpnService.html).
  // When this information is unavailable from the OS, ADAPTER_TYPE_UNKNOWN is
  // returned.
  AdapterType underlying_type_for_vpn() const {
    return underlying_type_for_vpn_;
  }
  void set_type(AdapterType type) {
    if (type_ == type) {
      return;
    }
    type_ = type;
    if (type != ADAPTER_TYPE_VPN) {
      underlying_type_for_vpn_ = ADAPTER_TYPE_UNKNOWN;
    }
    SignalTypeChanged(this);
  }

  void set_underlying_type_for_vpn(AdapterType type) {
    if (underlying_type_for_vpn_ == type) {
      return;
    }
    underlying_type_for_vpn_ = type;
    SignalTypeChanged(this);
  }

  bool IsVpn() const { return type_ == ADAPTER_TYPE_VPN; }

  bool IsCellular() const { return IsCellular(type_); }

  static bool IsCellular(AdapterType type) {
    switch (type) {
      case ADAPTER_TYPE_CELLULAR:
      case ADAPTER_TYPE_CELLULAR_2G:
      case ADAPTER_TYPE_CELLULAR_3G:
      case ADAPTER_TYPE_CELLULAR_4G:
      case ADAPTER_TYPE_CELLULAR_5G:
        return true;
      default:
        return false;
    }
  }

  // Note: This function is called "rarely".
  // Twice per Network in BasicPortAllocator if
  // PORTALLOCATOR_DISABLE_COSTLY_NETWORKS. Once in Port::Construct() (and when
  // Port::OnNetworkTypeChanged is called).
  uint16_t GetCost(const webrtc::FieldTrialsView& field_trials) const;

  // A unique id assigned by the network manager, which may be signaled
  // to the remote side in the candidate.
  uint16_t id() const { return id_; }
  void set_id(uint16_t id) { id_ = id; }

  int preference() const { return preference_; }
  void set_preference(int preference) { preference_ = preference; }

  // When we enumerate networks and find a previously-seen network is missing,
  // we do not remove it (because it may be used elsewhere). Instead, we mark
  // it inactive, so that we can detect network changes properly.
  bool active() const { return active_; }
  void set_active(bool active) {
    if (active_ != active) {
      active_ = active;
    }
  }

  // Property set by operating system/firmware that has information
  // about connection strength to e.g WIFI router or CELL base towers.
  NetworkPreference network_preference() const { return network_preference_; }
  void set_network_preference(NetworkPreference val) {
    if (network_preference_ == val) {
      return;
    }
    network_preference_ = val;
    SignalNetworkPreferenceChanged(this);
  }

  static std::pair<rtc::AdapterType, bool /* vpn */>
  GuessAdapterFromNetworkCost(int network_cost);

  // Debugging description of this network
  std::string ToString() const;

 private:
  const DefaultLocalAddressProvider* default_local_address_provider_ = nullptr;
  const MdnsResponderProvider* mdns_responder_provider_ = nullptr;
  std::string name_;
  std::string description_;
  IPAddress prefix_;
  int prefix_length_;
  std::string key_;
  std::vector<InterfaceAddress> ips_;
  int scope_id_;
  bool ignored_;
  AdapterType type_;
  AdapterType underlying_type_for_vpn_ = ADAPTER_TYPE_UNKNOWN;
  int preference_;
  bool active_ = true;
  uint16_t id_ = 0;
  NetworkPreference network_preference_ = NetworkPreference::NEUTRAL;

  friend class NetworkManager;
};

// Base class for NetworkManager implementations.
class RTC_EXPORT NetworkManagerBase : public NetworkManager {
 public:
  NetworkManagerBase();

  std::vector<const Network*> GetNetworks() const override;
  std::vector<const Network*> GetAnyAddressNetworks() override;

  EnumerationPermission enumeration_permission() const override;

  bool GetDefaultLocalAddress(int family, IPAddress* ipaddr) const override;

  // Check if MAC address in |bytes| is one of the pre-defined
  // MAC addresses for know VPNs.
  static bool IsVpnMacAddress(rtc::ArrayView<const uint8_t> address);

 protected:
  // Updates `networks_` with the networks listed in `list`. If
  // `networks_map_` already has a Network object for a network listed
  // in the `list` then it is reused. Accept ownership of the Network
  // objects in the `list`. `changed` will be set to true if there is
  // any change in the network list.
  void MergeNetworkList(std::vector<std::unique_ptr<Network>> list,
                        bool* changed);

  // `stats` will be populated even if |*changed| is false.
  void MergeNetworkList(std::vector<std::unique_ptr<Network>> list,
                        bool* changed,
                        NetworkManager::Stats* stats);

  void set_enumeration_permission(EnumerationPermission state) {
    enumeration_permission_ = state;
  }

  void set_default_local_addresses(const IPAddress& ipv4,
                                   const IPAddress& ipv6);

  Network* GetNetworkFromAddress(const rtc::IPAddress& ip) const;

  // To enable subclasses to get the networks list, without interfering with
  // refactoring of the interface GetNetworks method.
  const std::vector<Network*>& GetNetworksInternal() const { return networks_; }

  std::unique_ptr<Network> CreateNetwork(absl::string_view name,
                                         absl::string_view description,
                                         const IPAddress& prefix,
                                         int prefix_length,
                                         AdapterType type) const;

 private:
  friend class NetworkTest;
  EnumerationPermission enumeration_permission_;

  std::vector<Network*> networks_;

  std::map<std::string, std::unique_ptr<Network>> networks_map_;

  std::unique_ptr<rtc::Network> ipv4_any_address_network_;
  std::unique_ptr<rtc::Network> ipv6_any_address_network_;

  IPAddress default_local_ipv4_address_;
  IPAddress default_local_ipv6_address_;
  // We use 16 bits to save the bandwidth consumption when sending the network
  // id over the Internet. It is OK that the 16-bit integer overflows to get a
  // network id 0 because we only compare the network ids in the old and the new
  // best connections in the transport channel.
  uint16_t next_available_network_id_ = 1;
};

// Basic implementation of the NetworkManager interface that gets list
// of networks using OS APIs.
class RTC_EXPORT BasicNetworkManager : public NetworkManagerBase,
                                       public NetworkBinderInterface,
                                       public sigslot::has_slots<> {
 public:
  // This is used by lots of downstream code.
  BasicNetworkManager(SocketFactory* socket_factory,
                      const webrtc::FieldTrialsView* field_trials = nullptr)
      : BasicNetworkManager(/* network_monitor_factory= */ nullptr,
                            socket_factory,
                            field_trials) {}

  BasicNetworkManager(NetworkMonitorFactory* network_monitor_factory,
                      SocketFactory* socket_factory,
                      const webrtc::FieldTrialsView* field_trials = nullptr);
  ~BasicNetworkManager() override;

  void StartUpdating() override;
  void StopUpdating() override;

  void DumpNetworks() override;

  bool started() { return start_count_ > 0; }

  // Sets the network ignore list, which is empty by default. Any network on the
  // ignore list will be filtered from network enumeration results.
  // Should be called only before initialization.
  void set_network_ignore_list(const std::vector<std::string>& list) {
    RTC_DCHECK(thread_ == nullptr);
    network_ignore_list_ = list;
  }

  // Set a list of manually configured VPN's.
  void set_vpn_list(const std::vector<NetworkMask>& vpn) override;

  // Check if |prefix| is configured as VPN.
  bool IsConfiguredVpn(IPAddress prefix, int prefix_length) const;

  // Bind a socket to interface that ip address belong to.
  // Implementation look up interface name and calls
  // BindSocketToNetwork on NetworkMonitor.
  // The interface name is needed as e.g ipv4 over ipv6 addresses
  // are not exposed using Android functions, but it is possible
  // bind an ipv4 address to the interface.
  NetworkBindingResult BindSocketToNetwork(int socket_fd,
                                           const IPAddress& address) override;

 protected:
#if defined(WEBRTC_POSIX)
  // Separated from CreateNetworks for tests.
  void ConvertIfAddrs(ifaddrs* interfaces,
                      IfAddrsConverter* converter,
                      bool include_ignored,
                      std::vector<std::unique_ptr<Network>>* networks) const
      RTC_RUN_ON(thread_);
  NetworkMonitorInterface::InterfaceInfo GetInterfaceInfo(
      struct ifaddrs* cursor) const RTC_RUN_ON(thread_);
#endif  // defined(WEBRTC_POSIX)

  // Creates a network object for each network available on the machine.
  bool CreateNetworks(bool include_ignored,
                      std::vector<std::unique_ptr<Network>>* networks) const
      RTC_RUN_ON(thread_);

  // Determines if a network should be ignored. This should only be determined
  // based on the network's property instead of any individual IP.
  bool IsIgnoredNetwork(const Network& network) const RTC_RUN_ON(thread_);

  // This function connects a UDP socket to a public address and returns the
  // local address associated it. Since it binds to the "any" address
  // internally, it returns the default local address on a multi-homed endpoint.
  IPAddress QueryDefaultLocalAddress(int family) const RTC_RUN_ON(thread_);

 private:
  friend class NetworkTest;

  // Creates a network monitor and listens for network updates.
  void StartNetworkMonitor() RTC_RUN_ON(thread_);
  // Stops and removes the network monitor.
  void StopNetworkMonitor() RTC_RUN_ON(thread_);
  // Called when it receives updates from the network monitor.
  void OnNetworksChanged();

  // Updates the networks and reschedules the next update.
  void UpdateNetworksContinually() RTC_RUN_ON(thread_);
  // Only updates the networks; does not reschedule the next update.
  void UpdateNetworksOnce() RTC_RUN_ON(thread_);

  Thread* thread_ = nullptr;
  bool sent_first_update_ = true;
  int start_count_ = 0;

  webrtc::AlwaysValidPointer<const webrtc::FieldTrialsView,
                             webrtc::FieldTrialBasedConfig>
      field_trials_;
  std::vector<std::string> network_ignore_list_;
  NetworkMonitorFactory* const network_monitor_factory_;
  SocketFactory* const socket_factory_;
  std::unique_ptr<NetworkMonitorInterface> network_monitor_
      RTC_GUARDED_BY(thread_);
  bool allow_mac_based_ipv6_ RTC_GUARDED_BY(thread_) = false;
  bool bind_using_ifname_ RTC_GUARDED_BY(thread_) = false;

  std::vector<NetworkMask> vpn_;
  rtc::scoped_refptr<webrtc::PendingTaskSafetyFlag> task_safety_flag_;
};

}  // namespace rtc

#endif  // RTC_BASE_NETWORK_H_<|MERGE_RESOLUTION|>--- conflicted
+++ resolved
@@ -188,190 +188,6 @@
   virtual void set_vpn_list(const std::vector<NetworkMask>& vpn) {}
 };
 
-<<<<<<< HEAD
-// Base class for NetworkManager implementations.
-class RTC_EXPORT NetworkManagerBase : public NetworkManager {
- public:
-  NetworkManagerBase();
-
-  std::vector<const Network*> GetNetworks() const override;
-  std::vector<const Network*> GetAnyAddressNetworks() override;
-
-  EnumerationPermission enumeration_permission() const override;
-
-  bool GetDefaultLocalAddress(int family, IPAddress* ipaddr) const override;
-
-  // Check if MAC address in |bytes| is one of the pre-defined
-  // MAC addresses for know VPNs.
-  static bool IsVpnMacAddress(rtc::ArrayView<const uint8_t> address);
-
- protected:
-  // Updates `networks_` with the networks listed in `list`. If
-  // `networks_map_` already has a Network object for a network listed
-  // in the `list` then it is reused. Accept ownership of the Network
-  // objects in the `list`. `changed` will be set to true if there is
-  // any change in the network list.
-  void MergeNetworkList(std::vector<std::unique_ptr<Network>> list,
-                        bool* changed);
-
-  // `stats` will be populated even if |*changed| is false.
-  void MergeNetworkList(std::vector<std::unique_ptr<Network>> list,
-                        bool* changed,
-                        NetworkManager::Stats* stats);
-
-  void set_enumeration_permission(EnumerationPermission state) {
-    enumeration_permission_ = state;
-  }
-
-  void set_default_local_addresses(const IPAddress& ipv4,
-                                   const IPAddress& ipv6);
-
-  Network* GetNetworkFromAddress(const rtc::IPAddress& ip) const;
-
-  // To enable subclasses to get the networks list, without interfering with
-  // refactoring of the interface GetNetworks method.
-  const std::vector<Network*>& GetNetworksInternal() const { return networks_; }
-
-  std::unique_ptr<Network> CreateNetwork(absl::string_view name,
-                                         absl::string_view description,
-                                         const IPAddress& prefix,
-                                         int prefix_length,
-                                         AdapterType type) const;
-
- private:
-  friend class NetworkTest;
-  EnumerationPermission enumeration_permission_;
-
-  std::vector<Network*> networks_;
-
-  std::map<std::string, std::unique_ptr<Network>> networks_map_;
-
-  std::unique_ptr<rtc::Network> ipv4_any_address_network_;
-  std::unique_ptr<rtc::Network> ipv6_any_address_network_;
-
-  IPAddress default_local_ipv4_address_;
-  IPAddress default_local_ipv6_address_;
-  // We use 16 bits to save the bandwidth consumption when sending the network
-  // id over the Internet. It is OK that the 16-bit integer overflows to get a
-  // network id 0 because we only compare the network ids in the old and the new
-  // best connections in the transport channel.
-  uint16_t next_available_network_id_ = 1;
-};
-
-// Basic implementation of the NetworkManager interface that gets list
-// of networks using OS APIs.
-class RTC_EXPORT BasicNetworkManager : public NetworkManagerBase,
-                                       public NetworkBinderInterface,
-                                       public sigslot::has_slots<> {
- public:
-  // This is used by lots of downstream code.
-  BasicNetworkManager(SocketFactory* socket_factory,
-                      const webrtc::FieldTrialsView* field_trials = nullptr)
-      : BasicNetworkManager(/* network_monitor_factory= */ nullptr,
-                            socket_factory,
-                            field_trials) {}
-
-  BasicNetworkManager(NetworkMonitorFactory* network_monitor_factory,
-                      SocketFactory* socket_factory,
-                      const webrtc::FieldTrialsView* field_trials = nullptr);
-  ~BasicNetworkManager() override;
-
-  void StartUpdating() override;
-  void StopUpdating() override;
-
-  void DumpNetworks() override;
-
-  bool started() { return start_count_ > 0; }
-
-  // Sets the network ignore list, which is empty by default. Any network on the
-  // ignore list will be filtered from network enumeration results.
-  // Should be called only before initialization.
-  void set_network_ignore_list(const std::vector<std::string>& list) {
-    RTC_DCHECK(thread_ == nullptr);
-    network_ignore_list_ = list;
-  }
-
-  // Set a list of manually configured VPN's.
-  void set_vpn_list(const std::vector<NetworkMask>& vpn) override;
-
-  // Check if |prefix| is configured as VPN.
-  bool IsConfiguredVpn(IPAddress prefix, int prefix_length) const;
-
-  // Bind a socket to interface that ip address belong to.
-  // Implementation look up interface name and calls
-  // BindSocketToNetwork on NetworkMonitor.
-  // The interface name is needed as e.g ipv4 over ipv6 addresses
-  // are not exposed using Android functions, but it is possible
-  // bind an ipv4 address to the interface.
-  NetworkBindingResult BindSocketToNetwork(int socket_fd,
-                                           const IPAddress& address) override;
-
- protected:
-#if defined(WEBRTC_POSIX)
-  // Separated from CreateNetworks for tests.
-  void ConvertIfAddrs(ifaddrs* interfaces,
-                      IfAddrsConverter* converter,
-                      bool include_ignored,
-                      std::vector<std::unique_ptr<Network>>* networks) const
-      RTC_RUN_ON(thread_);
-  NetworkMonitorInterface::InterfaceInfo GetInterfaceInfo(
-      struct ifaddrs* cursor) const RTC_RUN_ON(thread_);
-#endif  // defined(WEBRTC_POSIX)
-
-  // Creates a network object for each network available on the machine.
-  bool CreateNetworks(bool include_ignored,
-                      std::vector<std::unique_ptr<Network>>* networks) const
-      RTC_RUN_ON(thread_);
-
-  // Determines if a network should be ignored. This should only be determined
-  // based on the network's property instead of any individual IP.
-  bool IsIgnoredNetwork(const Network& network) const RTC_RUN_ON(thread_);
-
-  // This function connects a UDP socket to a public address and returns the
-  // local address associated it. Since it binds to the "any" address
-  // internally, it returns the default local address on a multi-homed endpoint.
-  IPAddress QueryDefaultLocalAddress(int family) const RTC_RUN_ON(thread_);
-
- private:
-  friend class NetworkTest;
-
-  // Creates a network monitor and listens for network updates.
-  void StartNetworkMonitor() RTC_RUN_ON(thread_);
-  // Stops and removes the network monitor.
-  void StopNetworkMonitor() RTC_RUN_ON(thread_);
-  // Called when it receives updates from the network monitor.
-  void OnNetworksChanged();
-
-  // Updates the networks and reschedules the next update.
-  void UpdateNetworksContinually() RTC_RUN_ON(thread_);
-  // Only updates the networks; does not reschedule the next update.
-  void UpdateNetworksOnce() RTC_RUN_ON(thread_);
-
-  Thread* thread_ = nullptr;
-  bool sent_first_update_ = true;
-  int start_count_ = 0;
-  // RingRTC change to detect interface type on macOS.
-#if defined(WEBRTC_MAC) && !defined(WEBRTC_IOS)
-  int ioctl_socket_;
-#endif
-
-  webrtc::AlwaysValidPointer<const webrtc::FieldTrialsView,
-                             webrtc::FieldTrialBasedConfig>
-      field_trials_;
-  std::vector<std::string> network_ignore_list_;
-  NetworkMonitorFactory* const network_monitor_factory_;
-  SocketFactory* const socket_factory_;
-  std::unique_ptr<NetworkMonitorInterface> network_monitor_
-      RTC_GUARDED_BY(thread_);
-  bool allow_mac_based_ipv6_ RTC_GUARDED_BY(thread_) = false;
-  bool bind_using_ifname_ RTC_GUARDED_BY(thread_) = false;
-
-  std::vector<NetworkMask> vpn_;
-  rtc::scoped_refptr<webrtc::PendingTaskSafetyFlag> task_safety_flag_;
-};
-
-=======
->>>>>>> 28b793b4
 // Represents a Unix-type network interface, with a name and single address.
 class RTC_EXPORT Network {
  public:
@@ -750,6 +566,10 @@
   Thread* thread_ = nullptr;
   bool sent_first_update_ = true;
   int start_count_ = 0;
+  // RingRTC change to detect interface type on macOS.
+#if defined(WEBRTC_MAC) && !defined(WEBRTC_IOS)
+  int ioctl_socket_;
+#endif
 
   webrtc::AlwaysValidPointer<const webrtc::FieldTrialsView,
                              webrtc::FieldTrialBasedConfig>
