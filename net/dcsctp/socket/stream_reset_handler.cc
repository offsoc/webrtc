--- conflicted
+++ resolved
@@ -180,15 +180,9 @@
                          << *req->request_sequence_number();
 
     last_processed_req_seq_nbr_ = req->request_sequence_number();
-<<<<<<< HEAD
-    result = reassembly_queue_->ResetStreams(
-        *req, data_tracker_->last_cumulative_acked_tsn());
-    if (result == ResponseResult::kSuccessPerformed) {
-=======
     last_processed_req_result_ = reassembly_queue_->ResetStreams(
         *req, data_tracker_->last_cumulative_acked_tsn());
     if (last_processed_req_result_ == ResponseResult::kSuccessPerformed) {
->>>>>>> fb3bd4a0
       ctx_->callbacks().OnIncomingStreamsReset(req->stream_ids());
     }
     responses.push_back(ReconfigurationResponseParameter(
