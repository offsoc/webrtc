--- conflicted
+++ resolved
@@ -37,12 +37,7 @@
       per_layer_keyframes_(per_layer_keyframes),
       get_packet_infos_(std::move(get_packet_infos)),
       video_stream_encoder_(encoder),
-<<<<<<< HEAD
-      // RingRTC change to enable per-layer PLI for screen sharing
-      time_last_packet_delivery_queue_(ssrcs.size(),
-=======
       time_last_packet_delivery_queue_(per_layer_keyframes ? ssrcs.size() : 1,
->>>>>>> a18e38fe
                                        Timestamp::Zero()),
       min_keyframe_send_interval_(
           TimeDelta::Millis(KeyframeIntervalSettings::ParseFromFieldTrials()
@@ -62,14 +57,10 @@
     RTC_LOG(LS_WARNING) << "SSRC " << ssrc << " not found.";
     return;
   }
-<<<<<<< HEAD
+  // RingRTC change to enable per-layer PLI for screen sharing
   bool per_layer_keyframes = per_layer_keyframes_.load();
   size_t ssrc_index =
       per_layer_keyframes ? std::distance(ssrcs_.begin(), it) : 0;
-=======
-  size_t ssrc_index =
-      per_layer_keyframes_ ? std::distance(ssrcs_.begin(), it) : 0;
->>>>>>> a18e38fe
   RTC_CHECK_LE(ssrc_index, time_last_packet_delivery_queue_.size());
   const Timestamp now = clock_->CurrentTime();
   if (time_last_packet_delivery_queue_[ssrc_index] +
@@ -81,11 +72,7 @@
 
   std::vector<VideoFrameType> layers(ssrcs_.size(),
                                      VideoFrameType::kVideoFrameDelta);
-<<<<<<< HEAD
   if (!per_layer_keyframes) {
-=======
-  if (!per_layer_keyframes_) {
->>>>>>> a18e38fe
     // Always produce key frame for all streams.
     video_stream_encoder_->SendKeyFrame();
   } else {
