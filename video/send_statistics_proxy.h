--- conflicted
+++ resolved
@@ -284,10 +284,7 @@
       RTC_GUARDED_BY(mutex_);
   rtc::RateTracker media_byte_rate_tracker_ RTC_GUARDED_BY(mutex_);
   rtc::RateTracker encoded_frame_rate_tracker_ RTC_GUARDED_BY(mutex_);
-<<<<<<< HEAD
-=======
   // Rate trackers mapped by ssrc.
->>>>>>> cbad18b1
   std::map<uint32_t, std::unique_ptr<rtc::RateTracker>>
       encoded_frame_rate_trackers_ RTC_GUARDED_BY(mutex_);
 
