--- conflicted
+++ resolved
@@ -12,11 +12,6 @@
   sources = [
     "buffered_frame_decryptor.cc",
     "buffered_frame_decryptor.h",
-<<<<<<< HEAD
-    "call_stats.cc",
-    "call_stats.h",
-=======
->>>>>>> cbad18b1
     "call_stats2.cc",
     "call_stats2.h",
     "encoder_rtcp_feedback.cc",
@@ -25,26 +20,12 @@
     "quality_limitation_reason_tracker.h",
     "quality_threshold.cc",
     "quality_threshold.h",
-<<<<<<< HEAD
-    "receive_statistics_proxy.cc",
-    "receive_statistics_proxy.h",
-=======
->>>>>>> cbad18b1
     "receive_statistics_proxy2.cc",
     "receive_statistics_proxy2.h",
     "report_block_stats.cc",
     "report_block_stats.h",
-<<<<<<< HEAD
-    "rtp_streams_synchronizer.cc",
-    "rtp_streams_synchronizer.h",
     "rtp_streams_synchronizer2.cc",
     "rtp_streams_synchronizer2.h",
-    "rtp_video_stream_receiver.cc",
-    "rtp_video_stream_receiver.h",
-=======
-    "rtp_streams_synchronizer2.cc",
-    "rtp_streams_synchronizer2.h",
->>>>>>> cbad18b1
     "rtp_video_stream_receiver2.cc",
     "rtp_video_stream_receiver2.h",
     "rtp_video_stream_receiver_frame_transformer_delegate.cc",
@@ -59,28 +40,14 @@
     "stream_synchronization.h",
     "transport_adapter.cc",
     "transport_adapter.h",
-<<<<<<< HEAD
-    "video_quality_observer.cc",
-    "video_quality_observer.h",
     "video_quality_observer2.cc",
     "video_quality_observer2.h",
-    "video_receive_stream.cc",
-    "video_receive_stream.h",
-=======
-    "video_quality_observer2.cc",
-    "video_quality_observer2.h",
->>>>>>> cbad18b1
     "video_receive_stream2.cc",
     "video_receive_stream2.h",
     "video_send_stream.cc",
     "video_send_stream.h",
     "video_send_stream_impl.cc",
     "video_send_stream_impl.h",
-<<<<<<< HEAD
-    "video_stream_decoder.cc",
-    "video_stream_decoder.h",
-=======
->>>>>>> cbad18b1
     "video_stream_decoder2.cc",
     "video_stream_decoder2.h",
   ]
@@ -100,10 +67,7 @@
     "../api/crypto:options",
     "../api/rtc_event_log",
     "../api/task_queue",
-<<<<<<< HEAD
-=======
     "../api/units:time_delta",
->>>>>>> cbad18b1
     "../api/units:timestamp",
     "../api/video:encoded_image",
     "../api/video:recordable_encoded_frame",
@@ -134,7 +98,6 @@
     "../modules/video_coding:nack_requester",
     "../modules/video_coding:video_codec_interface",
     "../modules/video_coding:video_coding_utility",
-    "../modules/video_coding/deprecated:nack_module",
     "../modules/video_processing",
     "../rtc_base:checks",
     "../rtc_base:rate_limiter",
@@ -152,10 +115,6 @@
     "../rtc_base/experiments:quality_scaling_experiment",
     "../rtc_base/experiments:rate_control_settings",
     "../rtc_base/synchronization:mutex",
-<<<<<<< HEAD
-    "../rtc_base/synchronization:sequence_checker",
-=======
->>>>>>> cbad18b1
     "../rtc_base/system:no_unique_address",
     "../rtc_base/system:thread_registry",
     "../rtc_base/task_utils:pending_task_safety_flag",
@@ -181,24 +140,6 @@
 }
 
 rtc_source_set("video_legacy") {
-<<<<<<< HEAD
-  # TODO(bugs.webrtc.org/11581): These files should be moved to this target:
-  #
-  # "call_stats.cc",
-  # "call_stats.h",
-  # "receive_statistics_proxy.cc",
-  # "receive_statistics_proxy.h",
-  # "rtp_streams_synchronizer.cc",
-  # "rtp_streams_synchronizer.h",
-  # "rtp_video_stream_receiver.cc",
-  # "rtp_video_stream_receiver.h",
-  # "video_quality_observer.cc",
-  # "video_quality_observer.h",
-  # "video_receive_stream.cc",
-  # "video_receive_stream.h",
-  # "video_stream_decoder.cc",
-  # "video_stream_decoder.h",
-=======
   sources = [
     "call_stats.cc",
     "call_stats.h",
@@ -267,7 +208,6 @@
     "//third_party/abseil-cpp/absl/algorithm:container",
     "//third_party/abseil-cpp/absl/types:optional",
   ]
->>>>>>> cbad18b1
 }
 
 rtc_library("video_stream_decoder_impl") {
@@ -336,10 +276,7 @@
 
   deps = [
     "../api:rtp_parameters",
-<<<<<<< HEAD
-=======
     "../api:sequence_checker",
->>>>>>> cbad18b1
     "../api/adaptation:resource_adaptation_api",
     "../api/task_queue:task_queue",
     "../api/units:data_rate",
@@ -379,10 +316,6 @@
     "../rtc_base/experiments:quality_scaling_experiment",
     "../rtc_base/experiments:rate_control_settings",
     "../rtc_base/synchronization:mutex",
-<<<<<<< HEAD
-    "../rtc_base/synchronization:sequence_checker",
-=======
->>>>>>> cbad18b1
     "../rtc_base/system:no_unique_address",
     "../rtc_base/task_utils:pending_task_safety_flag",
     "../rtc_base/task_utils:repeating_task",
@@ -410,80 +343,6 @@
     rtc_library("video_quality_test") {
       testonly = true
 
-<<<<<<< HEAD
-    # Only targets in this file and api/ can depend on this.
-    visibility = [
-      ":*",
-      "../api:create_video_quality_test_fixture_api",
-    ]
-    sources = [
-      "video_analyzer.cc",
-      "video_analyzer.h",
-      "video_quality_test.cc",
-      "video_quality_test.h",
-    ]
-    deps = [
-      ":frame_dumping_decoder",
-      "../api:create_frame_generator",
-      "../api:fec_controller_api",
-      "../api:frame_generator_api",
-      "../api:libjingle_peerconnection_api",
-      "../api:rtc_event_log_output_file",
-      "../api:test_dependency_factory",
-      "../api:video_quality_test_fixture_api",
-      "../api/numerics",
-      "../api/rtc_event_log:rtc_event_log_factory",
-      "../api/task_queue",
-      "../api/task_queue:default_task_queue_factory",
-      "../api/video:builtin_video_bitrate_allocator_factory",
-      "../api/video:video_bitrate_allocator_factory",
-      "../api/video:video_frame",
-      "../api/video:video_rtp_headers",
-      "../api/video_codecs:video_codecs_api",
-      "../call:fake_network",
-      "../call:simulated_network",
-      "../common_video",
-      "../media:rtc_audio_video",
-      "../media:rtc_encoder_simulcast_proxy",
-      "../media:rtc_internal_video_codecs",
-      "../media:rtc_media_base",
-      "../modules/audio_device:audio_device_api",
-      "../modules/audio_device:audio_device_module_from_input_and_output",
-      "../modules/audio_device:windows_core_audio_utility",
-      "../modules/audio_mixer:audio_mixer_impl",
-      "../modules/rtp_rtcp",
-      "../modules/rtp_rtcp:rtp_rtcp_format",
-      "../modules/video_coding",
-      "../modules/video_coding:video_coding_utility",
-      "../modules/video_coding:webrtc_h264",
-      "../modules/video_coding:webrtc_multiplex",
-      "../modules/video_coding:webrtc_vp8",
-      "../modules/video_coding:webrtc_vp9",
-      "../rtc_base:rtc_base_approved",
-      "../rtc_base:rtc_base_tests_utils",
-      "../rtc_base:rtc_numerics",
-      "../rtc_base:task_queue_for_test",
-      "../rtc_base/synchronization:mutex",
-      "../rtc_base/task_utils:repeating_task",
-      "../system_wrappers",
-      "../test:fake_video_codecs",
-      "../test:fileutils",
-      "../test:perf_test",
-      "../test:platform_video_capturer",
-      "../test:rtp_test_utils",
-      "../test:test_common",
-      "../test:test_renderer",
-      "../test:test_support",
-      "../test:test_support_test_artifacts",
-      "../test:video_test_common",
-      "../test:video_test_support",
-    ]
-    absl_deps = [
-      "//third_party/abseil-cpp/absl/algorithm:container",
-      "//third_party/abseil-cpp/absl/flags:flag",
-      "//third_party/abseil-cpp/absl/flags:parse",
-    ]
-=======
       # Only targets in this file and api/ can depend on this.
       visibility = [
         ":*",
@@ -556,99 +415,11 @@
         "//third_party/abseil-cpp/absl/flags:flag",
         "//third_party/abseil-cpp/absl/flags:parse",
       ]
->>>>>>> cbad18b1
 
       if (is_mac || is_ios) {
         deps += [ "../test:video_test_mac" ]
       }
     }
-<<<<<<< HEAD
-  }
-
-  rtc_library("video_full_stack_tests") {
-    testonly = true
-
-    sources = [ "full_stack_tests.cc" ]
-    deps = [
-      ":video_quality_test",
-      "../api:simulated_network_api",
-      "../api:test_dependency_factory",
-      "../api:video_quality_test_fixture_api",
-      "../api/video_codecs:video_codecs_api",
-      "../media:rtc_vp9_profile",
-      "../modules/pacing",
-      "../modules/video_coding:webrtc_vp9",
-      "../rtc_base/experiments:alr_experiment",
-      "../system_wrappers:field_trial",
-      "../test:field_trial",
-      "../test:fileutils",
-      "../test:test_common",
-      "../test:test_support",
-      "//testing/gtest",
-    ]
-    absl_deps = [
-      "//third_party/abseil-cpp/absl/flags:flag",
-      "//third_party/abseil-cpp/absl/flags:parse",
-      "//third_party/abseil-cpp/absl/types:optional",
-    ]
-  }
-
-  rtc_library("video_pc_full_stack_tests") {
-    testonly = true
-
-    sources = [ "pc_full_stack_tests.cc" ]
-    deps = [
-      "../api:create_network_emulation_manager",
-      "../api:create_peer_connection_quality_test_frame_generator",
-      "../api:create_peerconnection_quality_test_fixture",
-      "../api:frame_generator_api",
-      "../api:media_stream_interface",
-      "../api:network_emulation_manager_api",
-      "../api:peer_connection_quality_test_fixture_api",
-      "../api:simulated_network_api",
-      "../api:time_controller",
-      "../call:simulated_network",
-      "../media:rtc_vp9_profile",
-      "../modules/video_coding:webrtc_vp9",
-      "../system_wrappers:field_trial",
-      "../test:field_trial",
-      "../test:fileutils",
-      "../test:test_support",
-      "../test/pc/e2e:network_quality_metrics_reporter",
-    ]
-  }
-
-  rtc_library("video_loopback_lib") {
-    testonly = true
-    sources = [
-      "video_loopback.cc",
-      "video_loopback.h",
-    ]
-    deps = [
-      ":video_quality_test",
-      "../api:libjingle_peerconnection_api",
-      "../api:simulated_network_api",
-      "../api:video_quality_test_fixture_api",
-      "../api/transport:bitrate_settings",
-      "../api/video_codecs:video_codecs_api",
-      "../rtc_base:checks",
-      "../rtc_base:logging",
-      "../system_wrappers:field_trial",
-      "../test:field_trial",
-      "../test:run_test",
-      "../test:run_test_interface",
-      "../test:test_common",
-      "../test:test_renderer",
-      "../test:test_support",
-      "//testing/gtest",
-    ]
-    absl_deps = [
-      "//third_party/abseil-cpp/absl/flags:flag",
-      "//third_party/abseil-cpp/absl/flags:parse",
-      "//third_party/abseil-cpp/absl/types:optional",
-    ]
-  }
-=======
 
     rtc_library("video_full_stack_tests") {
       testonly = true
@@ -676,7 +447,6 @@
         "//third_party/abseil-cpp/absl/types:optional",
       ]
     }
->>>>>>> cbad18b1
 
     rtc_library("video_pc_full_stack_tests") {
       testonly = true
@@ -753,33 +523,6 @@
       testonly = true
       sources = [ "screenshare_loopback.cc" ]
 
-<<<<<<< HEAD
-  rtc_executable("sv_loopback") {
-    testonly = true
-    sources = [ "sv_loopback.cc" ]
-    deps = [
-      ":video_quality_test",
-      "../api:libjingle_peerconnection_api",
-      "../api:simulated_network_api",
-      "../api:video_quality_test_fixture_api",
-      "../api/transport:bitrate_settings",
-      "../api/video_codecs:video_codecs_api",
-      "../rtc_base:checks",
-      "../rtc_base:logging",
-      "../rtc_base:stringutils",
-      "../system_wrappers:field_trial",
-      "../test:field_trial",
-      "../test:run_test",
-      "../test:run_test_interface",
-      "../test:test_common",
-      "../test:test_renderer",
-      "../test:test_support",
-      "//testing/gtest",
-      "//third_party/abseil-cpp/absl/flags:flag",
-      "//third_party/abseil-cpp/absl/flags:parse",
-      "//third_party/abseil-cpp/absl/types:optional",
-    ]
-=======
       deps = [
         ":video_quality_test",
         "../api:libjingle_peerconnection_api",
@@ -829,7 +572,6 @@
         "//third_party/abseil-cpp/absl/types:optional",
       ]
     }
->>>>>>> cbad18b1
   }
 
   # TODO(pbos): Rename test suite.
@@ -859,10 +601,7 @@
       "end_to_end_tests/multi_stream_tester.h",
       "end_to_end_tests/multi_stream_tests.cc",
       "end_to_end_tests/network_state_tests.cc",
-<<<<<<< HEAD
-=======
       "end_to_end_tests/resolution_bitrate_limits_tests.cc",
->>>>>>> cbad18b1
       "end_to_end_tests/retransmission_tests.cc",
       "end_to_end_tests/rtp_rtcp_tests.cc",
       "end_to_end_tests/ssrc_tests.cc",
@@ -904,11 +643,8 @@
       "../api:libjingle_peerconnection_api",
       "../api:mock_fec_controller_override",
       "../api:mock_frame_decryptor",
-<<<<<<< HEAD
-=======
       "../api:mock_video_codec_factory",
       "../api:mock_video_decoder",
->>>>>>> cbad18b1
       "../api:mock_video_encoder",
       "../api:rtp_headers",
       "../api:rtp_parameters",
@@ -929,10 +665,6 @@
       "../api/video:video_adaptation",
       "../api/video:video_bitrate_allocation",
       "../api/video:video_frame",
-<<<<<<< HEAD
-      "../api/video:video_frame_nv12",
-=======
->>>>>>> cbad18b1
       "../api/video:video_frame_type",
       "../api/video:video_rtp_headers",
       "../api/video_codecs:video_codecs_api",
@@ -985,13 +717,8 @@
       "../rtc_base:task_queue_for_test",
       "../rtc_base:threading",
       "../rtc_base/experiments:alr_experiment",
-<<<<<<< HEAD
-      "../rtc_base/synchronization:mutex",
-      "../rtc_base/synchronization:sequence_checker",
-=======
       "../rtc_base/experiments:encoder_info_settings",
       "../rtc_base/synchronization:mutex",
->>>>>>> cbad18b1
       "../rtc_base/task_utils:to_queued_task",
       "../system_wrappers",
       "../system_wrappers:field_trial",
