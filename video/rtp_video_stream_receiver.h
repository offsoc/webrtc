/*
 *  Copyright (c) 2012 The WebRTC project authors. All Rights Reserved.
 *
 *  Use of this source code is governed by a BSD-style license
 *  that can be found in the LICENSE file in the root of the source
 *  tree. An additional intellectual property rights grant can be found
 *  in the file PATENTS.  All contributing project authors may
 *  be found in the AUTHORS file in the root of the source tree.
 */

#ifndef VIDEO_RTP_VIDEO_STREAM_RECEIVER_H_
#define VIDEO_RTP_VIDEO_STREAM_RECEIVER_H_

#include <atomic>
#include <list>
#include <map>
#include <memory>
#include <string>
#include <vector>

#include "absl/base/attributes.h"
#include "absl/types/optional.h"
#include "api/array_view.h"
#include "api/crypto/frame_decryptor_interface.h"
#include "api/sequence_checker.h"
#include "api/units/timestamp.h"
#include "api/video/color_space.h"
#include "api/video/video_codec_type.h"
#include "api/video_codecs/video_codec.h"
#include "call/rtp_packet_sink_interface.h"
#include "call/syncable.h"
#include "call/video_receive_stream.h"
#include "modules/rtp_rtcp/include/receive_statistics.h"
#include "modules/rtp_rtcp/include/remote_ntp_time_estimator.h"
#include "modules/rtp_rtcp/include/rtp_header_extension_map.h"
#include "modules/rtp_rtcp/include/rtp_rtcp.h"
#include "modules/rtp_rtcp/include/rtp_rtcp_defines.h"
<<<<<<< HEAD
#include "modules/rtp_rtcp/source/absolute_capture_time_receiver.h"
=======
#include "modules/rtp_rtcp/source/absolute_capture_time_interpolator.h"
#include "modules/rtp_rtcp/source/capture_clock_offset_updater.h"
>>>>>>> cbad18b1
#include "modules/rtp_rtcp/source/rtp_dependency_descriptor_extension.h"
#include "modules/rtp_rtcp/source/rtp_packet_received.h"
#include "modules/rtp_rtcp/source/rtp_video_header.h"
#include "modules/rtp_rtcp/source/video_rtp_depacketizer.h"
#include "modules/video_coding/h264_sps_pps_tracker.h"
#include "modules/video_coding/loss_notification_controller.h"
#include "modules/video_coding/packet_buffer.h"
#include "modules/video_coding/rtp_frame_reference_finder.h"
#include "modules/video_coding/unique_timestamp_counter.h"
#include "rtc_base/constructor_magic.h"
#include "rtc_base/experiments/field_trial_parser.h"
#include "rtc_base/numerics/sequence_number_util.h"
#include "rtc_base/synchronization/mutex.h"
<<<<<<< HEAD
#include "rtc_base/synchronization/sequence_checker.h"
=======
>>>>>>> cbad18b1
#include "rtc_base/system/no_unique_address.h"
#include "rtc_base/thread_annotations.h"
#include "video/buffered_frame_decryptor.h"
#include "video/rtp_video_stream_receiver_frame_transformer_delegate.h"

namespace webrtc {

class DEPRECATED_NackModule;
class PacketRouter;
class ProcessThread;
class ReceiveStatistics;
class ReceiveStatisticsProxy;
class RtcpRttStats;
class RtpPacketReceived;
class Transport;
class UlpfecReceiver;

class RtpVideoStreamReceiver : public LossNotificationSender,
                               public RecoveredPacketReceiver,
                               public RtpPacketSinkInterface,
                               public KeyFrameRequestSender,
                               public OnDecryptedFrameCallback,
                               public OnDecryptionStatusChangeCallback,
                               public RtpVideoFrameReceiver {
 public:
<<<<<<< HEAD
=======
  // A complete frame is a frame which has received all its packets and all its
  // references are known.
  class OnCompleteFrameCallback {
   public:
    virtual ~OnCompleteFrameCallback() {}
    virtual void OnCompleteFrame(std::unique_ptr<EncodedFrame> frame) = 0;
  };

>>>>>>> cbad18b1
  // DEPRECATED due to dependency on ReceiveStatisticsProxy.
  RtpVideoStreamReceiver(
      Clock* clock,
      Transport* transport,
      RtcpRttStats* rtt_stats,
      // The packet router is optional; if provided, the RtpRtcp module for this
      // stream is registered as a candidate for sending REMB and transport
      // feedback.
      PacketRouter* packet_router,
      const VideoReceiveStream::Config* config,
      ReceiveStatistics* rtp_receive_statistics,
      ReceiveStatisticsProxy* receive_stats_proxy,
      ProcessThread* process_thread,
      NackSender* nack_sender,
      // The KeyFrameRequestSender is optional; if not provided, key frame
      // requests are sent via the internal RtpRtcp module.
      KeyFrameRequestSender* keyframe_request_sender,
<<<<<<< HEAD
      video_coding::OnCompleteFrameCallback* complete_frame_callback,
=======
      OnCompleteFrameCallback* complete_frame_callback,
>>>>>>> cbad18b1
      rtc::scoped_refptr<FrameDecryptorInterface> frame_decryptor,
      rtc::scoped_refptr<FrameTransformerInterface> frame_transformer);

  RtpVideoStreamReceiver(
      Clock* clock,
      Transport* transport,
      RtcpRttStats* rtt_stats,
      // The packet router is optional; if provided, the RtpRtcp module for this
      // stream is registered as a candidate for sending REMB and transport
      // feedback.
      PacketRouter* packet_router,
      const VideoReceiveStream::Config* config,
      ReceiveStatistics* rtp_receive_statistics,
      RtcpPacketTypeCounterObserver* rtcp_packet_type_counter_observer,
      RtcpCnameCallback* rtcp_cname_callback,
      ProcessThread* process_thread,
      NackSender* nack_sender,
      // The KeyFrameRequestSender is optional; if not provided, key frame
      // requests are sent via the internal RtpRtcp module.
      KeyFrameRequestSender* keyframe_request_sender,
<<<<<<< HEAD
      video_coding::OnCompleteFrameCallback* complete_frame_callback,
=======
      OnCompleteFrameCallback* complete_frame_callback,
>>>>>>> cbad18b1
      rtc::scoped_refptr<FrameDecryptorInterface> frame_decryptor,
      rtc::scoped_refptr<FrameTransformerInterface> frame_transformer);
  ~RtpVideoStreamReceiver() override;

  void AddReceiveCodec(uint8_t payload_type,
<<<<<<< HEAD
                       const VideoCodec& video_codec,
=======
                       VideoCodecType codec_type,
>>>>>>> cbad18b1
                       const std::map<std::string, std::string>& codec_params,
                       bool raw_payload);

  ABSL_DEPRECATED("Use AddReceiveCodec above")
  void AddReceiveCodec(uint8_t payload_type,
                       const VideoCodec& video_codec,
                       const std::map<std::string, std::string>& codec_params,
                       bool raw_payload) {
    AddReceiveCodec(payload_type, video_codec.codecType, codec_params,
                    raw_payload);
  }

  void StartReceive();
  void StopReceive();

  // Produces the transport-related timestamps; current_delay_ms is left unset.
  absl::optional<Syncable::Info> GetSyncInfo() const;

  bool DeliverRtcp(const uint8_t* rtcp_packet, size_t rtcp_packet_length);

  void FrameContinuous(int64_t seq_num);

  void FrameDecoded(int64_t seq_num);

  void SignalNetworkState(NetworkState state);

  // Returns number of different frames seen.
  int GetUniqueFramesSeen() const {
    RTC_DCHECK_RUN_ON(&worker_task_checker_);
    return frame_counter_.GetUniqueSeen();
  }

  // Implements RtpPacketSinkInterface.
  void OnRtpPacket(const RtpPacketReceived& packet) override;

  // Public only for tests.
  void OnReceivedPayloadData(rtc::CopyOnWriteBuffer codec_payload,
                             const RtpPacketReceived& rtp_packet,
                             const RTPVideoHeader& video);

  // Implements RecoveredPacketReceiver.
  void OnRecoveredPacket(const uint8_t* packet, size_t packet_length) override;

  // Send an RTCP keyframe request.
  void RequestKeyFrame() override;

  // Implements LossNotificationSender.
  void SendLossNotification(uint16_t last_decoded_seq_num,
                            uint16_t last_received_seq_num,
                            bool decodability_flag,
                            bool buffering_allowed) override;

  bool IsUlpfecEnabled() const;
  bool IsRetransmissionsEnabled() const;

  // Returns true if a decryptor is attached and frames can be decrypted.
  // Updated by OnDecryptionStatusChangeCallback. Note this refers to Frame
  // Decryption not SRTP.
  bool IsDecryptable() const;

  // Don't use, still experimental.
  void RequestPacketRetransmit(const std::vector<uint16_t>& sequence_numbers);

  void OnCompleteFrames(RtpFrameReferenceFinder::ReturnVector frames);

  // Implements OnDecryptedFrameCallback.
  void OnDecryptedFrame(std::unique_ptr<RtpFrameObject> frame) override;

  // Implements OnDecryptionStatusChangeCallback.
  void OnDecryptionStatusChange(
      FrameDecryptorInterface::Status status) override;

  // Optionally set a frame decryptor after a stream has started. This will not
  // reset the decoder state.
  void SetFrameDecryptor(
      rtc::scoped_refptr<FrameDecryptorInterface> frame_decryptor);

  // Sets a frame transformer after a stream has started, if no transformer
  // has previously been set. Does not reset the decoder state.
  void SetDepacketizerToDecoderFrameTransformer(
      rtc::scoped_refptr<FrameTransformerInterface> frame_transformer);

  // Called by VideoReceiveStream when stats are updated.
  void UpdateRtt(int64_t max_rtt_ms);

  absl::optional<int64_t> LastReceivedPacketMs() const;
  absl::optional<int64_t> LastReceivedKeyframePacketMs() const;

  // RtpDemuxer only forwards a given RTP packet to one sink. However, some
  // sinks, such as FlexFEC, might wish to be informed of all of the packets
  // a given sink receives (or any set of sinks). They may do so by registering
  // themselves as secondary sinks.
  void AddSecondarySink(RtpPacketSinkInterface* sink);
  void RemoveSecondarySink(const RtpPacketSinkInterface* sink);

 private:
  // Implements RtpVideoFrameReceiver.
<<<<<<< HEAD
  void ManageFrame(
      std::unique_ptr<video_coding::RtpFrameObject> frame) override;
=======
  void ManageFrame(std::unique_ptr<RtpFrameObject> frame) override;
>>>>>>> cbad18b1

  // Used for buffering RTCP feedback messages and sending them all together.
  // Note:
  // 1. Key frame requests and NACKs are mutually exclusive, with the
  //    former taking precedence over the latter.
  // 2. Loss notifications are orthogonal to either. (That is, may be sent
  //    alongside either.)
  class RtcpFeedbackBuffer : public KeyFrameRequestSender,
                             public NackSender,
                             public LossNotificationSender {
   public:
    RtcpFeedbackBuffer(KeyFrameRequestSender* key_frame_request_sender,
                       NackSender* nack_sender,
                       LossNotificationSender* loss_notification_sender);

    ~RtcpFeedbackBuffer() override = default;

    // KeyFrameRequestSender implementation.
    void RequestKeyFrame() RTC_LOCKS_EXCLUDED(mutex_) override;

    // NackSender implementation.
    void SendNack(const std::vector<uint16_t>& sequence_numbers,
                  bool buffering_allowed) RTC_LOCKS_EXCLUDED(mutex_) override;

    // LossNotificationSender implementation.
    void SendLossNotification(uint16_t last_decoded_seq_num,
                              uint16_t last_received_seq_num,
                              bool decodability_flag,
                              bool buffering_allowed)
        RTC_LOCKS_EXCLUDED(mutex_) override;

    // Send all RTCP feedback messages buffered thus far.
    void SendBufferedRtcpFeedback() RTC_LOCKS_EXCLUDED(mutex_);

   private:
    // LNTF-related state.
    struct LossNotificationState {
      LossNotificationState(uint16_t last_decoded_seq_num,
                            uint16_t last_received_seq_num,
                            bool decodability_flag)
          : last_decoded_seq_num(last_decoded_seq_num),
            last_received_seq_num(last_received_seq_num),
            decodability_flag(decodability_flag) {}

      uint16_t last_decoded_seq_num;
      uint16_t last_received_seq_num;
      bool decodability_flag;
    };
    struct ConsumedRtcpFeedback {
      bool request_key_frame = false;
      std::vector<uint16_t> nack_sequence_numbers;
      absl::optional<LossNotificationState> lntf_state;
    };

    ConsumedRtcpFeedback ConsumeRtcpFeedback() RTC_LOCKS_EXCLUDED(mutex_);
    ConsumedRtcpFeedback ConsumeRtcpFeedbackLocked()
        RTC_EXCLUSIVE_LOCKS_REQUIRED(mutex_);
    // This method is called both with and without mutex_ held.
    void SendRtcpFeedback(ConsumedRtcpFeedback feedback);

    KeyFrameRequestSender* const key_frame_request_sender_;
    NackSender* const nack_sender_;
    LossNotificationSender* const loss_notification_sender_;

    // NACKs are accessible from two threads due to nack_module_ being a module.
    Mutex mutex_;

    // Key-frame-request-related state.
    bool request_key_frame_ RTC_GUARDED_BY(mutex_);

    // NACK-related state.
    std::vector<uint16_t> nack_sequence_numbers_ RTC_GUARDED_BY(mutex_);

    absl::optional<LossNotificationState> lntf_state_ RTC_GUARDED_BY(mutex_);
  };
  enum ParseGenericDependenciesResult {
    kDropPacket,
    kHasGenericDescriptor,
    kNoGenericDescriptor
  };

  // Entry point doing non-stats work for a received packet. Called
  // for the same packet both before and after RED decapsulation.
  void ReceivePacket(const RtpPacketReceived& packet);
  // Parses and handles RED headers.
  // This function assumes that it's being called from only one thread.
  void ParseAndHandleEncapsulatingHeader(const RtpPacketReceived& packet);
  void NotifyReceiverOfEmptyPacket(uint16_t seq_num);
  void UpdateHistograms();
  bool IsRedEnabled() const;
  void InsertSpsPpsIntoTracker(uint8_t payload_type);
  void OnInsertedPacket(video_coding::PacketBuffer::InsertResult result);
  ParseGenericDependenciesResult ParseGenericDependenciesExtension(
      const RtpPacketReceived& rtp_packet,
      RTPVideoHeader* video_header) RTC_RUN_ON(worker_task_checker_);
<<<<<<< HEAD
  void OnAssembledFrame(std::unique_ptr<video_coding::RtpFrameObject> frame);
=======
  void OnAssembledFrame(std::unique_ptr<RtpFrameObject> frame)
      RTC_LOCKS_EXCLUDED(packet_buffer_lock_);
  void UpdatePacketReceiveTimestamps(const RtpPacketReceived& packet,
                                     bool is_keyframe)
      RTC_RUN_ON(worker_task_checker_);
>>>>>>> cbad18b1

  Clock* const clock_;
  // Ownership of this object lies with VideoReceiveStream, which owns `this`.
  const VideoReceiveStream::Config& config_;
  PacketRouter* const packet_router_;
  ProcessThread* const process_thread_;

  RemoteNtpTimeEstimator ntp_estimator_;

  RtpHeaderExtensionMap rtp_header_extensions_;
  // Set by the field trial WebRTC-ForcePlayoutDelay to override any playout
  // delay that is specified in the received packets.
  FieldTrialOptional<int> forced_playout_delay_max_ms_;
  FieldTrialOptional<int> forced_playout_delay_min_ms_;
  ReceiveStatistics* const rtp_receive_statistics_;
  std::unique_ptr<UlpfecReceiver> ulpfec_receiver_;

  RTC_NO_UNIQUE_ADDRESS SequenceChecker worker_task_checker_;
  bool receiving_ RTC_GUARDED_BY(worker_task_checker_);
  int64_t last_packet_log_ms_ RTC_GUARDED_BY(worker_task_checker_);

  const std::unique_ptr<RtpRtcp> rtp_rtcp_;

  OnCompleteFrameCallback* complete_frame_callback_;
  KeyFrameRequestSender* const keyframe_request_sender_;

  RtcpFeedbackBuffer rtcp_feedback_buffer_;
  std::unique_ptr<DEPRECATED_NackModule> nack_module_;
  std::unique_ptr<LossNotificationController> loss_notification_controller_;

  mutable Mutex packet_buffer_lock_;
  video_coding::PacketBuffer packet_buffer_ RTC_GUARDED_BY(packet_buffer_lock_);
  UniqueTimestampCounter frame_counter_ RTC_GUARDED_BY(worker_task_checker_);
  SeqNumUnwrapper<uint16_t> frame_id_unwrapper_
      RTC_GUARDED_BY(worker_task_checker_);

  // Video structure provided in the dependency descriptor in a first packet
  // of a key frame. It is required to parse dependency descriptor in the
  // following delta packets.
  std::unique_ptr<FrameDependencyStructure> video_structure_
      RTC_GUARDED_BY(worker_task_checker_);
  // Frame id of the last frame with the attached video structure.
  // absl::nullopt when `video_structure_ == nullptr`;
  absl::optional<int64_t> video_structure_frame_id_
      RTC_GUARDED_BY(worker_task_checker_);

  Mutex reference_finder_lock_;
<<<<<<< HEAD
  std::unique_ptr<video_coding::RtpFrameReferenceFinder> reference_finder_
=======
  std::unique_ptr<RtpFrameReferenceFinder> reference_finder_
>>>>>>> cbad18b1
      RTC_GUARDED_BY(reference_finder_lock_);
  absl::optional<VideoCodecType> current_codec_;
  uint32_t last_assembled_frame_rtp_timestamp_;

  Mutex last_seq_num_mutex_;
  std::map<int64_t, uint16_t> last_seq_num_for_pic_id_
      RTC_GUARDED_BY(last_seq_num_mutex_);
  video_coding::H264SpsPpsTracker tracker_;

  // Maps payload id to the depacketizer.
  std::map<uint8_t, std::unique_ptr<VideoRtpDepacketizer>> payload_type_map_;

  // TODO(johan): Remove pt_codec_params_ once
  // https://bugs.chromium.org/p/webrtc/issues/detail?id=6883 is resolved.
  // Maps a payload type to a map of out-of-band supplied codec parameters.
  std::map<uint8_t, std::map<std::string, std::string>> pt_codec_params_;
  int16_t last_payload_type_ = -1;

  bool has_received_frame_;

  std::vector<RtpPacketSinkInterface*> secondary_sinks_
      RTC_GUARDED_BY(worker_task_checker_);

  // Info for GetSyncInfo is updated on network or worker thread, and queried on
  // the worker thread.
  mutable Mutex sync_info_lock_;
  absl::optional<uint32_t> last_received_rtp_timestamp_
      RTC_GUARDED_BY(sync_info_lock_);
  absl::optional<uint32_t> last_received_keyframe_rtp_timestamp_
      RTC_GUARDED_BY(sync_info_lock_);
  absl::optional<Timestamp> last_received_rtp_system_time_
      RTC_GUARDED_BY(sync_info_lock_);
  absl::optional<Timestamp> last_received_keyframe_rtp_system_time_
      RTC_GUARDED_BY(sync_info_lock_);

  // Used to validate the buffered frame decryptor is always run on the correct
  // thread.
  SequenceChecker network_tc_;
  // Handles incoming encrypted frames and forwards them to the
  // rtp_reference_finder if they are decryptable.
  std::unique_ptr<BufferedFrameDecryptor> buffered_frame_decryptor_
      RTC_PT_GUARDED_BY(network_tc_);
  std::atomic<bool> frames_decryptable_;
  absl::optional<ColorSpace> last_color_space_;

  AbsoluteCaptureTimeInterpolator absolute_capture_time_interpolator_
      RTC_GUARDED_BY(worker_task_checker_);

  CaptureClockOffsetUpdater capture_clock_offset_updater_
      RTC_GUARDED_BY(worker_task_checker_);

  int64_t last_completed_picture_id_ = 0;

  rtc::scoped_refptr<RtpVideoStreamReceiverFrameTransformerDelegate>
      frame_transformer_delegate_;
<<<<<<< HEAD
=======

  SeqNumUnwrapper<uint16_t> rtp_seq_num_unwrapper_
      RTC_GUARDED_BY(packet_buffer_lock_);
  std::map<int64_t, RtpPacketInfo> packet_infos_
      RTC_GUARDED_BY(packet_buffer_lock_);
>>>>>>> cbad18b1
};

}  // namespace webrtc

#endif  // VIDEO_RTP_VIDEO_STREAM_RECEIVER_H_<|MERGE_RESOLUTION|>--- conflicted
+++ resolved
@@ -35,12 +35,8 @@
 #include "modules/rtp_rtcp/include/rtp_header_extension_map.h"
 #include "modules/rtp_rtcp/include/rtp_rtcp.h"
 #include "modules/rtp_rtcp/include/rtp_rtcp_defines.h"
-<<<<<<< HEAD
-#include "modules/rtp_rtcp/source/absolute_capture_time_receiver.h"
-=======
 #include "modules/rtp_rtcp/source/absolute_capture_time_interpolator.h"
 #include "modules/rtp_rtcp/source/capture_clock_offset_updater.h"
->>>>>>> cbad18b1
 #include "modules/rtp_rtcp/source/rtp_dependency_descriptor_extension.h"
 #include "modules/rtp_rtcp/source/rtp_packet_received.h"
 #include "modules/rtp_rtcp/source/rtp_video_header.h"
@@ -54,10 +50,6 @@
 #include "rtc_base/experiments/field_trial_parser.h"
 #include "rtc_base/numerics/sequence_number_util.h"
 #include "rtc_base/synchronization/mutex.h"
-<<<<<<< HEAD
-#include "rtc_base/synchronization/sequence_checker.h"
-=======
->>>>>>> cbad18b1
 #include "rtc_base/system/no_unique_address.h"
 #include "rtc_base/thread_annotations.h"
 #include "video/buffered_frame_decryptor.h"
@@ -83,8 +75,6 @@
                                public OnDecryptionStatusChangeCallback,
                                public RtpVideoFrameReceiver {
  public:
-<<<<<<< HEAD
-=======
   // A complete frame is a frame which has received all its packets and all its
   // references are known.
   class OnCompleteFrameCallback {
@@ -93,7 +83,6 @@
     virtual void OnCompleteFrame(std::unique_ptr<EncodedFrame> frame) = 0;
   };
 
->>>>>>> cbad18b1
   // DEPRECATED due to dependency on ReceiveStatisticsProxy.
   RtpVideoStreamReceiver(
       Clock* clock,
@@ -111,11 +100,7 @@
       // The KeyFrameRequestSender is optional; if not provided, key frame
       // requests are sent via the internal RtpRtcp module.
       KeyFrameRequestSender* keyframe_request_sender,
-<<<<<<< HEAD
-      video_coding::OnCompleteFrameCallback* complete_frame_callback,
-=======
       OnCompleteFrameCallback* complete_frame_callback,
->>>>>>> cbad18b1
       rtc::scoped_refptr<FrameDecryptorInterface> frame_decryptor,
       rtc::scoped_refptr<FrameTransformerInterface> frame_transformer);
 
@@ -136,21 +121,13 @@
       // The KeyFrameRequestSender is optional; if not provided, key frame
       // requests are sent via the internal RtpRtcp module.
       KeyFrameRequestSender* keyframe_request_sender,
-<<<<<<< HEAD
-      video_coding::OnCompleteFrameCallback* complete_frame_callback,
-=======
       OnCompleteFrameCallback* complete_frame_callback,
->>>>>>> cbad18b1
       rtc::scoped_refptr<FrameDecryptorInterface> frame_decryptor,
       rtc::scoped_refptr<FrameTransformerInterface> frame_transformer);
   ~RtpVideoStreamReceiver() override;
 
   void AddReceiveCodec(uint8_t payload_type,
-<<<<<<< HEAD
-                       const VideoCodec& video_codec,
-=======
                        VideoCodecType codec_type,
->>>>>>> cbad18b1
                        const std::map<std::string, std::string>& codec_params,
                        bool raw_payload);
 
@@ -248,12 +225,7 @@
 
  private:
   // Implements RtpVideoFrameReceiver.
-<<<<<<< HEAD
-  void ManageFrame(
-      std::unique_ptr<video_coding::RtpFrameObject> frame) override;
-=======
   void ManageFrame(std::unique_ptr<RtpFrameObject> frame) override;
->>>>>>> cbad18b1
 
   // Used for buffering RTCP feedback messages and sending them all together.
   // Note:
@@ -349,15 +321,11 @@
   ParseGenericDependenciesResult ParseGenericDependenciesExtension(
       const RtpPacketReceived& rtp_packet,
       RTPVideoHeader* video_header) RTC_RUN_ON(worker_task_checker_);
-<<<<<<< HEAD
-  void OnAssembledFrame(std::unique_ptr<video_coding::RtpFrameObject> frame);
-=======
   void OnAssembledFrame(std::unique_ptr<RtpFrameObject> frame)
       RTC_LOCKS_EXCLUDED(packet_buffer_lock_);
   void UpdatePacketReceiveTimestamps(const RtpPacketReceived& packet,
                                      bool is_keyframe)
       RTC_RUN_ON(worker_task_checker_);
->>>>>>> cbad18b1
 
   Clock* const clock_;
   // Ownership of this object lies with VideoReceiveStream, which owns `this`.
@@ -405,11 +373,7 @@
       RTC_GUARDED_BY(worker_task_checker_);
 
   Mutex reference_finder_lock_;
-<<<<<<< HEAD
-  std::unique_ptr<video_coding::RtpFrameReferenceFinder> reference_finder_
-=======
   std::unique_ptr<RtpFrameReferenceFinder> reference_finder_
->>>>>>> cbad18b1
       RTC_GUARDED_BY(reference_finder_lock_);
   absl::optional<VideoCodecType> current_codec_;
   uint32_t last_assembled_frame_rtp_timestamp_;
@@ -465,14 +429,11 @@
 
   rtc::scoped_refptr<RtpVideoStreamReceiverFrameTransformerDelegate>
       frame_transformer_delegate_;
-<<<<<<< HEAD
-=======
 
   SeqNumUnwrapper<uint16_t> rtp_seq_num_unwrapper_
       RTC_GUARDED_BY(packet_buffer_lock_);
   std::map<int64_t, RtpPacketInfo> packet_infos_
       RTC_GUARDED_BY(packet_buffer_lock_);
->>>>>>> cbad18b1
 };
 
 }  // namespace webrtc
