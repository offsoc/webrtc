--- conflicted
+++ resolved
@@ -158,11 +158,7 @@
   rtc::SampleCounter qp_sample_ RTC_GUARDED_BY(mutex_);
   int num_bad_states_ RTC_GUARDED_BY(mutex_);
   int num_certain_states_ RTC_GUARDED_BY(mutex_);
-<<<<<<< HEAD
-  // Note: The |stats_.rtp_stats| member is not used or populated by this class.
-=======
   // Note: The `stats_.rtp_stats` member is not used or populated by this class.
->>>>>>> cbad18b1
   mutable VideoReceiveStream::Stats stats_ RTC_GUARDED_BY(mutex_);
   RateStatistics decode_fps_estimator_ RTC_GUARDED_BY(mutex_);
   RateStatistics renders_fps_estimator_ RTC_GUARDED_BY(mutex_);
@@ -200,15 +196,9 @@
       RTC_GUARDED_BY(&mutex_);
   absl::optional<int64_t> last_estimated_playout_time_ms_
       RTC_GUARDED_BY(&mutex_);
-<<<<<<< HEAD
-  rtc::ThreadChecker decode_thread_;
-  rtc::ThreadChecker network_thread_;
-  rtc::ThreadChecker main_thread_;
-=======
   SequenceChecker decode_thread_;
   SequenceChecker network_thread_;
   SequenceChecker main_thread_;
->>>>>>> cbad18b1
 };
 
 }  // namespace webrtc
