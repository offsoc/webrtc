--- conflicted
+++ resolved
@@ -41,11 +41,7 @@
 // can lead to frame buffer pools draining.
 constexpr size_t kMaxPendingFrames = 3;
 
-<<<<<<< HEAD
-std::optional<FilterSettings> GetCorruptionFilterSettings(
-=======
 std::optional<CorruptionDetectionFilterSettings> GetCorruptionFilterSettings(
->>>>>>> 8d78f5de
     const EncodedImage& encoded_image,
     VideoCodecType video_codec_type,
     int layer_id) {
@@ -81,9 +77,6 @@
     : video_codec_type_(video_codec_type) {}
 
 void FrameInstrumentationGenerator::OnCapturedFrame(VideoFrame frame) {
-  while (captured_frames_.size() >= kMaxPendingFrames) {
-    captured_frames_.pop();
-  }
   captured_frames_.push(frame);
 }
 
@@ -123,15 +116,6 @@
     contexts_[layer_id].rtp_timestamp_of_last_key_frame =
         encoded_image.RtpTimestamp();
   } else if (contexts_.find(layer_id) == contexts_.end()) {
-    // TODO: bugs.webrtc.org/358039777 - Update this if statement such that LxTy
-    // scalability modes work properly. It is not a problem for LxTy_KEY
-    // scalability.
-    //
-    // For LxTy, it sometimes hinders calculating corruption score on the higher
-    // spatial layers. Because e.g. in L3T1 the first frame might not create 3
-    // spatial layers but, only 2. Then, we end up not creating this in the map
-    // and will therefore not get any corruption score until a new key frame is
-    // sent.
     RTC_LOG(LS_INFO) << "The first frame of a spatial or simulcast layer is "
                         "not a key frame.";
     return std::nullopt;
