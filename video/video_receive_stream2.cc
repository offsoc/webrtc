/*
 *  Copyright (c) 2020 The WebRTC project authors. All Rights Reserved.
 *
 *  Use of this source code is governed by a BSD-style license
 *  that can be found in the LICENSE file in the root of the source
 *  tree. An additional intellectual property rights grant can be found
 *  in the file PATENTS.  All contributing project authors may
 *  be found in the AUTHORS file in the root of the source tree.
 */

#include "video/video_receive_stream2.h"

#include <stdlib.h>
#include <string.h>

#include <algorithm>
#include <memory>
#include <set>
#include <string>
#include <utility>

#include "absl/algorithm/container.h"
#include "absl/container/inlined_vector.h"
#include "absl/functional/bind_front.h"
#include "absl/types/optional.h"
#include "api/array_view.h"
#include "api/crypto/frame_decryptor_interface.h"
#include "api/scoped_refptr.h"
#include "api/sequence_checker.h"
<<<<<<< HEAD
#include "api/task_queue/task_queue_base.h"
#include "api/units/time_delta.h"
=======
#include "api/task_queue/pending_task_safety_flag.h"
#include "api/task_queue/task_queue_base.h"
#include "api/units/frequency.h"
#include "api/units/time_delta.h"
#include "api/units/timestamp.h"
>>>>>>> fb3bd4a0
#include "api/video/encoded_image.h"
#include "api/video_codecs/sdp_video_format.h"
#include "api/video_codecs/video_codec.h"
#include "api/video_codecs/video_decoder_factory.h"
#include "call/rtp_stream_receiver_controller_interface.h"
#include "call/rtx_receive_stream.h"
<<<<<<< HEAD
#include "common_video/include/incoming_video_stream.h"
#include "modules/video_coding/frame_buffer2.h"
#include "modules/video_coding/frame_buffer3.h"
#include "modules/video_coding/frame_helpers.h"
#include "modules/video_coding/include/video_codec_interface.h"
#include "modules/video_coding/include/video_coding_defines.h"
#include "modules/video_coding/include/video_error_codes.h"
#include "modules/video_coding/inter_frame_delay.h"
#include "modules/video_coding/jitter_estimator.h"
#include "modules/video_coding/timing.h"
#include "modules/video_coding/utility/vp8_header_parser.h"
#include "rtc_base/checks.h"
#include "rtc_base/experiments/rtt_mult_experiment.h"
#include "rtc_base/location.h"
#include "rtc_base/logging.h"
#include "rtc_base/strings/string_builder.h"
#include "rtc_base/synchronization/mutex.h"
#include "rtc_base/task_queue.h"
#include "rtc_base/task_utils/pending_task_safety_flag.h"
#include "rtc_base/task_utils/to_queued_task.h"
=======
#include "modules/video_coding/include/video_codec_interface.h"
#include "modules/video_coding/include/video_coding_defines.h"
#include "modules/video_coding/include/video_error_codes.h"
#include "modules/video_coding/timing/timing.h"
#include "modules/video_coding/utility/vp8_header_parser.h"
#include "rtc_base/checks.h"
#include "rtc_base/event.h"
#include "rtc_base/logging.h"
#include "rtc_base/strings/string_builder.h"
#include "rtc_base/synchronization/mutex.h"
>>>>>>> fb3bd4a0
#include "rtc_base/thread_annotations.h"
#include "rtc_base/time_utils.h"
#include "rtc_base/trace_event.h"
#include "system_wrappers/include/clock.h"
#include "video/call_stats2.h"
#include "video/frame_decode_scheduler.h"
#include "video/frame_dumping_decoder.h"
#include "video/receive_statistics_proxy2.h"
<<<<<<< HEAD
#include "video/video_receive_stream_timeout_tracker.h"
=======
#include "video/render/incoming_video_stream.h"
#include "video/task_queue_frame_decode_scheduler.h"
>>>>>>> fb3bd4a0

namespace webrtc {

namespace internal {

namespace {

<<<<<<< HEAD
constexpr int kMinBaseMinimumDelayMs = 0;
constexpr int kMaxBaseMinimumDelayMs = 10000;

constexpr int kMaxWaitForFrameMs = 3000;

// Create a decoder for the preferred codec before the stream starts and any
// other decoder lazily on demand.
constexpr int kDefaultMaximumPreStreamDecoders = 1;
=======
// The default delay before re-requesting a key frame to be sent.
constexpr TimeDelta kMinBaseMinimumDelay = TimeDelta::Zero();
constexpr TimeDelta kMaxBaseMinimumDelay = TimeDelta::Seconds(10);

// Create no decoders before the stream starts. All decoders are created on
// demand when we receive payload data of the corresponding type.
constexpr int kDefaultMaximumPreStreamDecoders = 0;
>>>>>>> fb3bd4a0

// Concrete instance of RecordableEncodedFrame wrapping needed content
// from EncodedFrame.
class WebRtcRecordableEncodedFrame : public RecordableEncodedFrame {
 public:
  explicit WebRtcRecordableEncodedFrame(
      const EncodedFrame& frame,
      RecordableEncodedFrame::EncodedResolution resolution)
      : buffer_(frame.GetEncodedData()),
        render_time_ms_(frame.RenderTime()),
        codec_(frame.CodecSpecific()->codecType),
        is_key_frame_(frame.FrameType() == VideoFrameType::kVideoFrameKey),
        resolution_(resolution) {
    if (frame.ColorSpace()) {
      color_space_ = *frame.ColorSpace();
    }
  }

  // VideoEncodedSinkInterface::FrameBuffer
  rtc::scoped_refptr<const EncodedImageBufferInterface> encoded_buffer()
      const override {
    return buffer_;
  }

  absl::optional<webrtc::ColorSpace> color_space() const override {
    return color_space_;
  }

  VideoCodecType codec() const override { return codec_; }

  bool is_key_frame() const override { return is_key_frame_; }

  EncodedResolution resolution() const override { return resolution_; }

  Timestamp render_time() const override {
    return Timestamp::Millis(render_time_ms_);
  }

 private:
  rtc::scoped_refptr<EncodedImageBufferInterface> buffer_;
  int64_t render_time_ms_;
  VideoCodecType codec_;
  bool is_key_frame_;
  EncodedResolution resolution_;
  absl::optional<webrtc::ColorSpace> color_space_;
};

RenderResolution InitialDecoderResolution(const FieldTrialsView& field_trials) {
  FieldTrialOptional<int> width("w");
  FieldTrialOptional<int> height("h");
  ParseFieldTrial({&width, &height},
                  field_trials.Lookup("WebRTC-Video-InitialDecoderResolution"));
  if (width && height) {
    return RenderResolution(width.Value(), height.Value());
  }

  return RenderResolution(320, 180);
}

// Video decoder class to be used for unknown codecs. Doesn't support decoding
// but logs messages to LS_ERROR.
class NullVideoDecoder : public webrtc::VideoDecoder {
 public:
  bool Configure(const Settings& settings) override {
    RTC_LOG(LS_ERROR) << "Can't initialize NullVideoDecoder.";
    return true;
  }

  int32_t Decode(const webrtc::EncodedImage& input_image,
                 bool missing_frames,
                 int64_t render_time_ms) override {
    RTC_LOG(LS_ERROR) << "The NullVideoDecoder doesn't support decoding.";
    return WEBRTC_VIDEO_CODEC_OK;
  }

  int32_t RegisterDecodeCompleteCallback(
      webrtc::DecodedImageCallback* callback) override {
    RTC_LOG(LS_ERROR)
        << "Can't register decode complete callback on NullVideoDecoder.";
    return WEBRTC_VIDEO_CODEC_OK;
  }

  int32_t Release() override { return WEBRTC_VIDEO_CODEC_OK; }

  const char* ImplementationName() const override { return "NullVideoDecoder"; }
};

bool IsKeyFrameAndUnspecifiedResolution(const EncodedFrame& frame) {
  return frame.FrameType() == VideoFrameType::kVideoFrameKey &&
         frame.EncodedImage()._encodedWidth == 0 &&
         frame.EncodedImage()._encodedHeight == 0;
}

std::string OptionalDelayToLogString(const absl::optional<TimeDelta> opt) {
  return opt.has_value() ? ToLogString(*opt) : "<unset>";
}

}  // namespace

TimeDelta DetermineMaxWaitForFrame(TimeDelta rtp_history, bool is_keyframe) {
  // A (arbitrary) conversion factor between the remotely signalled NACK buffer
  // time (if not present defaults to 1000ms) and the maximum time we wait for a
  // remote frame. Chosen to not change existing defaults when using not
  // rtx-time.
  const int conversion_factor = 3;
  if (rtp_history > TimeDelta::Zero() &&
      conversion_factor * rtp_history < kMaxWaitForFrame) {
    return is_keyframe ? rtp_history : conversion_factor * rtp_history;
  }
  return is_keyframe ? kMaxWaitForKeyFrame : kMaxWaitForFrame;
}

VideoReceiveStream2::VideoReceiveStream2(
    TaskQueueFactory* task_queue_factory,
    Call* call,
    int num_cpu_cores,
    PacketRouter* packet_router,
    VideoReceiveStreamInterface::Config config,
    CallStats* call_stats,
    Clock* clock,
    std::unique_ptr<VCMTiming> timing,
    NackPeriodicProcessor* nack_periodic_processor,
<<<<<<< HEAD
    DecodeSynchronizer* decode_sync)
=======
    DecodeSynchronizer* decode_sync,
    RtcEventLog* event_log)
>>>>>>> fb3bd4a0
    : task_queue_factory_(task_queue_factory),
      transport_adapter_(config.rtcp_send_transport),
      config_(std::move(config)),
      num_cpu_cores_(num_cpu_cores),
      call_(call),
      clock_(clock),
      call_stats_(call_stats),
      source_tracker_(clock_),
<<<<<<< HEAD
      stats_proxy_(config_.rtp.remote_ssrc,
                   clock_,
                   call->worker_thread(),
                   call->trials()),
=======
      stats_proxy_(remote_ssrc(), clock_, call->worker_thread()),
>>>>>>> fb3bd4a0
      rtp_receive_statistics_(ReceiveStatistics::Create(clock_)),
      timing_(std::move(timing)),
      video_receiver_(clock_, timing_.get(), call->trials()),
      rtp_video_stream_receiver_(call->worker_thread(),
                                 clock_,
                                 &transport_adapter_,
                                 call_stats->AsRtcpRttStats(),
                                 packet_router,
                                 &config_,
                                 rtp_receive_statistics_.get(),
                                 &stats_proxy_,
                                 &stats_proxy_,
                                 nack_periodic_processor,
                                 this,  // OnCompleteFrameCallback
                                 std::move(config_.frame_decryptor),
                                 std::move(config_.frame_transformer),
<<<<<<< HEAD
                                 call->trials()),
      rtp_stream_sync_(call->worker_thread(), this),
      max_wait_for_keyframe_ms_(DetermineMaxWaitForFrame(config_, true)),
      max_wait_for_frame_ms_(DetermineMaxWaitForFrame(config_, false)),
      low_latency_renderer_enabled_("enabled", true),
      low_latency_renderer_include_predecode_buffer_("include_predecode_buffer",
                                                     true),
=======
                                 call->trials(),
                                 event_log),
      rtp_stream_sync_(call->worker_thread(), this),
      max_wait_for_keyframe_(DetermineMaxWaitForFrame(
          TimeDelta::Millis(config_.rtp.nack.rtp_history_ms),
          true)),
      max_wait_for_frame_(DetermineMaxWaitForFrame(
          TimeDelta::Millis(config_.rtp.nack.rtp_history_ms),
          false)),
>>>>>>> fb3bd4a0
      maximum_pre_stream_decoders_("max", kDefaultMaximumPreStreamDecoders),
      decode_sync_(decode_sync),
      decode_queue_(task_queue_factory_->CreateTaskQueue(
          "DecodingQueue",
          TaskQueueFactory::Priority::HIGH)) {
  RTC_LOG(LS_INFO) << "VideoReceiveStream2: " << config_.ToString();

  RTC_DCHECK(call_->worker_thread());
  RTC_DCHECK(config_.renderer);
  RTC_DCHECK(call_stats_);
  packet_sequence_checker_.Detach();

  RTC_DCHECK(!config_.decoders.empty());
  RTC_CHECK(config_.decoder_factory);
  std::set<int> decoder_payload_types;
  for (const Decoder& decoder : config_.decoders) {
    RTC_CHECK(decoder_payload_types.find(decoder.payload_type) ==
              decoder_payload_types.end())
        << "Duplicate payload type (" << decoder.payload_type
        << ") for different decoders.";
    decoder_payload_types.insert(decoder.payload_type);
  }

  timing_->set_render_delay(TimeDelta::Millis(config_.render_delay_ms));

<<<<<<< HEAD
  frame_buffer_ = FrameBufferProxy::CreateFromFieldTrial(
      clock_, call_->worker_thread(), timing_.get(), &stats_proxy_,
      &decode_queue_, this, TimeDelta::Millis(max_wait_for_keyframe_ms_),
      TimeDelta::Millis(max_wait_for_frame_ms_), decode_sync_, call_->trials());
=======
  std::unique_ptr<FrameDecodeScheduler> scheduler =
      decode_sync ? decode_sync->CreateSynchronizedFrameScheduler()
                  : std::make_unique<TaskQueueFrameDecodeScheduler>(
                        clock, call_->worker_thread());
  buffer_ = std::make_unique<VideoStreamBufferController>(
      clock_, call_->worker_thread(), timing_.get(), &stats_proxy_, this,
      max_wait_for_keyframe_, max_wait_for_frame_, std::move(scheduler),
      call_->trials());
>>>>>>> fb3bd4a0

  if (rtx_ssrc()) {
    rtx_receive_stream_ = std::make_unique<RtxReceiveStream>(
<<<<<<< HEAD
        &rtp_video_stream_receiver_, config_.rtp.rtx_associated_payload_types,
        config_.rtp.remote_ssrc, rtp_receive_statistics_.get());
  } else {
    rtp_receive_statistics_->EnableRetransmitDetection(config_.rtp.remote_ssrc,
                                                       true);
  }

  ParseFieldTrial({&low_latency_renderer_enabled_,
                   &low_latency_renderer_include_predecode_buffer_},
                  call_->trials().Lookup("WebRTC-LowLatencyRenderer"));
=======
        &rtp_video_stream_receiver_,
        std::move(config_.rtp.rtx_associated_payload_types), remote_ssrc(),
        rtp_receive_statistics_.get());
  } else {
    rtp_receive_statistics_->EnableRetransmitDetection(remote_ssrc(), true);
  }

>>>>>>> fb3bd4a0
  ParseFieldTrial(
      {
          &maximum_pre_stream_decoders_,
      },
      call_->trials().Lookup("WebRTC-PreStreamDecoders"));
}

VideoReceiveStream2::~VideoReceiveStream2() {
  RTC_DCHECK_RUN_ON(&worker_sequence_checker_);
  RTC_LOG(LS_INFO) << "~VideoReceiveStream2: " << config_.ToString();
  RTC_DCHECK(!media_receiver_);
  RTC_DCHECK(!rtx_receiver_);
  Stop();
}

void VideoReceiveStream2::RegisterWithTransport(
    RtpStreamReceiverControllerInterface* receiver_controller) {
  RTC_DCHECK_RUN_ON(&packet_sequence_checker_);
  RTC_DCHECK(!media_receiver_);
  RTC_DCHECK(!rtx_receiver_);

  // Register with RtpStreamReceiverController.
  media_receiver_ = receiver_controller->CreateReceiver(
      remote_ssrc(), &rtp_video_stream_receiver_);
  if (rtx_ssrc()) {
    RTC_DCHECK(rtx_receive_stream_);
    rtx_receiver_ = receiver_controller->CreateReceiver(
        rtx_ssrc(), rtx_receive_stream_.get());
  }
}

void VideoReceiveStream2::UnregisterFromTransport() {
  RTC_DCHECK_RUN_ON(&packet_sequence_checker_);
  media_receiver_.reset();
  rtx_receiver_.reset();
}

const std::string& VideoReceiveStream2::sync_group() const {
  RTC_DCHECK_RUN_ON(&packet_sequence_checker_);
  return config_.sync_group;
}

void VideoReceiveStream2::SignalNetworkState(NetworkState state) {
  RTC_DCHECK_RUN_ON(&worker_sequence_checker_);
  rtp_video_stream_receiver_.SignalNetworkState(state);
}

bool VideoReceiveStream2::DeliverRtcp(const uint8_t* packet, size_t length) {
  RTC_DCHECK_RUN_ON(&packet_sequence_checker_);
  return rtp_video_stream_receiver_.DeliverRtcp(packet, length);
}

void VideoReceiveStream2::SetSync(Syncable* audio_syncable) {
  RTC_DCHECK_RUN_ON(&packet_sequence_checker_);
  rtp_stream_sync_.ConfigureSync(audio_syncable);
}

void VideoReceiveStream2::SetLocalSsrc(uint32_t local_ssrc) {
  RTC_DCHECK_RUN_ON(&packet_sequence_checker_);
  if (config_.rtp.local_ssrc == local_ssrc)
    return;

  // TODO(tommi): Make sure we don't rely on local_ssrc via the config struct.
  const_cast<uint32_t&>(config_.rtp.local_ssrc) = local_ssrc;
  rtp_video_stream_receiver_.OnLocalSsrcChange(local_ssrc);
}

void VideoReceiveStream2::Start() {
  RTC_DCHECK_RUN_ON(&worker_sequence_checker_);

  if (decoder_running_) {
    return;
  }

  const bool protected_by_fec =
      config_.rtp.protected_by_flexfec ||
      rtp_video_stream_receiver_.ulpfec_payload_type() != -1;

  if (config_.rtp.nack.rtp_history_ms > 0 && protected_by_fec) {
    buffer_->SetProtectionMode(kProtectionNackFEC);
  }

  transport_adapter_.Enable();
  rtc::VideoSinkInterface<VideoFrame>* renderer = nullptr;
  if (config_.enable_prerenderer_smoothing) {
    incoming_video_stream_.reset(new IncomingVideoStream(
        task_queue_factory_, config_.render_delay_ms, this));
    renderer = incoming_video_stream_.get();
  } else {
    renderer = this;
  }

  for (const Decoder& decoder : config_.decoders) {
    VideoDecoder::Settings settings;
    settings.set_codec_type(
        PayloadStringToCodecType(decoder.video_format.name));
    settings.set_max_render_resolution(
        InitialDecoderResolution(call_->trials()));
    settings.set_number_of_cores(num_cpu_cores_);

    const bool raw_payload =
        config_.rtp.raw_payload_types.count(decoder.payload_type) > 0;
    {
      // TODO(bugs.webrtc.org/11993): Make this call on the network thread.
      RTC_DCHECK_RUN_ON(&packet_sequence_checker_);
      rtp_video_stream_receiver_.AddReceiveCodec(
          decoder.payload_type, settings.codec_type(),
          decoder.video_format.parameters, raw_payload);
    }
    video_receiver_.RegisterReceiveCodec(decoder.payload_type, settings);
  }

  RTC_DCHECK(renderer != nullptr);
  video_stream_decoder_.reset(
      new VideoStreamDecoder(&video_receiver_, &stats_proxy_, renderer));

  // Make sure we register as a stats observer *after* we've prepared the
  // `video_stream_decoder_`.
  call_stats_->RegisterStatsObserver(this);

  // Start decoding on task queue.
  stats_proxy_.DecoderThreadStarting();
  decode_queue_.PostTask([this] {
    RTC_DCHECK_RUN_ON(&decode_queue_);
    // Create up to maximum_pre_stream_decoders_ up front, wait the the other
    // decoders until they are requested (i.e., we receive the corresponding
    // payload).
    int decoders_count = 0;
    for (const Decoder& decoder : config_.decoders) {
      if (decoders_count >= maximum_pre_stream_decoders_) {
        break;
      }
      CreateAndRegisterExternalDecoder(decoder);
      ++decoders_count;
    }

    decoder_stopped_ = false;
  });
<<<<<<< HEAD
  frame_buffer_->StartNextDecode(true);
=======
  buffer_->StartNextDecode(true);
>>>>>>> fb3bd4a0
  decoder_running_ = true;

  {
    // TODO(bugs.webrtc.org/11993): Make this call on the network thread.
    RTC_DCHECK_RUN_ON(&packet_sequence_checker_);
    rtp_video_stream_receiver_.StartReceive();
  }
}

void VideoReceiveStream2::Stop() {
  RTC_DCHECK_RUN_ON(&worker_sequence_checker_);

  // TODO(bugs.webrtc.org/11993): Make this call on the network thread.
  // Also call `GetUniqueFramesSeen()` at the same time (since it's a counter
  // that's updated on the network thread).
  RTC_DCHECK_RUN_ON(&packet_sequence_checker_);
  rtp_video_stream_receiver_.StopReceive();

  stats_proxy_.OnUniqueFramesCounted(
      rtp_video_stream_receiver_.GetUniqueFramesSeen());

<<<<<<< HEAD
  frame_buffer_->StopOnWorker();
=======
  buffer_->Stop();
>>>>>>> fb3bd4a0
  call_stats_->DeregisterStatsObserver(this);
  if (decoder_running_) {
    rtc::Event done;
    decode_queue_.PostTask([this, &done] {
      RTC_DCHECK_RUN_ON(&decode_queue_);
      // Set `decoder_stopped_` before deregistering all decoders. This means
      // that any pending encoded frame will return early without trying to
      // access the decoder database.
      decoder_stopped_ = true;
      for (const Decoder& decoder : config_.decoders) {
        video_receiver_.RegisterExternalDecoder(nullptr, decoder.payload_type);
      }
      done.Set();
    });
    done.Wait(rtc::Event::kForever);

    decoder_running_ = false;
    stats_proxy_.DecoderThreadStopped();

    UpdateHistograms();
  }

  // TODO(bugs.webrtc.org/11993): Make these calls on the network thread.
  RTC_DCHECK_RUN_ON(&packet_sequence_checker_);
  rtp_video_stream_receiver_.RemoveReceiveCodecs();
  video_receiver_.DeregisterReceiveCodecs();

  video_stream_decoder_.reset();
  incoming_video_stream_.reset();
  transport_adapter_.Disable();
}

void VideoReceiveStream2::SetRtpExtensions(
    std::vector<RtpExtension> extensions) {
  RTC_DCHECK_RUN_ON(&packet_sequence_checker_);
  rtp_video_stream_receiver_.SetRtpExtensions(extensions);
  // TODO(tommi): We don't use the `c.rtp.extensions` member in the
  // VideoReceiveStream2 class, so this const_cast<> is a temporary hack to keep
  // things consistent between VideoReceiveStream2 and RtpVideoStreamReceiver2
  // for debugging purposes. The `packet_sequence_checker_` gives us assurances
  // that from a threading perspective, this is still safe. The accessors that
  // give read access to this state, run behind the same check.
  // The alternative to the const_cast<> would be to make `config_` non-const
  // and guarded by `packet_sequence_checker_`. However the scope of that state
  // is huge (the whole Config struct), and would require all methods that touch
  // the struct to abide the needs of the `extensions` member.
  const_cast<std::vector<RtpExtension>&>(config_.rtp.extensions) =
      std::move(extensions);
}

RtpHeaderExtensionMap VideoReceiveStream2::GetRtpExtensionMap() const {
  RTC_DCHECK_RUN_ON(&packet_sequence_checker_);
  return rtp_video_stream_receiver_.GetRtpExtensions();
}

bool VideoReceiveStream2::transport_cc() const {
  RTC_DCHECK_RUN_ON(&packet_sequence_checker_);
  return config_.rtp.transport_cc;
}

void VideoReceiveStream2::SetTransportCc(bool transport_cc) {
  RTC_DCHECK_RUN_ON(&packet_sequence_checker_);
  // TODO(tommi): Stop using the config struct for the internal state.
  const_cast<bool&>(config_.rtp.transport_cc) = transport_cc;
}

void VideoReceiveStream2::SetRtcpMode(RtcpMode mode) {
  RTC_DCHECK_RUN_ON(&packet_sequence_checker_);
  // TODO(tommi): Stop using the config struct for the internal state.
  const_cast<RtcpMode&>(config_.rtp.rtcp_mode) = mode;
  rtp_video_stream_receiver_.SetRtcpMode(mode);
}

void VideoReceiveStream2::SetFlexFecProtection(
    RtpPacketSinkInterface* flexfec_sink) {
  RTC_DCHECK_RUN_ON(&packet_sequence_checker_);
  rtp_video_stream_receiver_.SetPacketSink(flexfec_sink);
  // TODO(tommi): Stop using the config struct for the internal state.
  const_cast<RtpPacketSinkInterface*&>(config_.rtp.packet_sink_) = flexfec_sink;
  const_cast<bool&>(config_.rtp.protected_by_flexfec) =
      (flexfec_sink != nullptr);
}

void VideoReceiveStream2::SetLossNotificationEnabled(bool enabled) {
  RTC_DCHECK_RUN_ON(&packet_sequence_checker_);
  // TODO(tommi): Stop using the config struct for the internal state.
  const_cast<bool&>(config_.rtp.lntf.enabled) = enabled;
  rtp_video_stream_receiver_.SetLossNotificationEnabled(enabled);
}

void VideoReceiveStream2::SetNackHistory(TimeDelta history) {
  RTC_DCHECK_RUN_ON(&packet_sequence_checker_);
  RTC_DCHECK_GE(history.ms(), 0);

  if (config_.rtp.nack.rtp_history_ms == history.ms())
    return;

  // TODO(tommi): Stop using the config struct for the internal state.
  const_cast<int&>(config_.rtp.nack.rtp_history_ms) = history.ms();

  const bool protected_by_fec =
      config_.rtp.protected_by_flexfec ||
      rtp_video_stream_receiver_.ulpfec_payload_type() != -1;

  buffer_->SetProtectionMode(history.ms() > 0 && protected_by_fec
                                 ? kProtectionNackFEC
                                 : kProtectionNack);

  rtp_video_stream_receiver_.SetNackHistory(history);
  TimeDelta max_wait_for_keyframe = DetermineMaxWaitForFrame(history, true);
  TimeDelta max_wait_for_frame = DetermineMaxWaitForFrame(history, false);

  max_wait_for_keyframe_ = max_wait_for_keyframe;
  max_wait_for_frame_ = max_wait_for_frame;

  buffer_->SetMaxWaits(max_wait_for_keyframe, max_wait_for_frame);
}

void VideoReceiveStream2::SetProtectionPayloadTypes(int red_payload_type,
                                                    int ulpfec_payload_type) {
  RTC_DCHECK_RUN_ON(&packet_sequence_checker_);
  rtp_video_stream_receiver_.SetProtectionPayloadTypes(red_payload_type,
                                                       ulpfec_payload_type);
}

void VideoReceiveStream2::SetRtcpXr(Config::Rtp::RtcpXr rtcp_xr) {
  RTC_DCHECK_RUN_ON(&packet_sequence_checker_);
  rtp_video_stream_receiver_.SetReferenceTimeReport(
      rtcp_xr.receiver_reference_time_report);
}

void VideoReceiveStream2::SetAssociatedPayloadTypes(
    std::map<int, int> associated_payload_types) {
  RTC_DCHECK_RUN_ON(&packet_sequence_checker_);

  // For setting the associated payload types after construction, we currently
  // assume that the rtx_ssrc cannot change. In such a case we can know that
  // if the ssrc is non-0, a `rtx_receive_stream_` instance has previously been
  // created and configured (and is referenced by `rtx_receiver_`) and we can
  // simply reconfigure it.
  // If rtx_ssrc is 0 however, we ignore this call.
  if (!rtx_ssrc())
    return;

  rtx_receive_stream_->SetAssociatedPayloadTypes(
      std::move(associated_payload_types));
}

void VideoReceiveStream2::CreateAndRegisterExternalDecoder(
    const Decoder& decoder) {
  TRACE_EVENT0("webrtc",
               "VideoReceiveStream2::CreateAndRegisterExternalDecoder");
  std::unique_ptr<VideoDecoder> video_decoder =
      config_.decoder_factory->CreateVideoDecoder(decoder.video_format);
  // If we still have no valid decoder, we have to create a "Null" decoder
  // that ignores all calls. The reason we can get into this state is that the
  // old decoder factory interface doesn't have a way to query supported
  // codecs.
  if (!video_decoder) {
    video_decoder = std::make_unique<NullVideoDecoder>();
  }

  std::string decoded_output_file =
      call_->trials().Lookup("WebRTC-DecoderDataDumpDirectory");
  // Because '/' can't be used inside a field trial parameter, we use ';'
  // instead.
  // This is only relevant to WebRTC-DecoderDataDumpDirectory
  // field trial. ';' is chosen arbitrary. Even though it's a legal character
  // in some file systems, we can sacrifice ability to use it in the path to
  // dumped video, since it's developers-only feature for debugging.
  absl::c_replace(decoded_output_file, ';', '/');
  if (!decoded_output_file.empty()) {
    char filename_buffer[256];
    rtc::SimpleStringBuilder ssb(filename_buffer);
    ssb << decoded_output_file << "/webrtc_receive_stream_" << remote_ssrc()
        << "-" << rtc::TimeMicros() << ".ivf";
    video_decoder = CreateFrameDumpingDecoderWrapper(
        std::move(video_decoder), FileWrapper::OpenWriteOnly(ssb.str()));
  }

  video_receiver_.RegisterExternalDecoder(std::move(video_decoder),
                                          decoder.payload_type);
}

VideoReceiveStreamInterface::Stats VideoReceiveStream2::GetStats() const {
  RTC_DCHECK_RUN_ON(&worker_sequence_checker_);
  VideoReceiveStream2::Stats stats = stats_proxy_.GetStats();
  stats.total_bitrate_bps = 0;
  StreamStatistician* statistician =
      rtp_receive_statistics_->GetStatistician(stats.ssrc);
  if (statistician) {
    stats.rtp_stats = statistician->GetStats();
    stats.total_bitrate_bps = statistician->BitrateReceived();
  }
  if (rtx_ssrc()) {
    StreamStatistician* rtx_statistician =
        rtp_receive_statistics_->GetStatistician(rtx_ssrc());
    if (rtx_statistician)
      stats.total_bitrate_bps += rtx_statistician->BitrateReceived();
  }
  return stats;
}

void VideoReceiveStream2::UpdateHistograms() {
  RTC_DCHECK_RUN_ON(&worker_sequence_checker_);
  absl::optional<int> fraction_lost;
  StreamDataCounters rtp_stats;
  StreamStatistician* statistician =
      rtp_receive_statistics_->GetStatistician(remote_ssrc());
  if (statistician) {
    fraction_lost = statistician->GetFractionLostInPercent();
    rtp_stats = statistician->GetReceiveStreamDataCounters();
  }
  if (rtx_ssrc()) {
    StreamStatistician* rtx_statistician =
        rtp_receive_statistics_->GetStatistician(rtx_ssrc());
    if (rtx_statistician) {
      StreamDataCounters rtx_stats =
          rtx_statistician->GetReceiveStreamDataCounters();
      stats_proxy_.UpdateHistograms(fraction_lost, rtp_stats, &rtx_stats);
      return;
    }
  }
  stats_proxy_.UpdateHistograms(fraction_lost, rtp_stats, nullptr);
}

bool VideoReceiveStream2::SetBaseMinimumPlayoutDelayMs(int delay_ms) {
  RTC_DCHECK_RUN_ON(&worker_sequence_checker_);
  TimeDelta delay = TimeDelta::Millis(delay_ms);
  if (delay < kMinBaseMinimumDelay || delay > kMaxBaseMinimumDelay) {
    return false;
  }

  base_minimum_playout_delay_ = delay;
  UpdatePlayoutDelays();
  return true;
}

int VideoReceiveStream2::GetBaseMinimumPlayoutDelayMs() const {
  RTC_DCHECK_RUN_ON(&worker_sequence_checker_);
  constexpr TimeDelta kDefaultBaseMinPlayoutDelay = TimeDelta::Millis(-1);
  // Unset must be -1.
  static_assert(-1 == kDefaultBaseMinPlayoutDelay.ms(), "");
  return base_minimum_playout_delay_.value_or(kDefaultBaseMinPlayoutDelay).ms();
}

void VideoReceiveStream2::OnFrame(const VideoFrame& video_frame) {
  VideoFrameMetaData frame_meta(video_frame, clock_->CurrentTime());

  // TODO(bugs.webrtc.org/10739): we should set local capture clock offset for
  // `video_frame.packet_infos`. But VideoFrame is const qualified here.

  call_->worker_thread()->PostTask(
      SafeTask(task_safety_.flag(), [frame_meta, this]() {
        RTC_DCHECK_RUN_ON(&worker_sequence_checker_);
        int64_t video_playout_ntp_ms;
        int64_t sync_offset_ms;
        double estimated_freq_khz;
        if (rtp_stream_sync_.GetStreamSyncOffsetInMs(
                frame_meta.rtp_timestamp, frame_meta.render_time_ms(),
                &video_playout_ntp_ms, &sync_offset_ms, &estimated_freq_khz)) {
          stats_proxy_.OnSyncOffsetUpdated(video_playout_ntp_ms, sync_offset_ms,
                                           estimated_freq_khz);
        }
        stats_proxy_.OnRenderedFrame(frame_meta);
      }));

  source_tracker_.OnFrameDelivered(video_frame.packet_infos());
  config_.renderer->OnFrame(video_frame);
  webrtc::MutexLock lock(&pending_resolution_mutex_);
  if (pending_resolution_.has_value()) {
    if (!pending_resolution_->empty() &&
        (video_frame.width() != static_cast<int>(pending_resolution_->width) ||
         video_frame.height() !=
             static_cast<int>(pending_resolution_->height))) {
      RTC_LOG(LS_WARNING)
          << "Recordable encoded frame stream resolution was reported as "
          << pending_resolution_->width << "x" << pending_resolution_->height
          << " but the stream is now " << video_frame.width()
          << video_frame.height();
    }
    pending_resolution_ = RecordableEncodedFrame::EncodedResolution{
        static_cast<unsigned>(video_frame.width()),
        static_cast<unsigned>(video_frame.height())};
  }
}

void VideoReceiveStream2::SetFrameDecryptor(
    rtc::scoped_refptr<webrtc::FrameDecryptorInterface> frame_decryptor) {
  rtp_video_stream_receiver_.SetFrameDecryptor(std::move(frame_decryptor));
}

void VideoReceiveStream2::SetDepacketizerToDecoderFrameTransformer(
    rtc::scoped_refptr<FrameTransformerInterface> frame_transformer) {
  rtp_video_stream_receiver_.SetDepacketizerToDecoderFrameTransformer(
      std::move(frame_transformer));
}

void VideoReceiveStream2::RequestKeyFrame(Timestamp now) {
  RTC_DCHECK_RUN_ON(&worker_sequence_checker_);
  // Called from RtpVideoStreamReceiver (rtp_video_stream_receiver_ is
  // ultimately responsible).
  rtp_video_stream_receiver_.RequestKeyFrame();
  last_keyframe_request_ = now;
}

void VideoReceiveStream2::OnCompleteFrame(std::unique_ptr<EncodedFrame> frame) {
  RTC_DCHECK_RUN_ON(&worker_sequence_checker_);

<<<<<<< HEAD
  // TODO(https://bugs.webrtc.org/9974): Consider removing this workaround.
  // TODO(https://bugs.webrtc.org/13343): Remove this check when FrameBuffer3 is
  // deployed. With FrameBuffer3, this case is properly handled and tested in
  // the FrameBufferProxyTest.PausedStream unit test.
  int64_t time_now_ms = clock_->TimeInMilliseconds();
  if (last_complete_frame_time_ms_ > 0 &&
      time_now_ms - last_complete_frame_time_ms_ > kInactiveStreamThresholdMs) {
    frame_buffer_->Clear();
  }
  last_complete_frame_time_ms_ = time_now_ms;

=======
>>>>>>> fb3bd4a0
  const VideoPlayoutDelay& playout_delay = frame->EncodedImage().playout_delay_;
  if (playout_delay.min_ms >= 0) {
    frame_minimum_playout_delay_ = TimeDelta::Millis(playout_delay.min_ms);
    UpdatePlayoutDelays();
  }
  if (playout_delay.max_ms >= 0) {
    frame_maximum_playout_delay_ = TimeDelta::Millis(playout_delay.max_ms);
    UpdatePlayoutDelays();
  }

<<<<<<< HEAD
  auto last_continuous_pid = frame_buffer_->InsertFrame(std::move(frame));
=======
  auto last_continuous_pid = buffer_->InsertFrame(std::move(frame));
>>>>>>> fb3bd4a0
  if (last_continuous_pid.has_value()) {
    {
      // TODO(bugs.webrtc.org/11993): Call on the network thread.
      RTC_DCHECK_RUN_ON(&packet_sequence_checker_);
      rtp_video_stream_receiver_.FrameContinuous(*last_continuous_pid);
    }
  }
}

void VideoReceiveStream2::OnRttUpdate(int64_t avg_rtt_ms, int64_t max_rtt_ms) {
  RTC_DCHECK_RUN_ON(&worker_sequence_checker_);
  // TODO(bugs.webrtc.org/13757): Replace with TimeDelta.
<<<<<<< HEAD
  frame_buffer_->UpdateRtt(max_rtt_ms);
=======
  buffer_->UpdateRtt(max_rtt_ms);
>>>>>>> fb3bd4a0
  rtp_video_stream_receiver_.UpdateRtt(max_rtt_ms);
  stats_proxy_.OnRttUpdate(avg_rtt_ms);
}

uint32_t VideoReceiveStream2::id() const {
  RTC_DCHECK_RUN_ON(&worker_sequence_checker_);
  return remote_ssrc();
}

absl::optional<Syncable::Info> VideoReceiveStream2::GetInfo() const {
  RTC_DCHECK_RUN_ON(&packet_sequence_checker_);
  absl::optional<Syncable::Info> info =
      rtp_video_stream_receiver_.GetSyncInfo();

  if (!info)
    return absl::nullopt;

  info->current_delay_ms = timing_->TargetVideoDelay().ms();
  return info;
}

bool VideoReceiveStream2::GetPlayoutRtpTimestamp(uint32_t* rtp_timestamp,
                                                 int64_t* time_ms) const {
  RTC_DCHECK_NOTREACHED();
  return false;
}

void VideoReceiveStream2::SetEstimatedPlayoutNtpTimestampMs(
    int64_t ntp_timestamp_ms,
    int64_t time_ms) {
  RTC_DCHECK_NOTREACHED();
}

bool VideoReceiveStream2::SetMinimumPlayoutDelay(int delay_ms) {
  RTC_DCHECK_RUN_ON(&worker_sequence_checker_);
  syncable_minimum_playout_delay_ = TimeDelta::Millis(delay_ms);
  UpdatePlayoutDelays();
  return true;
}

<<<<<<< HEAD
int64_t VideoReceiveStream2::GetMaxWaitMs() const {
  return keyframe_required_ ? max_wait_for_keyframe_ms_
                            : max_wait_for_frame_ms_;
}

void VideoReceiveStream2::OnEncodedFrame(std::unique_ptr<EncodedFrame> frame) {
  if (!decode_queue_.IsCurrent()) {
    decode_queue_.PostTask([this, frame = std::move(frame)]() mutable {
      OnEncodedFrame(std::move(frame));
    });
    return;
  }
  RTC_DCHECK_RUN_ON(&decode_queue_);
  if (decoder_stopped_)
    return;
  HandleEncodedFrame(std::move(frame));
  frame_buffer_->StartNextDecode(keyframe_required_);
}

void VideoReceiveStream2::OnDecodableFrameTimeout(TimeDelta wait_time) {
  if (!call_->worker_thread()->IsCurrent()) {
    call_->worker_thread()->PostTask(ToQueuedTask(
        task_safety_,
        [this, wait_time] { OnDecodableFrameTimeout(wait_time); }));
    return;
  }

  // TODO(bugs.webrtc.org/11993): PostTask to the network thread.
  RTC_DCHECK_RUN_ON(&packet_sequence_checker_);
  int64_t now_ms = clock_->TimeInMilliseconds();
  HandleFrameBufferTimeout(now_ms, wait_time.ms());

  decode_queue_.PostTask([this] {
    RTC_DCHECK_RUN_ON(&decode_queue_);
    frame_buffer_->StartNextDecode(keyframe_required_);
  });
}

void VideoReceiveStream2::HandleEncodedFrame(
    std::unique_ptr<EncodedFrame> frame) {
  // Running on `decode_queue_`.
  int64_t now_ms = clock_->TimeInMilliseconds();
=======
void VideoReceiveStream2::OnEncodedFrame(std::unique_ptr<EncodedFrame> frame) {
  RTC_DCHECK_RUN_ON(&packet_sequence_checker_);
  Timestamp now = clock_->CurrentTime();
  const bool keyframe_request_is_due =
      !last_keyframe_request_ ||
      now >= (*last_keyframe_request_ + max_wait_for_keyframe_);
  const bool received_frame_is_keyframe =
      frame->FrameType() == VideoFrameType::kVideoFrameKey;
>>>>>>> fb3bd4a0

  // Current OnPreDecode only cares about QP for VP8.
  int qp = -1;
  if (frame->CodecSpecific()->codecType == kVideoCodecVP8) {
    if (!vp8::GetQp(frame->data(), frame->size(), &qp)) {
      RTC_LOG(LS_WARNING) << "Failed to extract QP from VP8 video frame";
    }
  }
  stats_proxy_.OnPreDecode(frame->CodecSpecific()->codecType, qp);

  decode_queue_.PostTask([this, now, keyframe_request_is_due,
                          received_frame_is_keyframe, frame = std::move(frame),
                          keyframe_required = keyframe_required_]() mutable {
    RTC_DCHECK_RUN_ON(&decode_queue_);
    if (decoder_stopped_)
      return;
    DecodeFrameResult result = HandleEncodedFrameOnDecodeQueue(
        std::move(frame), keyframe_request_is_due, keyframe_required);

    // TODO(bugs.webrtc.org/11993): Make this PostTask to the network thread.
    call_->worker_thread()->PostTask(
        SafeTask(task_safety_.flag(),
                 [this, now, result = std::move(result),
                  received_frame_is_keyframe, keyframe_request_is_due]() {
                   RTC_DCHECK_RUN_ON(&packet_sequence_checker_);
                   keyframe_required_ = result.keyframe_required;

                   if (result.decoded_frame_picture_id) {
                     rtp_video_stream_receiver_.FrameDecoded(
                         *result.decoded_frame_picture_id);
                   }

                   HandleKeyFrameGeneration(received_frame_is_keyframe, now,
                                            result.force_request_key_frame,
                                            keyframe_request_is_due);
                   buffer_->StartNextDecode(keyframe_required_);
                 }));
  });
}

void VideoReceiveStream2::OnDecodableFrameTimeout(TimeDelta wait) {
  RTC_DCHECK_RUN_ON(&packet_sequence_checker_);
  Timestamp now = clock_->CurrentTime();

  absl::optional<int64_t> last_packet_ms =
      rtp_video_stream_receiver_.LastReceivedPacketMs();

  // To avoid spamming keyframe requests for a stream that is not active we
  // check if we have received a packet within the last 5 seconds.
  constexpr TimeDelta kInactiveDuration = TimeDelta::Seconds(5);
  const bool stream_is_active =
      last_packet_ms &&
      now - Timestamp::Millis(*last_packet_ms) < kInactiveDuration;
  if (!stream_is_active)
    stats_proxy_.OnStreamInactive();

  if (stream_is_active && !IsReceivingKeyFrame(now) &&
      (!config_.crypto_options.sframe.require_frame_encryption ||
       rtp_video_stream_receiver_.IsDecryptable())) {
    RTC_LOG(LS_WARNING) << "No decodable frame in " << wait
                        << ", requesting keyframe.";
    RequestKeyFrame(now);
  }

  buffer_->StartNextDecode(keyframe_required_);
}

VideoReceiveStream2::DecodeFrameResult
VideoReceiveStream2::HandleEncodedFrameOnDecodeQueue(
    std::unique_ptr<EncodedFrame> frame,
    bool keyframe_request_is_due,
    bool keyframe_required) {
  RTC_DCHECK_RUN_ON(&decode_queue_);

  bool force_request_key_frame = false;
  absl::optional<int64_t> decoded_frame_picture_id;

  if (!video_receiver_.IsExternalDecoderRegistered(frame->PayloadType())) {
    // Look for the decoder with this payload type.
    for (const Decoder& decoder : config_.decoders) {
      if (decoder.payload_type == frame->PayloadType()) {
        CreateAndRegisterExternalDecoder(decoder);
        break;
      }
    }
  }

  int64_t frame_id = frame->Id();
  int decode_result = DecodeAndMaybeDispatchEncodedFrame(std::move(frame));
  if (decode_result == WEBRTC_VIDEO_CODEC_OK ||
      decode_result == WEBRTC_VIDEO_CODEC_OK_REQUEST_KEYFRAME) {
    keyframe_required = false;
    frame_decoded_ = true;

    decoded_frame_picture_id = frame_id;

    if (decode_result == WEBRTC_VIDEO_CODEC_OK_REQUEST_KEYFRAME)
      force_request_key_frame = true;
  } else if (!frame_decoded_ || !keyframe_required || keyframe_request_is_due) {
    keyframe_required = true;
    // TODO(philipel): Remove this keyframe request when downstream project
    //                 has been fixed.
    force_request_key_frame = true;
  }

  return DecodeFrameResult{
      .force_request_key_frame = force_request_key_frame,
      .decoded_frame_picture_id = std::move(decoded_frame_picture_id),
      .keyframe_required = keyframe_required,
  };
}

int VideoReceiveStream2::DecodeAndMaybeDispatchEncodedFrame(
    std::unique_ptr<EncodedFrame> frame) {
  RTC_DCHECK_RUN_ON(&decode_queue_);

  // If `buffered_encoded_frames_` grows out of control (=60 queued frames),
  // maybe due to a stuck decoder, we just halt the process here and log the
  // error.
  const bool encoded_frame_output_enabled =
      encoded_frame_buffer_function_ != nullptr &&
      buffered_encoded_frames_.size() < kBufferedEncodedFramesMaxSize;
  EncodedFrame* frame_ptr = frame.get();
  if (encoded_frame_output_enabled) {
    // If we receive a key frame with unset resolution, hold on dispatching the
    // frame and following ones until we know a resolution of the stream.
    // NOTE: The code below has a race where it can report the wrong
    // resolution for keyframes after an initial keyframe of other resolution.
    // However, the only known consumer of this information is the W3C
    // MediaRecorder and it will only use the resolution in the first encoded
    // keyframe from WebRTC, so misreporting is fine.
    buffered_encoded_frames_.push_back(std::move(frame));
    if (buffered_encoded_frames_.size() == kBufferedEncodedFramesMaxSize)
      RTC_LOG(LS_ERROR) << "About to halt recordable encoded frame output due "
                           "to too many buffered frames.";

    webrtc::MutexLock lock(&pending_resolution_mutex_);
    if (IsKeyFrameAndUnspecifiedResolution(*frame_ptr) &&
        !pending_resolution_.has_value())
      pending_resolution_.emplace();
  }

  int decode_result = video_receiver_.Decode(frame_ptr);
  if (encoded_frame_output_enabled) {
    absl::optional<RecordableEncodedFrame::EncodedResolution>
        pending_resolution;
    {
      // Fish out `pending_resolution_` to avoid taking the mutex on every lap
      // or dispatching under the mutex in the flush loop.
      webrtc::MutexLock lock(&pending_resolution_mutex_);
      if (pending_resolution_.has_value())
        pending_resolution = *pending_resolution_;
    }
    if (!pending_resolution.has_value() || !pending_resolution->empty()) {
      // Flush the buffered frames.
      for (const auto& frame : buffered_encoded_frames_) {
        RecordableEncodedFrame::EncodedResolution resolution{
            frame->EncodedImage()._encodedWidth,
            frame->EncodedImage()._encodedHeight};
        if (IsKeyFrameAndUnspecifiedResolution(*frame)) {
          RTC_DCHECK(!pending_resolution->empty());
          resolution = *pending_resolution;
        }
        encoded_frame_buffer_function_(
            WebRtcRecordableEncodedFrame(*frame, resolution));
      }
      buffered_encoded_frames_.clear();
    }
  }
  return decode_result;
}

void VideoReceiveStream2::HandleKeyFrameGeneration(
    bool received_frame_is_keyframe,
    Timestamp now,
    bool always_request_key_frame,
    bool keyframe_request_is_due) {
  RTC_DCHECK_RUN_ON(&packet_sequence_checker_);
  bool request_key_frame = always_request_key_frame;

  // Repeat sending keyframe requests if we've requested a keyframe.
  if (keyframe_generation_requested_) {
    if (received_frame_is_keyframe) {
      keyframe_generation_requested_ = false;
    } else if (keyframe_request_is_due) {
      if (!IsReceivingKeyFrame(now)) {
        request_key_frame = true;
      }
    } else {
      // It hasn't been long enough since the last keyframe request, do nothing.
    }
  }

  if (request_key_frame) {
    // HandleKeyFrameGeneration is initiated from the decode thread -
    // RequestKeyFrame() triggers a call back to the decode thread.
    // Perhaps there's a way to avoid that.
    RequestKeyFrame(now);
  }
}

<<<<<<< HEAD
// RTC_RUN_ON(packet_sequence_checker_)
void VideoReceiveStream2::HandleFrameBufferTimeout(int64_t now_ms,
                                                   int64_t wait_ms) {
  absl::optional<int64_t> last_packet_ms =
      rtp_video_stream_receiver_.LastReceivedPacketMs();

  // To avoid spamming keyframe requests for a stream that is not active we
  // check if we have received a packet within the last 5 seconds.
  const bool stream_is_active =
      last_packet_ms && now_ms - *last_packet_ms < 5000;
  if (!stream_is_active)
    stats_proxy_.OnStreamInactive();

  if (stream_is_active && !IsReceivingKeyFrame(now_ms) &&
      (!config_.crypto_options.sframe.require_frame_encryption ||
       rtp_video_stream_receiver_.IsDecryptable())) {
    RTC_LOG(LS_INFO) << "No decodable frame in " << wait_ms
                     << " ms, requesting keyframe.";
    RequestKeyFrame(now_ms);
  }
}

// RTC_RUN_ON(packet_sequence_checker_)
bool VideoReceiveStream2::IsReceivingKeyFrame(int64_t timestamp_ms) const {
=======
bool VideoReceiveStream2::IsReceivingKeyFrame(Timestamp now) const {
  RTC_DCHECK_RUN_ON(&packet_sequence_checker_);
>>>>>>> fb3bd4a0
  absl::optional<int64_t> last_keyframe_packet_ms =
      rtp_video_stream_receiver_.LastReceivedKeyframePacketMs();

  // If we recently have been receiving packets belonging to a keyframe then
  // we assume a keyframe is currently being received.
  bool receiving_keyframe = last_keyframe_packet_ms &&
                            now - Timestamp::Millis(*last_keyframe_packet_ms) <
                                max_wait_for_keyframe_;
  return receiving_keyframe;
}

void VideoReceiveStream2::UpdatePlayoutDelays() const {
<<<<<<< HEAD
  // Running on worker_sequence_checker_.
  const int minimum_delay_ms =
      std::max({frame_minimum_playout_delay_ms_, base_minimum_playout_delay_ms_,
                syncable_minimum_playout_delay_ms_});
  if (minimum_delay_ms >= 0) {
    timing_->set_min_playout_delay(TimeDelta::Millis(minimum_delay_ms));
    if (frame_minimum_playout_delay_ms_ == 0 &&
        frame_maximum_playout_delay_ms_ > 0 && low_latency_renderer_enabled_) {
=======
  RTC_DCHECK_RUN_ON(&worker_sequence_checker_);
  const std::initializer_list<absl::optional<TimeDelta>> min_delays = {
      frame_minimum_playout_delay_, base_minimum_playout_delay_,
      syncable_minimum_playout_delay_};

  // Since nullopt < anything, this will return the largest of the minumum
  // delays, or nullopt if all are nullopt.
  absl::optional<TimeDelta> minimum_delay = std::max(min_delays);
  if (minimum_delay) {
    auto num_playout_delays_set =
        absl::c_count_if(min_delays, [](auto opt) { return opt.has_value(); });
    if (num_playout_delays_set > 1 &&
        timing_->min_playout_delay() != minimum_delay) {
      RTC_LOG(LS_WARNING)
          << "Multiple playout delays set. Actual delay value set to "
          << *minimum_delay << " frame min delay="
          << OptionalDelayToLogString(frame_maximum_playout_delay_)
          << " base min delay="
          << OptionalDelayToLogString(base_minimum_playout_delay_)
          << " sync min delay="
          << OptionalDelayToLogString(syncable_minimum_playout_delay_);
    }
    timing_->set_min_playout_delay(*minimum_delay);
    if (frame_minimum_playout_delay_ == TimeDelta::Zero() &&
        frame_maximum_playout_delay_ > TimeDelta::Zero()) {
>>>>>>> fb3bd4a0
      // TODO(kron): Estimate frame rate from video stream.
      constexpr Frequency kFrameRate = Frequency::Hertz(60);
      // Convert playout delay in ms to number of frames.
      int max_composition_delay_in_frames =
          std::lrint(*frame_maximum_playout_delay_ * kFrameRate);
      // Subtract frames in buffer.
      max_composition_delay_in_frames =
          std::max(max_composition_delay_in_frames - buffer_->Size(), 0);
      timing_->SetMaxCompositionDelayInFrames(max_composition_delay_in_frames);
    }
  }

<<<<<<< HEAD
  const int maximum_delay_ms = frame_maximum_playout_delay_ms_;
  if (maximum_delay_ms >= 0) {
    timing_->set_max_playout_delay(TimeDelta::Millis(maximum_delay_ms));
=======
  if (frame_maximum_playout_delay_) {
    timing_->set_max_playout_delay(*frame_maximum_playout_delay_);
>>>>>>> fb3bd4a0
  }
}

std::vector<webrtc::RtpSource> VideoReceiveStream2::GetSources() const {
  return source_tracker_.GetSources();
}

VideoReceiveStream2::RecordingState
VideoReceiveStream2::SetAndGetRecordingState(RecordingState state,
                                             bool generate_key_frame) {
  RTC_DCHECK_RUN_ON(&worker_sequence_checker_);
  rtc::Event event;

  // Save old state, set the new state.
  RecordingState old_state;

  absl::optional<Timestamp> last_keyframe_request;
  {
    // TODO(bugs.webrtc.org/11993): Post this to the network thread.
    RTC_DCHECK_RUN_ON(&packet_sequence_checker_);
    last_keyframe_request = last_keyframe_request_;
    last_keyframe_request_ =
        generate_key_frame
            ? clock_->CurrentTime()
            : Timestamp::Millis(state.last_keyframe_request_ms.value_or(0));
  }

  decode_queue_.PostTask(
      [this, &event, &old_state, callback = std::move(state.callback),
       last_keyframe_request = std::move(last_keyframe_request)] {
        RTC_DCHECK_RUN_ON(&decode_queue_);
        old_state.callback = std::move(encoded_frame_buffer_function_);
        encoded_frame_buffer_function_ = std::move(callback);

        old_state.last_keyframe_request_ms =
            last_keyframe_request.value_or(Timestamp::Zero()).ms();

        event.Set();
      });

  if (generate_key_frame) {
    rtp_video_stream_receiver_.RequestKeyFrame();
    {
      // TODO(bugs.webrtc.org/11993): Post this to the network thread.
      RTC_DCHECK_RUN_ON(&packet_sequence_checker_);
      keyframe_generation_requested_ = true;
    }
  }

  event.Wait(rtc::Event::kForever);
  return old_state;
}

void VideoReceiveStream2::GenerateKeyFrame() {
  RTC_DCHECK_RUN_ON(&packet_sequence_checker_);
  RequestKeyFrame(clock_->CurrentTime());
  keyframe_generation_requested_ = true;
}

}  // namespace internal
}  // namespace webrtc<|MERGE_RESOLUTION|>--- conflicted
+++ resolved
@@ -20,51 +20,22 @@
 #include <utility>
 
 #include "absl/algorithm/container.h"
-#include "absl/container/inlined_vector.h"
-#include "absl/functional/bind_front.h"
 #include "absl/types/optional.h"
 #include "api/array_view.h"
 #include "api/crypto/frame_decryptor_interface.h"
 #include "api/scoped_refptr.h"
 #include "api/sequence_checker.h"
-<<<<<<< HEAD
-#include "api/task_queue/task_queue_base.h"
-#include "api/units/time_delta.h"
-=======
 #include "api/task_queue/pending_task_safety_flag.h"
 #include "api/task_queue/task_queue_base.h"
 #include "api/units/frequency.h"
 #include "api/units/time_delta.h"
 #include "api/units/timestamp.h"
->>>>>>> fb3bd4a0
 #include "api/video/encoded_image.h"
 #include "api/video_codecs/sdp_video_format.h"
 #include "api/video_codecs/video_codec.h"
 #include "api/video_codecs/video_decoder_factory.h"
 #include "call/rtp_stream_receiver_controller_interface.h"
 #include "call/rtx_receive_stream.h"
-<<<<<<< HEAD
-#include "common_video/include/incoming_video_stream.h"
-#include "modules/video_coding/frame_buffer2.h"
-#include "modules/video_coding/frame_buffer3.h"
-#include "modules/video_coding/frame_helpers.h"
-#include "modules/video_coding/include/video_codec_interface.h"
-#include "modules/video_coding/include/video_coding_defines.h"
-#include "modules/video_coding/include/video_error_codes.h"
-#include "modules/video_coding/inter_frame_delay.h"
-#include "modules/video_coding/jitter_estimator.h"
-#include "modules/video_coding/timing.h"
-#include "modules/video_coding/utility/vp8_header_parser.h"
-#include "rtc_base/checks.h"
-#include "rtc_base/experiments/rtt_mult_experiment.h"
-#include "rtc_base/location.h"
-#include "rtc_base/logging.h"
-#include "rtc_base/strings/string_builder.h"
-#include "rtc_base/synchronization/mutex.h"
-#include "rtc_base/task_queue.h"
-#include "rtc_base/task_utils/pending_task_safety_flag.h"
-#include "rtc_base/task_utils/to_queued_task.h"
-=======
 #include "modules/video_coding/include/video_codec_interface.h"
 #include "modules/video_coding/include/video_coding_defines.h"
 #include "modules/video_coding/include/video_error_codes.h"
@@ -75,21 +46,15 @@
 #include "rtc_base/logging.h"
 #include "rtc_base/strings/string_builder.h"
 #include "rtc_base/synchronization/mutex.h"
->>>>>>> fb3bd4a0
 #include "rtc_base/thread_annotations.h"
 #include "rtc_base/time_utils.h"
 #include "rtc_base/trace_event.h"
 #include "system_wrappers/include/clock.h"
 #include "video/call_stats2.h"
-#include "video/frame_decode_scheduler.h"
 #include "video/frame_dumping_decoder.h"
 #include "video/receive_statistics_proxy2.h"
-<<<<<<< HEAD
-#include "video/video_receive_stream_timeout_tracker.h"
-=======
 #include "video/render/incoming_video_stream.h"
 #include "video/task_queue_frame_decode_scheduler.h"
->>>>>>> fb3bd4a0
 
 namespace webrtc {
 
@@ -97,16 +62,6 @@
 
 namespace {
 
-<<<<<<< HEAD
-constexpr int kMinBaseMinimumDelayMs = 0;
-constexpr int kMaxBaseMinimumDelayMs = 10000;
-
-constexpr int kMaxWaitForFrameMs = 3000;
-
-// Create a decoder for the preferred codec before the stream starts and any
-// other decoder lazily on demand.
-constexpr int kDefaultMaximumPreStreamDecoders = 1;
-=======
 // The default delay before re-requesting a key frame to be sent.
 constexpr TimeDelta kMinBaseMinimumDelay = TimeDelta::Zero();
 constexpr TimeDelta kMaxBaseMinimumDelay = TimeDelta::Seconds(10);
@@ -114,7 +69,6 @@
 // Create no decoders before the stream starts. All decoders are created on
 // demand when we receive payload data of the corresponding type.
 constexpr int kDefaultMaximumPreStreamDecoders = 0;
->>>>>>> fb3bd4a0
 
 // Concrete instance of RecordableEncodedFrame wrapping needed content
 // from EncodedFrame.
@@ -237,12 +191,8 @@
     Clock* clock,
     std::unique_ptr<VCMTiming> timing,
     NackPeriodicProcessor* nack_periodic_processor,
-<<<<<<< HEAD
-    DecodeSynchronizer* decode_sync)
-=======
     DecodeSynchronizer* decode_sync,
     RtcEventLog* event_log)
->>>>>>> fb3bd4a0
     : task_queue_factory_(task_queue_factory),
       transport_adapter_(config.rtcp_send_transport),
       config_(std::move(config)),
@@ -251,14 +201,7 @@
       clock_(clock),
       call_stats_(call_stats),
       source_tracker_(clock_),
-<<<<<<< HEAD
-      stats_proxy_(config_.rtp.remote_ssrc,
-                   clock_,
-                   call->worker_thread(),
-                   call->trials()),
-=======
       stats_proxy_(remote_ssrc(), clock_, call->worker_thread()),
->>>>>>> fb3bd4a0
       rtp_receive_statistics_(ReceiveStatistics::Create(clock_)),
       timing_(std::move(timing)),
       video_receiver_(clock_, timing_.get(), call->trials()),
@@ -275,15 +218,6 @@
                                  this,  // OnCompleteFrameCallback
                                  std::move(config_.frame_decryptor),
                                  std::move(config_.frame_transformer),
-<<<<<<< HEAD
-                                 call->trials()),
-      rtp_stream_sync_(call->worker_thread(), this),
-      max_wait_for_keyframe_ms_(DetermineMaxWaitForFrame(config_, true)),
-      max_wait_for_frame_ms_(DetermineMaxWaitForFrame(config_, false)),
-      low_latency_renderer_enabled_("enabled", true),
-      low_latency_renderer_include_predecode_buffer_("include_predecode_buffer",
-                                                     true),
-=======
                                  call->trials(),
                                  event_log),
       rtp_stream_sync_(call->worker_thread(), this),
@@ -293,9 +227,7 @@
       max_wait_for_frame_(DetermineMaxWaitForFrame(
           TimeDelta::Millis(config_.rtp.nack.rtp_history_ms),
           false)),
->>>>>>> fb3bd4a0
       maximum_pre_stream_decoders_("max", kDefaultMaximumPreStreamDecoders),
-      decode_sync_(decode_sync),
       decode_queue_(task_queue_factory_->CreateTaskQueue(
           "DecodingQueue",
           TaskQueueFactory::Priority::HIGH)) {
@@ -319,12 +251,6 @@
 
   timing_->set_render_delay(TimeDelta::Millis(config_.render_delay_ms));
 
-<<<<<<< HEAD
-  frame_buffer_ = FrameBufferProxy::CreateFromFieldTrial(
-      clock_, call_->worker_thread(), timing_.get(), &stats_proxy_,
-      &decode_queue_, this, TimeDelta::Millis(max_wait_for_keyframe_ms_),
-      TimeDelta::Millis(max_wait_for_frame_ms_), decode_sync_, call_->trials());
-=======
   std::unique_ptr<FrameDecodeScheduler> scheduler =
       decode_sync ? decode_sync->CreateSynchronizedFrameScheduler()
                   : std::make_unique<TaskQueueFrameDecodeScheduler>(
@@ -333,22 +259,9 @@
       clock_, call_->worker_thread(), timing_.get(), &stats_proxy_, this,
       max_wait_for_keyframe_, max_wait_for_frame_, std::move(scheduler),
       call_->trials());
->>>>>>> fb3bd4a0
 
   if (rtx_ssrc()) {
     rtx_receive_stream_ = std::make_unique<RtxReceiveStream>(
-<<<<<<< HEAD
-        &rtp_video_stream_receiver_, config_.rtp.rtx_associated_payload_types,
-        config_.rtp.remote_ssrc, rtp_receive_statistics_.get());
-  } else {
-    rtp_receive_statistics_->EnableRetransmitDetection(config_.rtp.remote_ssrc,
-                                                       true);
-  }
-
-  ParseFieldTrial({&low_latency_renderer_enabled_,
-                   &low_latency_renderer_include_predecode_buffer_},
-                  call_->trials().Lookup("WebRTC-LowLatencyRenderer"));
-=======
         &rtp_video_stream_receiver_,
         std::move(config_.rtp.rtx_associated_payload_types), remote_ssrc(),
         rtp_receive_statistics_.get());
@@ -356,7 +269,6 @@
     rtp_receive_statistics_->EnableRetransmitDetection(remote_ssrc(), true);
   }
 
->>>>>>> fb3bd4a0
   ParseFieldTrial(
       {
           &maximum_pre_stream_decoders_,
@@ -495,11 +407,7 @@
 
     decoder_stopped_ = false;
   });
-<<<<<<< HEAD
-  frame_buffer_->StartNextDecode(true);
-=======
   buffer_->StartNextDecode(true);
->>>>>>> fb3bd4a0
   decoder_running_ = true;
 
   {
@@ -521,12 +429,9 @@
   stats_proxy_.OnUniqueFramesCounted(
       rtp_video_stream_receiver_.GetUniqueFramesSeen());
 
-<<<<<<< HEAD
-  frame_buffer_->StopOnWorker();
-=======
   buffer_->Stop();
->>>>>>> fb3bd4a0
   call_stats_->DeregisterStatsObserver(this);
+
   if (decoder_running_) {
     rtc::Event done;
     decode_queue_.PostTask([this, &done] {
@@ -835,20 +740,6 @@
 void VideoReceiveStream2::OnCompleteFrame(std::unique_ptr<EncodedFrame> frame) {
   RTC_DCHECK_RUN_ON(&worker_sequence_checker_);
 
-<<<<<<< HEAD
-  // TODO(https://bugs.webrtc.org/9974): Consider removing this workaround.
-  // TODO(https://bugs.webrtc.org/13343): Remove this check when FrameBuffer3 is
-  // deployed. With FrameBuffer3, this case is properly handled and tested in
-  // the FrameBufferProxyTest.PausedStream unit test.
-  int64_t time_now_ms = clock_->TimeInMilliseconds();
-  if (last_complete_frame_time_ms_ > 0 &&
-      time_now_ms - last_complete_frame_time_ms_ > kInactiveStreamThresholdMs) {
-    frame_buffer_->Clear();
-  }
-  last_complete_frame_time_ms_ = time_now_ms;
-
-=======
->>>>>>> fb3bd4a0
   const VideoPlayoutDelay& playout_delay = frame->EncodedImage().playout_delay_;
   if (playout_delay.min_ms >= 0) {
     frame_minimum_playout_delay_ = TimeDelta::Millis(playout_delay.min_ms);
@@ -859,11 +750,7 @@
     UpdatePlayoutDelays();
   }
 
-<<<<<<< HEAD
-  auto last_continuous_pid = frame_buffer_->InsertFrame(std::move(frame));
-=======
   auto last_continuous_pid = buffer_->InsertFrame(std::move(frame));
->>>>>>> fb3bd4a0
   if (last_continuous_pid.has_value()) {
     {
       // TODO(bugs.webrtc.org/11993): Call on the network thread.
@@ -876,11 +763,7 @@
 void VideoReceiveStream2::OnRttUpdate(int64_t avg_rtt_ms, int64_t max_rtt_ms) {
   RTC_DCHECK_RUN_ON(&worker_sequence_checker_);
   // TODO(bugs.webrtc.org/13757): Replace with TimeDelta.
-<<<<<<< HEAD
-  frame_buffer_->UpdateRtt(max_rtt_ms);
-=======
   buffer_->UpdateRtt(max_rtt_ms);
->>>>>>> fb3bd4a0
   rtp_video_stream_receiver_.UpdateRtt(max_rtt_ms);
   stats_proxy_.OnRttUpdate(avg_rtt_ms);
 }
@@ -921,50 +804,6 @@
   return true;
 }
 
-<<<<<<< HEAD
-int64_t VideoReceiveStream2::GetMaxWaitMs() const {
-  return keyframe_required_ ? max_wait_for_keyframe_ms_
-                            : max_wait_for_frame_ms_;
-}
-
-void VideoReceiveStream2::OnEncodedFrame(std::unique_ptr<EncodedFrame> frame) {
-  if (!decode_queue_.IsCurrent()) {
-    decode_queue_.PostTask([this, frame = std::move(frame)]() mutable {
-      OnEncodedFrame(std::move(frame));
-    });
-    return;
-  }
-  RTC_DCHECK_RUN_ON(&decode_queue_);
-  if (decoder_stopped_)
-    return;
-  HandleEncodedFrame(std::move(frame));
-  frame_buffer_->StartNextDecode(keyframe_required_);
-}
-
-void VideoReceiveStream2::OnDecodableFrameTimeout(TimeDelta wait_time) {
-  if (!call_->worker_thread()->IsCurrent()) {
-    call_->worker_thread()->PostTask(ToQueuedTask(
-        task_safety_,
-        [this, wait_time] { OnDecodableFrameTimeout(wait_time); }));
-    return;
-  }
-
-  // TODO(bugs.webrtc.org/11993): PostTask to the network thread.
-  RTC_DCHECK_RUN_ON(&packet_sequence_checker_);
-  int64_t now_ms = clock_->TimeInMilliseconds();
-  HandleFrameBufferTimeout(now_ms, wait_time.ms());
-
-  decode_queue_.PostTask([this] {
-    RTC_DCHECK_RUN_ON(&decode_queue_);
-    frame_buffer_->StartNextDecode(keyframe_required_);
-  });
-}
-
-void VideoReceiveStream2::HandleEncodedFrame(
-    std::unique_ptr<EncodedFrame> frame) {
-  // Running on `decode_queue_`.
-  int64_t now_ms = clock_->TimeInMilliseconds();
-=======
 void VideoReceiveStream2::OnEncodedFrame(std::unique_ptr<EncodedFrame> frame) {
   RTC_DCHECK_RUN_ON(&packet_sequence_checker_);
   Timestamp now = clock_->CurrentTime();
@@ -973,7 +812,6 @@
       now >= (*last_keyframe_request_ + max_wait_for_keyframe_);
   const bool received_frame_is_keyframe =
       frame->FrameType() == VideoFrameType::kVideoFrameKey;
->>>>>>> fb3bd4a0
 
   // Current OnPreDecode only cares about QP for VP8.
   int qp = -1;
@@ -1033,7 +871,7 @@
   if (stream_is_active && !IsReceivingKeyFrame(now) &&
       (!config_.crypto_options.sframe.require_frame_encryption ||
        rtp_video_stream_receiver_.IsDecryptable())) {
-    RTC_LOG(LS_WARNING) << "No decodable frame in " << wait
+    RTC_LOG(LS_INFO) << "No decodable frame in " << wait
                         << ", requesting keyframe.";
     RequestKeyFrame(now);
   }
@@ -1175,35 +1013,8 @@
   }
 }
 
-<<<<<<< HEAD
-// RTC_RUN_ON(packet_sequence_checker_)
-void VideoReceiveStream2::HandleFrameBufferTimeout(int64_t now_ms,
-                                                   int64_t wait_ms) {
-  absl::optional<int64_t> last_packet_ms =
-      rtp_video_stream_receiver_.LastReceivedPacketMs();
-
-  // To avoid spamming keyframe requests for a stream that is not active we
-  // check if we have received a packet within the last 5 seconds.
-  const bool stream_is_active =
-      last_packet_ms && now_ms - *last_packet_ms < 5000;
-  if (!stream_is_active)
-    stats_proxy_.OnStreamInactive();
-
-  if (stream_is_active && !IsReceivingKeyFrame(now_ms) &&
-      (!config_.crypto_options.sframe.require_frame_encryption ||
-       rtp_video_stream_receiver_.IsDecryptable())) {
-    RTC_LOG(LS_INFO) << "No decodable frame in " << wait_ms
-                     << " ms, requesting keyframe.";
-    RequestKeyFrame(now_ms);
-  }
-}
-
-// RTC_RUN_ON(packet_sequence_checker_)
-bool VideoReceiveStream2::IsReceivingKeyFrame(int64_t timestamp_ms) const {
-=======
 bool VideoReceiveStream2::IsReceivingKeyFrame(Timestamp now) const {
   RTC_DCHECK_RUN_ON(&packet_sequence_checker_);
->>>>>>> fb3bd4a0
   absl::optional<int64_t> last_keyframe_packet_ms =
       rtp_video_stream_receiver_.LastReceivedKeyframePacketMs();
 
@@ -1216,16 +1027,6 @@
 }
 
 void VideoReceiveStream2::UpdatePlayoutDelays() const {
-<<<<<<< HEAD
-  // Running on worker_sequence_checker_.
-  const int minimum_delay_ms =
-      std::max({frame_minimum_playout_delay_ms_, base_minimum_playout_delay_ms_,
-                syncable_minimum_playout_delay_ms_});
-  if (minimum_delay_ms >= 0) {
-    timing_->set_min_playout_delay(TimeDelta::Millis(minimum_delay_ms));
-    if (frame_minimum_playout_delay_ms_ == 0 &&
-        frame_maximum_playout_delay_ms_ > 0 && low_latency_renderer_enabled_) {
-=======
   RTC_DCHECK_RUN_ON(&worker_sequence_checker_);
   const std::initializer_list<absl::optional<TimeDelta>> min_delays = {
       frame_minimum_playout_delay_, base_minimum_playout_delay_,
@@ -1251,7 +1052,6 @@
     timing_->set_min_playout_delay(*minimum_delay);
     if (frame_minimum_playout_delay_ == TimeDelta::Zero() &&
         frame_maximum_playout_delay_ > TimeDelta::Zero()) {
->>>>>>> fb3bd4a0
       // TODO(kron): Estimate frame rate from video stream.
       constexpr Frequency kFrameRate = Frequency::Hertz(60);
       // Convert playout delay in ms to number of frames.
@@ -1264,14 +1064,8 @@
     }
   }
 
-<<<<<<< HEAD
-  const int maximum_delay_ms = frame_maximum_playout_delay_ms_;
-  if (maximum_delay_ms >= 0) {
-    timing_->set_max_playout_delay(TimeDelta::Millis(maximum_delay_ms));
-=======
   if (frame_maximum_playout_delay_) {
     timing_->set_max_playout_delay(*frame_maximum_playout_delay_);
->>>>>>> fb3bd4a0
   }
 }
 
