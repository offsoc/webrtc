--- conflicted
+++ resolved
@@ -76,22 +76,8 @@
     size_t jitter_buffer_max_packets,
     bool jitter_buffer_fast_playout,
     int jitter_buffer_min_delay_ms,
-<<<<<<< HEAD
     // RingRTC change to configure the jitter buffer's max target delay.
-    int jitter_buffer_max_target_delay_ms) {
-  acm2::AcmReceiver::Config acm_config;
-  acm_config.neteq_factory = neteq_factory;
-  acm_config.decoder_factory = decoder_factory;
-  acm_config.neteq_config.codec_pair_id = codec_pair_id;
-  acm_config.neteq_config.max_packets_in_buffer = jitter_buffer_max_packets;
-  acm_config.neteq_config.enable_fast_accelerate = jitter_buffer_fast_playout;
-  acm_config.neteq_config.enable_muted_state = true;
-  acm_config.neteq_config.min_delay_ms = jitter_buffer_min_delay_ms;
-  // RingRTC change to configure the jitter buffer's max target delay.
-  acm_config.neteq_config.max_delay_ms = jitter_buffer_max_target_delay_ms;
-
-  return acm_config;
-=======
+    int jitter_buffer_max_target_delay_ms,
     const Environment& env,
     scoped_refptr<AudioDecoderFactory> decoder_factory) {
   NetEq::Config config;
@@ -100,11 +86,12 @@
   config.enable_fast_accelerate = jitter_buffer_fast_playout;
   config.enable_muted_state = true;
   config.min_delay_ms = jitter_buffer_min_delay_ms;
+  // RingRTC change to configure the jitter buffer's max target delay.
+  config.max_delay_ms = jitter_buffer_max_target_delay_ms;
   if (neteq_factory) {
     return neteq_factory->Create(env, config, std::move(decoder_factory));
   }
   return DefaultNetEqFactory().Create(env, config, std::move(decoder_factory));
->>>>>>> 28b793b4
 }
 
 class ChannelReceive : public ChannelReceiveInterface,
@@ -583,25 +570,16 @@
       worker_thread_(TaskQueueBase::Current()),
       rtp_receive_statistics_(ReceiveStatistics::Create(&env_.clock())),
       remote_ssrc_(remote_ssrc),
-<<<<<<< HEAD
-      acm_receiver_(AcmConfig(neteq_factory,
-                              decoder_factory,
-                              codec_pair_id,
-                              jitter_buffer_max_packets,
-                              jitter_buffer_fast_playout,
-                              jitter_buffer_min_delay_ms,
-                              // RingRTC change to configure the jitter buffer's max target delay.
-                              jitter_buffer_max_target_delay_ms)),
-=======
       source_tracker_(&env_.clock()),
       neteq_(CreateNetEq(neteq_factory,
                          codec_pair_id,
                          jitter_buffer_max_packets,
                          jitter_buffer_fast_playout,
                          jitter_buffer_min_delay_ms,
+                         // RingRTC change to configure the jitter buffer's max target delay.
+                         jitter_buffer_max_target_delay_ms,
                          env_,
                          decoder_factory)),
->>>>>>> 28b793b4
       _outputAudioLevel(),
       ntp_estimator_(&env_.clock()),
       playout_timestamp_rtp_(0),
@@ -1261,23 +1239,15 @@
     const webrtc::CryptoOptions& crypto_options,
     rtc::scoped_refptr<FrameTransformerInterface> frame_transformer) {
   return std::make_unique<ChannelReceive>(
-<<<<<<< HEAD
-      clock, neteq_factory, audio_device_module, rtcp_send_transport,
-      rtc_event_log, local_ssrc, remote_ssrc, jitter_buffer_max_packets,
-      jitter_buffer_fast_playout, jitter_buffer_min_delay_ms,
+      env, neteq_factory, audio_device_module, rtcp_send_transport, local_ssrc,
+      remote_ssrc, jitter_buffer_max_packets, jitter_buffer_fast_playout,
+      jitter_buffer_min_delay_ms,
       // RingRTC change to configure the jitter buffer's max target delay.
       jitter_buffer_max_target_delay_ms,
       // RingRTC change to configure the RTCP report interval.
-      rtcp_report_interval_ms,
-      enable_non_sender_rtt, decoder_factory, codec_pair_id,
-      std::move(frame_decryptor), crypto_options, std::move(frame_transformer));
-=======
-      env, neteq_factory, audio_device_module, rtcp_send_transport, local_ssrc,
-      remote_ssrc, jitter_buffer_max_packets, jitter_buffer_fast_playout,
-      jitter_buffer_min_delay_ms, enable_non_sender_rtt, decoder_factory,
+      rtcp_report_interval_ms, enable_non_sender_rtt, decoder_factory,
       codec_pair_id, std::move(frame_decryptor), crypto_options,
       std::move(frame_transformer));
->>>>>>> 28b793b4
 }
 
 }  // namespace voe
