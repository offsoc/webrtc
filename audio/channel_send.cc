--- conflicted
+++ resolved
@@ -21,10 +21,7 @@
 #include "api/call/transport.h"
 #include "api/crypto/frame_encryptor_interface.h"
 #include "api/rtc_event_log/rtc_event_log.h"
-<<<<<<< HEAD
-=======
 #include "api/sequence_checker.h"
->>>>>>> cbad18b1
 #include "audio/channel_send_frame_transformer_delegate.h"
 #include "audio/utility/audio_frame_operations.h"
 #include "call/rtp_transport_controller_send_interface.h"
@@ -73,10 +70,6 @@
 
   ChannelSend(Clock* clock,
               TaskQueueFactory* task_queue_factory,
-<<<<<<< HEAD
-              ProcessThread* module_process_thread,
-=======
->>>>>>> cbad18b1
               Transport* rtp_transport,
               RtcpRttStats* rtcp_rtt_stats,
               RtcEventLog* rtc_event_log,
@@ -158,14 +151,11 @@
       rtc::scoped_refptr<webrtc::FrameTransformerInterface> frame_transformer)
       override;
 
-<<<<<<< HEAD
-=======
   // RtcpPacketTypeCounterObserver.
   void RtcpPacketTypesCounterUpdated(
       uint32_t ssrc,
       const RtcpPacketTypeCounter& packet_counter) override;
 
->>>>>>> cbad18b1
  private:
   // From AudioPacketizationCallback in the ACM
   int32_t SendData(AudioFrameType frameType,
@@ -254,14 +244,6 @@
   // Defined last to ensure that there are no running tasks when the other
   // members are destroyed.
   rtc::TaskQueue encoder_queue_;
-<<<<<<< HEAD
-
-  const bool fixing_timestamp_stall_;
-};
-
-const int kTelephoneEventAttenuationdB = 10;
-
-=======
 
   const bool fixing_timestamp_stall_;
 
@@ -272,7 +254,6 @@
 
 const int kTelephoneEventAttenuationdB = 10;
 
->>>>>>> cbad18b1
 class RtpPacketSenderProxy : public RtpPacketSender {
  public:
   RtpPacketSenderProxy() : rtp_packet_pacer_(nullptr) {}
@@ -290,11 +271,7 @@
   }
 
  private:
-<<<<<<< HEAD
-  rtc::ThreadChecker thread_checker_;
-=======
   SequenceChecker thread_checker_;
->>>>>>> cbad18b1
   Mutex mutex_;
   RtpPacketSender* rtp_packet_pacer_ RTC_GUARDED_BY(&mutex_);
 };
@@ -476,10 +453,6 @@
 ChannelSend::ChannelSend(
     Clock* clock,
     TaskQueueFactory* task_queue_factory,
-<<<<<<< HEAD
-    ProcessThread* module_process_thread,
-=======
->>>>>>> cbad18b1
     Transport* rtp_transport,
     RtcpRttStats* rtcp_rtt_stats,
     RtcEventLog* rtc_event_log,
@@ -490,12 +463,8 @@
     uint32_t ssrc,
     rtc::scoped_refptr<FrameTransformerInterface> frame_transformer,
     TransportFeedbackObserver* feedback_observer)
-<<<<<<< HEAD
-    : event_log_(rtc_event_log),
-=======
     : ssrc_(ssrc),
       event_log_(rtc_event_log),
->>>>>>> cbad18b1
       _timeStamp(0),  // This is just an offset, RTP module will add it's own
                       // random offset
       input_mute_(false),
@@ -513,12 +482,6 @@
           TaskQueueFactory::Priority::NORMAL)),
       fixing_timestamp_stall_(
           !field_trial::IsDisabled("WebRTC-Audio-FixTimestampStall")) {
-<<<<<<< HEAD
-  RTC_DCHECK(module_process_thread);
-  module_process_thread_checker_.Detach();
-
-=======
->>>>>>> cbad18b1
   audio_coding_.reset(AudioCodingModule::Create(AudioCodingModule::Config()));
 
   RtpRtcpInterface::Configuration configuration;
@@ -545,11 +508,6 @@
 
   rtp_sender_audio_ = std::make_unique<RTPSenderAudio>(configuration.clock,
                                                        rtp_rtcp_->RtpSender());
-<<<<<<< HEAD
-
-  _moduleProcessThreadPtr->RegisterModule(rtp_rtcp_.get(), RTC_FROM_HERE);
-=======
->>>>>>> cbad18b1
 
   // Ensure that RTCP is enabled by default for the created channel.
   rtp_rtcp_->SetRTCPStatus(RtcpMode::kCompound);
@@ -570,12 +528,6 @@
   StopSend();
   int error = audio_coding_->RegisterTransportCallback(NULL);
   RTC_DCHECK_EQ(0, error);
-<<<<<<< HEAD
-
-  if (_moduleProcessThreadPtr)
-    _moduleProcessThreadPtr->DeRegisterModule(rtp_rtcp_.get());
-=======
->>>>>>> cbad18b1
 }
 
 void ChannelSend::StartSend() {
@@ -583,11 +535,8 @@
   RTC_DCHECK(!sending_);
   sending_ = true;
 
-<<<<<<< HEAD
-=======
   RTC_DCHECK(packet_router_);
   packet_router_->AddSendRtpModule(rtp_rtcp_.get(), /*remb_candidate=*/false);
->>>>>>> cbad18b1
   rtp_rtcp_->SetSendingMediaStatus(true);
   int ret = rtp_rtcp_->SetSendingStatus(true);
   RTC_DCHECK_EQ(0, ret);
@@ -620,12 +569,9 @@
     RTC_DLOG(LS_ERROR) << "StartSend() RTP/RTCP failed to stop sending";
   }
   rtp_rtcp_->SetSendingMediaStatus(false);
-<<<<<<< HEAD
-=======
 
   RTC_DCHECK(packet_router_);
   packet_router_->RemoveSendRtpModule(rtp_rtcp_.get());
->>>>>>> cbad18b1
 }
 
 void ChannelSend::SetEncoder(int payload_type,
@@ -781,11 +727,6 @@
   rtcp_observer_->SetBandwidthObserver(bandwidth_observer);
   rtp_packet_pacer_proxy_->SetPacketPacer(rtp_packet_pacer);
   rtp_rtcp_->SetStorePacketsStatus(true, 600);
-<<<<<<< HEAD
-  constexpr bool remb_candidate = false;
-  packet_router->AddSendRtpModule(rtp_rtcp_.get(), remb_candidate);
-=======
->>>>>>> cbad18b1
   packet_router_ = packet_router;
 }
 
@@ -794,10 +735,6 @@
   RTC_DCHECK(packet_router_);
   rtp_rtcp_->SetStorePacketsStatus(false, 600);
   rtcp_observer_->SetBandwidthObserver(nullptr);
-<<<<<<< HEAD
-  packet_router_->RemoveSendRtpModule(rtp_rtcp_.get());
-=======
->>>>>>> cbad18b1
   packet_router_ = nullptr;
   rtp_packet_pacer_proxy_->SetPacketPacer(nullptr);
 }
@@ -815,14 +752,6 @@
   // Get the report blocks from the latest received RTCP Sender or Receiver
   // Report. Each element in the vector contains the sender's SSRC and a
   // report block according to RFC 3550.
-<<<<<<< HEAD
-  std::vector<RTCPReportBlock> rtcp_report_blocks;
-
-  int ret = rtp_rtcp_->RemoteRTCPStat(&rtcp_report_blocks);
-  RTC_DCHECK_EQ(0, ret);
-
-=======
->>>>>>> cbad18b1
   std::vector<ReportBlock> report_blocks;
   for (const ReportBlockData& data : rtp_rtcp_->GetLatestReportBlockData()) {
     ReportBlock report_block;
@@ -863,14 +792,11 @@
       rtp_stats.transmitted.packets + rtx_stats.transmitted.packets;
   stats.retransmitted_packets_sent = rtp_stats.retransmitted.packets;
   stats.report_block_datas = rtp_rtcp_->GetLatestReportBlockData();
-<<<<<<< HEAD
-=======
 
   {
     MutexLock lock(&rtcp_counter_mutex_);
     stats.nacks_rcvd = rtcp_packet_type_counter_.nack_packets;
   }
->>>>>>> cbad18b1
 
   return stats;
 }
@@ -950,38 +876,19 @@
 }
 
 RtpRtcpInterface* ChannelSend::GetRtpRtcp() const {
-<<<<<<< HEAD
-  RTC_DCHECK(module_process_thread_checker_.IsCurrent());
-=======
->>>>>>> cbad18b1
   return rtp_rtcp_.get();
 }
 
 int64_t ChannelSend::GetRTT() const {
-<<<<<<< HEAD
-  std::vector<RTCPReportBlock> report_blocks;
-  rtp_rtcp_->RemoteRTCPStat(&report_blocks);
-
-=======
   std::vector<ReportBlockData> report_blocks =
       rtp_rtcp_->GetLatestReportBlockData();
->>>>>>> cbad18b1
   if (report_blocks.empty()) {
     return 0;
   }
 
   // We don't know in advance the remote ssrc used by the other end's receiver
-<<<<<<< HEAD
-  // reports, so use the SSRC of the first report block for calculating the RTT.
-  if (rtp_rtcp_->RTT(report_blocks[0].sender_ssrc, &rtt, &avg_rtt, &min_rtt,
-                     &max_rtt) != 0) {
-    return 0;
-  }
-  return rtt;
-=======
   // reports, so use the first report block for the RTT.
   return report_blocks.front().last_rtt_ms();
->>>>>>> cbad18b1
 }
 
 void ChannelSend::SetFrameEncryptor(
@@ -1029,11 +936,7 @@
                             absolute_capture_timestamp_ms);
       };
   frame_transformer_delegate_ =
-<<<<<<< HEAD
-      new rtc::RefCountedObject<ChannelSendFrameTransformerDelegate>(
-=======
       rtc::make_ref_counted<ChannelSendFrameTransformerDelegate>(
->>>>>>> cbad18b1
           std::move(send_audio_callback), std::move(frame_transformer),
           &encoder_queue_);
   frame_transformer_delegate_->Init();
@@ -1044,10 +947,6 @@
 std::unique_ptr<ChannelSendInterface> CreateChannelSend(
     Clock* clock,
     TaskQueueFactory* task_queue_factory,
-<<<<<<< HEAD
-    ProcessThread* module_process_thread,
-=======
->>>>>>> cbad18b1
     Transport* rtp_transport,
     RtcpRttStats* rtcp_rtt_stats,
     RtcEventLog* rtc_event_log,
@@ -1059,17 +958,10 @@
     rtc::scoped_refptr<FrameTransformerInterface> frame_transformer,
     TransportFeedbackObserver* feedback_observer) {
   return std::make_unique<ChannelSend>(
-<<<<<<< HEAD
-      clock, task_queue_factory, module_process_thread, rtp_transport,
-      rtcp_rtt_stats, rtc_event_log, frame_encryptor, crypto_options,
-      extmap_allow_mixed, rtcp_report_interval_ms, ssrc,
-      std::move(frame_transformer), feedback_observer);
-=======
       clock, task_queue_factory, rtp_transport, rtcp_rtt_stats, rtc_event_log,
       frame_encryptor, crypto_options, extmap_allow_mixed,
       rtcp_report_interval_ms, ssrc, std::move(frame_transformer),
       feedback_observer);
->>>>>>> cbad18b1
 }
 
 }  // namespace voe
