/*
 *  Copyright (c) 2015 The WebRTC project authors. All Rights Reserved.
 *
 *  Use of this source code is governed by a BSD-style license
 *  that can be found in the LICENSE file in the root of the source
 *  tree. An additional intellectual property rights grant can be found
 *  in the file PATENTS.  All contributing project authors may
 *  be found in the AUTHORS file in the root of the source tree.
 */

#include "audio/audio_send_stream.h"

#include <memory>
#include <string>
#include <utility>
#include <vector>

#include "api/audio_codecs/audio_encoder.h"
#include "api/audio_codecs/audio_encoder_factory.h"
#include "api/audio_codecs/audio_format.h"
#include "api/call/transport.h"
#include "api/crypto/frame_encryptor_interface.h"
#include "api/function_view.h"
#include "api/rtc_event_log/rtc_event_log.h"
#include "api/task_queue/task_queue_base.h"
#include "audio/audio_state.h"
#include "audio/channel_send.h"
#include "audio/conversion.h"
#include "call/rtp_config.h"
#include "call/rtp_transport_controller_send_interface.h"
#include "common_audio/vad/include/vad.h"
#include "logging/rtc_event_log/events/rtc_event_audio_send_stream_config.h"
#include "logging/rtc_event_log/rtc_stream_config.h"
#include "media/base/media_channel.h"
#include "modules/audio_coding/codecs/cng/audio_encoder_cng.h"
#include "modules/audio_coding/codecs/red/audio_encoder_copy_red.h"
#include "modules/audio_processing/include/audio_processing.h"
#include "modules/rtp_rtcp/source/rtp_header_extensions.h"
#include "rtc_base/checks.h"
#include "rtc_base/logging.h"
#include "rtc_base/strings/audio_format_to_string.h"
#include "rtc_base/trace_event.h"

namespace webrtc {
namespace {

void UpdateEventLogStreamConfig(RtcEventLog* event_log,
                                const AudioSendStream::Config& config,
                                const AudioSendStream::Config* old_config) {
  using SendCodecSpec = AudioSendStream::Config::SendCodecSpec;
  // Only update if any of the things we log have changed.
  auto payload_types_equal = [](const absl::optional<SendCodecSpec>& a,
                                const absl::optional<SendCodecSpec>& b) {
    if (a.has_value() && b.has_value()) {
      return a->format.name == b->format.name &&
             a->payload_type == b->payload_type;
    }
    return !a.has_value() && !b.has_value();
  };

  if (old_config && config.rtp.ssrc == old_config->rtp.ssrc &&
      config.rtp.extensions == old_config->rtp.extensions &&
      payload_types_equal(config.send_codec_spec,
                          old_config->send_codec_spec)) {
    return;
  }

  auto rtclog_config = std::make_unique<rtclog::StreamConfig>();
  rtclog_config->local_ssrc = config.rtp.ssrc;
  rtclog_config->rtp_extensions = config.rtp.extensions;
  if (config.send_codec_spec) {
    rtclog_config->codecs.emplace_back(config.send_codec_spec->format.name,
                                       config.send_codec_spec->payload_type, 0);
  }
  event_log->Log(std::make_unique<RtcEventAudioSendStreamConfig>(
      std::move(rtclog_config)));
}

}  // namespace

constexpr char AudioAllocationConfig::kKey[];

std::unique_ptr<StructParametersParser> AudioAllocationConfig::Parser() {
  return StructParametersParser::Create(       //
      "min", &min_bitrate,                     //
      "max", &max_bitrate,                     //
      "prio_rate", &priority_bitrate,          //
      "prio_rate_raw", &priority_bitrate_raw,  //
      "rate_prio", &bitrate_priority);
}

AudioAllocationConfig::AudioAllocationConfig(
    const FieldTrialsView& field_trials) {
  Parser()->Parse(field_trials.Lookup(kKey));
  if (priority_bitrate_raw && !priority_bitrate.IsZero()) {
    RTC_LOG(LS_WARNING) << "'priority_bitrate' and '_raw' are mutually "
                           "exclusive but both were configured.";
  }
}

namespace internal {
AudioSendStream::AudioSendStream(
    Clock* clock,
    const webrtc::AudioSendStream::Config& config,
    const rtc::scoped_refptr<webrtc::AudioState>& audio_state,
    TaskQueueFactory* task_queue_factory,
    RtpTransportControllerSendInterface* rtp_transport,
    BitrateAllocatorInterface* bitrate_allocator,
    RtcEventLog* event_log,
    RtcpRttStats* rtcp_rtt_stats,
    const absl::optional<RtpState>& suspended_rtp_state,
    const FieldTrialsView& field_trials)
    : AudioSendStream(clock,
                      config,
                      audio_state,
                      task_queue_factory,
                      rtp_transport,
                      bitrate_allocator,
                      event_log,
                      suspended_rtp_state,
                      voe::CreateChannelSend(clock,
                                             task_queue_factory,
                                             config.send_transport,
                                             rtcp_rtt_stats,
                                             event_log,
                                             config.frame_encryptor.get(),
                                             config.crypto_options,
                                             config.rtp.extmap_allow_mixed,
                                             config.rtcp_report_interval_ms,
                                             config.rtp.ssrc,
                                             config.frame_transformer,
                                             rtp_transport,
                                             field_trials),
                      field_trials) {}

AudioSendStream::AudioSendStream(
    Clock* clock,
    const webrtc::AudioSendStream::Config& config,
    const rtc::scoped_refptr<webrtc::AudioState>& audio_state,
    TaskQueueFactory* task_queue_factory,
    RtpTransportControllerSendInterface* rtp_transport,
    BitrateAllocatorInterface* bitrate_allocator,
    RtcEventLog* event_log,
    const absl::optional<RtpState>& suspended_rtp_state,
    std::unique_ptr<voe::ChannelSendInterface> channel_send,
    const FieldTrialsView& field_trials)
    : clock_(clock),
      field_trials_(field_trials),
      allocate_audio_without_feedback_(
          field_trials_.IsEnabled("WebRTC-Audio-ABWENoTWCC")),
      enable_audio_alr_probing_(
          !field_trials_.IsDisabled("WebRTC-Audio-AlrProbing")),
      allocation_settings_(field_trials_),
      config_(Config(/*send_transport=*/nullptr)),
      audio_state_(audio_state),
      channel_send_(std::move(channel_send)),
      event_log_(event_log),
      use_legacy_overhead_calculation_(
          field_trials_.IsEnabled("WebRTC-Audio-LegacyOverhead")),
      enable_priority_bitrate_(
          !field_trials_.IsDisabled("WebRTC-Audio-PriorityBitrate")),
      bitrate_allocator_(bitrate_allocator),
      rtp_transport_(rtp_transport),
      rtp_rtcp_module_(channel_send_->GetRtpRtcp()),
      suspended_rtp_state_(suspended_rtp_state) {
  RTC_LOG(LS_INFO) << "AudioSendStream: " << config.rtp.ssrc;
  RTC_DCHECK(audio_state_);
  RTC_DCHECK(channel_send_);
  RTC_DCHECK(bitrate_allocator_);
  RTC_DCHECK(rtp_transport);

  RTC_DCHECK(rtp_rtcp_module_);

  RTC_DCHECK_RUN_ON(&worker_thread_checker_);
  ConfigureStream(config, true, nullptr);
}

AudioSendStream::~AudioSendStream() {
  RTC_DCHECK_RUN_ON(&worker_thread_checker_);
  RTC_LOG(LS_INFO) << "~AudioSendStream: " << config_.rtp.ssrc;
  RTC_DCHECK(!sending_);
  channel_send_->ResetSenderCongestionControlObjects();
}

const webrtc::AudioSendStream::Config& AudioSendStream::GetConfig() const {
  RTC_DCHECK_RUN_ON(&worker_thread_checker_);
  return config_;
}

void AudioSendStream::Reconfigure(
    const webrtc::AudioSendStream::Config& new_config,
    SetParametersCallback callback) {
  RTC_DCHECK_RUN_ON(&worker_thread_checker_);
  ConfigureStream(new_config, false, std::move(callback));
}

AudioSendStream::ExtensionIds AudioSendStream::FindExtensionIds(
    const std::vector<RtpExtension>& extensions) {
  ExtensionIds ids;
  for (const auto& extension : extensions) {
    if (extension.uri == RtpExtension::kAudioLevelUri) {
      ids.audio_level = extension.id;
    } else if (extension.uri == RtpExtension::kAbsSendTimeUri) {
      ids.abs_send_time = extension.id;
    } else if (extension.uri == RtpExtension::kTransportSequenceNumberUri) {
      ids.transport_sequence_number = extension.id;
    } else if (extension.uri == RtpExtension::kMidUri) {
      ids.mid = extension.id;
    } else if (extension.uri == RtpExtension::kRidUri) {
      ids.rid = extension.id;
    } else if (extension.uri == RtpExtension::kRepairedRidUri) {
      ids.repaired_rid = extension.id;
    } else if (extension.uri == RtpExtension::kAbsoluteCaptureTimeUri) {
      ids.abs_capture_time = extension.id;
    }
  }
  return ids;
}

int AudioSendStream::TransportSeqNumId(const AudioSendStream::Config& config) {
  return FindExtensionIds(config.rtp.extensions).transport_sequence_number;
}

void AudioSendStream::ConfigureStream(
    const webrtc::AudioSendStream::Config& new_config,
    bool first_time,
    SetParametersCallback callback) {
  RTC_LOG(LS_INFO) << "AudioSendStream::ConfigureStream: "
                   << new_config.ToString();
  UpdateEventLogStreamConfig(event_log_, new_config,
                             first_time ? nullptr : &config_);

  const auto& old_config = config_;

  // Configuration parameters which cannot be changed.
  RTC_DCHECK(first_time ||
             old_config.send_transport == new_config.send_transport);
  RTC_DCHECK(first_time || old_config.rtp.ssrc == new_config.rtp.ssrc);
  if (suspended_rtp_state_ && first_time) {
    rtp_rtcp_module_->SetRtpState(*suspended_rtp_state_);
  }
  if (first_time || old_config.rtp.c_name != new_config.rtp.c_name) {
    channel_send_->SetRTCP_CNAME(new_config.rtp.c_name);
  }

  // Enable the frame encryptor if a new frame encryptor has been provided.
  if (first_time || new_config.frame_encryptor != old_config.frame_encryptor) {
    channel_send_->SetFrameEncryptor(new_config.frame_encryptor);
  }

  if (first_time ||
      new_config.frame_transformer != old_config.frame_transformer) {
    channel_send_->SetEncoderToPacketizerFrameTransformer(
        new_config.frame_transformer);
  }

  if (first_time ||
      new_config.rtp.extmap_allow_mixed != old_config.rtp.extmap_allow_mixed) {
    rtp_rtcp_module_->SetExtmapAllowMixed(new_config.rtp.extmap_allow_mixed);
  }

  const ExtensionIds old_ids = FindExtensionIds(old_config.rtp.extensions);
  const ExtensionIds new_ids = FindExtensionIds(new_config.rtp.extensions);

  // Audio level indication
  if (first_time || new_ids.audio_level != old_ids.audio_level) {
    channel_send_->SetSendAudioLevelIndicationStatus(new_ids.audio_level != 0,
                                                     new_ids.audio_level);
  }

  if (first_time || new_ids.abs_send_time != old_ids.abs_send_time) {
    absl::string_view uri = AbsoluteSendTime::Uri();
    rtp_rtcp_module_->DeregisterSendRtpHeaderExtension(uri);
    if (new_ids.abs_send_time) {
      rtp_rtcp_module_->RegisterRtpHeaderExtension(uri, new_ids.abs_send_time);
    }
  }

  bool transport_seq_num_id_changed =
      new_ids.transport_sequence_number != old_ids.transport_sequence_number;
  if (first_time ||
      (transport_seq_num_id_changed && !allocate_audio_without_feedback_)) {
    if (!first_time) {
      channel_send_->ResetSenderCongestionControlObjects();
    }

    if (!allocate_audio_without_feedback_ &&
        new_ids.transport_sequence_number != 0) {
      rtp_rtcp_module_->RegisterRtpHeaderExtension(
          TransportSequenceNumber::Uri(), new_ids.transport_sequence_number);
      // Probing in application limited region is only used in combination with
      // send side congestion control, wich depends on feedback packets which
      // requires transport sequence numbers to be enabled.
      // Optionally request ALR probing but do not override any existing
      // request from other streams.
      if (enable_audio_alr_probing_) {
        rtp_transport_->EnablePeriodicAlrProbing(true);
      }
    }
    channel_send_->RegisterSenderCongestionControlObjects(rtp_transport_);
  }
  // MID RTP header extension.
  if ((first_time || new_ids.mid != old_ids.mid ||
       new_config.rtp.mid != old_config.rtp.mid) &&
      new_ids.mid != 0 && !new_config.rtp.mid.empty()) {
    rtp_rtcp_module_->RegisterRtpHeaderExtension(RtpMid::Uri(), new_ids.mid);
    rtp_rtcp_module_->SetMid(new_config.rtp.mid);
  }

  if (first_time || new_ids.abs_capture_time != old_ids.abs_capture_time) {
    absl::string_view uri = AbsoluteCaptureTimeExtension::Uri();
    rtp_rtcp_module_->DeregisterSendRtpHeaderExtension(uri);
    if (new_ids.abs_capture_time) {
      rtp_rtcp_module_->RegisterRtpHeaderExtension(uri,
                                                   new_ids.abs_capture_time);
    }
  }

  if (!ReconfigureSendCodec(new_config)) {
    RTC_LOG(LS_ERROR) << "Failed to set up send codec state.";

    webrtc::InvokeSetParametersCallback(
        callback, webrtc::RTCError(webrtc::RTCErrorType::INTERNAL_ERROR,
                                   "Failed to set up send codec state."));
  }

  // Set currently known overhead (used in ANA, opus only).
  UpdateOverheadPerPacket();

  channel_send_->CallEncoder([this](AudioEncoder* encoder) {
    RTC_DCHECK_RUN_ON(&worker_thread_checker_);
    if (!encoder) {
      return;
    }
    frame_length_range_ = encoder->GetFrameLengthRange();
    bitrate_range_ = encoder->GetBitrateRange();
  });

  if (sending_) {
    ReconfigureBitrateObserver(new_config);
  }

  config_ = new_config;

  webrtc::InvokeSetParametersCallback(callback, webrtc::RTCError::OK());
}

void AudioSendStream::Start() {
  RTC_DCHECK_RUN_ON(&worker_thread_checker_);
  if (sending_) {
    return;
  }
  RTC_LOG(LS_INFO) << "AudioSendStream::Start: " << config_.rtp.ssrc;
  if (!config_.has_dscp && config_.min_bitrate_bps != -1 &&
      config_.max_bitrate_bps != -1 &&
      (allocate_audio_without_feedback_ || TransportSeqNumId(config_) != 0)) {
    rtp_transport_->AccountForAudioPacketsInPacedSender(true);
    rtp_transport_->IncludeOverheadInPacedSender();
    rtp_rtcp_module_->SetAsPartOfAllocation(true);
    ConfigureBitrateObserver();
  } else {
    rtp_rtcp_module_->SetAsPartOfAllocation(false);
  }
  channel_send_->StartSend();
  sending_ = true;
  audio_state()->AddSendingStream(this, encoder_sample_rate_hz_,
                                  encoder_num_channels_);
}

void AudioSendStream::Stop() {
  RTC_DCHECK_RUN_ON(&worker_thread_checker_);
  if (!sending_) {
    return;
  }
  RTC_LOG(LS_INFO) << "AudioSendStream::Stop: " << config_.rtp.ssrc;
  RemoveBitrateObserver();
  channel_send_->StopSend();
  sending_ = false;
  audio_state()->RemoveSendingStream(this);
}

void AudioSendStream::SendAudioData(std::unique_ptr<AudioFrame> audio_frame) {
  RTC_CHECK_RUNS_SERIALIZED(&audio_capture_race_checker_);
  RTC_DCHECK_GT(audio_frame->sample_rate_hz_, 0);
  TRACE_EVENT0("webrtc", "AudioSendStream::SendAudioData");
  double duration = static_cast<double>(audio_frame->samples_per_channel_) /
                    audio_frame->sample_rate_hz_;
  {
    // Note: SendAudioData() passes the frame further down the pipeline and it
    // may eventually get sent. But this method is invoked even if we are not
    // connected, as long as we have an AudioSendStream (created as a result of
    // an O/A exchange). This means that we are calculating audio levels whether
    // or not we are sending samples.
    // TODO(https://crbug.com/webrtc/10771): All "media-source" related stats
    // should move from send-streams to the local audio sources or tracks; a
    // send-stream should not be required to read the microphone audio levels.
    MutexLock lock(&audio_level_lock_);
    audio_level_.ComputeLevel(*audio_frame, duration);
  }
  channel_send_->ProcessAndEncodeAudio(std::move(audio_frame));
}

bool AudioSendStream::SendTelephoneEvent(int payload_type,
                                         int payload_frequency,
                                         int event,
                                         int duration_ms) {
  RTC_DCHECK_RUN_ON(&worker_thread_checker_);
  channel_send_->SetSendTelephoneEventPayloadType(payload_type,
                                                  payload_frequency);
  return channel_send_->SendTelephoneEventOutband(event, duration_ms);
}

void AudioSendStream::SetMuted(bool muted) {
  RTC_DCHECK_RUN_ON(&worker_thread_checker_);
  channel_send_->SetInputMute(muted);
}

webrtc::AudioSendStream::Stats AudioSendStream::GetStats() const {
  return GetStats(true);
}

webrtc::AudioSendStream::Stats AudioSendStream::GetStats(
    bool has_remote_tracks) const {
  RTC_DCHECK_RUN_ON(&worker_thread_checker_);
  webrtc::AudioSendStream::Stats stats;
  stats.local_ssrc = config_.rtp.ssrc;
  stats.target_bitrate_bps = channel_send_->GetTargetBitrate();

  webrtc::CallSendStatistics call_stats = channel_send_->GetRTCPStatistics();
  stats.payload_bytes_sent = call_stats.payload_bytes_sent;
  stats.header_and_padding_bytes_sent =
      call_stats.header_and_padding_bytes_sent;
  stats.retransmitted_bytes_sent = call_stats.retransmitted_bytes_sent;
  stats.packets_sent = call_stats.packetsSent;
  stats.total_packet_send_delay = call_stats.total_packet_send_delay;
  stats.retransmitted_packets_sent = call_stats.retransmitted_packets_sent;
  // RTT isn't known until a RTCP report is received. Until then, VoiceEngine
  // returns 0 to indicate an error value.
  if (call_stats.rttMs > 0) {
    stats.rtt_ms = call_stats.rttMs;
  }
  if (config_.send_codec_spec) {
    const auto& spec = *config_.send_codec_spec;
    stats.codec_name = spec.format.name;
    stats.codec_payload_type = spec.payload_type;

    // Get data from the last remote RTCP report.
    for (const ReportBlockData& block :
         channel_send_->GetRemoteRTCPReportBlocks()) {
      // Lookup report for send ssrc only.
      if (block.source_ssrc() == stats.local_ssrc) {
        stats.packets_lost = block.cumulative_lost();
        stats.fraction_lost = block.fraction_lost();
        if (spec.format.clockrate_hz > 0) {
          stats.jitter_ms = block.jitter(spec.format.clockrate_hz).ms();
        }
        break;
      }
    }
  }

  {
    MutexLock lock(&audio_level_lock_);
    stats.audio_level = audio_level_.LevelFullRange();
    stats.total_input_energy = audio_level_.TotalEnergy();
    stats.total_input_duration = audio_level_.TotalDuration();
  }

  stats.ana_statistics = channel_send_->GetANAStatistics();

  AudioProcessing* ap = audio_state_->audio_processing();
  if (ap) {
    stats.apm_statistics = ap->GetStatistics(has_remote_tracks);
  }

  stats.report_block_datas = std::move(call_stats.report_block_datas);

  stats.nacks_received = call_stats.nacks_received;

  return stats;
}

void AudioSendStream::DeliverRtcp(const uint8_t* packet, size_t length) {
  RTC_DCHECK_RUN_ON(&worker_thread_checker_);
  channel_send_->ReceivedRTCPPacket(packet, length);
  // Poll if overhead has changed, which it can do if ack triggers us to stop
  // sending mid/rid.
  UpdateOverheadPerPacket();
}

uint32_t AudioSendStream::OnBitrateUpdated(BitrateAllocationUpdate update) {
  RTC_DCHECK_RUN_ON(&worker_thread_checker_);
  // Pick a target bitrate between the constraints. Overrules the allocator if
  // it 1) allocated a bitrate of zero to disable the stream or 2) allocated a
  // higher than max to allow for e.g. extra FEC.
  absl::optional<TargetAudioBitrateConstraints> constraints =
      GetMinMaxBitrateConstraints();
  if (constraints) {
    update.target_bitrate.Clamp(constraints->min, constraints->max);
    update.stable_target_bitrate.Clamp(constraints->min, constraints->max);
  }
  channel_send_->OnBitrateAllocation(update);
  // The amount of audio protection is not exposed by the encoder, hence
  // always returning 0.
  return 0;
}

void AudioSendStream::SetTransportOverhead(
    int transport_overhead_per_packet_bytes) {
  RTC_DCHECK_RUN_ON(&worker_thread_checker_);
  transport_overhead_per_packet_bytes_ = transport_overhead_per_packet_bytes;
  UpdateOverheadPerPacket();
}

void AudioSendStream::UpdateOverheadPerPacket() {
  RTC_DCHECK_RUN_ON(&worker_thread_checker_);
  size_t overhead_per_packet_bytes =
      transport_overhead_per_packet_bytes_ +
      rtp_rtcp_module_->ExpectedPerPacketOverhead();
  if (overhead_per_packet_ == overhead_per_packet_bytes) {
    return;
  }
  overhead_per_packet_ = overhead_per_packet_bytes;
  channel_send_->CallEncoder([&](AudioEncoder* encoder) {
    encoder->OnReceivedOverhead(overhead_per_packet_bytes);
  });
  if (registered_with_allocator_) {
    ConfigureBitrateObserver();
  }
}

size_t AudioSendStream::TestOnlyGetPerPacketOverheadBytes() const {
  RTC_DCHECK_RUN_ON(&worker_thread_checker_);
  return overhead_per_packet_;
}

RtpState AudioSendStream::GetRtpState() const {
  return rtp_rtcp_module_->GetRtpState();
}

const voe::ChannelSendInterface* AudioSendStream::GetChannel() const {
  return channel_send_.get();
}

internal::AudioState* AudioSendStream::audio_state() {
  internal::AudioState* audio_state =
      static_cast<internal::AudioState*>(audio_state_.get());
  RTC_DCHECK(audio_state);
  return audio_state;
}

const internal::AudioState* AudioSendStream::audio_state() const {
  internal::AudioState* audio_state =
      static_cast<internal::AudioState*>(audio_state_.get());
  RTC_DCHECK(audio_state);
  return audio_state;
}

void AudioSendStream::StoreEncoderProperties(int sample_rate_hz,
                                             size_t num_channels) {
  encoder_sample_rate_hz_ = sample_rate_hz;
  encoder_num_channels_ = num_channels;
  if (sending_) {
    // Update AudioState's information about the stream.
    audio_state()->AddSendingStream(this, sample_rate_hz, num_channels);
  }
}

// Apply current codec settings to a single voe::Channel used for sending.
bool AudioSendStream::SetupSendCodec(const Config& new_config) {
  RTC_DCHECK(new_config.send_codec_spec);
  const auto& spec = *new_config.send_codec_spec;

  RTC_DCHECK(new_config.encoder_factory);
  std::unique_ptr<AudioEncoder> encoder =
      new_config.encoder_factory->MakeAudioEncoder(
          spec.payload_type, spec.format, new_config.codec_pair_id);

  if (!encoder) {
    RTC_DLOG(LS_ERROR) << "Unable to create encoder for "
                       << rtc::ToString(spec.format);
    return false;
  }

  // If a bitrate has been specified for the codec, use it over the
  // codec's default.
  if (spec.target_bitrate_bps) {
    encoder->OnReceivedTargetAudioBitrate(*spec.target_bitrate_bps);
  }

  // Enable ANA if configured (currently only used by Opus).
  if (new_config.audio_network_adaptor_config) {
    if (encoder->EnableAudioNetworkAdaptor(
            *new_config.audio_network_adaptor_config, event_log_)) {
      RTC_LOG(LS_INFO) << "Audio network adaptor enabled on SSRC "
                       << new_config.rtp.ssrc;
    } else {
      RTC_LOG(LS_INFO) << "Failed to enable Audio network adaptor on SSRC "
                       << new_config.rtp.ssrc;
    }
  }

  // Wrap the encoder in an AudioEncoderCNG, if VAD is enabled.
  if (spec.cng_payload_type) {
    AudioEncoderCngConfig cng_config;
    cng_config.num_channels = encoder->NumChannels();
    cng_config.payload_type = *spec.cng_payload_type;
    cng_config.speech_encoder = std::move(encoder);
    cng_config.vad_mode = Vad::kVadNormal;
    encoder = CreateComfortNoiseEncoder(std::move(cng_config));

    RegisterCngPayloadType(*spec.cng_payload_type,
                           new_config.send_codec_spec->format.clockrate_hz);
  }

  // Wrap the encoder in a RED encoder, if RED is enabled.
  SdpAudioFormat format = spec.format;
  if (spec.red_payload_type) {
    AudioEncoderCopyRed::Config red_config;
    red_config.payload_type = *spec.red_payload_type;
    red_config.speech_encoder = std::move(encoder);
    encoder = std::make_unique<AudioEncoderCopyRed>(std::move(red_config),
                                                    field_trials_);
    format.name = cricket::kRedCodecName;
  }

  // Set currently known overhead (used in ANA, opus only).
  // If overhead changes later, it will be updated in UpdateOverheadPerPacket.
  if (overhead_per_packet_ > 0) {
    encoder->OnReceivedOverhead(overhead_per_packet_);
  }

  StoreEncoderProperties(encoder->SampleRateHz(), encoder->NumChannels());
  channel_send_->SetEncoder(new_config.send_codec_spec->payload_type, format,
                            std::move(encoder));

  return true;
}

bool AudioSendStream::ReconfigureSendCodec(const Config& new_config) {
  const auto& old_config = config_;

  if (!new_config.send_codec_spec) {
    // We cannot de-configure a send codec. So we will do nothing.
    // By design, the send codec should have not been configured.
    RTC_DCHECK(!old_config.send_codec_spec);
    return true;
  }

  if (new_config.send_codec_spec == old_config.send_codec_spec &&
      new_config.audio_network_adaptor_config ==
          old_config.audio_network_adaptor_config) {
    return true;
  }

  // If we have no encoder, or the format or payload type's changed, create a
  // new encoder.
  if (!old_config.send_codec_spec ||
      new_config.send_codec_spec->format !=
          old_config.send_codec_spec->format ||
      new_config.send_codec_spec->payload_type !=
          old_config.send_codec_spec->payload_type ||
      new_config.send_codec_spec->red_payload_type !=
          old_config.send_codec_spec->red_payload_type) {
    return SetupSendCodec(new_config);
  }

  const absl::optional<int>& new_target_bitrate_bps =
      new_config.send_codec_spec->target_bitrate_bps;
  // If a bitrate has been specified for the codec, use it over the
  // codec's default.
  if (new_target_bitrate_bps &&
      new_target_bitrate_bps !=
          old_config.send_codec_spec->target_bitrate_bps) {
    channel_send_->CallEncoder([&](AudioEncoder* encoder) {
      encoder->OnReceivedTargetAudioBitrate(*new_target_bitrate_bps);
    });
  }

  ReconfigureANA(new_config);
  ReconfigureCNG(new_config);

  return true;
}

void AudioSendStream::ReconfigureANA(const Config& new_config) {
  if (new_config.audio_network_adaptor_config ==
      config_.audio_network_adaptor_config) {
    return;
  }
  if (new_config.audio_network_adaptor_config) {
    channel_send_->CallEncoder([&](AudioEncoder* encoder) {
      RTC_DCHECK_RUN_ON(&worker_thread_checker_);
      if (encoder->EnableAudioNetworkAdaptor(
              *new_config.audio_network_adaptor_config, event_log_)) {
        RTC_LOG(LS_INFO) << "Audio network adaptor enabled on SSRC "
                         << new_config.rtp.ssrc;
        if (overhead_per_packet_ > 0) {
          encoder->OnReceivedOverhead(overhead_per_packet_);
        }
      } else {
        RTC_LOG(LS_INFO) << "Failed to enable Audio network adaptor on SSRC "
                         << new_config.rtp.ssrc;
      }
    });
  } else {
    channel_send_->CallEncoder(
        [&](AudioEncoder* encoder) { encoder->DisableAudioNetworkAdaptor(); });
    RTC_LOG(LS_INFO) << "Audio network adaptor disabled on SSRC "
                     << new_config.rtp.ssrc;
  }
}

void AudioSendStream::ReconfigureCNG(const Config& new_config) {
  if (new_config.send_codec_spec->cng_payload_type ==
      config_.send_codec_spec->cng_payload_type) {
    return;
  }

  // Register the CNG payload type if it's been added, don't do anything if CNG
  // is removed. Payload types must not be redefined.
  if (new_config.send_codec_spec->cng_payload_type) {
    RegisterCngPayloadType(*new_config.send_codec_spec->cng_payload_type,
                           new_config.send_codec_spec->format.clockrate_hz);
  }

  // Wrap or unwrap the encoder in an AudioEncoderCNG.
  channel_send_->ModifyEncoder([&](std::unique_ptr<AudioEncoder>* encoder_ptr) {
    std::unique_ptr<AudioEncoder> old_encoder(std::move(*encoder_ptr));
    auto sub_encoders = old_encoder->ReclaimContainedEncoders();
    if (!sub_encoders.empty()) {
      // Replace enc with its sub encoder. We need to put the sub
      // encoder in a temporary first, since otherwise the old value
      // of enc would be destroyed before the new value got assigned,
      // which would be bad since the new value is a part of the old
      // value.
      auto tmp = std::move(sub_encoders[0]);
      old_encoder = std::move(tmp);
    }
    if (new_config.send_codec_spec->cng_payload_type) {
      AudioEncoderCngConfig config;
      config.speech_encoder = std::move(old_encoder);
      config.num_channels = config.speech_encoder->NumChannels();
      config.payload_type = *new_config.send_codec_spec->cng_payload_type;
      config.vad_mode = Vad::kVadNormal;
      *encoder_ptr = CreateComfortNoiseEncoder(std::move(config));
    } else {
      *encoder_ptr = std::move(old_encoder);
    }
  });
}

void AudioSendStream::ReconfigureBitrateObserver(
    const webrtc::AudioSendStream::Config& new_config) {
  // Since the Config's default is for both of these to be -1, this test will
  // allow us to configure the bitrate observer if the new config has bitrate
  // limits set, but would only have us call RemoveBitrateObserver if we were
  // previously configured with bitrate limits.
  if (config_.min_bitrate_bps == new_config.min_bitrate_bps &&
      config_.max_bitrate_bps == new_config.max_bitrate_bps &&
      config_.bitrate_priority == new_config.bitrate_priority &&
      TransportSeqNumId(config_) == TransportSeqNumId(new_config) &&
      config_.audio_network_adaptor_config ==
          new_config.audio_network_adaptor_config) {
    return;
  }

  if (!new_config.has_dscp && new_config.min_bitrate_bps != -1 &&
      new_config.max_bitrate_bps != -1 && TransportSeqNumId(new_config) != 0) {
    rtp_transport_->AccountForAudioPacketsInPacedSender(true);
    rtp_transport_->IncludeOverheadInPacedSender();
    // We may get a callback immediately as the observer is registered, so
    // make sure the bitrate limits in config_ are up-to-date.
    config_.min_bitrate_bps = new_config.min_bitrate_bps;
    config_.max_bitrate_bps = new_config.max_bitrate_bps;

    config_.bitrate_priority = new_config.bitrate_priority;
    ConfigureBitrateObserver();
    rtp_rtcp_module_->SetAsPartOfAllocation(true);
  } else {
    rtp_transport_->AccountForAudioPacketsInPacedSender(false);
    RemoveBitrateObserver();
    rtp_rtcp_module_->SetAsPartOfAllocation(false);
  }
}

void AudioSendStream::ConfigureBitrateObserver() {
  RTC_DCHECK_RUN_ON(&worker_thread_checker_);
  // This either updates the current observer or adds a new observer.
  // TODO(srte): Add overhead compensation here.
  auto constraints = GetMinMaxBitrateConstraints();
  RTC_DCHECK(constraints.has_value());

  DataRate priority_bitrate = allocation_settings_.priority_bitrate;
  if (use_legacy_overhead_calculation_) {
    // OverheadPerPacket = Ipv4(20B) + UDP(8B) + SRTP(10B) + RTP(12)
    constexpr int kOverheadPerPacket = 20 + 8 + 10 + 12;
    const TimeDelta kMinPacketDuration = TimeDelta::Millis(20);
    DataRate max_overhead =
        DataSize::Bytes(kOverheadPerPacket) / kMinPacketDuration;
    priority_bitrate += max_overhead;
  } else {
    RTC_DCHECK(frame_length_range_);
    const DataSize overhead_per_packet = DataSize::Bytes(overhead_per_packet_);
    DataRate min_overhead = overhead_per_packet / frame_length_range_->second;
    priority_bitrate += min_overhead;
  }

  if (allocation_settings_.priority_bitrate_raw) {
    priority_bitrate = *allocation_settings_.priority_bitrate_raw;
  }

  if (!enable_priority_bitrate_) {
    priority_bitrate = DataRate::BitsPerSec(0);
  }

  bitrate_allocator_->AddObserver(
      this,
      MediaStreamAllocationConfig{
          constraints->min.bps<uint32_t>(), constraints->max.bps<uint32_t>(), 0,
          priority_bitrate.bps(), true,
          allocation_settings_.bitrate_priority.value_or(
              config_.bitrate_priority)});

  registered_with_allocator_ = true;
}

void AudioSendStream::RemoveBitrateObserver() {
  registered_with_allocator_ = false;
  bitrate_allocator_->RemoveObserver(this);
}

absl::optional<AudioSendStream::TargetAudioBitrateConstraints>
AudioSendStream::GetMinMaxBitrateConstraints() const {
  if (config_.min_bitrate_bps < 0 || config_.max_bitrate_bps < 0) {
    RTC_LOG(LS_INFO) << "Config is invalid: min_bitrate_bps="
                     << config_.min_bitrate_bps
                     << "; max_bitrate_bps=" << config_.max_bitrate_bps
                     << "; both expected greater or equal to 0";
    return absl::nullopt;
  }
  TargetAudioBitrateConstraints constraints{
      DataRate::BitsPerSec(config_.min_bitrate_bps),
      DataRate::BitsPerSec(config_.max_bitrate_bps)};

  // If bitrates were explicitly overriden via field trial, use those values.
  if (allocation_settings_.min_bitrate)
    constraints.min = *allocation_settings_.min_bitrate;
  if (allocation_settings_.max_bitrate)
    constraints.max = *allocation_settings_.max_bitrate;

  // Use encoder defined bitrate range if available.
  if (bitrate_range_) {
    constraints.min = bitrate_range_->first;
    constraints.max = bitrate_range_->second;
  }

  RTC_DCHECK_GE(constraints.min, DataRate::Zero());
  RTC_DCHECK_GE(constraints.max, DataRate::Zero());
  if (constraints.max < constraints.min) {
    RTC_LOG(LS_WARNING) << "TargetAudioBitrateConstraints::max is less than "
                        << "TargetAudioBitrateConstraints::min";
    return absl::nullopt;
  }
  if (use_legacy_overhead_calculation_) {
    // OverheadPerPacket = Ipv4(20B) + UDP(8B) + SRTP(10B) + RTP(12)
    const DataSize kOverheadPerPacket = DataSize::Bytes(20 + 8 + 10 + 12);
    const TimeDelta kMaxFrameLength =
        TimeDelta::Millis(60);  // Based on Opus spec
    const DataRate kMinOverhead = kOverheadPerPacket / kMaxFrameLength;
    constraints.min += kMinOverhead;
    constraints.max += kMinOverhead;
  } else {
    if (!frame_length_range_.has_value()) {
      RTC_LOG(LS_WARNING) << "frame_length_range_ is not set";
      return absl::nullopt;
    }
    const DataSize overhead_per_packet = DataSize::Bytes(overhead_per_packet_);
    constraints.min += overhead_per_packet / frame_length_range_->second;
    constraints.max += overhead_per_packet / frame_length_range_->first;
  }
  return constraints;
}

void AudioSendStream::RegisterCngPayloadType(int payload_type,
                                             int clockrate_hz) {
  channel_send_->RegisterCngPayloadType(payload_type, clockrate_hz);
}

<<<<<<< HEAD
void AudioSendStream::UpdateCachedTargetAudioBitrateConstraints() {
  absl::optional<AudioSendStream::TargetAudioBitrateConstraints>
      new_constraints = GetMinMaxBitrateConstraints();
  if (!new_constraints.has_value()) {
    return;
  }
  cached_constraints_ = new_constraints;
}

// RingRTC change to configure opus
void AudioSendStream::ConfigureEncoder(const webrtc::AudioEncoder::Config& config) {
  RTC_DCHECK_RUN_ON(&worker_thread_checker_);

  // This makes it so that if BWE changes cause us to change the bitrate,
  // it doesn't actually change.
  config_.min_bitrate_bps = config.initial_bitrate_bps;
  config_.max_bitrate_bps = config.initial_bitrate_bps;
  frame_length_range_ = {{TimeDelta::Millis(config.initial_packet_size_ms),
                          TimeDelta::Millis(config.initial_packet_size_ms)}};
  channel_send_->CallEncoder([&](AudioEncoder* encoder) {
    if (!encoder->Configure(config)) {
      RTC_LOG(LS_INFO) << "Failed to configure audio send stream";
    }
  });
}

=======
>>>>>>> 41b1493d
}  // namespace internal
}  // namespace webrtc<|MERGE_RESOLUTION|>--- conflicted
+++ resolved
@@ -887,16 +887,6 @@
   channel_send_->RegisterCngPayloadType(payload_type, clockrate_hz);
 }
 
-<<<<<<< HEAD
-void AudioSendStream::UpdateCachedTargetAudioBitrateConstraints() {
-  absl::optional<AudioSendStream::TargetAudioBitrateConstraints>
-      new_constraints = GetMinMaxBitrateConstraints();
-  if (!new_constraints.has_value()) {
-    return;
-  }
-  cached_constraints_ = new_constraints;
-}
-
 // RingRTC change to configure opus
 void AudioSendStream::ConfigureEncoder(const webrtc::AudioEncoder::Config& config) {
   RTC_DCHECK_RUN_ON(&worker_thread_checker_);
@@ -914,7 +904,5 @@
   });
 }
 
-=======
->>>>>>> 41b1493d
 }  // namespace internal
 }  // namespace webrtc