--- conflicted
+++ resolved
@@ -154,11 +154,7 @@
         audio_processing_(
             use_null_audio_processing
                 ? nullptr
-<<<<<<< HEAD
-                : new rtc::RefCountedObject<NiceMock<MockAudioProcessing>>()),
-=======
                 : rtc::make_ref_counted<NiceMock<MockAudioProcessing>>()),
->>>>>>> cbad18b1
         bitrate_allocator_(&limit_observer_),
         worker_queue_(task_queue_factory_->CreateTaskQueue(
             "ConfigHelper_worker_queue",
@@ -391,12 +387,8 @@
       "min_bitrate_bps: 12000, max_bitrate_bps: 34000, has "
       "audio_network_adaptor_config: false, has_dscp: true, "
       "send_codec_spec: {nack_enabled: true, transport_cc_enabled: false, "
-<<<<<<< HEAD
-      "cng_payload_type: 42, red_payload_type: 43, payload_type: 103, "
-=======
       "enable_non_sender_rtt: false, cng_payload_type: 42, "
       "red_payload_type: 43, payload_type: 103, "
->>>>>>> cbad18b1
       "format: {name: isac, clockrate_hz: 16000, num_channels: 1, "
       "parameters: {}}}}",
       config.ToString());
@@ -931,11 +923,7 @@
     auto new_config = helper.config();
 
     rtc::scoped_refptr<FrameEncryptorInterface> mock_frame_encryptor_0(
-<<<<<<< HEAD
-        new rtc::RefCountedObject<MockFrameEncryptor>());
-=======
         rtc::make_ref_counted<MockFrameEncryptor>());
->>>>>>> cbad18b1
     new_config.frame_encryptor = mock_frame_encryptor_0;
     EXPECT_CALL(*helper.channel_send(), SetFrameEncryptor(Ne(nullptr)))
         .Times(1);
@@ -948,11 +936,7 @@
     // Updating frame encryptor to a new object should force a call to the
     // proxy.
     rtc::scoped_refptr<FrameEncryptorInterface> mock_frame_encryptor_1(
-<<<<<<< HEAD
-        new rtc::RefCountedObject<MockFrameEncryptor>());
-=======
         rtc::make_ref_counted<MockFrameEncryptor>());
->>>>>>> cbad18b1
     new_config.frame_encryptor = mock_frame_encryptor_1;
     new_config.crypto_options.sframe.require_frame_encryption = true;
     EXPECT_CALL(*helper.channel_send(), SetFrameEncryptor(Ne(nullptr)))
