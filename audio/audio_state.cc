/*
 *  Copyright (c) 2015 The WebRTC project authors. All Rights Reserved.
 *
 *  Use of this source code is governed by a BSD-style license
 *  that can be found in the LICENSE file in the root of the source
 *  tree. An additional intellectual property rights grant can be found
 *  in the file PATENTS.  All contributing project authors may
 *  be found in the AUTHORS file in the root of the source tree.
 */

#include "audio/audio_state.h"

#include <algorithm>
#include <memory>
#include <utility>
#include <vector>

#include "api/audio/audio_device.h"
#include "api/sequence_checker.h"
#include "api/task_queue/task_queue_base.h"
#include "api/units/time_delta.h"
#include "audio/audio_receive_stream.h"
#include "audio/audio_send_stream.h"
#include "rtc_base/checks.h"
#include "rtc_base/logging.h"

namespace webrtc {
namespace internal {

AudioState::AudioState(const AudioState::Config& config)
    : config_(config),
      audio_transport_(config_.audio_mixer.get(),
                       config_.audio_processing.get(),
                       config_.async_audio_processing_factory.get()) {
  RTC_DCHECK(config_.audio_mixer);
  RTC_DCHECK(config_.audio_device_module);
}

AudioState::~AudioState() {
  RTC_DCHECK_RUN_ON(&thread_checker_);
  RTC_DCHECK(receiving_streams_.empty());
  RTC_DCHECK(sending_streams_.empty());
  RTC_DCHECK(!null_audio_poller_.Running());
}

AudioProcessing* AudioState::audio_processing() {
  return config_.audio_processing.get();
}

AudioTransport* AudioState::audio_transport() {
  return &audio_transport_;
}

void AudioState::SetPlayout(bool enabled) {
  RTC_LOG(LS_INFO) << "SetPlayout(" << enabled << ")";
  RTC_DCHECK_RUN_ON(&thread_checker_);
  auto* adm = config_.audio_device_module.get();
  if (enabled) {
    if (!receiving_streams_.empty()) {
      if (!adm->Playing()) {
        if (adm->InitPlayout() == 0) {
          adm->StartPlayout();
        }
      }
    }
  } else {
    // Disable playout.
    config_.audio_device_module->StopPlayout();
  }
  playout_enabled_ = enabled;
  UpdateNullAudioPollerState();
}

void AudioState::AddReceivingStream(
    webrtc::AudioReceiveStreamInterface* stream) {
  RTC_DCHECK_RUN_ON(&thread_checker_);
  RTC_DCHECK_EQ(0, receiving_streams_.count(stream));
  receiving_streams_.insert(stream);
  if (!config_.audio_mixer->AddSource(stream->source())) {
    RTC_DLOG(LS_ERROR) << "Failed to add source to mixer.";
  }

  // Make sure playback is initialized; start playing if enabled.
  if (playout_enabled_) {
    auto* adm = config_.audio_device_module.get();
    if (!adm->Playing()) {
      if (adm->InitPlayout() == 0) {
        adm->StartPlayout();
      }
    } else {
      RTC_DLOG_F(LS_ERROR) << "Failed to initialize playout.";
    }
  }
  UpdateNullAudioPollerState();
}

void AudioState::RemoveReceivingStream(
    webrtc::AudioReceiveStreamInterface* stream) {
  RTC_DCHECK_RUN_ON(&thread_checker_);
  auto count = receiving_streams_.erase(stream);
  RTC_DCHECK_EQ(1, count);
  config_.audio_mixer->RemoveSource(stream->source());
  if (receiving_streams_.empty()) {
    config_.audio_device_module->StopPlayout();
  }
  UpdateNullAudioPollerState();
}

void AudioState::SetRecording(bool enabled) {
  RTC_LOG(LS_INFO) << "SetRecording(" << enabled << ")";
  RTC_DCHECK_RUN_ON(&thread_checker_);
  auto* adm = config_.audio_device_module.get();
  if (enabled) {
    if (!sending_streams_.empty()) {
      if (!adm->Recording()) {
        if (adm->InitRecording() == 0) {
          adm->StartRecording();
        }
      }
    }
  } else {
    // Disable recording.
    adm->StopRecording();
  }
  recording_enabled_ = enabled;
}

void AudioState::AddSendingStream(webrtc::AudioSendStream* stream,
                                  int sample_rate_hz,
                                  size_t num_channels) {
  RTC_DCHECK_RUN_ON(&thread_checker_);
  auto& properties = sending_streams_[stream];
  properties.sample_rate_hz = sample_rate_hz;
  properties.num_channels = num_channels;
  UpdateAudioTransportWithSendingStreams();

  // Make sure recording is initialized; start recording if enabled.
  auto* adm = config_.audio_device_module.get();
  if (recording_enabled_) {
    if (!adm->Recording()) {
      if (adm->InitRecording() == 0) {
        adm->StartRecording();
      }
    } else {
      RTC_DLOG_F(LS_ERROR) << "Failed to initialize recording.";
    }
  }
}

void AudioState::RemoveSendingStream(webrtc::AudioSendStream* stream) {
  RTC_DCHECK_RUN_ON(&thread_checker_);
  auto count = sending_streams_.erase(stream);
  RTC_DCHECK_EQ(1, count);
  UpdateAudioTransportWithSendingStreams();
  if (sending_streams_.empty()) {
    config_.audio_device_module->StopRecording();
  }
}

<<<<<<< HEAD
void AudioState::SetPlayout(bool enabled) {
  RTC_LOG(LS_INFO) << "SetPlayout(" << enabled << ")";
  RTC_DCHECK_RUN_ON(&thread_checker_);
  if (playout_enabled_ != enabled) {
    playout_enabled_ = enabled;
    if (enabled) {
      UpdateNullAudioPollerState();
      if (!receiving_streams_.empty()) {
        // RingRTC change to ensure the ADM is initialized before starting
        if (config_.audio_device_module->InitPlayout() == 0) {
          config_.audio_device_module->StartPlayout();
        } else {
          RTC_DLOG_F(LS_ERROR) << "Failed to initialize playout.";
        }
      }
    } else {
      config_.audio_device_module->StopPlayout();
      UpdateNullAudioPollerState();
    }
  }
}

void AudioState::SetRecording(bool enabled) {
  RTC_LOG(LS_INFO) << "SetRecording(" << enabled << ")";
  RTC_DCHECK_RUN_ON(&thread_checker_);
  if (recording_enabled_ != enabled) {
    recording_enabled_ = enabled;
    if (enabled) {
      if (!sending_streams_.empty()) {
        config_.audio_device_module->StartRecording();
      }
    } else {
      config_.audio_device_module->StopRecording();
    }
  }
}

=======
>>>>>>> 2c8f5be6
void AudioState::SetStereoChannelSwapping(bool enable) {
  RTC_DCHECK(thread_checker_.IsCurrent());
  audio_transport_.SetStereoChannelSwapping(enable);
}

void AudioState::UpdateAudioTransportWithSendingStreams() {
  RTC_DCHECK(thread_checker_.IsCurrent());
  std::vector<AudioSender*> audio_senders;
  int max_sample_rate_hz = 8000;
  size_t max_num_channels = 1;
  for (const auto& kv : sending_streams_) {
    audio_senders.push_back(kv.first);
    max_sample_rate_hz = std::max(max_sample_rate_hz, kv.second.sample_rate_hz);
    max_num_channels = std::max(max_num_channels, kv.second.num_channels);
  }
  audio_transport_.UpdateAudioSenders(std::move(audio_senders),
                                      max_sample_rate_hz, max_num_channels);
}

void AudioState::UpdateNullAudioPollerState() {
  // Run NullAudioPoller when there are receiving streams and playout is
  // disabled.
  if (!receiving_streams_.empty() && !playout_enabled_) {
    if (!null_audio_poller_.Running()) {
      AudioTransport* audio_transport = &audio_transport_;
      null_audio_poller_ = RepeatingTaskHandle::Start(
          TaskQueueBase::Current(), [audio_transport] {
            static constexpr size_t kNumChannels = 1;
            static constexpr uint32_t kSamplesPerSecond = 48'000;
            // 10ms of samples
            static constexpr size_t kNumSamples = kSamplesPerSecond / 100;

            // Buffer to hold the audio samples.
            int16_t buffer[kNumSamples * kNumChannels];

            // Output variables from `NeedMorePlayData`.
            size_t n_samples;
            int64_t elapsed_time_ms;
            int64_t ntp_time_ms;
            audio_transport->NeedMorePlayData(
                kNumSamples, sizeof(int16_t), kNumChannels, kSamplesPerSecond,
                buffer, n_samples, &elapsed_time_ms, &ntp_time_ms);

            // Reschedule the next poll iteration.
            return TimeDelta::Millis(10);
          });
    }
  } else {
    null_audio_poller_.Stop();
  }
}
}  // namespace internal

rtc::scoped_refptr<AudioState> AudioState::Create(
    const AudioState::Config& config) {
  return rtc::make_ref_counted<internal::AudioState>(config);
}
}  // namespace webrtc<|MERGE_RESOLUTION|>--- conflicted
+++ resolved
@@ -157,46 +157,6 @@
   }
 }
 
-<<<<<<< HEAD
-void AudioState::SetPlayout(bool enabled) {
-  RTC_LOG(LS_INFO) << "SetPlayout(" << enabled << ")";
-  RTC_DCHECK_RUN_ON(&thread_checker_);
-  if (playout_enabled_ != enabled) {
-    playout_enabled_ = enabled;
-    if (enabled) {
-      UpdateNullAudioPollerState();
-      if (!receiving_streams_.empty()) {
-        // RingRTC change to ensure the ADM is initialized before starting
-        if (config_.audio_device_module->InitPlayout() == 0) {
-          config_.audio_device_module->StartPlayout();
-        } else {
-          RTC_DLOG_F(LS_ERROR) << "Failed to initialize playout.";
-        }
-      }
-    } else {
-      config_.audio_device_module->StopPlayout();
-      UpdateNullAudioPollerState();
-    }
-  }
-}
-
-void AudioState::SetRecording(bool enabled) {
-  RTC_LOG(LS_INFO) << "SetRecording(" << enabled << ")";
-  RTC_DCHECK_RUN_ON(&thread_checker_);
-  if (recording_enabled_ != enabled) {
-    recording_enabled_ = enabled;
-    if (enabled) {
-      if (!sending_streams_.empty()) {
-        config_.audio_device_module->StartRecording();
-      }
-    } else {
-      config_.audio_device_module->StopRecording();
-    }
-  }
-}
-
-=======
->>>>>>> 2c8f5be6
 void AudioState::SetStereoChannelSwapping(bool enable) {
   RTC_DCHECK(thread_checker_.IsCurrent());
   audio_transport_.SetStereoChannelSwapping(enable);
