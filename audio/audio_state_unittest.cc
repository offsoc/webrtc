/*
 *  Copyright (c) 2015 The WebRTC project authors. All Rights Reserved.
 *
 *  Use of this source code is governed by a BSD-style license
 *  that can be found in the LICENSE file in the root of the source
 *  tree. An additional intellectual property rights grant can be found
 *  in the file PATENTS.  All contributing project authors may
 *  be found in the AUTHORS file in the root of the source tree.
 */

#include "audio/audio_state.h"

#include <memory>
#include <utility>
#include <vector>

#include "call/test/mock_audio_send_stream.h"
#include "modules/audio_device/include/mock_audio_device.h"
#include "modules/audio_mixer/audio_mixer_impl.h"
#include "modules/audio_processing/include/mock_audio_processing.h"
#include "rtc_base/ref_counted_object.h"
#include "test/gtest.h"

namespace webrtc {
namespace test {
namespace {

using ::testing::_;
using ::testing::Matcher;
using ::testing::NiceMock;
using ::testing::StrictMock;
using ::testing::Values;

constexpr int kSampleRate = 16000;
constexpr int kNumberOfChannels = 1;

struct FakeAsyncAudioProcessingHelper {
  class FakeTaskQueue : public StrictMock<TaskQueueBase> {
   public:
    FakeTaskQueue() = default;

    void Delete() override { delete this; }
    void PostTask(std::unique_ptr<QueuedTask> task) override {
      std::move(task)->Run();
    }
    MOCK_METHOD(void,
                PostDelayedTask,
                (std::unique_ptr<QueuedTask> task, uint32_t milliseconds),
                (override));
  };

  class FakeTaskQueueFactory : public TaskQueueFactory {
   public:
    FakeTaskQueueFactory() = default;
    ~FakeTaskQueueFactory() override = default;
    std::unique_ptr<TaskQueueBase, TaskQueueDeleter> CreateTaskQueue(
        absl::string_view name,
        Priority priority) const override {
      return std::unique_ptr<webrtc::TaskQueueBase, webrtc::TaskQueueDeleter>(
          new FakeTaskQueue());
    }
  };

  class MockAudioFrameProcessor : public AudioFrameProcessor {
   public:
    ~MockAudioFrameProcessor() override = default;

    MOCK_METHOD(void, ProcessCalled, ());
    MOCK_METHOD(void, SinkSet, ());
    MOCK_METHOD(void, SinkCleared, ());

    void Process(std::unique_ptr<AudioFrame> frame) override {
      ProcessCalled();
      sink_callback_(std::move(frame));
    }

    void SetSink(OnAudioFrameCallback sink_callback) override {
      sink_callback_ = std::move(sink_callback);
      if (sink_callback_ == nullptr)
        SinkCleared();
      else
        SinkSet();
    }

   private:
    OnAudioFrameCallback sink_callback_;
  };

  NiceMock<MockAudioFrameProcessor> audio_frame_processor_;
  FakeTaskQueueFactory task_queue_factory_;

  rtc::scoped_refptr<AsyncAudioProcessing::Factory> CreateFactory() {
<<<<<<< HEAD
    return new rtc::RefCountedObject<AsyncAudioProcessing::Factory>(
=======
    return rtc::make_ref_counted<AsyncAudioProcessing::Factory>(
>>>>>>> cbad18b1
        audio_frame_processor_, task_queue_factory_);
  }
};

struct ConfigHelper {
  struct Params {
    bool use_null_audio_processing;
    bool use_async_audio_processing;
  };

  explicit ConfigHelper(const Params& params)
      : audio_mixer(AudioMixerImpl::Create()) {
    audio_state_config.audio_mixer = audio_mixer;
    audio_state_config.audio_processing =
        params.use_null_audio_processing
            ? nullptr
<<<<<<< HEAD
            : new rtc::RefCountedObject<
                  testing::NiceMock<MockAudioProcessing>>();
    audio_state_config.audio_device_module =
        new rtc::RefCountedObject<NiceMock<MockAudioDeviceModule>>();
=======
            : rtc::make_ref_counted<testing::NiceMock<MockAudioProcessing>>();
    audio_state_config.audio_device_module =
        rtc::make_ref_counted<NiceMock<MockAudioDeviceModule>>();
>>>>>>> cbad18b1
    if (params.use_async_audio_processing) {
      audio_state_config.async_audio_processing_factory =
          async_audio_processing_helper_.CreateFactory();
    }
  }
  AudioState::Config& config() { return audio_state_config; }
  rtc::scoped_refptr<AudioMixer> mixer() { return audio_mixer; }
  NiceMock<FakeAsyncAudioProcessingHelper::MockAudioFrameProcessor>&
  mock_audio_frame_processor() {
    return async_audio_processing_helper_.audio_frame_processor_;
  }

 private:
  AudioState::Config audio_state_config;
  rtc::scoped_refptr<AudioMixer> audio_mixer;
  FakeAsyncAudioProcessingHelper async_audio_processing_helper_;
};

class FakeAudioSource : public AudioMixer::Source {
 public:
  // TODO(aleloi): Valid overrides commented out, because the gmock
  // methods don't use any override declarations, and we want to avoid
  // warnings from -Winconsistent-missing-override. See
  // http://crbug.com/428099.
  int Ssrc() const /*override*/ { return 0; }

  int PreferredSampleRate() const /*override*/ { return kSampleRate; }

  MOCK_METHOD(AudioFrameInfo,
              GetAudioFrameWithInfo,
              (int sample_rate_hz, AudioFrame*),
              (override));
};

std::vector<int16_t> Create10msTestData(int sample_rate_hz,
                                        size_t num_channels) {
  const int samples_per_channel = sample_rate_hz / 100;
  std::vector<int16_t> audio_data(samples_per_channel * num_channels, 0);
  // Fill the first channel with a 1kHz sine wave.
  const float inc = (2 * 3.14159265f * 1000) / sample_rate_hz;
  float w = 0.f;
  for (int i = 0; i < samples_per_channel; ++i) {
    audio_data[i * num_channels] = static_cast<int16_t>(32767.f * std::sin(w));
    w += inc;
  }
  return audio_data;
}

std::vector<uint32_t> ComputeChannelLevels(AudioFrame* audio_frame) {
  const size_t num_channels = audio_frame->num_channels_;
  const size_t samples_per_channel = audio_frame->samples_per_channel_;
  std::vector<uint32_t> levels(num_channels, 0);
  for (size_t i = 0; i < samples_per_channel; ++i) {
    for (size_t j = 0; j < num_channels; ++j) {
      levels[j] += std::abs(audio_frame->data()[i * num_channels + j]);
    }
  }
  return levels;
}
}  // namespace

class AudioStateTest : public ::testing::TestWithParam<ConfigHelper::Params> {};

TEST_P(AudioStateTest, Create) {
  ConfigHelper helper(GetParam());
  auto audio_state = AudioState::Create(helper.config());
  EXPECT_TRUE(audio_state.get());
}

TEST_P(AudioStateTest, ConstructDestruct) {
  ConfigHelper helper(GetParam());
  rtc::scoped_refptr<internal::AudioState> audio_state(
      rtc::make_ref_counted<internal::AudioState>(helper.config()));
}

TEST_P(AudioStateTest, RecordedAudioArrivesAtSingleStream) {
  ConfigHelper helper(GetParam());

  if (GetParam().use_async_audio_processing) {
    EXPECT_CALL(helper.mock_audio_frame_processor(), SinkSet);
    EXPECT_CALL(helper.mock_audio_frame_processor(), ProcessCalled);
    EXPECT_CALL(helper.mock_audio_frame_processor(), SinkCleared);
  }

  rtc::scoped_refptr<internal::AudioState> audio_state(
      rtc::make_ref_counted<internal::AudioState>(helper.config()));

  MockAudioSendStream stream;
  audio_state->AddSendingStream(&stream, 8000, 2);

  EXPECT_CALL(
      stream,
      SendAudioDataForMock(::testing::AllOf(
          ::testing::Field(&AudioFrame::sample_rate_hz_, ::testing::Eq(8000)),
          ::testing::Field(&AudioFrame::num_channels_, ::testing::Eq(2u)))))
      .WillOnce(
          // Verify that channels are not swapped by default.
          ::testing::Invoke([](AudioFrame* audio_frame) {
            auto levels = ComputeChannelLevels(audio_frame);
            EXPECT_LT(0u, levels[0]);
            EXPECT_EQ(0u, levels[1]);
          }));
  MockAudioProcessing* ap =
      GetParam().use_null_audio_processing
          ? nullptr
          : static_cast<MockAudioProcessing*>(audio_state->audio_processing());
  if (ap) {
    EXPECT_CALL(*ap, set_stream_delay_ms(0));
    EXPECT_CALL(*ap, set_stream_key_pressed(false));
    EXPECT_CALL(*ap, ProcessStream(_, _, _, Matcher<int16_t*>(_)));
  }

  constexpr int kSampleRate = 16000;
  constexpr size_t kNumChannels = 2;
  auto audio_data = Create10msTestData(kSampleRate, kNumChannels);
  uint32_t new_mic_level = 667;
  audio_state->audio_transport()->RecordedDataIsAvailable(
      &audio_data[0], kSampleRate / 100, kNumChannels * 2, kNumChannels,
      kSampleRate, 0, 0, 0, false, new_mic_level);
  EXPECT_EQ(667u, new_mic_level);

  audio_state->RemoveSendingStream(&stream);
}

TEST_P(AudioStateTest, RecordedAudioArrivesAtMultipleStreams) {
  ConfigHelper helper(GetParam());

  if (GetParam().use_async_audio_processing) {
    EXPECT_CALL(helper.mock_audio_frame_processor(), SinkSet);
    EXPECT_CALL(helper.mock_audio_frame_processor(), ProcessCalled);
    EXPECT_CALL(helper.mock_audio_frame_processor(), SinkCleared);
  }

  rtc::scoped_refptr<internal::AudioState> audio_state(
      rtc::make_ref_counted<internal::AudioState>(helper.config()));

  MockAudioSendStream stream_1;
  MockAudioSendStream stream_2;
  audio_state->AddSendingStream(&stream_1, 8001, 2);
  audio_state->AddSendingStream(&stream_2, 32000, 1);

  EXPECT_CALL(
      stream_1,
      SendAudioDataForMock(::testing::AllOf(
          ::testing::Field(&AudioFrame::sample_rate_hz_, ::testing::Eq(16000)),
          ::testing::Field(&AudioFrame::num_channels_, ::testing::Eq(1u)))))
      .WillOnce(
          // Verify that there is output signal.
          ::testing::Invoke([](AudioFrame* audio_frame) {
            auto levels = ComputeChannelLevels(audio_frame);
            EXPECT_LT(0u, levels[0]);
          }));
  EXPECT_CALL(
      stream_2,
      SendAudioDataForMock(::testing::AllOf(
          ::testing::Field(&AudioFrame::sample_rate_hz_, ::testing::Eq(16000)),
          ::testing::Field(&AudioFrame::num_channels_, ::testing::Eq(1u)))))
      .WillOnce(
          // Verify that there is output signal.
          ::testing::Invoke([](AudioFrame* audio_frame) {
            auto levels = ComputeChannelLevels(audio_frame);
            EXPECT_LT(0u, levels[0]);
          }));
  MockAudioProcessing* ap =
      static_cast<MockAudioProcessing*>(audio_state->audio_processing());
  if (ap) {
    EXPECT_CALL(*ap, set_stream_delay_ms(5));
    EXPECT_CALL(*ap, set_stream_key_pressed(true));
    EXPECT_CALL(*ap, ProcessStream(_, _, _, Matcher<int16_t*>(_)));
  }

  constexpr int kSampleRate = 16000;
  constexpr size_t kNumChannels = 1;
  auto audio_data = Create10msTestData(kSampleRate, kNumChannels);
  uint32_t new_mic_level = 667;
  audio_state->audio_transport()->RecordedDataIsAvailable(
      &audio_data[0], kSampleRate / 100, kNumChannels * 2, kNumChannels,
      kSampleRate, 5, 0, 0, true, new_mic_level);
  EXPECT_EQ(667u, new_mic_level);

  audio_state->RemoveSendingStream(&stream_1);
  audio_state->RemoveSendingStream(&stream_2);
}

TEST_P(AudioStateTest, EnableChannelSwap) {
  constexpr int kSampleRate = 16000;
  constexpr size_t kNumChannels = 2;

  ConfigHelper helper(GetParam());

  if (GetParam().use_async_audio_processing) {
    EXPECT_CALL(helper.mock_audio_frame_processor(), SinkSet);
    EXPECT_CALL(helper.mock_audio_frame_processor(), ProcessCalled);
    EXPECT_CALL(helper.mock_audio_frame_processor(), SinkCleared);
  }

  rtc::scoped_refptr<internal::AudioState> audio_state(
      rtc::make_ref_counted<internal::AudioState>(helper.config()));

  audio_state->SetStereoChannelSwapping(true);

  MockAudioSendStream stream;
  audio_state->AddSendingStream(&stream, kSampleRate, kNumChannels);

  EXPECT_CALL(stream, SendAudioDataForMock(_))
      .WillOnce(
          // Verify that channels are swapped.
          ::testing::Invoke([](AudioFrame* audio_frame) {
            auto levels = ComputeChannelLevels(audio_frame);
            EXPECT_EQ(0u, levels[0]);
            EXPECT_LT(0u, levels[1]);
          }));

  auto audio_data = Create10msTestData(kSampleRate, kNumChannels);
  uint32_t new_mic_level = 667;
  audio_state->audio_transport()->RecordedDataIsAvailable(
      &audio_data[0], kSampleRate / 100, kNumChannels * 2, kNumChannels,
      kSampleRate, 0, 0, 0, false, new_mic_level);
  EXPECT_EQ(667u, new_mic_level);

  audio_state->RemoveSendingStream(&stream);
}

TEST_P(AudioStateTest,
       QueryingTransportForAudioShouldResultInGetAudioCallOnMixerSource) {
  ConfigHelper helper(GetParam());
  auto audio_state = AudioState::Create(helper.config());

  FakeAudioSource fake_source;
  helper.mixer()->AddSource(&fake_source);

  EXPECT_CALL(fake_source, GetAudioFrameWithInfo(_, _))
      .WillOnce(
          ::testing::Invoke([](int sample_rate_hz, AudioFrame* audio_frame) {
            audio_frame->sample_rate_hz_ = sample_rate_hz;
            audio_frame->samples_per_channel_ = sample_rate_hz / 100;
            audio_frame->num_channels_ = kNumberOfChannels;
            return AudioMixer::Source::AudioFrameInfo::kNormal;
          }));

  int16_t audio_buffer[kSampleRate / 100 * kNumberOfChannels];
  size_t n_samples_out;
  int64_t elapsed_time_ms;
  int64_t ntp_time_ms;
  audio_state->audio_transport()->NeedMorePlayData(
      kSampleRate / 100, kNumberOfChannels * 2, kNumberOfChannels, kSampleRate,
      audio_buffer, n_samples_out, &elapsed_time_ms, &ntp_time_ms);
}

INSTANTIATE_TEST_SUITE_P(AudioStateTest,
                         AudioStateTest,
                         Values(ConfigHelper::Params({false, false}),
                                ConfigHelper::Params({true, false}),
                                ConfigHelper::Params({false, true}),
                                ConfigHelper::Params({true, true})));

}  // namespace test
}  // namespace webrtc<|MERGE_RESOLUTION|>--- conflicted
+++ resolved
@@ -90,11 +90,7 @@
   FakeTaskQueueFactory task_queue_factory_;
 
   rtc::scoped_refptr<AsyncAudioProcessing::Factory> CreateFactory() {
-<<<<<<< HEAD
-    return new rtc::RefCountedObject<AsyncAudioProcessing::Factory>(
-=======
     return rtc::make_ref_counted<AsyncAudioProcessing::Factory>(
->>>>>>> cbad18b1
         audio_frame_processor_, task_queue_factory_);
   }
 };
@@ -111,16 +107,9 @@
     audio_state_config.audio_processing =
         params.use_null_audio_processing
             ? nullptr
-<<<<<<< HEAD
-            : new rtc::RefCountedObject<
-                  testing::NiceMock<MockAudioProcessing>>();
-    audio_state_config.audio_device_module =
-        new rtc::RefCountedObject<NiceMock<MockAudioDeviceModule>>();
-=======
             : rtc::make_ref_counted<testing::NiceMock<MockAudioProcessing>>();
     audio_state_config.audio_device_module =
         rtc::make_ref_counted<NiceMock<MockAudioDeviceModule>>();
->>>>>>> cbad18b1
     if (params.use_async_audio_processing) {
       audio_state_config.async_audio_processing_factory =
           async_audio_processing_helper_.CreateFactory();
