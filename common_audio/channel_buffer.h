--- conflicted
+++ resolved
@@ -81,26 +81,15 @@
   // If band is explicitly specificed, the channels for a specific band are
   // returned and the usage becomes: channels(band)[channel][sample].
   // Where:
-<<<<<<< HEAD
-  // 0 <= band < |num_bands_|
-  // 0 <= channel < |num_allocated_channels_|
-  // 0 <= sample < |num_frames_per_band_|
-=======
   // 0 <= band < `num_bands_`
   // 0 <= channel < `num_allocated_channels_`
   // 0 <= sample < `num_frames_per_band_`
->>>>>>> cbad18b1
 
   // If band is not explicitly specified, the full-band channels (or lower band
   // channels) are returned and the usage becomes: channels()[channel][sample].
   // Where:
-<<<<<<< HEAD
-  // 0 <= channel < |num_allocated_channels_|
-  // 0 <= sample < |num_frames_|
-=======
   // 0 <= channel < `num_allocated_channels_`
   // 0 <= sample < `num_frames_`
->>>>>>> cbad18b1
   const T* const* channels(size_t band = 0) const {
     RTC_DCHECK_LT(band, num_bands_);
     return &channels_[band * num_allocated_channels_];
@@ -140,13 +129,8 @@
     return bands_view_[channel];
   }
 
-<<<<<<< HEAD
-  // Sets the |slice| pointers to the |start_frame| position for each channel.
-  // Returns |slice| for convenience.
-=======
   // Sets the `slice` pointers to the `start_frame` position for each channel.
   // Returns `slice` for convenience.
->>>>>>> cbad18b1
   const T* const* Slice(T** slice, size_t start_frame) const {
     RTC_DCHECK_LT(start_frame, num_frames_);
     for (size_t i = 0; i < num_channels_; ++i)
