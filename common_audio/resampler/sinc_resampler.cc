/*
 *  Copyright (c) 2013 The WebRTC project authors. All Rights Reserved.
 *
 *  Use of this source code is governed by a BSD-style license
 *  that can be found in the LICENSE file in the root of the source
 *  tree. An additional intellectual property rights grant can be found
 *  in the file PATENTS.  All contributing project authors may
 *  be found in the AUTHORS file in the root of the source tree.
 */

// Modified from the Chromium original:
// src/media/base/sinc_resampler.cc

// Initial input buffer layout, dividing into regions r0_ to r4_ (note: r0_, r3_
// and r4_ will move after the first load):
//
// |----------------|-----------------------------------------|----------------|
//
//                                        request_frames_
//                   <--------------------------------------------------------->
//                                    r0_ (during first load)
//
//  kKernelSize / 2   kKernelSize / 2         kKernelSize / 2   kKernelSize / 2
// <---------------> <--------------->       <---------------> <--------------->
//        r1_               r2_                     r3_               r4_
//
//                             block_size_ == r4_ - r2_
//                   <--------------------------------------->
//
//                                                  request_frames_
//                                    <------------------ ... ----------------->
//                                               r0_ (during second load)
//
// On the second request r0_ slides to the right by kKernelSize / 2 and r3_, r4_
// and block_size_ are reinitialized via step (3) in the algorithm below.
//
// These new regions remain constant until a Flush() occurs.  While complicated,
// this allows us to reduce jitter by always requesting the same amount from the
// provided callback.
//
// The algorithm:
//
// 1) Allocate input_buffer of size: request_frames_ + kKernelSize; this ensures
//    there's enough room to read request_frames_ from the callback into region
//    r0_ (which will move between the first and subsequent passes).
//
// 2) Let r1_, r2_ each represent half the kernel centered around r0_:
//
//        r0_ = input_buffer_ + kKernelSize / 2
//        r1_ = input_buffer_
//        r2_ = r0_
//
//    r0_ is always request_frames_ in size.  r1_, r2_ are kKernelSize / 2 in
//    size.  r1_ must be zero initialized to avoid convolution with garbage (see
//    step (5) for why).
//
// 3) Let r3_, r4_ each represent half the kernel right aligned with the end of
//    r0_ and choose block_size_ as the distance in frames between r4_ and r2_:
//
//        r3_ = r0_ + request_frames_ - kKernelSize
//        r4_ = r0_ + request_frames_ - kKernelSize / 2
//        block_size_ = r4_ - r2_ = request_frames_ - kKernelSize / 2
//
// 4) Consume request_frames_ frames into r0_.
//
// 5) Position kernel centered at start of r2_ and generate output frames until
//    the kernel is centered at the start of r4_ or we've finished generating
//    all the output frames.
//
// 6) Wrap left over data from the r3_ to r1_ and r4_ to r2_.
//
// 7) If we're on the second load, in order to avoid overwriting the frames we
//    just wrapped from r4_ we need to slide r0_ to the right by the size of
//    r4_, which is kKernelSize / 2:
//
//        r0_ = r0_ + kKernelSize / 2 = input_buffer_ + kKernelSize
//
//    r3_, r4_, and block_size_ then need to be reinitialized, so goto (3).
//
// 8) Else, if we're not on the second load, goto (4).
//
// Note: we're glossing over how the sub-sample handling works with
// `virtual_source_idx_`, etc.

// MSVC++ requires this to be set before any other includes to get M_PI.
#define _USE_MATH_DEFINES

#include "common_audio/resampler/sinc_resampler.h"

#include <math.h>
#include <stdint.h>
#include <string.h>

#include <limits>

#include "rtc_base/checks.h"
#include "rtc_base/system/arch.h"
#include "system_wrappers/include/cpu_features_wrapper.h"  // kSSE2, WebRtc_G...

namespace webrtc {

namespace {

double SincScaleFactor(double io_ratio) {
  // `sinc_scale_factor` is basically the normalized cutoff frequency of the
  // low-pass filter.
  double sinc_scale_factor = io_ratio > 1.0 ? 1.0 / io_ratio : 1.0;

  // The sinc function is an idealized brick-wall filter, but since we're
  // windowing it the transition from pass to stop does not happen right away.
  // So we should adjust the low pass filter cutoff slightly downward to avoid
  // some aliasing at the very high-end.
  // TODO(crogers): this value is empirical and to be more exact should vary
  // depending on kKernelSize.
  sinc_scale_factor *= 0.9;

  return sinc_scale_factor;
}

}  // namespace

const size_t SincResampler::kKernelSize;

// If we know the minimum architecture at compile time, avoid CPU detection.
void SincResampler::InitializeCPUSpecificFeatures() {
#if defined(WEBRTC_HAS_NEON)
  convolve_proc_ = Convolve_NEON;
#elif defined(WEBRTC_ARCH_X86_FAMILY)
  // Using AVX2 instead of SSE2 when AVX2 supported.
  if (GetCPUInfo(kAVX2))
    convolve_proc_ = Convolve_AVX2;
  else if (GetCPUInfo(kSSE2))
    convolve_proc_ = Convolve_SSE;
  else
    convolve_proc_ = Convolve_C;
#else
  // Unknown architecture.
  convolve_proc_ = Convolve_C;
#endif
}

SincResampler::SincResampler(double io_sample_rate_ratio,
                             size_t request_frames,
                             SincResamplerCallback* read_cb)
    : io_sample_rate_ratio_(io_sample_rate_ratio),
      read_cb_(read_cb),
      request_frames_(request_frames),
      input_buffer_size_(request_frames_ + kKernelSize),
      // Create input buffers with a 32-byte alignment for SIMD optimizations.
      kernel_storage_(static_cast<float*>(
          AlignedMalloc(sizeof(float) * kKernelStorageSize, 32))),
      kernel_pre_sinc_storage_(static_cast<float*>(
          AlignedMalloc(sizeof(float) * kKernelStorageSize, 32))),
      kernel_window_storage_(static_cast<float*>(
          AlignedMalloc(sizeof(float) * kKernelStorageSize, 32))),
      input_buffer_(static_cast<float*>(
          AlignedMalloc(sizeof(float) * input_buffer_size_, 32))),
      convolve_proc_(nullptr),
      r1_(input_buffer_.get()),
      r2_(input_buffer_.get() + kKernelSize / 2) {
  InitializeCPUSpecificFeatures();
  RTC_DCHECK(convolve_proc_);
  RTC_DCHECK_GT(request_frames_, 0);
  Flush();
  RTC_DCHECK_GT(block_size_, kKernelSize);

  memset(kernel_storage_.get(), 0,
         sizeof(*kernel_storage_.get()) * kKernelStorageSize);
  memset(kernel_pre_sinc_storage_.get(), 0,
         sizeof(*kernel_pre_sinc_storage_.get()) * kKernelStorageSize);
  memset(kernel_window_storage_.get(), 0,
         sizeof(*kernel_window_storage_.get()) * kKernelStorageSize);

  InitializeKernel();
}

SincResampler::~SincResampler() {}

void SincResampler::UpdateRegions(bool second_load) {
  // Setup various region pointers in the buffer (see diagram above).  If we're
  // on the second load we need to slide r0_ to the right by kKernelSize / 2.
  r0_ = input_buffer_.get() + (second_load ? kKernelSize : kKernelSize / 2);
  r3_ = r0_ + request_frames_ - kKernelSize;
  r4_ = r0_ + request_frames_ - kKernelSize / 2;
  block_size_ = r4_ - r2_;

  // r1_ at the beginning of the buffer.
  RTC_DCHECK_EQ(r1_, input_buffer_.get());
  // r1_ left of r2_, r4_ left of r3_ and size correct.
  RTC_DCHECK_EQ(r2_ - r1_, r4_ - r3_);
  // r2_ left of r3.
  RTC_DCHECK_LT(r2_, r3_);
}

void SincResampler::InitializeKernel() {
  // Blackman window parameters.
  static const double kAlpha = 0.16;
  static const double kA0 = 0.5 * (1.0 - kAlpha);
  static const double kA1 = 0.5;
  static const double kA2 = 0.5 * kAlpha;

  // Generates a set of windowed sinc() kernels.
  // We generate a range of sub-sample offsets from 0.0 to 1.0.
  const double sinc_scale_factor = SincScaleFactor(io_sample_rate_ratio_);
  for (size_t offset_idx = 0; offset_idx <= kKernelOffsetCount; ++offset_idx) {
    const float subsample_offset =
        static_cast<float>(offset_idx) / kKernelOffsetCount;

    for (size_t i = 0; i < kKernelSize; ++i) {
      const size_t idx = i + offset_idx * kKernelSize;
      const float pre_sinc = static_cast<float>(
          M_PI * (static_cast<int>(i) - static_cast<int>(kKernelSize / 2) -
                  subsample_offset));
      kernel_pre_sinc_storage_[idx] = pre_sinc;

      // Compute Blackman window, matching the offset of the sinc().
      const float x = (i - subsample_offset) / kKernelSize;
      const float window = static_cast<float>(kA0 - kA1 * cos(2.0 * M_PI * x) +
                                              kA2 * cos(4.0 * M_PI * x));
      kernel_window_storage_[idx] = window;

      // Compute the sinc with offset, then window the sinc() function and store
      // at the correct offset.
      kernel_storage_[idx] = static_cast<float>(
          window * ((pre_sinc == 0)
                        ? sinc_scale_factor
                        : (sin(sinc_scale_factor * pre_sinc) / pre_sinc)));
    }
  }
}

void SincResampler::SetRatio(double io_sample_rate_ratio) {
  if (fabs(io_sample_rate_ratio_ - io_sample_rate_ratio) <
      std::numeric_limits<double>::epsilon()) {
    return;
  }

  io_sample_rate_ratio_ = io_sample_rate_ratio;

  // Optimize reinitialization by reusing values which are independent of
  // `sinc_scale_factor`.  Provides a 3x speedup.
  const double sinc_scale_factor = SincScaleFactor(io_sample_rate_ratio_);
  for (size_t offset_idx = 0; offset_idx <= kKernelOffsetCount; ++offset_idx) {
    for (size_t i = 0; i < kKernelSize; ++i) {
      const size_t idx = i + offset_idx * kKernelSize;
      const float window = kernel_window_storage_[idx];
      const float pre_sinc = kernel_pre_sinc_storage_[idx];

      kernel_storage_[idx] = static_cast<float>(
          window * ((pre_sinc == 0)
                        ? sinc_scale_factor
                        : (sin(sinc_scale_factor * pre_sinc) / pre_sinc)));
    }
  }
}

void SincResampler::Resample(size_t frames, float* destination) {
  size_t remaining_frames = frames;

  // Step (1) -- Prime the input buffer at the start of the input stream.
  if (!buffer_primed_ && remaining_frames) {
    read_cb_->Run(request_frames_, r0_);
    buffer_primed_ = true;
  }

  // Step (2) -- Resample!  const what we can outside of the loop for speed.  It
  // actually has an impact on ARM performance.  See inner loop comment below.
  const double current_io_ratio = io_sample_rate_ratio_;
  const float* const kernel_ptr = kernel_storage_.get();
  while (remaining_frames) {
    // `i` may be negative if the last Resample() call ended on an iteration
    // that put `virtual_source_idx_` over the limit.
    //
    // Note: The loop construct here can severely impact performance on ARM
    // or when built with clang.  See https://codereview.chromium.org/18566009/
    for (int i = static_cast<int>(
             ceil((block_size_ - virtual_source_idx_) / current_io_ratio));
         i > 0; --i) {
      RTC_DCHECK_LT(virtual_source_idx_, block_size_);

      // `virtual_source_idx_` lies in between two kernel offsets so figure out
      // what they are.
      const int source_idx = static_cast<int>(virtual_source_idx_);
      const double subsample_remainder = virtual_source_idx_ - source_idx;

      const double virtual_offset_idx =
          subsample_remainder * kKernelOffsetCount;
      const int offset_idx = static_cast<int>(virtual_offset_idx);

      // We'll compute "convolutions" for the two kernels which straddle
      // `virtual_source_idx_`.
      const float* const k1 = kernel_ptr + offset_idx * kKernelSize;
      const float* const k2 = k1 + kKernelSize;

<<<<<<< HEAD
      // Ensure |k1|, |k2| are 32-byte aligned for SIMD usage.  Should always be
=======
      // Ensure `k1`, `k2` are 32-byte aligned for SIMD usage.  Should always be
>>>>>>> cbad18b1
      // true so long as kKernelSize is a multiple of 32.
      RTC_DCHECK_EQ(0, reinterpret_cast<uintptr_t>(k1) % 32);
      RTC_DCHECK_EQ(0, reinterpret_cast<uintptr_t>(k2) % 32);

      // Initialize input pointer based on quantized `virtual_source_idx_`.
      const float* const input_ptr = r1_ + source_idx;

      // Figure out how much to weight each kernel's "convolution".
      const double kernel_interpolation_factor =
          virtual_offset_idx - offset_idx;
      *destination++ =
          convolve_proc_(input_ptr, k1, k2, kernel_interpolation_factor);

      // Advance the virtual index.
      virtual_source_idx_ += current_io_ratio;

      if (!--remaining_frames)
        return;
    }

    // Wrap back around to the start.
    virtual_source_idx_ -= block_size_;

    // Step (3) -- Copy r3_, r4_ to r1_, r2_.
    // This wraps the last input frames back to the start of the buffer.
    memcpy(r1_, r3_, sizeof(*input_buffer_.get()) * kKernelSize);

    // Step (4) -- Reinitialize regions if necessary.
    if (r0_ == r2_)
      UpdateRegions(true);

    // Step (5) -- Refresh the buffer with more input.
    read_cb_->Run(request_frames_, r0_);
  }
}

#undef CONVOLVE_FUNC

size_t SincResampler::ChunkSize() const {
  return static_cast<size_t>(block_size_ / io_sample_rate_ratio_);
}

void SincResampler::Flush() {
  virtual_source_idx_ = 0;
  buffer_primed_ = false;
  memset(input_buffer_.get(), 0,
         sizeof(*input_buffer_.get()) * input_buffer_size_);
  UpdateRegions(false);
}

float SincResampler::Convolve_C(const float* input_ptr,
                                const float* k1,
                                const float* k2,
                                double kernel_interpolation_factor) {
  float sum1 = 0;
  float sum2 = 0;

  // Generate a single output sample.  Unrolling this loop hurt performance in
  // local testing.
  size_t n = kKernelSize;
  while (n--) {
    sum1 += *input_ptr * *k1++;
    sum2 += *input_ptr++ * *k2++;
  }

  // Linearly interpolate the two "convolutions".
  return static_cast<float>((1.0 - kernel_interpolation_factor) * sum1 +
                            kernel_interpolation_factor * sum2);
}

}  // namespace webrtc<|MERGE_RESOLUTION|>--- conflicted
+++ resolved
@@ -292,11 +292,7 @@
       const float* const k1 = kernel_ptr + offset_idx * kKernelSize;
       const float* const k2 = k1 + kKernelSize;
 
-<<<<<<< HEAD
-      // Ensure |k1|, |k2| are 32-byte aligned for SIMD usage.  Should always be
-=======
       // Ensure `k1`, `k2` are 32-byte aligned for SIMD usage.  Should always be
->>>>>>> cbad18b1
       // true so long as kKernelSize is a multiple of 32.
       RTC_DCHECK_EQ(0, reinterpret_cast<uintptr_t>(k1) % 32);
       RTC_DCHECK_EQ(0, reinterpret_cast<uintptr_t>(k2) % 32);
