--- conflicted
+++ resolved
@@ -50,14 +50,9 @@
       "../../rtc_base:protobuf_utils",
       "../../rtc_base:rtc_base_approved",
       "../../rtc_base:rtc_task_queue",
-<<<<<<< HEAD
-      "../../rtc_base/synchronization:mutex",
-      "../../rtc_base/synchronization:sequence_checker",
-=======
       "../../rtc_base:socket_address",
       "../../rtc_base:threading",
       "../../rtc_base/synchronization:mutex",
->>>>>>> cbad18b1
       "../../rtc_base/system:no_unique_address",
       "../../rtc_base/third_party/sigslot",
     ]
