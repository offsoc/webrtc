--- conflicted
+++ resolved
@@ -133,13 +133,8 @@
       "../../rtc_base:safe_minmax",
       "../../rtc_base:socket_address",
       "../../rtc_base:task_queue_for_test",
-<<<<<<< HEAD
-      "../../rtc_base/synchronization:mutex",
-      "../../rtc_base/synchronization:sequence_checker",
-=======
       "../../rtc_base:threading",
       "../../rtc_base/synchronization:mutex",
->>>>>>> cbad18b1
       "../../rtc_base/task_utils:repeating_task",
       "../../system_wrappers",
       "../../system_wrappers:field_trial",
