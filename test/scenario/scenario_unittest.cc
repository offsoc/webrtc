/*
 *  Copyright 2018 The WebRTC project authors. All Rights Reserved.
 *
 *  Use of this source code is governed by a BSD-style license
 *  that can be found in the LICENSE file in the root of the source
 *  tree. An additional intellectual property rights grant can be found
 *  in the file PATENTS.  All contributing project authors may
 *  be found in the AUTHORS file in the root of the source tree.
 */
#include "test/scenario/scenario.h"

#include <atomic>

<<<<<<< HEAD
=======
#include "api/test/network_emulation/create_cross_traffic.h"
#include "api/test/network_emulation/cross_traffic.h"
>>>>>>> cbad18b1
#include "test/field_trial.h"
#include "test/gtest.h"
#include "test/logging/memory_log_writer.h"
#include "test/scenario/stats_collection.h"

namespace webrtc {
namespace test {
TEST(ScenarioTest, StartsAndStopsWithoutErrors) {
  std::atomic<bool> packet_received(false);
  std::atomic<bool> bitrate_changed(false);
  Scenario s;
  CallClientConfig call_client_config;
  call_client_config.transport.rates.start_rate = DataRate::KilobitsPerSec(300);
  auto* alice = s.CreateClient("alice", call_client_config);
  auto* bob = s.CreateClient("bob", call_client_config);
  NetworkSimulationConfig network_config;
  auto alice_net = s.CreateSimulationNode(network_config);
  auto bob_net = s.CreateSimulationNode(network_config);
  auto route = s.CreateRoutes(alice, {alice_net}, bob, {bob_net});

  VideoStreamConfig video_stream_config;
  s.CreateVideoStream(route->forward(), video_stream_config);
  s.CreateVideoStream(route->reverse(), video_stream_config);

  AudioStreamConfig audio_stream_config;
  audio_stream_config.encoder.min_rate = DataRate::KilobitsPerSec(6);
  audio_stream_config.encoder.max_rate = DataRate::KilobitsPerSec(64);
  audio_stream_config.encoder.allocate_bitrate = true;
  audio_stream_config.stream.in_bandwidth_estimation = false;
  s.CreateAudioStream(route->forward(), audio_stream_config);
  s.CreateAudioStream(route->reverse(), audio_stream_config);

  RandomWalkConfig cross_traffic_config;
  s.net()->StartCrossTraffic(CreateRandomWalkCrossTraffic(
      s.net()->CreateCrossTrafficRoute({alice_net}), cross_traffic_config));

  s.NetworkDelayedAction({alice_net, bob_net}, 100,
                         [&packet_received] { packet_received = true; });
  s.Every(TimeDelta::Millis(10), [alice, bob, &bitrate_changed] {
    if (alice->GetStats().send_bandwidth_bps != 300000 &&
        bob->GetStats().send_bandwidth_bps != 300000)
      bitrate_changed = true;
  });
  s.RunUntil(TimeDelta::Seconds(2), TimeDelta::Millis(5),
             [&bitrate_changed, &packet_received] {
               return packet_received && bitrate_changed;
             });
  EXPECT_TRUE(packet_received);
  EXPECT_TRUE(bitrate_changed);
}
namespace {
void SetupVideoCall(Scenario& s, VideoQualityAnalyzer* analyzer) {
  CallClientConfig call_config;
  auto* alice = s.CreateClient("alice", call_config);
  auto* bob = s.CreateClient("bob", call_config);
  NetworkSimulationConfig network_config;
  network_config.bandwidth = DataRate::KilobitsPerSec(1000);
  network_config.delay = TimeDelta::Millis(50);
  auto alice_net = s.CreateSimulationNode(network_config);
  auto bob_net = s.CreateSimulationNode(network_config);
  auto route = s.CreateRoutes(alice, {alice_net}, bob, {bob_net});
  VideoStreamConfig video;
  if (analyzer) {
    video.source.capture = VideoStreamConfig::Source::Capture::kVideoFile;
    video.source.video_file.name = "foreman_cif";
    video.source.video_file.width = 352;
    video.source.video_file.height = 288;
    video.source.framerate = 30;
    video.encoder.codec = VideoStreamConfig::Encoder::Codec::kVideoCodecVP8;
    video.encoder.implementation =
        VideoStreamConfig::Encoder::Implementation::kSoftware;
    video.hooks.frame_pair_handlers = {analyzer->Handler()};
  }
  s.CreateVideoStream(route->forward(), video);
  s.CreateAudioStream(route->forward(), AudioStreamConfig());
}
}  // namespace

TEST(ScenarioTest, SimTimeEncoding) {
  VideoQualityAnalyzerConfig analyzer_config;
  analyzer_config.psnr_coverage = 0.1;
  VideoQualityAnalyzer analyzer(analyzer_config);
  {
    Scenario s("scenario/encode_sim", false);
    SetupVideoCall(s, &analyzer);
    s.RunFor(TimeDelta::Seconds(2));
  }
  // Regression tests based on previous runs.
  EXPECT_EQ(analyzer.stats().lost_count, 0);
  EXPECT_NEAR(analyzer.stats().psnr_with_freeze.Mean(), 38, 5);
}

// TODO(bugs.webrtc.org/10515): Remove this when performance has been improved.
#if defined(WEBRTC_IOS) && defined(WEBRTC_ARCH_ARM64) && !defined(NDEBUG)
#define MAYBE_RealTimeEncoding DISABLED_RealTimeEncoding
#else
#define MAYBE_RealTimeEncoding RealTimeEncoding
#endif
TEST(ScenarioTest, MAYBE_RealTimeEncoding) {
  VideoQualityAnalyzerConfig analyzer_config;
  analyzer_config.psnr_coverage = 0.1;
  VideoQualityAnalyzer analyzer(analyzer_config);
  {
    Scenario s("scenario/encode_real", true);
    SetupVideoCall(s, &analyzer);
    s.RunFor(TimeDelta::Seconds(2));
  }
  // Regression tests based on previous runs.
  EXPECT_LT(analyzer.stats().lost_count, 2);
  // This far below expected but ensures that we get something.
  EXPECT_GT(analyzer.stats().psnr_with_freeze.Mean(), 10);
}

TEST(ScenarioTest, SimTimeFakeing) {
  Scenario s("scenario/encode_sim", false);
  SetupVideoCall(s, nullptr);
  s.RunFor(TimeDelta::Seconds(2));
}

TEST(ScenarioTest, WritesToRtcEventLog) {
  MemoryLogStorage storage;
  {
    Scenario s(storage.CreateFactory(), false);
    SetupVideoCall(s, nullptr);
    s.RunFor(TimeDelta::Seconds(1));
  }
  auto logs = storage.logs();
  // We expect that a rtc event log has been created and that it has some data.
  EXPECT_GE(storage.logs().at("alice.rtc.dat").size(), 1u);
}

TEST(ScenarioTest,
     RetransmitsVideoPacketsInAudioAndVideoCallWithSendSideBweAndLoss) {
  // Make sure audio packets are included in transport feedback.
  test::ScopedFieldTrials override_field_trials(
      "WebRTC-Audio-ABWENoTWCC/Disabled/");

  Scenario s;
  CallClientConfig call_client_config;
  call_client_config.transport.rates.start_rate = DataRate::KilobitsPerSec(300);
  auto* alice = s.CreateClient("alice", call_client_config);
  auto* bob = s.CreateClient("bob", call_client_config);
  NetworkSimulationConfig network_config;
  // Add some loss and delay.
  network_config.delay = TimeDelta::Millis(200);
  network_config.loss_rate = 0.05;
  auto alice_net = s.CreateSimulationNode(network_config);
  auto bob_net = s.CreateSimulationNode(network_config);
  auto route = s.CreateRoutes(alice, {alice_net}, bob, {bob_net});

  // First add an audio stream, then a video stream.
  // Needed to make sure audio RTP module is selected first when sending
  // transport feedback message.
  AudioStreamConfig audio_stream_config;
  audio_stream_config.encoder.min_rate = DataRate::KilobitsPerSec(6);
  audio_stream_config.encoder.max_rate = DataRate::KilobitsPerSec(64);
  audio_stream_config.encoder.allocate_bitrate = true;
  audio_stream_config.stream.in_bandwidth_estimation = true;
  s.CreateAudioStream(route->forward(), audio_stream_config);
  s.CreateAudioStream(route->reverse(), audio_stream_config);

  VideoStreamConfig video_stream_config;
  auto video = s.CreateVideoStream(route->forward(), video_stream_config);
  s.CreateVideoStream(route->reverse(), video_stream_config);

  // Run for 10 seconds.
  s.RunFor(TimeDelta::Seconds(10));
  // Make sure retransmissions have happened.
  int retransmit_packets = 0;
<<<<<<< HEAD
  for (const auto& substream : video->send()->GetStats().substreams) {
=======

  VideoSendStream::Stats stats;
  alice->SendTask([&]() { stats = video->send()->GetStats(); });

  for (const auto& substream : stats.substreams) {
>>>>>>> cbad18b1
    retransmit_packets += substream.second.rtp_stats.retransmitted.packets;
  }
  EXPECT_GT(retransmit_packets, 0);
}

}  // namespace test
}  // namespace webrtc<|MERGE_RESOLUTION|>--- conflicted
+++ resolved
@@ -11,11 +11,8 @@
 
 #include <atomic>
 
-<<<<<<< HEAD
-=======
 #include "api/test/network_emulation/create_cross_traffic.h"
 #include "api/test/network_emulation/cross_traffic.h"
->>>>>>> cbad18b1
 #include "test/field_trial.h"
 #include "test/gtest.h"
 #include "test/logging/memory_log_writer.h"
@@ -185,15 +182,11 @@
   s.RunFor(TimeDelta::Seconds(10));
   // Make sure retransmissions have happened.
   int retransmit_packets = 0;
-<<<<<<< HEAD
-  for (const auto& substream : video->send()->GetStats().substreams) {
-=======
 
   VideoSendStream::Stats stats;
   alice->SendTask([&]() { stats = video->send()->GetStats(); });
 
   for (const auto& substream : stats.substreams) {
->>>>>>> cbad18b1
     retransmit_packets += substream.second.rtp_stats.retransmitted.packets;
   }
   EXPECT_GT(retransmit_packets, 0);
