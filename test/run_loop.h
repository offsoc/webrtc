/*
 *  Copyright (c) 2013 The WebRTC project authors. All Rights Reserved.
 *
 *  Use of this source code is governed by a BSD-style license
 *  that can be found in the LICENSE file in the root of the source
 *  tree. An additional intellectual property rights grant can be found
 *  in the file PATENTS.  All contributing project authors may
 *  be found in the AUTHORS file in the root of the source tree.
 */
#ifndef TEST_RUN_LOOP_H_
#define TEST_RUN_LOOP_H_

#include "rtc_base/task_utils/to_queued_task.h"
#include "rtc_base/thread.h"

namespace webrtc {
namespace test {

// This utility class allows you to run a TaskQueue supported interface on the
// main test thread, call Run() while doing things asynchonously and break
// the loop (from the same thread) from a callback by calling Quit().
class RunLoop {
 public:
  RunLoop();
  ~RunLoop();

  TaskQueueBase* task_queue();

  void Run();
  void Quit();

  void Flush();

  // Convenience methods since TaskQueueBase doesn't support this sort of magic.
  template <typename Closure>
  void PostTask(Closure&& task) {
    task_queue()->PostTask(ToQueuedTask(std::forward<Closure>(task)));
  }

  template <typename Closure>
  void PostDelayedTask(Closure&& task, uint32_t milliseconds) {
    task_queue()->PostDelayedTask(ToQueuedTask(std::forward<Closure>(task)),
                                  milliseconds);
  }

 private:
  class FakeSocketServer : public rtc::SocketServer {
   public:
    FakeSocketServer();
    ~FakeSocketServer();

    void FailNextWait();

   private:
    bool Wait(int cms, bool process_io) override;
    void WakeUp() override;

    rtc::Socket* CreateSocket(int family, int type) override;
<<<<<<< HEAD
    rtc::AsyncSocket* CreateAsyncSocket(int family, int type) override;
=======
>>>>>>> cbad18b1

   private:
    bool fail_next_wait_ = false;
  };

  class WorkerThread : public rtc::Thread {
   public:
    explicit WorkerThread(rtc::SocketServer* ss);

   private:
    CurrentTaskQueueSetter tq_setter_;
  };

  FakeSocketServer socket_server_;
  WorkerThread worker_thread_{&socket_server_};
};

}  // namespace test
}  // namespace webrtc

#endif  // TEST_RUN_LOOP_H_<|MERGE_RESOLUTION|>--- conflicted
+++ resolved
@@ -56,10 +56,6 @@
     void WakeUp() override;
 
     rtc::Socket* CreateSocket(int family, int type) override;
-<<<<<<< HEAD
-    rtc::AsyncSocket* CreateAsyncSocket(int family, int type) override;
-=======
->>>>>>> cbad18b1
 
    private:
     bool fail_next_wait_ = false;
