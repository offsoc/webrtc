/*
 *  Copyright (c) 2013 The WebRTC project authors. All Rights Reserved.
 *
 *  Use of this source code is governed by a BSD-style license
 *  that can be found in the LICENSE file in the root of the source
 *  tree. An additional intellectual property rights grant can be found
 *  in the file PATENTS.  All contributing project authors may
 *  be found in the AUTHORS file in the root of the source tree.
 */
#include "test/run_loop.h"

#include "rtc_base/task_utils/to_queued_task.h"

namespace webrtc {
namespace test {

RunLoop::RunLoop() {
  worker_thread_.WrapCurrent();
}

RunLoop::~RunLoop() {
  worker_thread_.UnwrapCurrent();
}

TaskQueueBase* RunLoop::task_queue() {
  return &worker_thread_;
}

void RunLoop::Run() {
  worker_thread_.ProcessMessages(WorkerThread::kForever);
}

void RunLoop::Quit() {
  socket_server_.FailNextWait();
}

void RunLoop::Flush() {
  worker_thread_.PostTask(
      ToQueuedTask([this]() { socket_server_.FailNextWait(); }));
  worker_thread_.ProcessMessages(1000);
}

RunLoop::FakeSocketServer::FakeSocketServer() = default;
RunLoop::FakeSocketServer::~FakeSocketServer() = default;

void RunLoop::FakeSocketServer::FailNextWait() {
  fail_next_wait_ = true;
}

bool RunLoop::FakeSocketServer::Wait(int cms, bool process_io) {
  if (fail_next_wait_) {
    fail_next_wait_ = false;
    return false;
  }
  return true;
}

void RunLoop::FakeSocketServer::WakeUp() {}

rtc::Socket* RunLoop::FakeSocketServer::CreateSocket(int family, int type) {
  return nullptr;
}

<<<<<<< HEAD
rtc::AsyncSocket* RunLoop::FakeSocketServer::CreateAsyncSocket(int family,
                                                               int type) {
  return nullptr;
}

=======
>>>>>>> cbad18b1
RunLoop::WorkerThread::WorkerThread(rtc::SocketServer* ss)
    : rtc::Thread(ss), tq_setter_(this) {}

}  // namespace test
}  // namespace webrtc<|MERGE_RESOLUTION|>--- conflicted
+++ resolved
@@ -61,14 +61,6 @@
   return nullptr;
 }
 
-<<<<<<< HEAD
-rtc::AsyncSocket* RunLoop::FakeSocketServer::CreateAsyncSocket(int family,
-                                                               int type) {
-  return nullptr;
-}
-
-=======
->>>>>>> cbad18b1
 RunLoop::WorkerThread::WorkerThread(rtc::SocketServer* ss)
     : rtc::Thread(ss), tq_setter_(this) {}
 
