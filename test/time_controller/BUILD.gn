# Copyright (c) 2019 The WebRTC project authors. All Rights Reserved.
#
# Use of this source code is governed by a BSD-style license
# that can be found in the LICENSE file in the root of the source
# tree. An additional intellectual property rights grant can be found
# in the file PATENTS.  All contributing project authors may
# be found in the AUTHORS file in the root of the source tree.

import("../../webrtc.gni")

rtc_library("time_controller") {
  testonly = true
  sources = [
    "external_time_controller.cc",
    "external_time_controller.h",
    "real_time_controller.cc",
    "real_time_controller.h",
    "simulated_process_thread.cc",
    "simulated_process_thread.h",
    "simulated_task_queue.cc",
    "simulated_task_queue.h",
    "simulated_thread.cc",
    "simulated_thread.h",
    "simulated_time_controller.cc",
    "simulated_time_controller.h",
  ]

  deps = [
    "../../api:sequence_checker",
    "../../api:time_controller",
    "../../api/task_queue",
    "../../api/task_queue:default_task_queue_factory",
    "../../api/units:time_delta",
    "../../api/units:timestamp",
    "../../modules:module_api",
    "../../modules/utility:utility",
    "../../rtc_base",
    "../../rtc_base:checks",
    "../../rtc_base:null_socket_server",
    "../../rtc_base:rtc_base_tests_utils",
    "../../rtc_base:rtc_event",
    "../../rtc_base/synchronization:mutex",
<<<<<<< HEAD
    "../../rtc_base/synchronization:sequence_checker",
=======
>>>>>>> cbad18b1
    "../../rtc_base/synchronization:yield_policy",
    "../../rtc_base/task_utils:to_queued_task",
    "../../system_wrappers",
  ]
  absl_deps = [ "//third_party/abseil-cpp/absl/strings" ]
}

if (rtc_include_tests) {
  rtc_library("time_controller_unittests") {
    testonly = true
    sources = [
      "external_time_controller_unittest.cc",
      "simulated_time_controller_unittest.cc",
      "time_controller_conformance_test.cc",
    ]
    deps = [
      ":time_controller",
      "../:test_support",
      "../../api:time_controller",
      "../../api/units:time_delta",
      "../../rtc_base",
      "../../rtc_base:rtc_base_approved",
      "../../rtc_base:rtc_task_queue",
<<<<<<< HEAD
=======
      "../../rtc_base:threading",
>>>>>>> cbad18b1
      "../../rtc_base/synchronization:mutex",
      "../../rtc_base/task_utils:repeating_task",
      "../../rtc_base/task_utils:to_queued_task",
    ]
  }
}<|MERGE_RESOLUTION|>--- conflicted
+++ resolved
@@ -40,10 +40,6 @@
     "../../rtc_base:rtc_base_tests_utils",
     "../../rtc_base:rtc_event",
     "../../rtc_base/synchronization:mutex",
-<<<<<<< HEAD
-    "../../rtc_base/synchronization:sequence_checker",
-=======
->>>>>>> cbad18b1
     "../../rtc_base/synchronization:yield_policy",
     "../../rtc_base/task_utils:to_queued_task",
     "../../system_wrappers",
@@ -67,10 +63,7 @@
       "../../rtc_base",
       "../../rtc_base:rtc_base_approved",
       "../../rtc_base:rtc_task_queue",
-<<<<<<< HEAD
-=======
       "../../rtc_base:threading",
->>>>>>> cbad18b1
       "../../rtc_base/synchronization:mutex",
       "../../rtc_base/task_utils:repeating_task",
       "../../rtc_base/task_utils:to_queued_task",
