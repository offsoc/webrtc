--- conflicted
+++ resolved
@@ -58,17 +58,10 @@
   // except that if this method is called from a task, the task queue running
   // that task is skipped.
   void YieldExecution() RTC_LOCKS_EXCLUDED(time_lock_, lock_) override;
-<<<<<<< HEAD
-  // Create process thread with the name |thread_name|.
-  std::unique_ptr<ProcessThread> CreateProcessThread(const char* thread_name)
-      RTC_LOCKS_EXCLUDED(time_lock_, lock_);
-  // Create thread using provided |socket_server|.
-=======
   // Create process thread with the name `thread_name`.
   std::unique_ptr<ProcessThread> CreateProcessThread(const char* thread_name)
       RTC_LOCKS_EXCLUDED(time_lock_, lock_);
   // Create thread using provided `socket_server`.
->>>>>>> cbad18b1
   std::unique_ptr<rtc::Thread> CreateThread(
       const std::string& name,
       std::unique_ptr<rtc::SocketServer> socket_server)
@@ -77,20 +70,6 @@
   // Runs all runners in `runners_` that has tasks or modules ready for
   // execution.
   void RunReadyRunners() RTC_LOCKS_EXCLUDED(time_lock_, lock_);
-<<<<<<< HEAD
-  // Return |current_time_|.
-  Timestamp CurrentTime() const RTC_LOCKS_EXCLUDED(time_lock_);
-  // Return min of runner->GetNextRunTime() for runner in |runners_|.
-  Timestamp NextRunTime() const RTC_LOCKS_EXCLUDED(lock_);
-  // Set |current_time_| to |target_time|.
-  void AdvanceTime(Timestamp target_time) RTC_LOCKS_EXCLUDED(time_lock_);
-  // Adds |runner| to |runners_|.
-  void Register(SimulatedSequenceRunner* runner) RTC_LOCKS_EXCLUDED(lock_);
-  // Removes |runner| from |runners_|.
-  void Unregister(SimulatedSequenceRunner* runner) RTC_LOCKS_EXCLUDED(lock_);
-
-  // Indicates that |yielding_from| is not ready to run.
-=======
   // Return `current_time_`.
   Timestamp CurrentTime() const RTC_LOCKS_EXCLUDED(time_lock_);
   // Return min of runner->GetNextRunTime() for runner in `runners_`.
@@ -103,7 +82,6 @@
   void Unregister(SimulatedSequenceRunner* runner) RTC_LOCKS_EXCLUDED(lock_);
 
   // Indicates that `yielding_from` is not ready to run.
->>>>>>> cbad18b1
   void StartYield(TaskQueueBase* yielding_from);
   // Indicates that processing can be continued on `yielding_from`.
   void StopYield(TaskQueueBase* yielding_from);
