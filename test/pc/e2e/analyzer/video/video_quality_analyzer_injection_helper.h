--- conflicted
+++ resolved
@@ -45,12 +45,6 @@
       EncodedImageDataExtractor* extractor);
   ~VideoQualityAnalyzerInjectionHelper() override;
 
-  // Registers new call participant to the underlying video quality analyzer.
-  // The method should be called before the participant is actually added.
-  void RegisterParticipantInCall(absl::string_view peer_name) {
-    analyzer_->RegisterParticipantInCall(peer_name);
-  }
-
   // Wraps video encoder factory to give video quality analyzer access to frames
   // before encoding and encoded images after.
   std::unique_ptr<VideoEncoderFactory> WrapVideoEncoderFactory(
@@ -67,22 +61,14 @@
 
   // Creates VideoFrame preprocessor, that will allow video quality analyzer to
   // get access to the captured frames. If provided config also specifies
-<<<<<<< HEAD
-  // |input_dump_file_name|, video will be written into that file.
-=======
   // `input_dump_file_name`, video will be written into that file.
->>>>>>> cbad18b1
   std::unique_ptr<test::TestVideoCapturer::FramePreprocessor>
   CreateFramePreprocessor(absl::string_view peer_name,
                           const VideoConfig& config);
   // Creates sink, that will allow video quality analyzer to get access to
   // the rendered frames. If corresponding video track has
-<<<<<<< HEAD
-  // |output_dump_file_name| in its VideoConfig, then video also will be written
-=======
   // `output_dump_file_name` in its VideoConfig, which was used for
   // CreateFramePreprocessor(...), then video also will be written
->>>>>>> cbad18b1
   // into that file.
   std::unique_ptr<rtc::VideoSinkInterface<VideoFrame>> CreateVideoSink(
       absl::string_view peer_name);
@@ -90,18 +76,12 @@
   void Start(std::string test_case_name,
              rtc::ArrayView<const std::string> peer_names,
              int max_threads_count = 1);
-<<<<<<< HEAD
-
-  // Forwards |stats_reports| for Peer Connection |pc_label| to
-  // |analyzer_|.
-=======
   // Registers new call participant to the underlying video quality analyzer.
   // The method should be called before the participant is actually added.
   void RegisterParticipantInCall(absl::string_view peer_name);
 
   // Forwards `stats_reports` for Peer Connection `pc_label` to
   // `analyzer_`.
->>>>>>> cbad18b1
   void OnStatsReports(
       absl::string_view pc_label,
       const rtc::scoped_refptr<const RTCStatsReport>& report) override;
@@ -127,8 +107,6 @@
     VideoQualityAnalyzerInjectionHelper* const helper_;
   };
 
-<<<<<<< HEAD
-=======
   struct ReceiverStream {
     ReceiverStream(absl::string_view peer_name, absl::string_view stream_label)
         : peer_name(peer_name), stream_label(stream_label) {}
@@ -146,7 +124,6 @@
     }
   };
 
->>>>>>> cbad18b1
   test::VideoFrameWriter* MaybeCreateVideoWriter(
       absl::optional<std::string> file_name,
       const PeerConnectionE2EQualityTestFixture::VideoConfig& config);
@@ -154,11 +131,7 @@
   // passing real frame to the sinks
   void OnFrame(absl::string_view peer_name, const VideoFrame& frame);
   std::vector<std::unique_ptr<rtc::VideoSinkInterface<VideoFrame>>>*
-<<<<<<< HEAD
-  PopulateSinks(const std::string& stream_label);
-=======
   PopulateSinks(const ReceiverStream& receiver_stream);
->>>>>>> cbad18b1
 
   std::unique_ptr<VideoQualityAnalyzerInterface> analyzer_;
   EncodedImageDataInjector* injector_;
@@ -166,15 +139,6 @@
 
   std::vector<std::unique_ptr<test::VideoFrameWriter>> video_writers_;
 
-<<<<<<< HEAD
-  Mutex lock_;
-  std::map<std::string, VideoConfig> known_video_configs_ RTC_GUARDED_BY(lock_);
-  std::map<std::string,
-           std::vector<std::unique_ptr<rtc::VideoSinkInterface<VideoFrame>>>>
-      sinks_ RTC_GUARDED_BY(lock_);
-
-  std::unique_ptr<IdGenerator<int>> encoding_entities_id_generator_;
-=======
   Mutex mutex_;
   int peers_count_ RTC_GUARDED_BY(mutex_);
   // Map from stream label to the video config.
@@ -183,7 +147,6 @@
   std::map<ReceiverStream,
            std::vector<std::unique_ptr<rtc::VideoSinkInterface<VideoFrame>>>>
       sinks_ RTC_GUARDED_BY(mutex_);
->>>>>>> cbad18b1
 };
 
 }  // namespace webrtc_pc_e2e
