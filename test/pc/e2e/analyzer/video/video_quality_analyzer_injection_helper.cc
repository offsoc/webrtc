--- conflicted
+++ resolved
@@ -16,10 +16,7 @@
 #include "absl/memory/memory.h"
 #include "absl/strings/string_view.h"
 #include "api/array_view.h"
-<<<<<<< HEAD
-=======
 #include "rtc_base/strings/string_builder.h"
->>>>>>> cbad18b1
 #include "test/pc/e2e/analyzer/video/quality_analyzing_video_decoder.h"
 #include "test/pc/e2e/analyzer/video/quality_analyzing_video_encoder.h"
 #include "test/pc/e2e/analyzer/video/simulcast_dummy_buffer_helper.h"
@@ -110,12 +107,7 @@
     const {
   return std::make_unique<QualityAnalyzingVideoEncoderFactory>(
       peer_name, std::move(delegate), bitrate_multiplier,
-<<<<<<< HEAD
-      std::move(stream_required_spatial_index),
-      encoding_entities_id_generator_.get(), injector_, analyzer_.get());
-=======
       std::move(stream_required_spatial_index), injector_, analyzer_.get());
->>>>>>> cbad18b1
 }
 
 std::unique_ptr<VideoDecoderFactory>
@@ -123,12 +115,7 @@
     absl::string_view peer_name,
     std::unique_ptr<VideoDecoderFactory> delegate) const {
   return std::make_unique<QualityAnalyzingVideoDecoderFactory>(
-<<<<<<< HEAD
-      peer_name, std::move(delegate), encoding_entities_id_generator_.get(),
-      extractor_, analyzer_.get());
-=======
       peer_name, std::move(delegate), extractor_, analyzer_.get());
->>>>>>> cbad18b1
 }
 
 std::unique_ptr<test::TestVideoCapturer::FramePreprocessor>
@@ -148,11 +135,7 @@
                                     config.width, config.height)));
   }
   {
-<<<<<<< HEAD
-    MutexLock lock(&lock_);
-=======
     MutexLock lock(&mutex_);
->>>>>>> cbad18b1
     known_video_configs_.insert({*config.stream_label, config});
   }
   return std::make_unique<AnalyzingFramePreprocessor>(
@@ -172,8 +155,6 @@
     int max_threads_count) {
   analyzer_->Start(std::move(test_case_name), peer_names, max_threads_count);
   extractor_->Start(peer_names.size());
-<<<<<<< HEAD
-=======
   MutexLock lock(&mutex_);
   peers_count_ = peer_names.size();
 }
@@ -184,7 +165,6 @@
   extractor_->AddParticipantInCall();
   MutexLock lock(&mutex_);
   peers_count_++;
->>>>>>> cbad18b1
 }
 
 void VideoQualityAnalyzerInjectionHelper::OnStatsReports(
@@ -234,11 +214,7 @@
 
   std::string stream_label = analyzer_->GetStreamLabel(frame.id());
   std::vector<std::unique_ptr<rtc::VideoSinkInterface<VideoFrame>>>* sinks =
-<<<<<<< HEAD
-      PopulateSinks(stream_label);
-=======
       PopulateSinks(ReceiverStream(peer_name, stream_label));
->>>>>>> cbad18b1
   if (sinks == nullptr) {
     return;
   }
@@ -249,24 +225,6 @@
 
 std::vector<std::unique_ptr<rtc::VideoSinkInterface<VideoFrame>>>*
 VideoQualityAnalyzerInjectionHelper::PopulateSinks(
-<<<<<<< HEAD
-    const std::string& stream_label) {
-  MutexLock lock(&lock_);
-  auto sinks_it = sinks_.find(stream_label);
-  if (sinks_it != sinks_.end()) {
-    return &sinks_it->second;
-  }
-  auto it = known_video_configs_.find(stream_label);
-  RTC_DCHECK(it != known_video_configs_.end())
-      << "No video config for stream " << stream_label;
-  const VideoConfig& config = it->second;
-
-  std::vector<std::unique_ptr<rtc::VideoSinkInterface<VideoFrame>>> sinks;
-  test::VideoFrameWriter* writer =
-      MaybeCreateVideoWriter(config.output_dump_file_name, config);
-  if (writer) {
-    sinks.push_back(std::make_unique<VideoWriter>(writer));
-=======
     const ReceiverStream& receiver_stream) {
   MutexLock lock(&mutex_);
   auto sinks_it = sinks_.find(receiver_stream);
@@ -291,20 +249,14 @@
   if (writer) {
     sinks.push_back(std::make_unique<VideoWriter>(
         writer, config.output_dump_sampling_modulo));
->>>>>>> cbad18b1
   }
   if (config.show_on_screen) {
     sinks.push_back(absl::WrapUnique(
         test::VideoRenderer::Create((*config.stream_label + "-render").c_str(),
                                     config.width, config.height)));
   }
-<<<<<<< HEAD
-  sinks_.insert({stream_label, std::move(sinks)});
-  return &(sinks_.find(stream_label)->second);
-=======
   sinks_.insert({receiver_stream, std::move(sinks)});
   return &(sinks_.find(receiver_stream)->second);
->>>>>>> cbad18b1
 }
 
 }  // namespace webrtc_pc_e2e
