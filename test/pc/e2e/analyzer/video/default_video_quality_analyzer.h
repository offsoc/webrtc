--- conflicted
+++ resolved
@@ -29,182 +29,20 @@
 #include "rtc_base/platform_thread.h"
 #include "rtc_base/synchronization/mutex.h"
 #include "system_wrappers/include/clock.h"
-<<<<<<< HEAD
-=======
 #include "test/pc/e2e/analyzer/video/default_video_quality_analyzer_cpu_measurer.h"
 #include "test/pc/e2e/analyzer/video/default_video_quality_analyzer_frames_comparator.h"
 #include "test/pc/e2e/analyzer/video/default_video_quality_analyzer_internal_shared_objects.h"
 #include "test/pc/e2e/analyzer/video/default_video_quality_analyzer_shared_objects.h"
->>>>>>> cbad18b1
 #include "test/pc/e2e/analyzer/video/multi_head_queue.h"
 #include "test/testsupport/perf_test.h"
 
 namespace webrtc {
-<<<<<<< HEAD
-namespace webrtc_pc_e2e {
-
-// WebRTC will request a key frame after 3 seconds if no frames were received.
-// We assume max frame rate ~60 fps, so 270 frames will cover max freeze without
-// key frame request.
-constexpr size_t kDefaultMaxFramesInFlightPerStream = 270;
-
-class RateCounter {
- public:
-  void AddEvent(Timestamp event_time);
-
-  bool IsEmpty() const { return event_first_time_ == event_last_time_; }
-
-  double GetEventsPerSecond() const;
-
- private:
-  Timestamp event_first_time_ = Timestamp::MinusInfinity();
-  Timestamp event_last_time_ = Timestamp::MinusInfinity();
-  int64_t event_count_ = 0;
-};
-
-struct FrameCounters {
-  // Count of frames, that were passed into WebRTC pipeline by video stream
-  // source.
-  int64_t captured = 0;
-  // Count of frames that reached video encoder.
-  int64_t pre_encoded = 0;
-  // Count of encoded images that were produced by encoder for all requested
-  // spatial layers and simulcast streams.
-  int64_t encoded = 0;
-  // Count of encoded images received in decoder for all requested spatial
-  // layers and simulcast streams.
-  int64_t received = 0;
-  // Count of frames that were produced by decoder.
-  int64_t decoded = 0;
-  // Count of frames that went out from WebRTC pipeline to video sink.
-  int64_t rendered = 0;
-  // Count of frames that were dropped in any point between capturing and
-  // rendering.
-  int64_t dropped = 0;
-};
-
-struct StreamStats {
-  SamplesStatsCounter psnr;
-  SamplesStatsCounter ssim;
-  // Time from frame encoded (time point on exit from encoder) to the
-  // encoded image received in decoder (time point on entrance to decoder).
-  SamplesStatsCounter transport_time_ms;
-  // Time from frame was captured on device to time frame was displayed on
-  // device.
-  SamplesStatsCounter total_delay_incl_transport_ms;
-  // Time between frames out from renderer.
-  SamplesStatsCounter time_between_rendered_frames_ms;
-  RateCounter encode_frame_rate;
-  SamplesStatsCounter encode_time_ms;
-  SamplesStatsCounter decode_time_ms;
-  // Time from last packet of frame is received until it's sent to the renderer.
-  SamplesStatsCounter receive_to_render_time_ms;
-  // Max frames skipped between two nearest.
-  SamplesStatsCounter skipped_between_rendered;
-  // In the next 2 metrics freeze is a pause that is longer, than maximum:
-  //  1. 150ms
-  //  2. 3 * average time between two sequential frames.
-  // Item 1 will cover high fps video and is a duration, that is noticeable by
-  // human eye. Item 2 will cover low fps video like screen sharing.
-  // Freeze duration.
-  SamplesStatsCounter freeze_time_ms;
-  // Mean time between one freeze end and next freeze start.
-  SamplesStatsCounter time_between_freezes_ms;
-  SamplesStatsCounter resolution_of_rendered_frame;
-  SamplesStatsCounter target_encode_bitrate;
-
-  int64_t total_encoded_images_payload = 0;
-  int64_t dropped_by_encoder = 0;
-  int64_t dropped_before_encoder = 0;
-};
-
-struct AnalyzerStats {
-  // Size of analyzer internal comparisons queue, measured when new element
-  // id added to the queue.
-  SamplesStatsCounter comparisons_queue_size;
-  // Number of performed comparisons of 2 video frames from captured and
-  // rendered streams.
-  int64_t comparisons_done = 0;
-  // Number of cpu overloaded comparisons. Comparison is cpu overloaded if it is
-  // queued when there are too many not processed comparisons in the queue.
-  // Overloaded comparison doesn't include metrics like SSIM and PSNR that
-  // require heavy computations.
-  int64_t cpu_overloaded_comparisons_done = 0;
-  // Number of memory overloaded comparisons. Comparison is memory overloaded if
-  // it is queued when its captured frame was already removed due to high memory
-  // usage for that video stream.
-  int64_t memory_overloaded_comparisons_done = 0;
-  // Count of frames in flight in analyzer measured when new comparison is added
-  // and after analyzer was stopped.
-  SamplesStatsCounter frames_in_flight_left_count;
-};
-
-struct StatsKey {
-  StatsKey(std::string stream_label, std::string sender, std::string receiver)
-      : stream_label(std::move(stream_label)),
-        sender(std::move(sender)),
-        receiver(std::move(receiver)) {}
-
-  std::string ToString() const;
-
-  // Label of video stream to which stats belongs to.
-  std::string stream_label;
-  // Name of the peer which send this stream.
-  std::string sender;
-  // Name of the peer on which stream was received.
-  std::string receiver;
-};
-
-// Required to use StatsKey as std::map key.
-bool operator<(const StatsKey& a, const StatsKey& b);
-bool operator==(const StatsKey& a, const StatsKey& b);
-
-struct InternalStatsKey {
-  InternalStatsKey(size_t stream, size_t sender, size_t receiver)
-      : stream(stream), sender(sender), receiver(receiver) {}
-
-  std::string ToString() const;
-
-  size_t stream;
-  size_t sender;
-  size_t receiver;
-};
-
-// Required to use InternalStatsKey as std::map key.
-bool operator<(const InternalStatsKey& a, const InternalStatsKey& b);
-bool operator==(const InternalStatsKey& a, const InternalStatsKey& b);
-
-struct DefaultVideoQualityAnalyzerOptions {
-  // Tells DefaultVideoQualityAnalyzer if heavy metrics like PSNR and SSIM have
-  // to be computed or not.
-  bool heavy_metrics_computation_enabled = true;
-  // If true DefaultVideoQualityAnalyzer will try to adjust frames before
-  // computing PSNR and SSIM for them. In some cases picture may be shifted by
-  // a few pixels after the encode/decode step. Those difference is invisible
-  // for a human eye, but it affects the metrics. So the adjustment is used to
-  // get metrics that are closer to how human persepts the video. This feature
-  // significantly slows down the comparison, so turn it on only when it is
-  // needed.
-  bool adjust_cropping_before_comparing_frames = false;
-  // Amount of frames that are queued in the DefaultVideoQualityAnalyzer from
-  // the point they were captured to the point they were rendered on all
-  // receivers per stream.
-  size_t max_frames_in_flight_per_stream_count =
-      kDefaultMaxFramesInFlightPerStream;
-};
-=======
->>>>>>> cbad18b1
 
 class DefaultVideoQualityAnalyzer : public VideoQualityAnalyzerInterface {
  public:
   explicit DefaultVideoQualityAnalyzer(
       webrtc::Clock* clock,
-<<<<<<< HEAD
-      DefaultVideoQualityAnalyzerOptions options =
-          DefaultVideoQualityAnalyzerOptions());
-=======
       DefaultVideoQualityAnalyzerOptions options = {});
->>>>>>> cbad18b1
   ~DefaultVideoQualityAnalyzer() override;
 
   void Start(std::string test_case_name,
@@ -255,10 +93,6 @@
   double GetCpuUsagePercent();
 
  private:
-<<<<<<< HEAD
-  struct FrameStats {
-    FrameStats(Timestamp captured_time) : captured_time(captured_time) {}
-=======
   // Represents a current state of video stream.
   class StreamState {
    public:
@@ -331,7 +165,6 @@
   };
 
   enum State { kNew, kActive, kStopped };
->>>>>>> cbad18b1
 
   struct ReceiverFrameStats {
     // Time when last packet of a frame was received.
@@ -341,101 +174,9 @@
     Timestamp rendered_time = Timestamp::MinusInfinity();
     Timestamp prev_frame_rendered_time = Timestamp::MinusInfinity();
 
-    int64_t encoded_image_size = 0;
-    uint32_t target_encode_bitrate = 0;
-
     absl::optional<int> rendered_frame_width = absl::nullopt;
     absl::optional<int> rendered_frame_height = absl::nullopt;
 
-<<<<<<< HEAD
-  // Describes why comparison was done in overloaded mode (without calculating
-  // PSNR and SSIM).
-  enum class OverloadReason {
-    kNone,
-    // Not enough CPU to process all incoming comparisons.
-    kCpu,
-    // Not enough memory to store captured frames for all comparisons.
-    kMemory
-  };
-
-  // Represents comparison between two VideoFrames. Contains video frames itself
-  // and stats. Can be one of two types:
-  //   1. Normal - in this case |captured| is presented and either |rendered| is
-  //      presented and |dropped| is false, either |rendered| is omitted and
-  //      |dropped| is true.
-  //   2. Overloaded - in this case both |captured| and |rendered| are omitted
-  //      because there were too many comparisons in the queue. |dropped| can be
-  //      true or false showing was frame dropped or not.
-  struct FrameComparison {
-    FrameComparison(InternalStatsKey stats_key,
-                    absl::optional<VideoFrame> captured,
-                    absl::optional<VideoFrame> rendered,
-                    bool dropped,
-                    FrameStats frame_stats,
-                    OverloadReason overload_reason);
-
-    InternalStatsKey stats_key;
-    // Frames can be omitted if there too many computations waiting in the
-    // queue.
-    absl::optional<VideoFrame> captured;
-    absl::optional<VideoFrame> rendered;
-    // If true frame was dropped somewhere from capturing to rendering and
-    // wasn't rendered on remote peer side. If |dropped| is true, |rendered|
-    // will be |absl::nullopt|.
-    bool dropped;
-    FrameStats frame_stats;
-    OverloadReason overload_reason;
-  };
-
-  // Represents a current state of video stream.
-  class StreamState {
-   public:
-    StreamState(size_t owner, size_t peers_count)
-        : owner_(owner), frame_ids_(peers_count) {}
-
-    size_t owner() const { return owner_; }
-
-    void PushBack(uint16_t frame_id) { frame_ids_.PushBack(frame_id); }
-    // Crash if state is empty. Guarantees that there can be no alive frames
-    // that are not in the owner queue
-    uint16_t PopFront(size_t peer);
-    bool IsEmpty(size_t peer) const { return frame_ids_.IsEmpty(peer); }
-    // Crash if state is empty.
-    uint16_t Front(size_t peer) const { return frame_ids_.Front(peer).value(); }
-
-    // When new peer is added - all current alive frames will be sent to it as
-    // well. So we need to register them as expected by copying owner_ head to
-    // the new head.
-    void AddPeer() { frame_ids_.AddHead(owner_); }
-
-    size_t GetAliveFramesCount() { return frame_ids_.size(owner_); }
-    uint16_t MarkNextAliveFrameAsDead();
-
-    void SetLastRenderedFrameTime(size_t peer, Timestamp time);
-    absl::optional<Timestamp> last_rendered_frame_time(size_t peer) const;
-
-   private:
-    // Index of the owner. Owner's queue in |frame_ids_| will keep alive frames.
-    const size_t owner_;
-    // To correctly determine dropped frames we have to know sequence of frames
-    // in each stream so we will keep a list of frame ids inside the stream.
-    // This list is represented by multi head queue of frame ids with separate
-    // head for each receiver. When the frame is rendered, we will pop ids from
-    // the corresponding head until id will match with rendered one. All ids
-    // before matched one can be considered as dropped:
-    //
-    // | frame_id1 |->| frame_id2 |->| frame_id3 |->| frame_id4 |
-    //
-    // If we received frame with id frame_id3, then we will pop frame_id1 and
-    // frame_id2 and consider that frames as dropped and then compare received
-    // frame with the one from |captured_frames_in_flight_| with id frame_id3.
-    //
-    // To track alive frames (frames that contains frame's payload in
-    // |captured_frames_in_flight_|) the head which corresponds to |owner_| will
-    // be used. So that head will point to the first alive frame in frames list.
-    MultiHeadQueue<uint16_t> frame_ids_;
-    std::map<size_t, Timestamp> last_rendered_frame_time_;
-=======
     // Can be not set if frame was dropped in the network.
     absl::optional<StreamCodecInfo> used_decoder = absl::nullopt;
 
@@ -526,7 +267,6 @@
     // Can be not set if frame was dropped by encoder.
     absl::optional<StreamCodecInfo> used_encoder_ = absl::nullopt;
     std::map<size_t, ReceiverFrameStats> receiver_stats_;
->>>>>>> cbad18b1
   };
 
   class NamesCollection {
@@ -558,150 +298,12 @@
     std::map<absl::string_view, size_t> index_;
   };
 
-<<<<<<< HEAD
-  struct ReceiverFrameStats {
-    // Time when last packet of a frame was received.
-    Timestamp received_time = Timestamp::MinusInfinity();
-    Timestamp decode_start_time = Timestamp::MinusInfinity();
-    Timestamp decode_end_time = Timestamp::MinusInfinity();
-    Timestamp rendered_time = Timestamp::MinusInfinity();
-    Timestamp prev_frame_rendered_time = Timestamp::MinusInfinity();
-
-    absl::optional<int> rendered_frame_width = absl::nullopt;
-    absl::optional<int> rendered_frame_height = absl::nullopt;
-
-    bool dropped = false;
-  };
-
-  class FrameInFlight {
-   public:
-    FrameInFlight(size_t stream,
-                  VideoFrame frame,
-                  Timestamp captured_time,
-                  size_t owner,
-                  size_t peers_count)
-        : stream_(stream),
-          owner_(owner),
-          peers_count_(peers_count),
-          frame_(std::move(frame)),
-          captured_time_(captured_time) {}
-
-    size_t stream() const { return stream_; }
-    const absl::optional<VideoFrame>& frame() const { return frame_; }
-    // Returns was frame removed or not.
-    bool RemoveFrame();
-    void SetFrameId(uint16_t id);
-
-    void AddPeer() { ++peers_count_; }
-
-    std::vector<size_t> GetPeersWhichDidntReceive() const;
-    bool HaveAllPeersReceived() const;
-
-    void SetPreEncodeTime(webrtc::Timestamp time) { pre_encode_time_ = time; }
-
-    void OnFrameEncoded(webrtc::Timestamp time,
-                        int64_t encoded_image_size,
-                        uint32_t target_encode_bitrate);
-
-    bool HasEncodedTime() const { return encoded_time_.IsFinite(); }
-
-    void OnFramePreDecode(size_t peer,
-                          webrtc::Timestamp received_time,
-                          webrtc::Timestamp decode_start_time);
-
-    bool HasReceivedTime(size_t peer) const;
-
-    void SetDecodeEndTime(size_t peer, webrtc::Timestamp time) {
-      receiver_stats_[peer].decode_end_time = time;
-    }
-
-    bool HasDecodeEndTime(size_t peer) const;
-
-    void OnFrameRendered(size_t peer,
-                         webrtc::Timestamp time,
-                         int width,
-                         int height);
-
-    bool HasRenderedTime(size_t peer) const;
-
-    // Crash if rendered time is not set for specified |peer|.
-    webrtc::Timestamp rendered_time(size_t peer) const {
-      return receiver_stats_.at(peer).rendered_time;
-    }
-
-    void MarkDropped(size_t peer) { receiver_stats_[peer].dropped = true; }
-
-    void SetPrevFrameRenderedTime(size_t peer, webrtc::Timestamp time) {
-      receiver_stats_[peer].prev_frame_rendered_time = time;
-    }
-
-    FrameStats GetStatsForPeer(size_t peer) const;
-
-   private:
-    const size_t stream_;
-    const size_t owner_;
-    size_t peers_count_;
-    absl::optional<VideoFrame> frame_;
-
-    // Frame events timestamp.
-    Timestamp captured_time_;
-    Timestamp pre_encode_time_ = Timestamp::MinusInfinity();
-    Timestamp encoded_time_ = Timestamp::MinusInfinity();
-    int64_t encoded_image_size_ = 0;
-    uint32_t target_encode_bitrate_ = 0;
-    std::map<size_t, ReceiverFrameStats> receiver_stats_;
-  };
-
-  class NamesCollection {
-   public:
-    NamesCollection() = default;
-    explicit NamesCollection(rtc::ArrayView<const std::string> names) {
-      names_ = std::vector<std::string>(names.begin(), names.end());
-      for (size_t i = 0; i < names_.size(); ++i) {
-        index_.emplace(names_[i], i);
-      }
-    }
-
-    size_t size() const { return names_.size(); }
-
-    size_t index(absl::string_view name) const { return index_.at(name); }
-
-    const std::string& name(size_t index) const { return names_[index]; }
-
-    bool HasName(absl::string_view name) const {
-      return index_.find(name) != index_.end();
-    }
-
-    // Add specified |name| to the collection if it isn't presented.
-    // Returns index which corresponds to specified |name|.
-    size_t AddIfAbsent(absl::string_view name);
-
-   private:
-    std::vector<std::string> names_;
-    std::map<absl::string_view, size_t> index_;
-  };
-
-  void AddComparison(InternalStatsKey stats_key,
-                     absl::optional<VideoFrame> captured,
-                     absl::optional<VideoFrame> rendered,
-                     bool dropped,
-                     FrameStats frame_stats)
-      RTC_EXCLUSIVE_LOCKS_REQUIRED(comparison_lock_);
-  static void ProcessComparisonsThread(void* obj);
-  void ProcessComparisons();
-  void ProcessComparison(const FrameComparison& comparison);
-=======
->>>>>>> cbad18b1
   // Report results for all metrics for all streams.
   void ReportResults();
   void ReportResults(const std::string& test_case_name,
                      const StreamStats& stats,
                      const FrameCounters& frame_counters)
-<<<<<<< HEAD
-      RTC_EXCLUSIVE_LOCKS_REQUIRED(lock_);
-=======
       RTC_EXCLUSIVE_LOCKS_REQUIRED(mutex_);
->>>>>>> cbad18b1
   // Report result for single metric for specified stream.
   static void ReportResult(const std::string& metric_name,
                            const std::string& test_case_name,
@@ -713,20 +315,6 @@
   std::string GetTestCaseName(const std::string& stream_label) const;
   Timestamp Now();
   StatsKey ToStatsKey(const InternalStatsKey& key) const
-<<<<<<< HEAD
-      RTC_EXCLUSIVE_LOCKS_REQUIRED(lock_);
-  // Returns string representation of stats key for metrics naming. Used for
-  // backward compatibility by metrics naming for 2 peers cases.
-  std::string StatsKeyToMetricName(const StatsKey& key);
-
-  void StartMeasuringCpuProcessTime();
-  void StopMeasuringCpuProcessTime();
-  void StartExcludingCpuThreadTime();
-  void StopExcludingCpuThreadTime();
-
-  // TODO(titovartem) restore const when old constructor will be removed.
-  DefaultVideoQualityAnalyzerOptions options_;
-=======
       RTC_EXCLUSIVE_LOCKS_REQUIRED(mutex_);
   // Returns string representation of stats key for metrics naming. Used for
   // backward compatibility by metrics naming for 2 peers cases.
@@ -734,41 +322,11 @@
       RTC_EXCLUSIVE_LOCKS_REQUIRED(mutex_);
 
   const DefaultVideoQualityAnalyzerOptions options_;
->>>>>>> cbad18b1
   webrtc::Clock* const clock_;
   std::atomic<uint16_t> next_frame_id_{0};
 
   std::string test_label_;
-  std::unique_ptr<NamesCollection> peers_;
-
-<<<<<<< HEAD
-  mutable Mutex lock_;
-  State state_ RTC_GUARDED_BY(lock_) = State::kNew;
-  Timestamp start_time_ RTC_GUARDED_BY(lock_) = Timestamp::MinusInfinity();
-  // Mapping from stream label to unique size_t value to use in stats and avoid
-  // extra string copying.
-  NamesCollection streams_ RTC_GUARDED_BY(lock_);
-  // Frames that were captured by all streams and still aren't rendered by any
-  // stream or deemed dropped. Frame with id X can be removed from this map if:
-  // 1. The frame with id X was received in OnFrameRendered
-  // 2. The frame with id Y > X was received in OnFrameRendered
-  // 3. Next available frame id for newly captured frame is X
-  // 4. There too many frames in flight for current video stream and X is the
-  //    oldest frame id in this stream.
-  std::map<uint16_t, FrameInFlight> captured_frames_in_flight_
-      RTC_GUARDED_BY(lock_);
-  // Global frames count for all video streams.
-  FrameCounters frame_counters_ RTC_GUARDED_BY(lock_);
-  // Frame counters per each stream per each receiver.
-  std::map<InternalStatsKey, FrameCounters> stream_frame_counters_
-      RTC_GUARDED_BY(lock_);
-  // Map from stream index in |streams_| to its StreamState.
-  std::map<size_t, StreamState> stream_states_ RTC_GUARDED_BY(lock_);
-  // Map from stream index in |streams_| to sender peer index in |peers_|.
-  std::map<size_t, size_t> stream_to_sender_ RTC_GUARDED_BY(lock_);
-
-  // Stores history mapping between stream index in |streams_| and frame ids.
-=======
+
   mutable Mutex mutex_;
   std::unique_ptr<NamesCollection> peers_ RTC_GUARDED_BY(mutex_);
   State state_ RTC_GUARDED_BY(mutex_) = State::kNew;
@@ -800,35 +358,15 @@
   std::map<size_t, size_t> stream_to_sender_ RTC_GUARDED_BY(mutex_);
 
   // Stores history mapping between stream index in `streams_` and frame ids.
->>>>>>> cbad18b1
   // Updated when frame id overlap. It required to properly return stream label
   // after 1st frame from simulcast streams was already rendered and last is
   // still encoding.
   std::map<size_t, std::set<uint16_t>> stream_to_frame_id_history_
-<<<<<<< HEAD
-      RTC_GUARDED_BY(lock_);
-
-  mutable Mutex comparison_lock_;
-  std::map<InternalStatsKey, StreamStats> stream_stats_
-      RTC_GUARDED_BY(comparison_lock_);
-  std::map<InternalStatsKey, Timestamp> stream_last_freeze_end_time_
-      RTC_GUARDED_BY(comparison_lock_);
-  std::deque<FrameComparison> comparisons_ RTC_GUARDED_BY(comparison_lock_);
-  AnalyzerStats analyzer_stats_ RTC_GUARDED_BY(comparison_lock_);
-
-  std::vector<std::unique_ptr<rtc::PlatformThread>> thread_pool_;
-  rtc::Event comparison_available_event_;
-
-  Mutex cpu_measurement_lock_;
-  int64_t cpu_time_ RTC_GUARDED_BY(cpu_measurement_lock_) = 0;
-  int64_t wallclock_time_ RTC_GUARDED_BY(cpu_measurement_lock_) = 0;
-=======
       RTC_GUARDED_BY(mutex_);
   AnalyzerStats analyzer_stats_ RTC_GUARDED_BY(mutex_);
 
   DefaultVideoQualityAnalyzerCpuMeasurer cpu_measurer_;
   DefaultVideoQualityAnalyzerFramesComparator frames_comparator_;
->>>>>>> cbad18b1
 };
 
 }  // namespace webrtc
