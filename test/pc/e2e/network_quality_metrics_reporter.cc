--- conflicted
+++ resolved
@@ -116,21 +116,12 @@
       "average_send_rate", network_label,
       stats->PacketsSent() >= 2 ? stats->AverageSendRate().bytes_per_sec() : 0,
       "bytesPerSecond");
-<<<<<<< HEAD
-  ReportResult("bytes_dropped", network_label, stats->BytesDropped().bytes(),
-               "sizeInBytes");
-  ReportResult("packets_dropped", network_label, stats->PacketsDropped(),
-               "unitless");
-  ReportResult("bytes_received", network_label, stats->BytesReceived().bytes(),
-               "sizeInBytes");
-=======
   ReportResult("bytes_discarded_no_receiver", network_label,
                stats->BytesDropped().bytes(), "sizeInBytes");
   ReportResult("packets_discarded_no_receiver", network_label,
                stats->PacketsDropped(), "unitless");
   ReportResult("bytes_received", network_label, stats->BytesReceived().bytes(),
                "sizeInBytes");
->>>>>>> cbad18b1
   ReportResult("packets_received", network_label, stats->PacketsReceived(),
                "unitless");
   ReportResult("average_receive_rate", network_label,
