--- conflicted
+++ resolved
@@ -42,10 +42,7 @@
 }
 
 set_defaults("webrtc_fuzzer_test") {
-<<<<<<< HEAD
-=======
   configs = rtc_add_configs
->>>>>>> cbad18b1
   absl_deps = []
 }
 
@@ -56,10 +53,7 @@
       ":fuzz_data_helper",
       ":webrtc_fuzzer_main",
     ]
-<<<<<<< HEAD
-=======
     additional_configs = configs
->>>>>>> cbad18b1
 
     # If absl_deps is [], no action is needed. If not [], then it needs to be
     # converted to //third_party/abseil-cpp:absl when build_with_chromium=true
