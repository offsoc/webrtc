/*
 *  Copyright (c) 2018 The WebRTC project authors. All Rights Reserved.
 *
 *  Use of this source code is governed by a BSD-style license
 *  that can be found in the LICENSE file in the root of the source
 *  tree. An additional intellectual property rights grant can be found
 *  in the file PATENTS.  All contributing project authors may
 *  be found in the AUTHORS file in the root of the source tree.
 */

#include <memory>

#include "api/rtp_packet_infos.h"
#include "modules/video_coding/frame_object.h"
#include "modules/video_coding/rtp_frame_reference_finder.h"

namespace webrtc {

namespace {
class DataReader {
 public:
  DataReader(const uint8_t* data, size_t size) : data_(data), size_(size) {}

  template <typename T>
  void CopyTo(T* object) {
    static_assert(std::is_pod<T>(), "");
    uint8_t* destination = reinterpret_cast<uint8_t*>(object);
    size_t object_size = sizeof(T);
    size_t num_bytes = std::min(size_ - offset_, object_size);
    memcpy(destination, data_ + offset_, num_bytes);
    offset_ += num_bytes;

    // If we did not have enough data, fill the rest with 0.
    object_size -= num_bytes;
    memset(destination + num_bytes, 0, object_size);
  }

  template <typename T>
  T GetNum() {
    T res;
    if (offset_ + sizeof(res) < size_) {
      memcpy(&res, data_ + offset_, sizeof(res));
      offset_ += sizeof(res);
      return res;
    }

    offset_ = size_;
    return T(0);
  }

  bool MoreToRead() { return offset_ < size_; }

 private:
  const uint8_t* data_;
  size_t size_;
  size_t offset_ = 0;
};

<<<<<<< HEAD
class NullCallback : public video_coding::OnCompleteFrameCallback {
  void OnCompleteFrame(
      std::unique_ptr<video_coding::EncodedFrame> frame) override {}
};

=======
>>>>>>> cbad18b1
absl::optional<RTPVideoHeader::GenericDescriptorInfo>
GenerateGenericFrameDependencies(DataReader* reader) {
  absl::optional<RTPVideoHeader::GenericDescriptorInfo> result;
  uint8_t flags = reader->GetNum<uint8_t>();
  if (flags & 0b1000'0000) {
    // i.e. with 50% chance there are no generic dependencies.
    // in such case codec-specfic code path of the RtpFrameReferenceFinder will
    // be validated.
    return result;
  }

  result.emplace();
  result->frame_id = reader->GetNum<int32_t>();
  result->spatial_index = (flags & 0b0111'0000) >> 4;
  result->temporal_index = (flags & 0b0000'1110) >> 1;

  // Larger than supported by the RtpFrameReferenceFinder.
  int num_diffs = (reader->GetNum<uint8_t>() % 16);
  for (int i = 0; i < num_diffs; ++i) {
    result->dependencies.push_back(result->frame_id -
                                   (reader->GetNum<uint16_t>() % (1 << 14)));
  }

  return result;
}
}  // namespace

void FuzzOneInput(const uint8_t* data, size_t size) {
  DataReader reader(data, size);
  RtpFrameReferenceFinder reference_finder;

  auto codec = static_cast<VideoCodecType>(reader.GetNum<uint8_t>() % 5);

  while (reader.MoreToRead()) {
    uint16_t first_seq_num = reader.GetNum<uint16_t>();
    uint16_t last_seq_num = reader.GetNum<uint16_t>();
    bool marker_bit = reader.GetNum<uint8_t>();

    RTPVideoHeader video_header;
    switch (reader.GetNum<uint8_t>() % 3) {
      case 0:
        video_header.frame_type = VideoFrameType::kEmptyFrame;
        break;
      case 1:
        video_header.frame_type = VideoFrameType::kVideoFrameKey;
        break;
      case 2:
        video_header.frame_type = VideoFrameType::kVideoFrameDelta;
        break;
    }

    switch (codec) {
      case kVideoCodecVP8:
        reader.CopyTo(
            &video_header.video_type_header.emplace<RTPVideoHeaderVP8>());
        break;
      case kVideoCodecVP9:
        reader.CopyTo(
            &video_header.video_type_header.emplace<RTPVideoHeaderVP9>());
        break;
      case kVideoCodecH264:
        reader.CopyTo(
            &video_header.video_type_header.emplace<RTPVideoHeaderH264>());
        break;
      default:
        break;
    }

    video_header.generic = GenerateGenericFrameDependencies(&reader);

    // clang-format off
    auto frame = std::make_unique<RtpFrameObject>(
        first_seq_num,
        last_seq_num,
        marker_bit,
        /*times_nacked=*/0,
        /*first_packet_received_time=*/0,
        /*last_packet_received_time=*/0,
        /*rtp_timestamp=*/0,
        /*ntp_time_ms=*/0,
        VideoSendTiming(),
        /*payload_type=*/0,
        codec,
        kVideoRotation_0,
        VideoContentType::UNSPECIFIED,
        video_header,
        /*color_space=*/absl::nullopt,
        RtpPacketInfos(),
        EncodedImageBuffer::Create(/*size=*/0));
    // clang-format on

    reference_finder.ManageFrame(std::move(frame));
  }
}

}  // namespace webrtc<|MERGE_RESOLUTION|>--- conflicted
+++ resolved
@@ -56,14 +56,6 @@
   size_t offset_ = 0;
 };
 
-<<<<<<< HEAD
-class NullCallback : public video_coding::OnCompleteFrameCallback {
-  void OnCompleteFrame(
-      std::unique_ptr<video_coding::EncodedFrame> frame) override {}
-};
-
-=======
->>>>>>> cbad18b1
 absl::optional<RTPVideoHeader::GenericDescriptorInfo>
 GenerateGenericFrameDependencies(DataReader* reader) {
   absl::optional<RTPVideoHeader::GenericDescriptorInfo> result;
