--- conflicted
+++ resolved
@@ -137,11 +137,7 @@
 
   CallbackHandlers* handlers() { return &handlers_; }
 
-<<<<<<< HEAD
-  // The |munge_offer| function can be used to munge the SDP, i.e. modify a
-=======
   // The `munge_offer` function can be used to munge the SDP, i.e. modify a
->>>>>>> cbad18b1
   // local description afer creating it but before setting it. Note that this is
   // legacy behavior. It's added here only to be able to have test coverage for
   // scenarios even if they are not spec compliant.
