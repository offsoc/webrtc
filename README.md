This is a fork of WebRTC intended to be used in [RingRTC](https://github.com/signalapp/ringrtc).
It currently has the following changes:
* Injections into the build system for RingRTC's Rust FFI
* Changes to Android and iOS SDKs for some more control/customization
* ICE forking (from https://webrtc-review.googlesource.com/c/src/+/167051/)
* Various things disabled (RTP header extensions, audio codecs)
* Various security patches (since the version when the fork branched off)

<<<<<<< HEAD
=======
**Our mission:** To enable rich, high-quality RTC applications to be
developed for the browser, mobile platforms, and IoT devices, and allow them
all to communicate via a common set of protocols.

The WebRTC initiative is a project supported by Google, Mozilla and Opera,
amongst others.

### Development

>>>>>>> cbad18b1
See [here][native-dev] for instructions on how to get started
developing with the native code.

[Authoritative list](native-api.md) of directories that contain the
native API header files.

### More info

 * Official web site: http://www.webrtc.org
 * Master source code repo: https://webrtc.googlesource.com/src
 * Samples and reference apps: https://github.com/webrtc
 * Mailing list: http://groups.google.com/group/discuss-webrtc
<<<<<<< HEAD
 * Continuous build: http://build.chromium.org/p/client.webrtc
 * [Coding style guide](style-guide.md)
 * [Code of conduct](CODE_OF_CONDUCT.md)
 * [Reporting bugs](docs/bug-reporting.md)

[native-dev]: https://webrtc.googlesource.com/src/+/refs/heads/master/docs/native-code/index.md
=======
 * Continuous build: https://ci.chromium.org/p/webrtc/g/ci/console
 * [Coding style guide](g3doc/style-guide.md)
 * [Code of conduct](CODE_OF_CONDUCT.md)
 * [Reporting bugs](docs/bug-reporting.md)
 * [Documentation](g3doc/sitemap.md)

[native-dev]: https://webrtc.googlesource.com/src/+/main/docs/native-code/index.md
>>>>>>> cbad18b1
<|MERGE_RESOLUTION|>--- conflicted
+++ resolved
@@ -6,18 +6,6 @@
 * Various things disabled (RTP header extensions, audio codecs)
 * Various security patches (since the version when the fork branched off)
 
-<<<<<<< HEAD
-=======
-**Our mission:** To enable rich, high-quality RTC applications to be
-developed for the browser, mobile platforms, and IoT devices, and allow them
-all to communicate via a common set of protocols.
-
-The WebRTC initiative is a project supported by Google, Mozilla and Opera,
-amongst others.
-
-### Development
-
->>>>>>> cbad18b1
 See [here][native-dev] for instructions on how to get started
 developing with the native code.
 
@@ -30,19 +18,10 @@
  * Master source code repo: https://webrtc.googlesource.com/src
  * Samples and reference apps: https://github.com/webrtc
  * Mailing list: http://groups.google.com/group/discuss-webrtc
-<<<<<<< HEAD
- * Continuous build: http://build.chromium.org/p/client.webrtc
- * [Coding style guide](style-guide.md)
- * [Code of conduct](CODE_OF_CONDUCT.md)
- * [Reporting bugs](docs/bug-reporting.md)
-
-[native-dev]: https://webrtc.googlesource.com/src/+/refs/heads/master/docs/native-code/index.md
-=======
  * Continuous build: https://ci.chromium.org/p/webrtc/g/ci/console
  * [Coding style guide](g3doc/style-guide.md)
  * [Code of conduct](CODE_OF_CONDUCT.md)
  * [Reporting bugs](docs/bug-reporting.md)
  * [Documentation](g3doc/sitemap.md)
 
-[native-dev]: https://webrtc.googlesource.com/src/+/main/docs/native-code/index.md
->>>>>>> cbad18b1
+[native-dev]: https://webrtc.googlesource.com/src/+/main/docs/native-code/index.md