/*
 *  Copyright (c) 2015 The WebRTC project authors. All Rights Reserved.
 *
 *  Use of this source code is governed by a BSD-style license
 *  that can be found in the LICENSE file in the root of the source
 *  tree. An additional intellectual property rights grant can be found
 *  in the file PATENTS.  All contributing project authors may
 *  be found in the AUTHORS file in the root of the source tree.
 */

#ifndef API_VIDEO_VIDEO_FRAME_BUFFER_H_
#define API_VIDEO_VIDEO_FRAME_BUFFER_H_

#include <stdint.h>

#include "api/array_view.h"
#include "api/scoped_refptr.h"
#include "rtc_base/ref_count.h"
#include "rtc_base/system/rtc_export.h"

namespace webrtc {

class I420BufferInterface;
class I420ABufferInterface;
class I444BufferInterface;
class I010BufferInterface;
class NV12BufferInterface;

// Base class for frame buffers of different types of pixel format and storage.
// The tag in type() indicates how the data is represented, and each type is
// implemented as a subclass. To access the pixel data, call the appropriate
// GetXXX() function, where XXX represents the type. There is also a function
// ToI420() that returns a frame buffer in I420 format, converting from the
// underlying representation if necessary. I420 is the most widely accepted
// format and serves as a fallback for video sinks that can only handle I420,
// e.g. the internal WebRTC software encoders. A special enum value 'kNative' is
// provided for external clients to implement their own frame buffer
// representations, e.g. as textures. The external client can produce such
// native frame buffers from custom video sources, and then cast it back to the
// correct subclass in custom video sinks. The purpose of this is to improve
// performance by providing an optimized path without intermediate conversions.
// Frame metadata such as rotation and timestamp are stored in
// webrtc::VideoFrame, and not here.
class RTC_EXPORT VideoFrameBuffer : public rtc::RefCountInterface {
 public:
  // New frame buffer types will be added conservatively when there is an
  // opportunity to optimize the path between some pair of video source and
  // video sink.
  // GENERATED_JAVA_ENUM_PACKAGE: org.webrtc
  // GENERATED_JAVA_CLASS_NAME_OVERRIDE: VideoFrameBufferType
  enum class Type {
    kNative,
    kI420,
    kI420A,
    kI444,
    kI010,
    kNV12,
  };

  // This function specifies in what pixel format the data is stored in.
  virtual Type type() const = 0;

  // The resolution of the frame in pixels. For formats where some planes are
  // subsampled, this is the highest-resolution plane.
  virtual int width() const = 0;
  virtual int height() const = 0;

  // Returns a memory-backed frame buffer in I420 format. If the pixel data is
  // in another format, a conversion will take place. All implementations must
  // provide a fallback to I420 for compatibility with e.g. the internal WebRTC
  // software encoders.
  virtual rtc::scoped_refptr<I420BufferInterface> ToI420() = 0;

  // GetI420() methods should return I420 buffer if conversion is trivial, i.e
  // no change for binary data is needed. Otherwise these methods should return
  // nullptr. One example of buffer with that property is
  // WebrtcVideoFrameAdapter in Chrome - it's I420 buffer backed by a shared
  // memory buffer. Therefore it must have type kNative. Yet, ToI420()
  // doesn't affect binary data at all. Another example is any I420A buffer.
  // TODO(https://crbug.com/webrtc/12021): Make this method non-virtual and
  // behave as the other GetXXX methods below.
  virtual const I420BufferInterface* GetI420() const;

  // A format specific scale function. Default implementation works by
  // converting to I420. But more efficient implementations may override it,
  // especially for kNative.
<<<<<<< HEAD
  // First, the image is cropped to |crop_width| and |crop_height| and then
  // scaled to |scaled_width| and |scaled_height|.
=======
  // First, the image is cropped to `crop_width` and `crop_height` and then
  // scaled to `scaled_width` and `scaled_height`.
>>>>>>> cbad18b1
  virtual rtc::scoped_refptr<VideoFrameBuffer> CropAndScale(int offset_x,
                                                            int offset_y,
                                                            int crop_width,
                                                            int crop_height,
                                                            int scaled_width,
                                                            int scaled_height);

  // Alias for common use case.
  rtc::scoped_refptr<VideoFrameBuffer> Scale(int scaled_width,
                                             int scaled_height) {
    return CropAndScale(0, 0, width(), height(), scaled_width, scaled_height);
  }

  // These functions should only be called if type() is of the correct type.
  // Calling with a different type will result in a crash.
  const I420ABufferInterface* GetI420A() const;
  const I444BufferInterface* GetI444() const;
  const I010BufferInterface* GetI010() const;
  const NV12BufferInterface* GetNV12() const;

  // From a kNative frame, returns a VideoFrameBuffer with a pixel format in
  // the list of types that is in the main memory with a pixel perfect
  // conversion for encoding with a software encoder. Returns nullptr if the
  // frame type is not supported, mapping is not possible, or if the kNative
  // frame has not implemented this method. Only callable if type() is kNative.
  virtual rtc::scoped_refptr<VideoFrameBuffer> GetMappedFrameBuffer(
      rtc::ArrayView<Type> types);

 protected:
  ~VideoFrameBuffer() override {}
};

// Update when VideoFrameBuffer::Type is updated.
const char* VideoFrameBufferTypeToString(VideoFrameBuffer::Type type);

// This interface represents planar formats.
class PlanarYuvBuffer : public VideoFrameBuffer {
 public:
  virtual int ChromaWidth() const = 0;
  virtual int ChromaHeight() const = 0;

  // Returns the number of steps(in terms of Data*() return type) between
  // successive rows for a given plane.
  virtual int StrideY() const = 0;
  virtual int StrideU() const = 0;
  virtual int StrideV() const = 0;

 protected:
  ~PlanarYuvBuffer() override {}
};

// This interface represents 8-bit color depth formats: Type::kI420,
// Type::kI420A and Type::kI444.
class PlanarYuv8Buffer : public PlanarYuvBuffer {
 public:
  // Returns pointer to the pixel data for a given plane. The memory is owned by
  // the VideoFrameBuffer object and must not be freed by the caller.
  virtual const uint8_t* DataY() const = 0;
  virtual const uint8_t* DataU() const = 0;
  virtual const uint8_t* DataV() const = 0;

 protected:
  ~PlanarYuv8Buffer() override {}
};

class RTC_EXPORT I420BufferInterface : public PlanarYuv8Buffer {
 public:
  Type type() const override;

  int ChromaWidth() const final;
  int ChromaHeight() const final;

  rtc::scoped_refptr<I420BufferInterface> ToI420() final;
  const I420BufferInterface* GetI420() const final;

 protected:
  ~I420BufferInterface() override {}
};

class RTC_EXPORT I420ABufferInterface : public I420BufferInterface {
 public:
  Type type() const final;
  virtual const uint8_t* DataA() const = 0;
  virtual int StrideA() const = 0;

 protected:
  ~I420ABufferInterface() override {}
};

class I444BufferInterface : public PlanarYuv8Buffer {
 public:
  Type type() const final;

  int ChromaWidth() const final;
  int ChromaHeight() const final;

 protected:
  ~I444BufferInterface() override {}
};

// This interface represents 8-bit to 16-bit color depth formats: Type::kI010.
class PlanarYuv16BBuffer : public PlanarYuvBuffer {
 public:
  // Returns pointer to the pixel data for a given plane. The memory is owned by
  // the VideoFrameBuffer object and must not be freed by the caller.
  virtual const uint16_t* DataY() const = 0;
  virtual const uint16_t* DataU() const = 0;
  virtual const uint16_t* DataV() const = 0;

 protected:
  ~PlanarYuv16BBuffer() override {}
};

// Represents Type::kI010, allocates 16 bits per pixel and fills 10 least
// significant bits with color information.
class I010BufferInterface : public PlanarYuv16BBuffer {
 public:
  Type type() const override;

  int ChromaWidth() const final;
  int ChromaHeight() const final;

 protected:
  ~I010BufferInterface() override {}
};

class BiplanarYuvBuffer : public VideoFrameBuffer {
 public:
  virtual int ChromaWidth() const = 0;
  virtual int ChromaHeight() const = 0;

  // Returns the number of steps(in terms of Data*() return type) between
  // successive rows for a given plane.
  virtual int StrideY() const = 0;
  virtual int StrideUV() const = 0;

 protected:
  ~BiplanarYuvBuffer() override {}
};

class BiplanarYuv8Buffer : public BiplanarYuvBuffer {
 public:
  virtual const uint8_t* DataY() const = 0;
  virtual const uint8_t* DataUV() const = 0;

 protected:
  ~BiplanarYuv8Buffer() override {}
};

// Represents Type::kNV12. NV12 is full resolution Y and half-resolution
// interleved UV.
class RTC_EXPORT NV12BufferInterface : public BiplanarYuv8Buffer {
 public:
  Type type() const override;

  int ChromaWidth() const final;
  int ChromaHeight() const final;

<<<<<<< HEAD
=======
  rtc::scoped_refptr<VideoFrameBuffer> CropAndScale(int offset_x,
                                                    int offset_y,
                                                    int crop_width,
                                                    int crop_height,
                                                    int scaled_width,
                                                    int scaled_height) override;

>>>>>>> cbad18b1
 protected:
  ~NV12BufferInterface() override {}
};

}  // namespace webrtc

#endif  // API_VIDEO_VIDEO_FRAME_BUFFER_H_<|MERGE_RESOLUTION|>--- conflicted
+++ resolved
@@ -84,13 +84,8 @@
   // A format specific scale function. Default implementation works by
   // converting to I420. But more efficient implementations may override it,
   // especially for kNative.
-<<<<<<< HEAD
-  // First, the image is cropped to |crop_width| and |crop_height| and then
-  // scaled to |scaled_width| and |scaled_height|.
-=======
   // First, the image is cropped to `crop_width` and `crop_height` and then
   // scaled to `scaled_width` and `scaled_height`.
->>>>>>> cbad18b1
   virtual rtc::scoped_refptr<VideoFrameBuffer> CropAndScale(int offset_x,
                                                             int offset_y,
                                                             int crop_width,
@@ -249,8 +244,6 @@
   int ChromaWidth() const final;
   int ChromaHeight() const final;
 
-<<<<<<< HEAD
-=======
   rtc::scoped_refptr<VideoFrameBuffer> CropAndScale(int offset_x,
                                                     int offset_y,
                                                     int crop_width,
@@ -258,7 +251,6 @@
                                                     int scaled_width,
                                                     int scaled_height) override;
 
->>>>>>> cbad18b1
  protected:
   ~NV12BufferInterface() override {}
 };
