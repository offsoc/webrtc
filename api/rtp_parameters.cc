--- conflicted
+++ resolved
@@ -130,10 +130,7 @@
 constexpr char RtpExtension::kMidUri[];
 constexpr char RtpExtension::kRidUri[];
 constexpr char RtpExtension::kRepairedRidUri[];
-<<<<<<< HEAD
-=======
 constexpr char RtpExtension::kVideoFrameTrackingIdUri[];
->>>>>>> cbad18b1
 
 constexpr int RtpExtension::kMinId;
 constexpr int RtpExtension::kMaxId;
@@ -168,32 +165,6 @@
          uri == webrtc::RtpExtension::kColorSpaceUri ||
          uri == webrtc::RtpExtension::kRidUri ||
          uri == webrtc::RtpExtension::kRepairedRidUri ||
-<<<<<<< HEAD
-         uri == webrtc::RtpExtension::kVideoLayersAllocationUri;
-}
-
-bool RtpExtension::IsEncryptionSupported(absl::string_view uri) {
-  return uri == webrtc::RtpExtension::kAudioLevelUri ||
-         uri == webrtc::RtpExtension::kTimestampOffsetUri ||
-#if !defined(ENABLE_EXTERNAL_AUTH)
-         // TODO(jbauch): Figure out a way to always allow "kAbsSendTimeUri"
-         // here and filter out later if external auth is really used in
-         // srtpfilter. External auth is used by Chromium and replaces the
-         // extension header value of "kAbsSendTimeUri", so it must not be
-         // encrypted (which can't be done by Chromium).
-         uri == webrtc::RtpExtension::kAbsSendTimeUri ||
-#endif
-         uri == webrtc::RtpExtension::kAbsoluteCaptureTimeUri ||
-         uri == webrtc::RtpExtension::kVideoRotationUri ||
-         uri == webrtc::RtpExtension::kTransportSequenceNumberUri ||
-         uri == webrtc::RtpExtension::kTransportSequenceNumberV2Uri ||
-         uri == webrtc::RtpExtension::kPlayoutDelayUri ||
-         uri == webrtc::RtpExtension::kVideoContentTypeUri ||
-         uri == webrtc::RtpExtension::kMidUri ||
-         uri == webrtc::RtpExtension::kRidUri ||
-         uri == webrtc::RtpExtension::kRepairedRidUri ||
-         uri == webrtc::RtpExtension::kVideoLayersAllocationUri;
-=======
          uri == webrtc::RtpExtension::kVideoLayersAllocationUri ||
          uri == webrtc::RtpExtension::kVideoFrameTrackingIdUri;
 }
@@ -209,7 +180,6 @@
       uri != webrtc::RtpExtension::kAbsSendTimeUri &&
 #endif
       uri != webrtc::RtpExtension::kEncryptHeaderExtensionsUri;
->>>>>>> cbad18b1
 }
 
 // Returns whether a header extension with the given URI exists.
