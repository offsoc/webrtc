/*
 *  Copyright (c) 2017 The WebRTC project authors. All Rights Reserved.
 *
 *  Use of this source code is governed by a BSD-style license
 *  that can be found in the LICENSE file in the root of the source
 *  tree. An additional intellectual property rights grant can be found
 *  in the file PATENTS.  All contributing project authors may
 *  be found in the AUTHORS file in the root of the source tree.
 */

#include "api/audio_codecs/audio_decoder_factory_template.h"

#include <memory>
#include <optional>
#include <utility>
#include <vector>

#include "api/audio_codecs/L16/audio_decoder_L16.h"
#include "api/audio_codecs/audio_codec_pair_id.h"
#include "api/audio_codecs/audio_decoder.h"
#include "api/audio_codecs/audio_decoder_factory.h"
#include "api/audio_codecs/audio_format.h"
#include "api/audio_codecs/g711/audio_decoder_g711.h"
#include "api/audio_codecs/g722/audio_decoder_g722.h"
#include "api/audio_codecs/opus/audio_decoder_opus.h"
#include "api/environment/environment.h"
#include "api/environment/environment_factory.h"
#include "api/make_ref_counted.h"
#include "api/scoped_refptr.h"
#include "test/gmock.h"
#include "test/gtest.h"
#include "test/mock_audio_decoder.h"

namespace webrtc {
namespace {

using ::testing::NiceMock;
using ::testing::NotNull;
using ::testing::Pointer;
using ::testing::Property;
using ::testing::Return;

struct BogusParams {
  static SdpAudioFormat AudioFormat() { return {"bogus", 8000, 1}; }
  static AudioCodecInfo CodecInfo() { return {8000, 1, 12345}; }
};

struct ShamParams {
  static SdpAudioFormat AudioFormat() {
    return {"sham", 16000, 2, {{"param", "value"}}};
  }
  static AudioCodecInfo CodecInfo() { return {16000, 2, 23456}; }
};

template <typename Params>
struct AudioDecoderFakeApi {
  struct Config {
    SdpAudioFormat audio_format;
  };

  static std::optional<Config> SdpToConfig(const SdpAudioFormat& audio_format) {
    if (Params::AudioFormat() == audio_format) {
      Config config = {audio_format};
      return config;
    } else {
      return std::nullopt;
    }
  }

  static void AppendSupportedDecoders(std::vector<AudioCodecSpec>* specs) {
    specs->push_back({Params::AudioFormat(), Params::CodecInfo()});
  }

  static AudioCodecInfo QueryAudioDecoder(const Config&) {
    return Params::CodecInfo();
  }

  static std::unique_ptr<AudioDecoder> MakeAudioDecoder(
      const Config&,
      std::optional<AudioCodecPairId> /*codec_pair_id*/ = std::nullopt) {
    auto dec = std::make_unique<testing::StrictMock<MockAudioDecoder>>();
    EXPECT_CALL(*dec, SampleRateHz())
        .WillOnce(::testing::Return(Params::CodecInfo().sample_rate_hz));
    EXPECT_CALL(*dec, Die());
    return std::move(dec);
  }
};

// Trait to pass as template parameter to `CreateAudioDecoderFactory` with
// all the functions except the functions to create the audio decoder.
struct BaseAudioDecoderApi {
  struct Config {};

  static SdpAudioFormat AudioFormat() { return {"fake", 16'000, 2, {}}; }

  static std::optional<Config> SdpToConfig(
      const SdpAudioFormat& /* audio_format */) {
    return Config();
  }

  static void AppendSupportedDecoders(std::vector<AudioCodecSpec>* specs) {
    specs->push_back({.format = AudioFormat(), .info = {16'000, 2, 23456}});
  }
};

struct TraitWithTwoMakeAudioDecoders : BaseAudioDecoderApi {
  // Create Decoders with different sample rates depending if it is created
  // through one or another `MAkeAudioDecoder` so that a test may detect which
  // method was used.
  static constexpr int kRateWithoutEnv = 10'000;
  static constexpr int kRateWithEnv = 20'000;

  static std::unique_ptr<AudioDecoder> MakeAudioDecoder(
      const Config& /* config */,
      std::optional<AudioCodecPairId> /* codec_pair_id */) {
    auto decoder = std::make_unique<NiceMock<MockAudioDecoder>>();
    ON_CALL(*decoder, SampleRateHz).WillByDefault(Return(kRateWithoutEnv));
    return decoder;
  }

  static std::unique_ptr<AudioDecoder> MakeAudioDecoder(
      const Environment& /* env */,
      const Config& /* config */,
      std::optional<AudioCodecPairId> /* codec_pair_id */) {
    auto decoder = std::make_unique<NiceMock<MockAudioDecoder>>();
    ON_CALL(*decoder, SampleRateHz).WillByDefault(Return(kRateWithEnv));
    return decoder;
  }
};

TEST(AudioDecoderFactoryTemplateTest,
     PrefersToPassEnvironmentToMakeAudioDecoder) {
  const Environment env = CreateEnvironment();
  auto factory = CreateAudioDecoderFactory<TraitWithTwoMakeAudioDecoders>();

  EXPECT_THAT(factory->Create(env, BaseAudioDecoderApi::AudioFormat(), {}),
              Pointer(Property(&AudioDecoder::SampleRateHz,
                               TraitWithTwoMakeAudioDecoders::kRateWithEnv)));
}

struct AudioDecoderApiWithV1Make : BaseAudioDecoderApi {
  static std::unique_ptr<AudioDecoder> MakeAudioDecoder(
      const Config& /* config */,
      std::optional<AudioCodecPairId> /* codec_pair_id */) {
    return std::make_unique<NiceMock<MockAudioDecoder>>();
  }
};

TEST(AudioDecoderFactoryTemplateTest,
     CanUseMakeAudioDecoderWithoutPassingEnvironment) {
  const Environment env = CreateEnvironment();
  auto factory = CreateAudioDecoderFactory<AudioDecoderApiWithV1Make>();
  EXPECT_THAT(factory->Create(env, BaseAudioDecoderApi::AudioFormat(), {}),
              NotNull());
}

TEST(AudioDecoderFactoryTemplateTest, NoDecoderTypes) {
  const Environment env = CreateEnvironment();
  rtc::scoped_refptr<AudioDecoderFactory> factory(
      rtc::make_ref_counted<
          audio_decoder_factory_template_impl::AudioDecoderFactoryT<>>());
  EXPECT_THAT(factory->GetSupportedDecoders(), ::testing::IsEmpty());
  EXPECT_FALSE(factory->IsSupportedDecoder({"foo", 8000, 1}));
  EXPECT_EQ(nullptr, factory->Create(env, {"bar", 16000, 1}, std::nullopt));
}

TEST(AudioDecoderFactoryTemplateTest, OneDecoderType) {
  const Environment env = CreateEnvironment();
  auto factory = CreateAudioDecoderFactory<AudioDecoderFakeApi<BogusParams>>();
  EXPECT_THAT(factory->GetSupportedDecoders(),
              ::testing::ElementsAre(
                  AudioCodecSpec{{"bogus", 8000, 1}, {8000, 1, 12345}}));
  EXPECT_FALSE(factory->IsSupportedDecoder({"foo", 8000, 1}));
  EXPECT_TRUE(factory->IsSupportedDecoder({"bogus", 8000, 1}));
  EXPECT_EQ(nullptr, factory->Create(env, {"bar", 16000, 1}, std::nullopt));
  auto dec = factory->Create(env, {"bogus", 8000, 1}, std::nullopt);
  ASSERT_NE(nullptr, dec);
  EXPECT_EQ(8000, dec->SampleRateHz());
}

TEST(AudioDecoderFactoryTemplateTest, TwoDecoderTypes) {
  const Environment env = CreateEnvironment();
  auto factory = CreateAudioDecoderFactory<AudioDecoderFakeApi<BogusParams>,
                                           AudioDecoderFakeApi<ShamParams>>();
  EXPECT_THAT(factory->GetSupportedDecoders(),
              ::testing::ElementsAre(
                  AudioCodecSpec{{"bogus", 8000, 1}, {8000, 1, 12345}},
                  AudioCodecSpec{{"sham", 16000, 2, {{"param", "value"}}},
                                 {16000, 2, 23456}}));
  EXPECT_FALSE(factory->IsSupportedDecoder({"foo", 8000, 1}));
  EXPECT_TRUE(factory->IsSupportedDecoder({"bogus", 8000, 1}));
  EXPECT_TRUE(
      factory->IsSupportedDecoder({"sham", 16000, 2, {{"param", "value"}}}));
  EXPECT_EQ(nullptr, factory->Create(env, {"bar", 16000, 1}, std::nullopt));
  auto dec1 = factory->Create(env, {"bogus", 8000, 1}, std::nullopt);
  ASSERT_NE(nullptr, dec1);
  EXPECT_EQ(8000, dec1->SampleRateHz());
  EXPECT_EQ(nullptr, factory->Create(env, {"sham", 16000, 2}, std::nullopt));
  auto dec2 = factory->Create(env, {"sham", 16000, 2, {{"param", "value"}}},
                              std::nullopt);
  ASSERT_NE(nullptr, dec2);
  EXPECT_EQ(16000, dec2->SampleRateHz());
}

// RingRTC change to disable unused audio codecs
TEST(AudioDecoderFactoryTemplateTest, DISABLED_G711) {
  const Environment env = CreateEnvironment();
  auto factory = CreateAudioDecoderFactory<AudioDecoderG711>();
  EXPECT_THAT(factory->GetSupportedDecoders(),
              ::testing::ElementsAre(
                  AudioCodecSpec{{"PCMU", 8000, 1}, {8000, 1, 64000}},
                  AudioCodecSpec{{"PCMA", 8000, 1}, {8000, 1, 64000}}));
  EXPECT_FALSE(factory->IsSupportedDecoder({"G711", 8000, 1}));
  EXPECT_TRUE(factory->IsSupportedDecoder({"PCMU", 8000, 1}));
  EXPECT_TRUE(factory->IsSupportedDecoder({"pcma", 8000, 1}));
  EXPECT_EQ(nullptr, factory->Create(env, {"pcmu", 16000, 1}, std::nullopt));
  auto dec1 = factory->Create(env, {"pcmu", 8000, 1}, std::nullopt);
  ASSERT_NE(nullptr, dec1);
  EXPECT_EQ(8000, dec1->SampleRateHz());
  auto dec2 = factory->Create(env, {"PCMA", 8000, 1}, std::nullopt);
  ASSERT_NE(nullptr, dec2);
  EXPECT_EQ(8000, dec2->SampleRateHz());
}

// RingRTC change to disable unused audio codecs
TEST(AudioDecoderFactoryTemplateTest, DISABLED_G722) {
  const Environment env = CreateEnvironment();
  auto factory = CreateAudioDecoderFactory<AudioDecoderG722>();
  EXPECT_THAT(factory->GetSupportedDecoders(),
              ::testing::ElementsAre(
                  AudioCodecSpec{{"G722", 8000, 1}, {16000, 1, 64000}}));
  EXPECT_FALSE(factory->IsSupportedDecoder({"foo", 8000, 1}));
  EXPECT_TRUE(factory->IsSupportedDecoder({"G722", 8000, 1}));
  EXPECT_EQ(nullptr, factory->Create(env, {"bar", 16000, 1}, std::nullopt));
  auto dec1 = factory->Create(env, {"G722", 8000, 1}, std::nullopt);
  ASSERT_NE(nullptr, dec1);
  EXPECT_EQ(16000, dec1->SampleRateHz());
  EXPECT_EQ(1u, dec1->Channels());
  auto dec2 = factory->Create(env, {"G722", 8000, 2}, std::nullopt);
  ASSERT_NE(nullptr, dec2);
  EXPECT_EQ(16000, dec2->SampleRateHz());
  EXPECT_EQ(2u, dec2->Channels());
  auto dec3 = factory->Create(env, {"G722", 8000, 3}, std::nullopt);
  ASSERT_EQ(nullptr, dec3);
}

<<<<<<< HEAD
// RingRTC change to disable unused audio codecs
TEST(AudioDecoderFactoryTemplateTest, DISABLED_Ilbc) {
  const Environment env = CreateEnvironment();
  auto factory = CreateAudioDecoderFactory<AudioDecoderIlbc>();
  EXPECT_THAT(factory->GetSupportedDecoders(),
              ::testing::ElementsAre(
                  AudioCodecSpec{{"ILBC", 8000, 1}, {8000, 1, 13300}}));
  EXPECT_FALSE(factory->IsSupportedDecoder({"foo", 8000, 1}));
  EXPECT_TRUE(factory->IsSupportedDecoder({"ilbc", 8000, 1}));
  EXPECT_EQ(nullptr, factory->Create(env, {"bar", 8000, 1}, std::nullopt));
  auto dec = factory->Create(env, {"ilbc", 8000, 1}, std::nullopt);
  ASSERT_NE(nullptr, dec);
  EXPECT_EQ(8000, dec->SampleRateHz());
}

// RingRTC change to disable unused audio codecs
TEST(AudioDecoderFactoryTemplateTest, DISABLED_L16) {
=======
TEST(AudioDecoderFactoryTemplateTest, L16) {
>>>>>>> afaf4978
  const Environment env = CreateEnvironment();
  auto factory = CreateAudioDecoderFactory<AudioDecoderL16>();
  EXPECT_THAT(
      factory->GetSupportedDecoders(),
      ::testing::ElementsAre(
          AudioCodecSpec{{"L16", 8000, 1}, {8000, 1, 8000 * 16}},
          AudioCodecSpec{{"L16", 16000, 1}, {16000, 1, 16000 * 16}},
          AudioCodecSpec{{"L16", 32000, 1}, {32000, 1, 32000 * 16}},
          AudioCodecSpec{{"L16", 8000, 2}, {8000, 2, 8000 * 16 * 2}},
          AudioCodecSpec{{"L16", 16000, 2}, {16000, 2, 16000 * 16 * 2}},
          AudioCodecSpec{{"L16", 32000, 2}, {32000, 2, 32000 * 16 * 2}}));
  EXPECT_FALSE(factory->IsSupportedDecoder({"foo", 8000, 1}));
  EXPECT_TRUE(factory->IsSupportedDecoder({"L16", 48000, 1}));
  EXPECT_FALSE(factory->IsSupportedDecoder({"L16", 96000, 1}));
  EXPECT_EQ(nullptr, factory->Create(env, {"L16", 8000, 0}, std::nullopt));
  auto dec = factory->Create(env, {"L16", 48000, 2}, std::nullopt);
  ASSERT_NE(nullptr, dec);
  EXPECT_EQ(48000, dec->SampleRateHz());
}

TEST(AudioDecoderFactoryTemplateTest, Opus) {
  const Environment env = CreateEnvironment();
  auto factory = CreateAudioDecoderFactory<AudioDecoderOpus>();
  AudioCodecInfo opus_info{48000, 1, 64000, 6000, 510000};
  opus_info.allow_comfort_noise = false;
  opus_info.supports_network_adaption = true;
  const SdpAudioFormat opus_format(
      {"opus", 48000, 2, {{"minptime", "10"}, {"useinbandfec", "1"}}});
  EXPECT_THAT(factory->GetSupportedDecoders(),
              ::testing::ElementsAre(AudioCodecSpec{opus_format, opus_info}));
  EXPECT_FALSE(factory->IsSupportedDecoder({"opus", 48000, 1}));
  EXPECT_TRUE(factory->IsSupportedDecoder({"opus", 48000, 2}));
  EXPECT_EQ(nullptr, factory->Create(env, {"bar", 16000, 1}, std::nullopt));
  auto dec = factory->Create(env, {"opus", 48000, 2}, std::nullopt);
  ASSERT_NE(nullptr, dec);
  EXPECT_EQ(48000, dec->SampleRateHz());
}

}  // namespace
}  // namespace webrtc<|MERGE_RESOLUTION|>--- conflicted
+++ resolved
@@ -244,27 +244,8 @@
   ASSERT_EQ(nullptr, dec3);
 }
 
-<<<<<<< HEAD
-// RingRTC change to disable unused audio codecs
-TEST(AudioDecoderFactoryTemplateTest, DISABLED_Ilbc) {
-  const Environment env = CreateEnvironment();
-  auto factory = CreateAudioDecoderFactory<AudioDecoderIlbc>();
-  EXPECT_THAT(factory->GetSupportedDecoders(),
-              ::testing::ElementsAre(
-                  AudioCodecSpec{{"ILBC", 8000, 1}, {8000, 1, 13300}}));
-  EXPECT_FALSE(factory->IsSupportedDecoder({"foo", 8000, 1}));
-  EXPECT_TRUE(factory->IsSupportedDecoder({"ilbc", 8000, 1}));
-  EXPECT_EQ(nullptr, factory->Create(env, {"bar", 8000, 1}, std::nullopt));
-  auto dec = factory->Create(env, {"ilbc", 8000, 1}, std::nullopt);
-  ASSERT_NE(nullptr, dec);
-  EXPECT_EQ(8000, dec->SampleRateHz());
-}
-
 // RingRTC change to disable unused audio codecs
 TEST(AudioDecoderFactoryTemplateTest, DISABLED_L16) {
-=======
-TEST(AudioDecoderFactoryTemplateTest, L16) {
->>>>>>> afaf4978
   const Environment env = CreateEnvironment();
   auto factory = CreateAudioDecoderFactory<AudioDecoderL16>();
   EXPECT_THAT(
