/*
 *  Copyright (c) 2017 The WebRTC project authors. All Rights Reserved.
 *
 *  Use of this source code is governed by a BSD-style license
 *  that can be found in the LICENSE file in the root of the source
 *  tree. An additional intellectual property rights grant can be found
 *  in the file PATENTS.  All contributing project authors may
 *  be found in the AUTHORS file in the root of the source tree.
 */

#include "api/audio_codecs/audio_encoder_factory_template.h"

#include <memory>
#include <optional>
#include <utility>
#include <vector>

#include "api/audio_codecs/L16/audio_encoder_L16.h"
#include "api/audio_codecs/audio_codec_pair_id.h"
#include "api/audio_codecs/audio_encoder.h"
#include "api/audio_codecs/audio_encoder_factory.h"
#include "api/audio_codecs/audio_format.h"
#include "api/audio_codecs/g711/audio_encoder_g711.h"
#include "api/audio_codecs/g722/audio_encoder_g722.h"
#include "api/audio_codecs/opus/audio_encoder_opus.h"
#include "api/environment/environment.h"
#include "api/environment/environment_factory.h"
#include "api/make_ref_counted.h"
#include "api/scoped_refptr.h"
#include "test/gmock.h"
#include "test/gtest.h"
#include "test/mock_audio_encoder.h"

namespace webrtc {
namespace {

using ::testing::IsNull;
using ::testing::NiceMock;
using ::testing::Pointer;
using ::testing::Property;
using ::testing::Return;

struct BogusParams {
  static SdpAudioFormat AudioFormat() { return {"bogus", 8000, 1}; }
  static AudioCodecInfo CodecInfo() { return {8000, 1, 12345}; }
};

struct ShamParams {
  static SdpAudioFormat AudioFormat() {
    return {"sham", 16000, 2, {{"param", "value"}}};
  }
  static AudioCodecInfo CodecInfo() { return {16000, 2, 23456}; }
};

template <typename Params>
struct AudioEncoderFakeApi {
  struct Config {
    SdpAudioFormat audio_format;
  };

  static std::optional<Config> SdpToConfig(const SdpAudioFormat& audio_format) {
    if (Params::AudioFormat() == audio_format) {
      Config config = {audio_format};
      return config;
    } else {
      return std::nullopt;
    }
  }

  static void AppendSupportedEncoders(std::vector<AudioCodecSpec>* specs) {
    specs->push_back({Params::AudioFormat(), Params::CodecInfo()});
  }

  static AudioCodecInfo QueryAudioEncoder(const Config&) {
    return Params::CodecInfo();
  }

  static std::unique_ptr<AudioEncoder> MakeAudioEncoder(
      const Config&,
      int /* payload_type */,
      std::optional<AudioCodecPairId> /*codec_pair_id*/ = std::nullopt) {
    auto enc = std::make_unique<testing::StrictMock<MockAudioEncoder>>();
    EXPECT_CALL(*enc, SampleRateHz())
        .WillOnce(::testing::Return(Params::CodecInfo().sample_rate_hz));
    return std::move(enc);
  }
};

// Trait to pass as template parameter to `CreateAudioEncoderFactory` with
// all the functions except the functions to create the audio encoder.
struct BaseAudioEncoderApi {
  // Create Encoders with different sample rates depending if it is created
  // through V1 or V2 method so that a test may detect which method was used.
  static constexpr int kV1SameRate = 10'000;
  static constexpr int kV2SameRate = 20'000;

  struct Config {};

  static SdpAudioFormat AudioFormat() { return {"fake", 16'000, 2, {}}; }
  static AudioCodecInfo CodecInfo() { return {16'000, 2, 23456}; }

  static std::optional<Config> SdpToConfig(
      const SdpAudioFormat& /* audio_format */) {
    return Config();
  }

  static void AppendSupportedEncoders(std::vector<AudioCodecSpec>* specs) {
    specs->push_back({AudioFormat(), CodecInfo()});
  }

  static AudioCodecInfo QueryAudioEncoder(const Config&) { return CodecInfo(); }
};

struct AudioEncoderApiWithV1Make : BaseAudioEncoderApi {
  static std::unique_ptr<AudioEncoder> MakeAudioEncoder(
      const Config&,
      int /* payload_type */,
      std::optional<AudioCodecPairId> /* codec_pair_id */) {
    auto encoder = std::make_unique<NiceMock<MockAudioEncoder>>();
    ON_CALL(*encoder, SampleRateHz).WillByDefault(Return(kV1SameRate));
    return encoder;
  }
};

struct AudioEncoderApiWithV2Make : BaseAudioEncoderApi {
  static std::unique_ptr<AudioEncoder> MakeAudioEncoder(
      const Environment& /* env */,
      const Config& /* config */,
      const AudioEncoderFactory::Options& /* options */) {
    auto encoder = std::make_unique<NiceMock<MockAudioEncoder>>();
    ON_CALL(*encoder, SampleRateHz).WillByDefault(Return(kV2SameRate));
    return encoder;
  }
};

struct AudioEncoderApiWithBothV1AndV2Make : BaseAudioEncoderApi {
  static std::unique_ptr<AudioEncoder> MakeAudioEncoder(
      const Config&,
      int /* payload_type */,
      std::optional<AudioCodecPairId> /* codec_pair_id */) {
    auto encoder = std::make_unique<NiceMock<MockAudioEncoder>>();
    ON_CALL(*encoder, SampleRateHz).WillByDefault(Return(kV1SameRate));
    return encoder;
  }

  static std::unique_ptr<AudioEncoder> MakeAudioEncoder(
      const Environment& /* env */,
      const Config& /* config */,
      const AudioEncoderFactory::Options& /* options */) {
    auto encoder = std::make_unique<NiceMock<MockAudioEncoder>>();
    ON_CALL(*encoder, SampleRateHz).WillByDefault(Return(kV2SameRate));
    return encoder;
  }
};

TEST(AudioEncoderFactoryTemplateTest,
     UsesV1MakeAudioEncoderWhenV2IsNotAvailable) {
  const Environment env = CreateEnvironment();
  auto factory = CreateAudioEncoderFactory<AudioEncoderApiWithV1Make>();

  EXPECT_THAT(factory->Create(env, BaseAudioEncoderApi::AudioFormat(), {}),
              Pointer(Property(&AudioEncoder::SampleRateHz,
                               BaseAudioEncoderApi::kV1SameRate)));
}

TEST(AudioEncoderFactoryTemplateTest,
     PreferV2MakeAudioEncoderWhenBothAreAvailable) {
  const Environment env = CreateEnvironment();
  auto factory =
      CreateAudioEncoderFactory<AudioEncoderApiWithBothV1AndV2Make>();

  EXPECT_THAT(factory->Create(env, BaseAudioEncoderApi::AudioFormat(), {}),
              Pointer(Property(&AudioEncoder::SampleRateHz,
                               BaseAudioEncoderApi::kV2SameRate)));
}

TEST(AudioEncoderFactoryTemplateTest, CanUseTraitWithOnlyV2MakeAudioEncoder) {
  const Environment env = CreateEnvironment();
  auto factory = CreateAudioEncoderFactory<AudioEncoderApiWithV2Make>();
  EXPECT_THAT(factory->Create(env, BaseAudioEncoderApi::AudioFormat(), {}),
              Pointer(Property(&AudioEncoder::SampleRateHz,
                               BaseAudioEncoderApi::kV2SameRate)));
}

TEST(AudioEncoderFactoryTemplateTest, NoEncoderTypes) {
  const Environment env = CreateEnvironment();
  rtc::scoped_refptr<AudioEncoderFactory> factory(
      rtc::make_ref_counted<
          audio_encoder_factory_template_impl::AudioEncoderFactoryT<>>());
  EXPECT_THAT(factory->GetSupportedEncoders(), ::testing::IsEmpty());
  EXPECT_EQ(std::nullopt, factory->QueryAudioEncoder({"foo", 8000, 1}));

  EXPECT_THAT(factory->Create(env, {"bar", 16000, 1}, {}), IsNull());
}

TEST(AudioEncoderFactoryTemplateTest, OneEncoderType) {
  const Environment env = CreateEnvironment();
  auto factory = CreateAudioEncoderFactory<AudioEncoderFakeApi<BogusParams>>();
  EXPECT_THAT(factory->GetSupportedEncoders(),
              ::testing::ElementsAre(
                  AudioCodecSpec{{"bogus", 8000, 1}, {8000, 1, 12345}}));
  EXPECT_EQ(std::nullopt, factory->QueryAudioEncoder({"foo", 8000, 1}));
  EXPECT_EQ(AudioCodecInfo(8000, 1, 12345),
            factory->QueryAudioEncoder({"bogus", 8000, 1}));

  EXPECT_THAT(factory->Create(env, {"bar", 16000, 1}, {}), IsNull());
  EXPECT_THAT(factory->Create(env, {"bogus", 8000, 1}, {}),
              Pointer(Property(&AudioEncoder::SampleRateHz, 8000)));
}

TEST(AudioEncoderFactoryTemplateTest, TwoEncoderTypes) {
  const Environment env = CreateEnvironment();
  auto factory = CreateAudioEncoderFactory<AudioEncoderFakeApi<BogusParams>,
                                           AudioEncoderFakeApi<ShamParams>>();
  EXPECT_THAT(factory->GetSupportedEncoders(),
              ::testing::ElementsAre(
                  AudioCodecSpec{{"bogus", 8000, 1}, {8000, 1, 12345}},
                  AudioCodecSpec{{"sham", 16000, 2, {{"param", "value"}}},
                                 {16000, 2, 23456}}));
  EXPECT_EQ(std::nullopt, factory->QueryAudioEncoder({"foo", 8000, 1}));
  EXPECT_EQ(AudioCodecInfo(8000, 1, 12345),
            factory->QueryAudioEncoder({"bogus", 8000, 1}));
  EXPECT_EQ(
      AudioCodecInfo(16000, 2, 23456),
      factory->QueryAudioEncoder({"sham", 16000, 2, {{"param", "value"}}}));

  EXPECT_THAT(factory->Create(env, {"bar", 16000, 1}, {}), IsNull());
  EXPECT_THAT(factory->Create(env, {"bogus", 8000, 1}, {}),
              Pointer(Property(&AudioEncoder::SampleRateHz, 8000)));
  EXPECT_THAT(factory->Create(env, {"sham", 16000, 2}, {}), IsNull());
  EXPECT_THAT(
      factory->Create(env, {"sham", 16000, 2, {{"param", "value"}}}, {}),
      Pointer(Property(&AudioEncoder::SampleRateHz, 16000)));
}

// RingRTC change to disable unused audio codecs
TEST(AudioEncoderFactoryTemplateTest, DISABLED_G711) {
  const Environment env = CreateEnvironment();
  auto factory = CreateAudioEncoderFactory<AudioEncoderG711>();
  EXPECT_THAT(factory->GetSupportedEncoders(),
              ::testing::ElementsAre(
                  AudioCodecSpec{{"PCMU", 8000, 1}, {8000, 1, 64000}},
                  AudioCodecSpec{{"PCMA", 8000, 1}, {8000, 1, 64000}}));
  EXPECT_EQ(std::nullopt, factory->QueryAudioEncoder({"PCMA", 16000, 1}));
  EXPECT_EQ(AudioCodecInfo(8000, 1, 64000),
            factory->QueryAudioEncoder({"PCMA", 8000, 1}));

  EXPECT_THAT(factory->Create(env, {"PCMU", 16000, 1}, {}), IsNull());
  EXPECT_THAT(factory->Create(env, {"PCMU", 8000, 1}, {}),
              Pointer(Property(&AudioEncoder::SampleRateHz, 8000)));
  EXPECT_THAT(factory->Create(env, {"PCMA", 8000, 1}, {}),
              Pointer(Property(&AudioEncoder::SampleRateHz, 8000)));
}

// RingRTC change to disable unused audio codecs
TEST(AudioEncoderFactoryTemplateTest, DISABLED_G722) {
  const Environment env = CreateEnvironment();
  auto factory = CreateAudioEncoderFactory<AudioEncoderG722>();
  EXPECT_THAT(factory->GetSupportedEncoders(),
              ::testing::ElementsAre(
                  AudioCodecSpec{{"G722", 8000, 1}, {16000, 1, 64000}}));
  EXPECT_EQ(std::nullopt, factory->QueryAudioEncoder({"foo", 8000, 1}));
  EXPECT_EQ(AudioCodecInfo(16000, 1, 64000),
            factory->QueryAudioEncoder({"G722", 8000, 1}));

  EXPECT_THAT(factory->Create(env, {"bar", 16000, 1}, {}), IsNull());
  EXPECT_THAT(factory->Create(env, {"G722", 8000, 1}, {}),
              Pointer(Property(&AudioEncoder::SampleRateHz, 16000)));
}

<<<<<<< HEAD
// RingRTC change to disable unused audio codecs
TEST(AudioEncoderFactoryTemplateTest, DISABLED_Ilbc) {
  const Environment env = CreateEnvironment();
  auto factory = CreateAudioEncoderFactory<AudioEncoderIlbc>();
  EXPECT_THAT(factory->GetSupportedEncoders(),
              ::testing::ElementsAre(
                  AudioCodecSpec{{"ILBC", 8000, 1}, {8000, 1, 13333}}));
  EXPECT_EQ(std::nullopt, factory->QueryAudioEncoder({"foo", 8000, 1}));
  EXPECT_EQ(AudioCodecInfo(8000, 1, 13333),
            factory->QueryAudioEncoder({"ilbc", 8000, 1}));

  EXPECT_THAT(factory->Create(env, {"bar", 8000, 1}, {}), IsNull());
  EXPECT_THAT(factory->Create(env, {"ilbc", 8000, 1}, {}),
              Pointer(Property(&AudioEncoder::SampleRateHz, 8000)));
}

// RingRTC change to disable unused audio codecs
TEST(AudioEncoderFactoryTemplateTest, DISABLED_L16) {
=======
TEST(AudioEncoderFactoryTemplateTest, L16) {
>>>>>>> afaf4978
  const Environment env = CreateEnvironment();
  auto factory = CreateAudioEncoderFactory<AudioEncoderL16>();
  EXPECT_THAT(
      factory->GetSupportedEncoders(),
      ::testing::ElementsAre(
          AudioCodecSpec{{"L16", 8000, 1}, {8000, 1, 8000 * 16}},
          AudioCodecSpec{{"L16", 16000, 1}, {16000, 1, 16000 * 16}},
          AudioCodecSpec{{"L16", 32000, 1}, {32000, 1, 32000 * 16}},
          AudioCodecSpec{{"L16", 8000, 2}, {8000, 2, 8000 * 16 * 2}},
          AudioCodecSpec{{"L16", 16000, 2}, {16000, 2, 16000 * 16 * 2}},
          AudioCodecSpec{{"L16", 32000, 2}, {32000, 2, 32000 * 16 * 2}}));
  EXPECT_EQ(std::nullopt, factory->QueryAudioEncoder({"L16", 8000, 0}));
  EXPECT_EQ(AudioCodecInfo(48000, 1, 48000 * 16),
            factory->QueryAudioEncoder({"L16", 48000, 1}));

  EXPECT_THAT(factory->Create(env, {"L16", 8000, 0}, {}), IsNull());
  EXPECT_THAT(factory->Create(env, {"L16", 48000, 2}, {}),
              Pointer(Property(&AudioEncoder::SampleRateHz, 48000)));
}

TEST(AudioEncoderFactoryTemplateTest, Opus) {
  const Environment env = CreateEnvironment();
  auto factory = CreateAudioEncoderFactory<AudioEncoderOpus>();
  AudioCodecInfo info = {48000, 1, 32000, 6000, 510000};
  info.allow_comfort_noise = false;
  info.supports_network_adaption = true;
  EXPECT_THAT(
      factory->GetSupportedEncoders(),
      ::testing::ElementsAre(AudioCodecSpec{
          {"opus", 48000, 2, {{"minptime", "10"}, {"useinbandfec", "1"}}},
          info}));
  EXPECT_EQ(std::nullopt, factory->QueryAudioEncoder({"foo", 8000, 1}));
  EXPECT_EQ(
      info,
      factory->QueryAudioEncoder(
          {"opus", 48000, 2, {{"minptime", "10"}, {"useinbandfec", "1"}}}));

  EXPECT_THAT(factory->Create(env, {"bar", 16000, 1}, {.payload_type = 17}),
              IsNull());
  EXPECT_THAT(factory->Create(env, {"opus", 48000, 2}, {.payload_type = 17}),
              Pointer(Property(&AudioEncoder::SampleRateHz, 48000)));
}

}  // namespace
}  // namespace webrtc<|MERGE_RESOLUTION|>--- conflicted
+++ resolved
@@ -268,28 +268,8 @@
               Pointer(Property(&AudioEncoder::SampleRateHz, 16000)));
 }
 
-<<<<<<< HEAD
-// RingRTC change to disable unused audio codecs
-TEST(AudioEncoderFactoryTemplateTest, DISABLED_Ilbc) {
-  const Environment env = CreateEnvironment();
-  auto factory = CreateAudioEncoderFactory<AudioEncoderIlbc>();
-  EXPECT_THAT(factory->GetSupportedEncoders(),
-              ::testing::ElementsAre(
-                  AudioCodecSpec{{"ILBC", 8000, 1}, {8000, 1, 13333}}));
-  EXPECT_EQ(std::nullopt, factory->QueryAudioEncoder({"foo", 8000, 1}));
-  EXPECT_EQ(AudioCodecInfo(8000, 1, 13333),
-            factory->QueryAudioEncoder({"ilbc", 8000, 1}));
-
-  EXPECT_THAT(factory->Create(env, {"bar", 8000, 1}, {}), IsNull());
-  EXPECT_THAT(factory->Create(env, {"ilbc", 8000, 1}, {}),
-              Pointer(Property(&AudioEncoder::SampleRateHz, 8000)));
-}
-
 // RingRTC change to disable unused audio codecs
 TEST(AudioEncoderFactoryTemplateTest, DISABLED_L16) {
-=======
-TEST(AudioEncoderFactoryTemplateTest, L16) {
->>>>>>> afaf4978
   const Environment env = CreateEnvironment();
   auto factory = CreateAudioEncoderFactory<AudioEncoderL16>();
   EXPECT_THAT(
