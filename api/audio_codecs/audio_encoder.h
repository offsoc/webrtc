/*
 *  Copyright (c) 2014 The WebRTC project authors. All Rights Reserved.
 *
 *  Use of this source code is governed by a BSD-style license
 *  that can be found in the LICENSE file in the root of the source
 *  tree. An additional intellectual property rights grant can be found
 *  in the file PATENTS.  All contributing project authors may
 *  be found in the AUTHORS file in the root of the source tree.
 */

#ifndef API_AUDIO_CODECS_AUDIO_ENCODER_H_
#define API_AUDIO_CODECS_AUDIO_ENCODER_H_

#include <memory>
#include <string>
#include <utility>
#include <vector>

#include "absl/base/attributes.h"
#include "absl/types/optional.h"
#include "api/array_view.h"
#include "api/call/bitrate_allocation.h"
#include "api/units/time_delta.h"
#include "rtc_base/buffer.h"
<<<<<<< HEAD
#include "rtc_base/deprecation.h"
#include "rtc_base/logging.h"
=======
>>>>>>> cbad18b1

namespace webrtc {

class RtcEventLog;

// Statistics related to Audio Network Adaptation.
struct ANAStats {
  ANAStats();
  ANAStats(const ANAStats&);
  ~ANAStats();
  // Number of actions taken by the ANA bitrate controller since the start of
  // the call. If this value is not set, it indicates that the bitrate
  // controller is disabled.
  absl::optional<uint32_t> bitrate_action_counter;
  // Number of actions taken by the ANA channel controller since the start of
  // the call. If this value is not set, it indicates that the channel
  // controller is disabled.
  absl::optional<uint32_t> channel_action_counter;
  // Number of actions taken by the ANA DTX controller since the start of the
  // call. If this value is not set, it indicates that the DTX controller is
  // disabled.
  absl::optional<uint32_t> dtx_action_counter;
  // Number of actions taken by the ANA FEC controller since the start of the
  // call. If this value is not set, it indicates that the FEC controller is
  // disabled.
  absl::optional<uint32_t> fec_action_counter;
  // Number of times the ANA frame length controller decided to increase the
  // frame length since the start of the call. If this value is not set, it
  // indicates that the frame length controller is disabled.
  absl::optional<uint32_t> frame_length_increase_counter;
  // Number of times the ANA frame length controller decided to decrease the
  // frame length since the start of the call. If this value is not set, it
  // indicates that the frame length controller is disabled.
  absl::optional<uint32_t> frame_length_decrease_counter;
  // The uplink packet loss fractions as set by the ANA FEC controller. If this
  // value is not set, it indicates that the ANA FEC controller is not active.
  absl::optional<float> uplink_packet_loss_fraction;
};

// This is the interface class for encoders in AudioCoding module. Each codec
// type must have an implementation of this class.
class AudioEncoder {
 public:
  // Used for UMA logging of codec usage. The same codecs, with the
  // same values, must be listed in
  // src/tools/metrics/histograms/histograms.xml in chromium to log
  // correct values.
  enum class CodecType {
    kOther = 0,  // Codec not specified, and/or not listed in this enum
    kOpus = 1,
    kIsac = 2,
    kPcmA = 3,
    kPcmU = 4,
    kG722 = 5,
    kIlbc = 6,

    // Number of histogram bins in the UMA logging of codec types. The
    // total number of different codecs that are logged cannot exceed this
    // number.
    kMaxLoggedAudioCodecTypes
  };

  struct EncodedInfoLeaf {
    size_t encoded_bytes = 0;
    uint32_t encoded_timestamp = 0;
    int payload_type = 0;
    bool send_even_if_empty = false;
    bool speech = true;
    CodecType encoder_type = CodecType::kOther;
  };

  // This is the main struct for auxiliary encoding information. Each encoded
  // packet should be accompanied by one EncodedInfo struct, containing the
  // total number of `encoded_bytes`, the `encoded_timestamp` and the
  // `payload_type`. If the packet contains redundant encodings, the `redundant`
  // vector will be populated with EncodedInfoLeaf structs. Each struct in the
  // vector represents one encoding; the order of structs in the vector is the
  // same as the order in which the actual payloads are written to the byte
  // stream. When EncoderInfoLeaf structs are present in the vector, the main
  // struct's `encoded_bytes` will be the sum of all the `encoded_bytes` in the
  // vector.
  struct EncodedInfo : public EncodedInfoLeaf {
    EncodedInfo();
    EncodedInfo(const EncodedInfo&);
    EncodedInfo(EncodedInfo&&);
    ~EncodedInfo();
    EncodedInfo& operator=(const EncodedInfo&);
    EncodedInfo& operator=(EncodedInfo&&);

    std::vector<EncodedInfoLeaf> redundant;
  };

  // RingRTC change to enable configuring OPUS
  // Very OPUS-specific
  struct Config {
    // AKA ptime or frame size
    // One of 10, 20, 40, 60, 120
    uint32_t packet_size_ms = 20;

    // 1101 = OPUS_BANDWIDTH_NARROWBAND
    // 1102 = OPUS_BADWIDTH_MEDIUMBAND
    // 1103 = OPUS_BANDWIDTH_WIDEBAND
    // 1104 = OPUS_BANDWIDTH_SUPERWIDEBAND
    // 1105 = OPUS_BANDWIDTH_FULLBAND
    int32_t bandwidth = -1000;  // OPUS_AUTO
    // 500 to 192000
    // Start at start_bitrate_bps, and let the BWE and bitrate allocator
    // move up to max_bitrate_bps or down to min_bitrate_bps.
    int32_t start_bitrate_bps = 40000;
    int32_t min_bitrate_bps = 16000;
    int32_t max_bitrate_bps = 40000;
    // 0 (least complex) to 9 (most complex)
    int32_t complexity = 9;
    // 0 = CBR; 1 = VBR
    int32_t enable_vbr = 0;
    // 0 = disable; 1 = enable
    int32_t enable_dtx = 0;
    // 0 = disable; 1 = enable
    int32_t enable_fec = 1;
  };

  virtual ~AudioEncoder() = default;

  // Returns the input sample rate in Hz and the number of input channels.
  // These are constants set at instantiation time.
  virtual int SampleRateHz() const = 0;
  virtual size_t NumChannels() const = 0;

  // Returns the rate at which the RTP timestamps are updated. The default
  // implementation returns SampleRateHz().
  virtual int RtpTimestampRateHz() const;

  // Returns the number of 10 ms frames the encoder will put in the next
  // packet. This value may only change when Encode() outputs a packet; i.e.,
  // the encoder may vary the number of 10 ms frames from packet to packet, but
  // it must decide the length of the next packet no later than when outputting
  // the preceding packet.
  virtual size_t Num10MsFramesInNextPacket() const = 0;

  // Returns the maximum value that can be returned by
  // Num10MsFramesInNextPacket().
  virtual size_t Max10MsFramesInAPacket() const = 0;

  // Returns the current target bitrate in bits/s. The value -1 means that the
  // codec adapts the target automatically, and a current target cannot be
  // provided.
  virtual int GetTargetBitrate() const = 0;

  // Accepts one 10 ms block of input audio (i.e., SampleRateHz() / 100 *
  // NumChannels() samples). Multi-channel audio must be sample-interleaved.
  // The encoder appends zero or more bytes of output to `encoded` and returns
  // additional encoding information.  Encode() checks some preconditions, calls
  // EncodeImpl() which does the actual work, and then checks some
  // postconditions.
  EncodedInfo Encode(uint32_t rtp_timestamp,
                     rtc::ArrayView<const int16_t> audio,
                     rtc::Buffer* encoded);

  // Resets the encoder to its starting state, discarding any input that has
  // been fed to the encoder but not yet emitted in a packet.
  virtual void Reset() = 0;

  // Enables or disables codec-internal FEC (forward error correction). Returns
  // true if the codec was able to comply. The default implementation returns
  // true when asked to disable FEC and false when asked to enable it (meaning
  // that FEC isn't supported).
  virtual bool SetFec(bool enable);

  // Enables or disables codec-internal VAD/DTX. Returns true if the codec was
  // able to comply. The default implementation returns true when asked to
  // disable DTX and false when asked to enable it (meaning that DTX isn't
  // supported).
  virtual bool SetDtx(bool enable);

  // Returns the status of codec-internal DTX. The default implementation always
  // returns false.
  virtual bool GetDtx() const;

  // Sets the application mode. Returns true if the codec was able to comply.
  // The default implementation just returns false.
  enum class Application { kSpeech, kAudio };
  virtual bool SetApplication(Application application);

  // Tells the encoder about the highest sample rate the decoder is expected to
  // use when decoding the bitstream. The encoder would typically use this
  // information to adjust the quality of the encoding. The default
  // implementation does nothing.
  virtual void SetMaxPlaybackRate(int frequency_hz);

  // Tells the encoder what average bitrate we'd like it to produce. The
  // encoder is free to adjust or disregard the given bitrate (the default
  // implementation does the latter).
  ABSL_DEPRECATED("Use OnReceivedTargetAudioBitrate instead")
  virtual void SetTargetBitrate(int target_bps);

  // Causes this encoder to let go of any other encoders it contains, and
  // returns a pointer to an array where they are stored (which is required to
  // live as long as this encoder). Unless the returned array is empty, you may
  // not call any methods on this encoder afterwards, except for the
  // destructor. The default implementation just returns an empty array.
  // NOTE: This method is subject to change. Do not call or override it.
  virtual rtc::ArrayView<std::unique_ptr<AudioEncoder>>
  ReclaimContainedEncoders();

  // Enables audio network adaptor. Returns true if successful.
  virtual bool EnableAudioNetworkAdaptor(const std::string& config_string,
                                         RtcEventLog* event_log);

  // Disables audio network adaptor.
  virtual void DisableAudioNetworkAdaptor();

  // Provides uplink packet loss fraction to this encoder to allow it to adapt.
  // `uplink_packet_loss_fraction` is in the range [0.0, 1.0].
  virtual void OnReceivedUplinkPacketLossFraction(
      float uplink_packet_loss_fraction);

  ABSL_DEPRECATED("")
  virtual void OnReceivedUplinkRecoverablePacketLossFraction(
      float uplink_recoverable_packet_loss_fraction);

  // Provides target audio bitrate to this encoder to allow it to adapt.
  virtual void OnReceivedTargetAudioBitrate(int target_bps);

  // Provides target audio bitrate and corresponding probing interval of
  // the bandwidth estimator to this encoder to allow it to adapt.
  virtual void OnReceivedUplinkBandwidth(int target_audio_bitrate_bps,
                                         absl::optional<int64_t> bwe_period_ms);

  // Provides target audio bitrate and corresponding probing interval of
  // the bandwidth estimator to this encoder to allow it to adapt.
  virtual void OnReceivedUplinkAllocation(BitrateAllocationUpdate update);

  // Provides RTT to this encoder to allow it to adapt.
  virtual void OnReceivedRtt(int rtt_ms);

  // Provides overhead to this encoder to adapt. The overhead is the number of
  // bytes that will be added to each packet the encoder generates.
  virtual void OnReceivedOverhead(size_t overhead_bytes_per_packet);

  // To allow encoder to adapt its frame length, it must be provided the frame
  // length range that receivers can accept.
  virtual void SetReceiverFrameLengthRange(int min_frame_length_ms,
                                           int max_frame_length_ms);

  // Get statistics related to audio network adaptation.
  virtual ANAStats GetANAStats() const;

  // The range of frame lengths that are supported or nullopt if there's no sch
  // information. This is used to calculated the full bitrate range, including
  // overhead.
  virtual absl::optional<std::pair<TimeDelta, TimeDelta>> GetFrameLengthRange()
      const = 0;
<<<<<<< HEAD

  //  RingRTC Change to configure OPUS
  virtual bool Configure(const Config& config) {
    RTC_LOG(LS_WARNING) << "Default AudioEncoder::Configure(...) does nothing!";
    return false;
  }
=======
>>>>>>> cbad18b1

 protected:
  // Subclasses implement this to perform the actual encoding. Called by
  // Encode().
  virtual EncodedInfo EncodeImpl(uint32_t rtp_timestamp,
                                 rtc::ArrayView<const int16_t> audio,
                                 rtc::Buffer* encoded) = 0;
};
}  // namespace webrtc
#endif  // API_AUDIO_CODECS_AUDIO_ENCODER_H_<|MERGE_RESOLUTION|>--- conflicted
+++ resolved
@@ -22,11 +22,7 @@
 #include "api/call/bitrate_allocation.h"
 #include "api/units/time_delta.h"
 #include "rtc_base/buffer.h"
-<<<<<<< HEAD
-#include "rtc_base/deprecation.h"
 #include "rtc_base/logging.h"
-=======
->>>>>>> cbad18b1
 
 namespace webrtc {
 
@@ -279,15 +275,12 @@
   // overhead.
   virtual absl::optional<std::pair<TimeDelta, TimeDelta>> GetFrameLengthRange()
       const = 0;
-<<<<<<< HEAD
 
   //  RingRTC Change to configure OPUS
   virtual bool Configure(const Config& config) {
     RTC_LOG(LS_WARNING) << "Default AudioEncoder::Configure(...) does nothing!";
     return false;
   }
-=======
->>>>>>> cbad18b1
 
  protected:
   // Subclasses implement this to perform the actual encoding. Called by
