/*
 *  Copyright 2016 The WebRTC Project Authors. All rights reserved.
 *
 *  Use of this source code is governed by a BSD-style license
 *  that can be found in the LICENSE file in the root of the source
 *  tree. An additional intellectual property rights grant can be found
 *  in the file PATENTS.  All contributing project authors may
 *  be found in the AUTHORS file in the root of the source tree.
 */

#ifndef API_STATS_RTCSTATS_OBJECTS_H_
#define API_STATS_RTCSTATS_OBJECTS_H_

#include <stdint.h>

#include <map>
#include <memory>
#include <string>
#include <vector>

#include "api/stats/rtc_stats.h"
#include "rtc_base/system/rtc_export.h"

namespace webrtc {

// https://w3c.github.io/webrtc-pc/#idl-def-rtcdatachannelstate
struct RTCDataChannelState {
  static const char* const kConnecting;
  static const char* const kOpen;
  static const char* const kClosing;
  static const char* const kClosed;
};

// https://w3c.github.io/webrtc-stats/#dom-rtcstatsicecandidatepairstate
struct RTCStatsIceCandidatePairState {
  static const char* const kFrozen;
  static const char* const kWaiting;
  static const char* const kInProgress;
  static const char* const kFailed;
  static const char* const kSucceeded;
};

// https://w3c.github.io/webrtc-pc/#rtcicecandidatetype-enum
struct RTCIceCandidateType {
  static const char* const kHost;
  static const char* const kSrflx;
  static const char* const kPrflx;
  static const char* const kRelay;
};

// https://w3c.github.io/webrtc-pc/#idl-def-rtcdtlstransportstate
struct RTCDtlsTransportState {
  static const char* const kNew;
  static const char* const kConnecting;
  static const char* const kConnected;
  static const char* const kClosed;
  static const char* const kFailed;
};

// `RTCMediaStreamTrackStats::kind` is not an enum in the spec but the only
// valid values are "audio" and "video".
// https://w3c.github.io/webrtc-stats/#dom-rtcmediastreamtrackstats-kind
struct RTCMediaStreamTrackKind {
  static const char* const kAudio;
  static const char* const kVideo;
};

// https://w3c.github.io/webrtc-stats/#dom-rtcnetworktype
struct RTCNetworkType {
  static const char* const kBluetooth;
  static const char* const kCellular;
  static const char* const kEthernet;
  static const char* const kWifi;
  static const char* const kWimax;
  static const char* const kVpn;
  static const char* const kUnknown;
};

// https://w3c.github.io/webrtc-stats/#dom-rtcqualitylimitationreason
struct RTCQualityLimitationReason {
  static const char* const kNone;
  static const char* const kCpu;
  static const char* const kBandwidth;
  static const char* const kOther;
};

// https://webrtc.org/experiments/rtp-hdrext/video-content-type/
struct RTCContentType {
  static const char* const kUnspecified;
  static const char* const kScreenshare;
};

// https://w3c.github.io/webrtc-stats/#certificatestats-dict*
class RTC_EXPORT RTCCertificateStats final : public RTCStats {
 public:
  WEBRTC_RTCSTATS_DECL();

  RTCCertificateStats(const std::string& id, int64_t timestamp_us);
  RTCCertificateStats(std::string&& id, int64_t timestamp_us);
  RTCCertificateStats(const RTCCertificateStats& other);
  ~RTCCertificateStats() override;

  RTCStatsMember<std::string> fingerprint;
  RTCStatsMember<std::string> fingerprint_algorithm;
  RTCStatsMember<std::string> base64_certificate;
  RTCStatsMember<std::string> issuer_certificate_id;
};

// https://w3c.github.io/webrtc-stats/#codec-dict*
class RTC_EXPORT RTCCodecStats final : public RTCStats {
 public:
  WEBRTC_RTCSTATS_DECL();

  RTCCodecStats(const std::string& id, int64_t timestamp_us);
  RTCCodecStats(std::string&& id, int64_t timestamp_us);
  RTCCodecStats(const RTCCodecStats& other);
  ~RTCCodecStats() override;

  RTCStatsMember<std::string> transport_id;
  RTCStatsMember<uint32_t> payload_type;
  RTCStatsMember<std::string> mime_type;
  RTCStatsMember<uint32_t> clock_rate;
  RTCStatsMember<uint32_t> channels;
  RTCStatsMember<std::string> sdp_fmtp_line;
};

// https://w3c.github.io/webrtc-stats/#dcstats-dict*
class RTC_EXPORT RTCDataChannelStats final : public RTCStats {
 public:
  WEBRTC_RTCSTATS_DECL();

  RTCDataChannelStats(const std::string& id, int64_t timestamp_us);
  RTCDataChannelStats(std::string&& id, int64_t timestamp_us);
  RTCDataChannelStats(const RTCDataChannelStats& other);
  ~RTCDataChannelStats() override;

  RTCStatsMember<std::string> label;
  RTCStatsMember<std::string> protocol;
  RTCStatsMember<int32_t> data_channel_identifier;
  // TODO(hbos): Support enum types? "RTCStatsMember<RTCDataChannelState>"?
  RTCStatsMember<std::string> state;
  RTCStatsMember<uint32_t> messages_sent;
  RTCStatsMember<uint64_t> bytes_sent;
  RTCStatsMember<uint32_t> messages_received;
  RTCStatsMember<uint64_t> bytes_received;
};

// https://w3c.github.io/webrtc-stats/#candidatepair-dict*
// TODO(hbos): Tracking bug https://bugs.webrtc.org/7062
class RTC_EXPORT RTCIceCandidatePairStats final : public RTCStats {
 public:
  WEBRTC_RTCSTATS_DECL();

  RTCIceCandidatePairStats(const std::string& id, int64_t timestamp_us);
  RTCIceCandidatePairStats(std::string&& id, int64_t timestamp_us);
  RTCIceCandidatePairStats(const RTCIceCandidatePairStats& other);
  ~RTCIceCandidatePairStats() override;

  RTCStatsMember<std::string> transport_id;
  RTCStatsMember<std::string> local_candidate_id;
  RTCStatsMember<std::string> remote_candidate_id;
  // TODO(hbos): Support enum types?
  // "RTCStatsMember<RTCStatsIceCandidatePairState>"?
  RTCStatsMember<std::string> state;
  // Obsolete: priority
  RTCStatsMember<uint64_t> priority;
  RTCStatsMember<bool> nominated;
  // TODO(hbos): Collect this the way the spec describes it. We have a value for
  // it but it is not spec-compliant. https://bugs.webrtc.org/7062
  RTCStatsMember<bool> writable;
  // TODO(hbos): Collect and populate this value. https://bugs.webrtc.org/7062
  RTCStatsMember<bool> readable;
  RTCStatsMember<uint64_t> bytes_sent;
  RTCStatsMember<uint64_t> bytes_received;
  RTCStatsMember<double> total_round_trip_time;
  RTCStatsMember<double> current_round_trip_time;
  RTCStatsMember<double> available_outgoing_bitrate;
  // TODO(hbos): Populate this value. It is wired up and collected the same way
  // "VideoBwe.googAvailableReceiveBandwidth" is, but that value is always
  // undefined. https://bugs.webrtc.org/7062
  RTCStatsMember<double> available_incoming_bitrate;
  RTCStatsMember<uint64_t> requests_received;
  RTCStatsMember<uint64_t> requests_sent;
  RTCStatsMember<uint64_t> responses_received;
  RTCStatsMember<uint64_t> responses_sent;
  // TODO(hbos): Collect and populate this value. https://bugs.webrtc.org/7062
  RTCStatsMember<uint64_t> retransmissions_received;
  // TODO(hbos): Collect and populate this value. https://bugs.webrtc.org/7062
  RTCStatsMember<uint64_t> retransmissions_sent;
  // TODO(hbos): Collect and populate this value. https://bugs.webrtc.org/7062
  RTCStatsMember<uint64_t> consent_requests_received;
  RTCStatsMember<uint64_t> consent_requests_sent;
  // TODO(hbos): Collect and populate this value. https://bugs.webrtc.org/7062
  RTCStatsMember<uint64_t> consent_responses_received;
  // TODO(hbos): Collect and populate this value. https://bugs.webrtc.org/7062
  RTCStatsMember<uint64_t> consent_responses_sent;
};

// https://w3c.github.io/webrtc-stats/#icecandidate-dict*
// TODO(hbos): `RTCStatsCollector` only collects candidates that are part of
// ice candidate pairs, but there could be candidates not paired with anything.
// crbug.com/632723
// TODO(qingsi): Add the stats of STUN binding requests (keepalives) and collect
// them in the new PeerConnection::GetStats.
class RTC_EXPORT RTCIceCandidateStats : public RTCStats {
 public:
  WEBRTC_RTCSTATS_DECL();

  RTCIceCandidateStats(const RTCIceCandidateStats& other);
  ~RTCIceCandidateStats() override;

  RTCStatsMember<std::string> transport_id;
  // Obsolete: is_remote
  RTCStatsMember<bool> is_remote;
  RTCStatsMember<std::string> network_type;
  RTCStatsMember<std::string> ip;
  RTCStatsMember<std::string> address;
  RTCStatsMember<int32_t> port;
  RTCStatsMember<std::string> protocol;
  RTCStatsMember<std::string> relay_protocol;
  // TODO(hbos): Support enum types? "RTCStatsMember<RTCIceCandidateType>"?
  RTCStatsMember<std::string> candidate_type;
  RTCStatsMember<int32_t> priority;
  // TODO(hbos): Not collected by `RTCStatsCollector`. crbug.com/632723
  RTCStatsMember<std::string> url;

 protected:
  RTCIceCandidateStats(const std::string& id,
                       int64_t timestamp_us,
                       bool is_remote);
  RTCIceCandidateStats(std::string&& id, int64_t timestamp_us, bool is_remote);
};

// In the spec both local and remote varieties are of type RTCIceCandidateStats.
// But here we define them as subclasses of `RTCIceCandidateStats` because the
// `kType` need to be different ("RTCStatsType type") in the local/remote case.
// https://w3c.github.io/webrtc-stats/#rtcstatstype-str*
// This forces us to have to override copy() and type().
class RTC_EXPORT RTCLocalIceCandidateStats final : public RTCIceCandidateStats {
 public:
  static const char kType[];
  RTCLocalIceCandidateStats(const std::string& id, int64_t timestamp_us);
  RTCLocalIceCandidateStats(std::string&& id, int64_t timestamp_us);
  std::unique_ptr<RTCStats> copy() const override;
  const char* type() const override;
};

class RTC_EXPORT RTCRemoteIceCandidateStats final
    : public RTCIceCandidateStats {
 public:
  static const char kType[];
  RTCRemoteIceCandidateStats(const std::string& id, int64_t timestamp_us);
  RTCRemoteIceCandidateStats(std::string&& id, int64_t timestamp_us);
  std::unique_ptr<RTCStats> copy() const override;
  const char* type() const override;
};

// https://w3c.github.io/webrtc-stats/#msstats-dict*
// TODO(hbos): Tracking bug crbug.com/660827
class RTC_EXPORT RTCMediaStreamStats final : public RTCStats {
 public:
  WEBRTC_RTCSTATS_DECL();

  RTCMediaStreamStats(const std::string& id, int64_t timestamp_us);
  RTCMediaStreamStats(std::string&& id, int64_t timestamp_us);
  RTCMediaStreamStats(const RTCMediaStreamStats& other);
  ~RTCMediaStreamStats() override;

  RTCStatsMember<std::string> stream_identifier;
  RTCStatsMember<std::vector<std::string>> track_ids;
};

// https://w3c.github.io/webrtc-stats/#mststats-dict*
// TODO(hbos): Tracking bug crbug.com/659137
class RTC_EXPORT RTCMediaStreamTrackStats final : public RTCStats {
 public:
  WEBRTC_RTCSTATS_DECL();

  RTCMediaStreamTrackStats(const std::string& id,
                           int64_t timestamp_us,
                           const char* kind);
  RTCMediaStreamTrackStats(std::string&& id,
                           int64_t timestamp_us,
                           const char* kind);
  RTCMediaStreamTrackStats(const RTCMediaStreamTrackStats& other);
  ~RTCMediaStreamTrackStats() override;

  RTCStatsMember<std::string> track_identifier;
  RTCStatsMember<std::string> media_source_id;
  RTCStatsMember<bool> remote_source;
  RTCStatsMember<bool> ended;
  // TODO(hbos): `RTCStatsCollector` does not return stats for detached tracks.
  // crbug.com/659137
  RTCStatsMember<bool> detached;
  // See `RTCMediaStreamTrackKind` for valid values.
  RTCStatsMember<std::string> kind;
  RTCStatsMember<double> jitter_buffer_delay;
  RTCStatsMember<uint64_t> jitter_buffer_emitted_count;
  // Video-only members
  RTCStatsMember<uint32_t> frame_width;
  RTCStatsMember<uint32_t> frame_height;
  // TODO(hbos): Not collected by `RTCStatsCollector`. crbug.com/659137
  RTCStatsMember<double> frames_per_second;
  RTCStatsMember<uint32_t> frames_sent;
  RTCStatsMember<uint32_t> huge_frames_sent;
  RTCStatsMember<uint32_t> frames_received;
  RTCStatsMember<uint32_t> frames_decoded;
  RTCStatsMember<uint32_t> frames_dropped;
  // TODO(hbos): Not collected by `RTCStatsCollector`. crbug.com/659137
  RTCStatsMember<uint32_t> frames_corrupted;
  // TODO(hbos): Not collected by `RTCStatsCollector`. crbug.com/659137
  RTCStatsMember<uint32_t> partial_frames_lost;
  // TODO(hbos): Not collected by `RTCStatsCollector`. crbug.com/659137
  RTCStatsMember<uint32_t> full_frames_lost;
  // Audio-only members
  RTCStatsMember<double> audio_level;         // Receive-only
  RTCStatsMember<double> total_audio_energy;  // Receive-only
  RTCStatsMember<double> echo_return_loss;
  RTCStatsMember<double> echo_return_loss_enhancement;
  RTCStatsMember<uint64_t> total_samples_received;
  RTCStatsMember<double> total_samples_duration;  // Receive-only
  RTCStatsMember<uint64_t> concealed_samples;
  RTCStatsMember<uint64_t> silent_concealed_samples;
  RTCStatsMember<uint64_t> concealment_events;
  RTCStatsMember<uint64_t> inserted_samples_for_deceleration;
  RTCStatsMember<uint64_t> removed_samples_for_acceleration;
  // Non-standard audio-only member
  // TODO(kuddai): Add description to standard. crbug.com/webrtc/10042
  RTCNonStandardStatsMember<uint64_t> jitter_buffer_flushes;
  RTCNonStandardStatsMember<uint64_t> delayed_packet_outage_samples;
  RTCNonStandardStatsMember<double> relative_packet_arrival_delay;
  // Non-standard metric showing target delay of jitter buffer.
  // This value is increased by the target jitter buffer delay every time a
  // sample is emitted by the jitter buffer. The added target is the target
  // delay, in seconds, at the time that the sample was emitted from the jitter
  // buffer. (https://github.com/w3c/webrtc-provisional-stats/pull/20)
  // Currently it is implemented only for audio.
  // TODO(titovartem) implement for video streams when will be requested.
  RTCNonStandardStatsMember<double> jitter_buffer_target_delay;
  // TODO(henrik.lundin): Add description of the interruption metrics at
  // https://github.com/henbos/webrtc-provisional-stats/issues/17
  RTCNonStandardStatsMember<uint32_t> interruption_count;
  RTCNonStandardStatsMember<double> total_interruption_duration;
  // Non-standard video-only members.
  // https://henbos.github.io/webrtc-provisional-stats/#RTCVideoReceiverStats-dict*
  RTCNonStandardStatsMember<uint32_t> freeze_count;
  RTCNonStandardStatsMember<uint32_t> pause_count;
  RTCNonStandardStatsMember<double> total_freezes_duration;
  RTCNonStandardStatsMember<double> total_pauses_duration;
  RTCNonStandardStatsMember<double> total_frames_duration;
  RTCNonStandardStatsMember<double> sum_squared_frame_durations;
};

// https://w3c.github.io/webrtc-stats/#pcstats-dict*
class RTC_EXPORT RTCPeerConnectionStats final : public RTCStats {
 public:
  WEBRTC_RTCSTATS_DECL();

  RTCPeerConnectionStats(const std::string& id, int64_t timestamp_us);
  RTCPeerConnectionStats(std::string&& id, int64_t timestamp_us);
  RTCPeerConnectionStats(const RTCPeerConnectionStats& other);
  ~RTCPeerConnectionStats() override;

  RTCStatsMember<uint32_t> data_channels_opened;
  RTCStatsMember<uint32_t> data_channels_closed;
};

// https://w3c.github.io/webrtc-stats/#streamstats-dict*
// TODO(hbos): Tracking bug crbug.com/657854
class RTC_EXPORT RTCRTPStreamStats : public RTCStats {
 public:
  WEBRTC_RTCSTATS_DECL();

  RTCRTPStreamStats(const RTCRTPStreamStats& other);
  ~RTCRTPStreamStats() override;

  RTCStatsMember<uint32_t> ssrc;
  RTCStatsMember<std::string> kind;
  // Obsolete: track_id
  RTCStatsMember<std::string> track_id;
  RTCStatsMember<std::string> transport_id;
  RTCStatsMember<std::string> codec_id;

  // Obsolete
  RTCStatsMember<std::string> media_type;  // renamed to kind.

 protected:
  RTCRTPStreamStats(const std::string& id, int64_t timestamp_us);
  RTCRTPStreamStats(std::string&& id, int64_t timestamp_us);
};

// https://www.w3.org/TR/webrtc-stats/#receivedrtpstats-dict*
class RTC_EXPORT RTCReceivedRtpStreamStats : public RTCRTPStreamStats {
 public:
  WEBRTC_RTCSTATS_DECL();

  RTCReceivedRtpStreamStats(const RTCReceivedRtpStreamStats& other);
  ~RTCReceivedRtpStreamStats() override;

  // TODO(hbos) The following fields need to be added and migrated
  // both from RTCInboundRtpStreamStats and RTCRemoteInboundRtpStreamStats:
  // packetsReceived, packetsRepaired, burstPacketsLost,
  // burstPacketDiscarded, burstLossCount, burstDiscardCount, burstLossRate,
  // burstDiscardRate, gapLossRate, gapDiscardRate, framesDropped,
  // partialFramesLost, fullFramesLost
  // crbug.com/webrtc/12532
  RTCStatsMember<double> jitter;
  RTCStatsMember<int32_t> packets_lost;  // Signed per RFC 3550
  RTCStatsMember<uint64_t> packets_discarded;

 protected:
  RTCReceivedRtpStreamStats(const std::string&& id, int64_t timestamp_us);
  RTCReceivedRtpStreamStats(std::string&& id, int64_t timestamp_us);
};

// https://www.w3.org/TR/webrtc-stats/#sentrtpstats-dict*
class RTC_EXPORT RTCSentRtpStreamStats : public RTCRTPStreamStats {
 public:
  WEBRTC_RTCSTATS_DECL();

  RTCSentRtpStreamStats(const RTCSentRtpStreamStats& other);
  ~RTCSentRtpStreamStats() override;

  RTCStatsMember<uint32_t> packets_sent;
  RTCStatsMember<uint64_t> bytes_sent;

 protected:
  RTCSentRtpStreamStats(const std::string&& id, int64_t timestamp_us);
  RTCSentRtpStreamStats(std::string&& id, int64_t timestamp_us);
};

// https://w3c.github.io/webrtc-stats/#inboundrtpstats-dict*
// TODO(hbos): Support the remote case |is_remote = true|.
// https://bugs.webrtc.org/7065
class RTC_EXPORT RTCInboundRTPStreamStats final
    : public RTCReceivedRtpStreamStats {
 public:
  WEBRTC_RTCSTATS_DECL();

  RTCInboundRTPStreamStats(const std::string& id, int64_t timestamp_us);
  RTCInboundRTPStreamStats(std::string&& id, int64_t timestamp_us);
  RTCInboundRTPStreamStats(const RTCInboundRTPStreamStats& other);
  ~RTCInboundRTPStreamStats() override;

  RTCStatsMember<std::string> remote_id;
  RTCStatsMember<uint32_t> packets_received;
  RTCStatsMember<uint64_t> fec_packets_received;
  RTCStatsMember<uint64_t> fec_packets_discarded;
  RTCStatsMember<uint64_t> bytes_received;
  RTCStatsMember<uint64_t> header_bytes_received;
  RTCStatsMember<double> last_packet_received_timestamp;
<<<<<<< HEAD
  // TODO(hbos): Collect and populate this value for both "audio" and "video",
  // currently not collected for "video". https://bugs.webrtc.org/7065
  RTCStatsMember<double> jitter;
=======
>>>>>>> cbad18b1
  RTCStatsMember<double> jitter_buffer_delay;
  RTCStatsMember<uint64_t> jitter_buffer_emitted_count;
  RTCStatsMember<uint64_t> total_samples_received;
  RTCStatsMember<uint64_t> concealed_samples;
  RTCStatsMember<uint64_t> silent_concealed_samples;
  RTCStatsMember<uint64_t> concealment_events;
  RTCStatsMember<uint64_t> inserted_samples_for_deceleration;
  RTCStatsMember<uint64_t> removed_samples_for_acceleration;
  RTCStatsMember<double> audio_level;
  RTCStatsMember<double> total_audio_energy;
  RTCStatsMember<double> total_samples_duration;
  RTCStatsMember<int32_t> frames_received;
  // TODO(hbos): Collect and populate this value. https://bugs.webrtc.org/7065
  RTCStatsMember<double> round_trip_time;
  // TODO(hbos): Collect and populate this value. https://bugs.webrtc.org/7065
  RTCStatsMember<uint32_t> packets_repaired;
  // TODO(hbos): Collect and populate this value. https://bugs.webrtc.org/7065
  RTCStatsMember<uint32_t> burst_packets_lost;
  // TODO(hbos): Collect and populate this value. https://bugs.webrtc.org/7065
  RTCStatsMember<uint32_t> burst_packets_discarded;
  // TODO(hbos): Collect and populate this value. https://bugs.webrtc.org/7065
  RTCStatsMember<uint32_t> burst_loss_count;
  // TODO(hbos): Collect and populate this value. https://bugs.webrtc.org/7065
  RTCStatsMember<uint32_t> burst_discard_count;
  // TODO(hbos): Collect and populate this value. https://bugs.webrtc.org/7065
  RTCStatsMember<double> burst_loss_rate;
  // TODO(hbos): Collect and populate this value. https://bugs.webrtc.org/7065
  RTCStatsMember<double> burst_discard_rate;
  // TODO(hbos): Collect and populate this value. https://bugs.webrtc.org/7065
  RTCStatsMember<double> gap_loss_rate;
  // TODO(hbos): Collect and populate this value. https://bugs.webrtc.org/7065
  RTCStatsMember<double> gap_discard_rate;
  RTCStatsMember<uint32_t> frame_width;
  RTCStatsMember<uint32_t> frame_height;
  RTCStatsMember<uint32_t> frame_bit_depth;
  RTCStatsMember<double> frames_per_second;
  RTCStatsMember<uint32_t> frames_decoded;
  RTCStatsMember<uint32_t> key_frames_decoded;
  RTCStatsMember<uint32_t> frames_dropped;
  RTCStatsMember<double> total_decode_time;
  RTCStatsMember<double> total_inter_frame_delay;
  RTCStatsMember<double> total_squared_inter_frame_delay;
  // https://henbos.github.io/webrtc-provisional-stats/#dom-rtcinboundrtpstreamstats-contenttype
  RTCStatsMember<std::string> content_type;
  // TODO(asapersson): Currently only populated if audio/video sync is enabled.
  RTCStatsMember<double> estimated_playout_timestamp;
  // TODO(hbos): This is only implemented for video; implement it for audio as
  // well.
  RTCStatsMember<std::string> decoder_implementation;
  // FIR and PLI counts are only defined for |media_type == "video"|.
  RTCStatsMember<uint32_t> fir_count;
  RTCStatsMember<uint32_t> pli_count;
  RTCStatsMember<uint32_t> nack_count;
  RTCStatsMember<uint64_t> qp_sum;
};

// https://w3c.github.io/webrtc-stats/#outboundrtpstats-dict*
// TODO(hbos): Support the remote case |is_remote = true|.
// https://bugs.webrtc.org/7066
class RTC_EXPORT RTCOutboundRTPStreamStats final : public RTCRTPStreamStats {
 public:
  WEBRTC_RTCSTATS_DECL();

  RTCOutboundRTPStreamStats(const std::string& id, int64_t timestamp_us);
  RTCOutboundRTPStreamStats(std::string&& id, int64_t timestamp_us);
  RTCOutboundRTPStreamStats(const RTCOutboundRTPStreamStats& other);
  ~RTCOutboundRTPStreamStats() override;

  RTCStatsMember<std::string> media_source_id;
  RTCStatsMember<std::string> remote_id;
  RTCStatsMember<std::string> rid;
  RTCStatsMember<uint32_t> packets_sent;
  RTCStatsMember<uint64_t> retransmitted_packets_sent;
  RTCStatsMember<uint64_t> bytes_sent;
  RTCStatsMember<uint64_t> header_bytes_sent;
  RTCStatsMember<uint64_t> retransmitted_bytes_sent;
  // TODO(hbos): Collect and populate this value. https://bugs.webrtc.org/7066
  RTCStatsMember<double> target_bitrate;
  RTCStatsMember<uint32_t> frames_encoded;
  RTCStatsMember<uint32_t> key_frames_encoded;
  RTCStatsMember<double> total_encode_time;
  RTCStatsMember<uint64_t> total_encoded_bytes_target;
  RTCStatsMember<uint32_t> frame_width;
  RTCStatsMember<uint32_t> frame_height;
  RTCStatsMember<double> frames_per_second;
  RTCStatsMember<uint32_t> frames_sent;
  RTCStatsMember<uint32_t> huge_frames_sent;
  // TODO(https://crbug.com/webrtc/10635): This is only implemented for video;
  // implement it for audio as well.
  RTCStatsMember<double> total_packet_send_delay;
  // Enum type RTCQualityLimitationReason
  RTCStatsMember<std::string> quality_limitation_reason;
  RTCStatsMember<std::map<std::string, double>> quality_limitation_durations;
  // https://w3c.github.io/webrtc-stats/#dom-rtcoutboundrtpstreamstats-qualitylimitationresolutionchanges
  RTCStatsMember<uint32_t> quality_limitation_resolution_changes;
  // https://henbos.github.io/webrtc-provisional-stats/#dom-rtcoutboundrtpstreamstats-contenttype
  RTCStatsMember<std::string> content_type;
  // TODO(hbos): This is only implemented for video; implement it for audio as
  // well.
  RTCStatsMember<std::string> encoder_implementation;
  // FIR and PLI counts are only defined for |media_type == "video"|.
  RTCStatsMember<uint32_t> fir_count;
  RTCStatsMember<uint32_t> pli_count;
  RTCStatsMember<uint32_t> nack_count;
  RTCStatsMember<uint64_t> qp_sum;
};

// https://w3c.github.io/webrtc-stats/#remoteinboundrtpstats-dict*
class RTC_EXPORT RTCRemoteInboundRtpStreamStats final
    : public RTCReceivedRtpStreamStats {
 public:
  WEBRTC_RTCSTATS_DECL();

  RTCRemoteInboundRtpStreamStats(const std::string& id, int64_t timestamp_us);
  RTCRemoteInboundRtpStreamStats(std::string&& id, int64_t timestamp_us);
  RTCRemoteInboundRtpStreamStats(const RTCRemoteInboundRtpStreamStats& other);
  ~RTCRemoteInboundRtpStreamStats() override;

  // TODO(hbos): The following RTCReceivedRtpStreamStats metrics should also be
  // implemented: packetsReceived, packetsRepaired,
  // burstPacketsLost, burstPacketsDiscarded, burstLossCount, burstDiscardCount,
  // burstLossRate, burstDiscardRate, gapLossRate and gapDiscardRate.
  // RTCRemoteInboundRtpStreamStats
  RTCStatsMember<std::string> local_id;
  RTCStatsMember<double> round_trip_time;
  RTCStatsMember<double> fraction_lost;
  RTCStatsMember<double> total_round_trip_time;
  RTCStatsMember<int32_t> round_trip_time_measurements;
};

// https://w3c.github.io/webrtc-stats/#remoteoutboundrtpstats-dict*
class RTC_EXPORT RTCRemoteOutboundRtpStreamStats final
    : public RTCSentRtpStreamStats {
 public:
  WEBRTC_RTCSTATS_DECL();

  RTCRemoteOutboundRtpStreamStats(const std::string& id, int64_t timestamp_us);
  RTCRemoteOutboundRtpStreamStats(std::string&& id, int64_t timestamp_us);
  RTCRemoteOutboundRtpStreamStats(const RTCRemoteOutboundRtpStreamStats& other);
  ~RTCRemoteOutboundRtpStreamStats() override;

  RTCStatsMember<std::string> local_id;
  RTCStatsMember<double> remote_timestamp;
  RTCStatsMember<uint64_t> reports_sent;
  RTCStatsMember<double> round_trip_time;
  RTCStatsMember<uint64_t> round_trip_time_measurements;
  RTCStatsMember<double> total_round_trip_time;
};

// https://w3c.github.io/webrtc-stats/#dom-rtcmediasourcestats
class RTC_EXPORT RTCMediaSourceStats : public RTCStats {
 public:
  WEBRTC_RTCSTATS_DECL();

  RTCMediaSourceStats(const RTCMediaSourceStats& other);
  ~RTCMediaSourceStats() override;

  RTCStatsMember<std::string> track_identifier;
  RTCStatsMember<std::string> kind;

 protected:
  RTCMediaSourceStats(const std::string& id, int64_t timestamp_us);
  RTCMediaSourceStats(std::string&& id, int64_t timestamp_us);
};

// https://w3c.github.io/webrtc-stats/#dom-rtcaudiosourcestats
class RTC_EXPORT RTCAudioSourceStats final : public RTCMediaSourceStats {
 public:
  WEBRTC_RTCSTATS_DECL();

  RTCAudioSourceStats(const std::string& id, int64_t timestamp_us);
  RTCAudioSourceStats(std::string&& id, int64_t timestamp_us);
  RTCAudioSourceStats(const RTCAudioSourceStats& other);
  ~RTCAudioSourceStats() override;

  RTCStatsMember<double> audio_level;
  RTCStatsMember<double> total_audio_energy;
  RTCStatsMember<double> total_samples_duration;
  RTCStatsMember<double> echo_return_loss;
  RTCStatsMember<double> echo_return_loss_enhancement;
};

// https://w3c.github.io/webrtc-stats/#dom-rtcvideosourcestats
class RTC_EXPORT RTCVideoSourceStats final : public RTCMediaSourceStats {
 public:
  WEBRTC_RTCSTATS_DECL();

  RTCVideoSourceStats(const std::string& id, int64_t timestamp_us);
  RTCVideoSourceStats(std::string&& id, int64_t timestamp_us);
  RTCVideoSourceStats(const RTCVideoSourceStats& other);
  ~RTCVideoSourceStats() override;

  RTCStatsMember<uint32_t> width;
  RTCStatsMember<uint32_t> height;
  RTCStatsMember<uint32_t> frames;
  RTCStatsMember<uint32_t> frames_per_second;
};

// https://w3c.github.io/webrtc-stats/#transportstats-dict*
class RTC_EXPORT RTCTransportStats final : public RTCStats {
 public:
  WEBRTC_RTCSTATS_DECL();

  RTCTransportStats(const std::string& id, int64_t timestamp_us);
  RTCTransportStats(std::string&& id, int64_t timestamp_us);
  RTCTransportStats(const RTCTransportStats& other);
  ~RTCTransportStats() override;

  RTCStatsMember<uint64_t> bytes_sent;
  RTCStatsMember<uint64_t> packets_sent;
  RTCStatsMember<uint64_t> bytes_received;
  RTCStatsMember<uint64_t> packets_received;
  RTCStatsMember<std::string> rtcp_transport_stats_id;
  // TODO(hbos): Support enum types? "RTCStatsMember<RTCDtlsTransportState>"?
  RTCStatsMember<std::string> dtls_state;
  RTCStatsMember<std::string> selected_candidate_pair_id;
  RTCStatsMember<std::string> local_certificate_id;
  RTCStatsMember<std::string> remote_certificate_id;
  RTCStatsMember<std::string> tls_version;
  RTCStatsMember<std::string> dtls_cipher;
  RTCStatsMember<std::string> srtp_cipher;
  RTCStatsMember<uint32_t> selected_candidate_pair_changes;
};

}  // namespace webrtc

#endif  // API_STATS_RTCSTATS_OBJECTS_H_<|MERGE_RESOLUTION|>--- conflicted
+++ resolved
@@ -449,12 +449,6 @@
   RTCStatsMember<uint64_t> bytes_received;
   RTCStatsMember<uint64_t> header_bytes_received;
   RTCStatsMember<double> last_packet_received_timestamp;
-<<<<<<< HEAD
-  // TODO(hbos): Collect and populate this value for both "audio" and "video",
-  // currently not collected for "video". https://bugs.webrtc.org/7065
-  RTCStatsMember<double> jitter;
-=======
->>>>>>> cbad18b1
   RTCStatsMember<double> jitter_buffer_delay;
   RTCStatsMember<uint64_t> jitter_buffer_emitted_count;
   RTCStatsMember<uint64_t> total_samples_received;
