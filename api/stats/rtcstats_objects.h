--- conflicted
+++ resolved
@@ -171,71 +171,6 @@
   const char* type() const override;
 };
 
-<<<<<<< HEAD
-// TODO(https://crbug.com/webrtc/14419): Delete this class, it's deprecated.
-class RTC_EXPORT DEPRECATED_RTCMediaStreamStats final : public RTCStats {
- public:
-  WEBRTC_RTCSTATS_DECL();
-
-  DEPRECATED_RTCMediaStreamStats(std::string id, Timestamp timestamp);
-  DEPRECATED_RTCMediaStreamStats(const DEPRECATED_RTCMediaStreamStats& other);
-  ~DEPRECATED_RTCMediaStreamStats() override;
-
-  RTCStatsMember<std::string> stream_identifier;
-  RTCStatsMember<std::vector<std::string>> track_ids;
-};
-using RTCMediaStreamStats [[deprecated("bugs.webrtc.org/14419")]] =
-    DEPRECATED_RTCMediaStreamStats;
-
-// TODO(https://crbug.com/webrtc/14175): Delete this class, it's deprecated.
-class RTC_EXPORT DEPRECATED_RTCMediaStreamTrackStats final : public RTCStats {
- public:
-  WEBRTC_RTCSTATS_DECL();
-
-  DEPRECATED_RTCMediaStreamTrackStats(std::string id,
-                                      Timestamp timestamp,
-                                      const char* kind);
-  DEPRECATED_RTCMediaStreamTrackStats(
-      const DEPRECATED_RTCMediaStreamTrackStats& other);
-  ~DEPRECATED_RTCMediaStreamTrackStats() override;
-
-  RTCStatsMember<std::string> track_identifier;
-  RTCStatsMember<std::string> media_source_id;
-  RTCStatsMember<bool> remote_source;
-  RTCStatsMember<bool> ended;
-  // TODO(https://crbug.com/webrtc/14173): Remove this obsolete metric.
-  RTCStatsMember<bool> detached;
-  // Enum type RTCMediaStreamTrackKind.
-  RTCStatsMember<std::string> kind;
-  RTCStatsMember<double> jitter_buffer_delay;
-  RTCStatsMember<uint64_t> jitter_buffer_emitted_count;
-  // Video-only members
-  RTCStatsMember<uint32_t> frame_width;
-  RTCStatsMember<uint32_t> frame_height;
-  RTCStatsMember<uint32_t> frames_sent;
-  RTCStatsMember<uint32_t> huge_frames_sent;
-  RTCStatsMember<uint32_t> frames_received;
-  RTCStatsMember<uint32_t> frames_decoded;
-  RTCStatsMember<uint32_t> frames_dropped;
-  // Audio-only members
-  RTCStatsMember<double> audio_level;         // Receive-only
-  RTCStatsMember<double> total_audio_energy;  // Receive-only
-  RTCStatsMember<double> echo_return_loss;
-  RTCStatsMember<double> echo_return_loss_enhancement;
-  RTCStatsMember<double> echo_likelihood; // RingRTC change to enable echo detection
-  RTCStatsMember<uint64_t> total_samples_received;
-  RTCStatsMember<double> total_samples_duration;  // Receive-only
-  RTCStatsMember<uint64_t> concealed_samples;
-  RTCStatsMember<uint64_t> silent_concealed_samples;
-  RTCStatsMember<uint64_t> concealment_events;
-  RTCStatsMember<uint64_t> inserted_samples_for_deceleration;
-  RTCStatsMember<uint64_t> removed_samples_for_acceleration;
-};
-using RTCMediaStreamTrackStats [[deprecated("bugs.webrtc.org/14175")]] =
-    DEPRECATED_RTCMediaStreamTrackStats;
-
-=======
->>>>>>> 44bc8e96
 // https://w3c.github.io/webrtc-stats/#pcstats-dict*
 class RTC_EXPORT RTCPeerConnectionStats final : public RTCStats {
  public:
