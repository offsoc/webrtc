/*
 *  Copyright 2012 The WebRTC project authors. All Rights Reserved.
 *
 *  Use of this source code is governed by a BSD-style license
 *  that can be found in the LICENSE file in the root of the source
 *  tree. An additional intellectual property rights grant can be found
 *  in the file PATENTS.  All contributing project authors may
 *  be found in the AUTHORS file in the root of the source tree.
 */

// This file contains the PeerConnection interface as defined in
// https://w3c.github.io/webrtc-pc/#peer-to-peer-connections
//
// The PeerConnectionFactory class provides factory methods to create
// PeerConnection, MediaStream and MediaStreamTrack objects.
//
// The following steps are needed to setup a typical call using WebRTC:
//
// 1. Create a PeerConnectionFactoryInterface. Check constructors for more
// information about input parameters.
//
// 2. Create a PeerConnection object. Provide a configuration struct which
// points to STUN and/or TURN servers used to generate ICE candidates, and
// provide an object that implements the PeerConnectionObserver interface,
// which is used to receive callbacks from the PeerConnection.
//
// 3. Create local MediaStreamTracks using the PeerConnectionFactory and add
// them to PeerConnection by calling AddTrack (or legacy method, AddStream).
//
// 4. Create an offer, call SetLocalDescription with it, serialize it, and send
// it to the remote peer
//
// 5. Once an ICE candidate has been gathered, the PeerConnection will call the
// observer function OnIceCandidate. The candidates must also be serialized and
// sent to the remote peer.
//
// 6. Once an answer is received from the remote peer, call
// SetRemoteDescription with the remote answer.
//
// 7. Once a remote candidate is received from the remote peer, provide it to
// the PeerConnection by calling AddIceCandidate.
//
// The receiver of a call (assuming the application is "call"-based) can decide
// to accept or reject the call; this decision will be taken by the application,
// not the PeerConnection.
//
// If the application decides to accept the call, it should:
//
// 1. Create PeerConnectionFactoryInterface if it doesn't exist.
//
// 2. Create a new PeerConnection.
//
// 3. Provide the remote offer to the new PeerConnection object by calling
// SetRemoteDescription.
//
// 4. Generate an answer to the remote offer by calling CreateAnswer and send it
// back to the remote peer.
//
// 5. Provide the local answer to the new PeerConnection by calling
// SetLocalDescription with the answer.
//
// 6. Provide the remote ICE candidates by calling AddIceCandidate.
//
// 7. Once a candidate has been gathered, the PeerConnection will call the
// observer function OnIceCandidate. Send these candidates to the remote peer.

#ifndef API_PEER_CONNECTION_INTERFACE_H_
#define API_PEER_CONNECTION_INTERFACE_H_
// IWYU pragma: no_include "pc/media_factory.h"

#include <stdint.h>
#include <stdio.h>

#include <functional>
#include <memory>
#include <optional>
#include <string>
#include <vector>

#include "absl/base/attributes.h"
#include "absl/strings/string_view.h"
#include "api/adaptation/resource.h"
#include "api/async_dns_resolver.h"
#include "api/audio/audio_device.h"
#include "api/audio/audio_mixer.h"
#include "api/audio/audio_processing.h"
#include "api/audio_codecs/audio_decoder_factory.h"
#include "api/audio_codecs/audio_encoder_factory.h"
#include "api/audio_options.h"
#include "api/candidate.h"
#include "api/crypto/crypto_options.h"
#include "api/data_channel_interface.h"
#include "api/dtls_transport_interface.h"
#include "api/fec_controller.h"
#include "api/field_trials_view.h"
#include "api/ice_gatherer_interface.h"
#include "api/ice_transport_interface.h"
#include "api/jsep.h"
#include "api/legacy_stats_types.h"
#include "api/media_stream_interface.h"
#include "api/media_types.h"
#include "api/metronome/metronome.h"
#include "api/neteq/neteq_factory.h"
#include "api/network_state_predictor.h"
#include "api/packet_socket_factory.h"
#include "api/rtc_error.h"
#include "api/rtc_event_log/rtc_event_log_factory_interface.h"
#include "api/rtc_event_log_output.h"
#include "api/rtp_parameters.h"
#include "api/rtp_receiver_interface.h"
#include "api/rtp_sender_interface.h"
#include "api/rtp_transceiver_interface.h"
#include "api/scoped_refptr.h"
#include "api/sctp_transport_interface.h"
#include "api/set_local_description_observer_interface.h"
#include "api/set_remote_description_observer_interface.h"
#include "api/stats/rtc_stats_collector_callback.h"
#include "api/task_queue/task_queue_factory.h"
#include "api/transport/bandwidth_estimation_settings.h"
#include "api/transport/bitrate_settings.h"
#include "api/transport/enums.h"
#include "api/transport/network_control.h"
#include "api/transport/sctp_transport_factory_interface.h"
#include "api/turn_customizer.h"
#include "api/video/video_bitrate_allocator_factory.h"
#include "api/video_codecs/video_decoder_factory.h"
#include "api/video_codecs/video_encoder_factory.h"
#include "call/rtp_packet_sink_interface.h"
#include "call/rtp_transport_controller_send_factory_interface.h"
#include "media/base/media_config.h"
#include "media/base/media_engine.h"
#include "modules/rtp_rtcp/source/rtp_packet_received.h"
#include "pc/rtp_transport.h"
// TODO(bugs.webrtc.org/7447): We plan to provide a way to let applications
// inject a PacketSocketFactory and/or NetworkManager, and not expose
// PortAllocator in the PeerConnection api.
#include "api/audio/audio_frame_processor.h"
#include "api/ref_count.h"
#include "api/units/time_delta.h"
#include "p2p/base/port.h"
#include "p2p/base/port_allocator.h"
#include "rtc_base/checks.h"
#include "rtc_base/network.h"
#include "rtc_base/network_constants.h"
#include "rtc_base/network_monitor_factory.h"
#include "rtc_base/rtc_certificate.h"
#include "rtc_base/rtc_certificate_generator.h"
#include "rtc_base/socket_factory.h"
#include "rtc_base/ssl_certificate.h"
#include "rtc_base/ssl_stream_adapter.h"
#include "rtc_base/system/rtc_export.h"
#include "rtc_base/thread.h"

namespace rtc {
class Thread;  // IWYU pragma: keep
}  // namespace rtc

namespace webrtc {
// IWYU pragma: begin_keep
// MediaFactory class definition is not part of the api.
class MediaFactory;

// IWYU pragma: end_keep
// MediaStream container interface.
class StreamCollectionInterface : public webrtc::RefCountInterface {
 public:
  // TODO(ronghuawu): Update the function names to c++ style, e.g. find -> Find.
  virtual size_t count() = 0;
  virtual MediaStreamInterface* at(size_t index) = 0;
  virtual MediaStreamInterface* find(const std::string& label) = 0;
  virtual MediaStreamTrackInterface* FindAudioTrack(const std::string& id) = 0;
  virtual MediaStreamTrackInterface* FindVideoTrack(const std::string& id) = 0;

 protected:
  // Dtor protected as objects shouldn't be deleted via this interface.
  ~StreamCollectionInterface() override = default;
};

class StatsObserver : public webrtc::RefCountInterface {
 public:
  virtual void OnComplete(const StatsReports& reports) = 0;

 protected:
  ~StatsObserver() override = default;
};

enum class SdpSemantics {
  // TODO(https://crbug.com/webrtc/13528): Remove support for kPlanB.
  kPlanB_DEPRECATED,
  kPlanB [[deprecated]] = kPlanB_DEPRECATED,
  kUnifiedPlan,
};

class RTC_EXPORT PeerConnectionInterface : public webrtc::RefCountInterface {
 public:
  // See https://w3c.github.io/webrtc-pc/#dom-rtcsignalingstate
  enum SignalingState {
    kStable,
    kHaveLocalOffer,
    kHaveLocalPrAnswer,
    kHaveRemoteOffer,
    kHaveRemotePrAnswer,
    kClosed,
  };
  static constexpr absl::string_view AsString(SignalingState);

  // See https://w3c.github.io/webrtc-pc/#dom-rtcicegatheringstate
  enum IceGatheringState {
    kIceGatheringNew,
    kIceGatheringGathering,
    kIceGatheringComplete
  };
  static constexpr absl::string_view AsString(IceGatheringState state);

  // See https://w3c.github.io/webrtc-pc/#dom-rtcpeerconnectionstate
  enum class PeerConnectionState {
    kNew,
    kConnecting,
    kConnected,
    kDisconnected,
    kFailed,
    kClosed,
  };
  static constexpr absl::string_view AsString(PeerConnectionState state);

  // See https://w3c.github.io/webrtc-pc/#dom-rtciceconnectionstate
  enum IceConnectionState {
    kIceConnectionNew,
    kIceConnectionChecking,
    kIceConnectionConnected,
    kIceConnectionCompleted,
    kIceConnectionFailed,
    kIceConnectionDisconnected,
    kIceConnectionClosed,
    kIceConnectionMax,
  };
  static constexpr absl::string_view AsString(IceConnectionState state);

  // TLS certificate policy.
  enum TlsCertPolicy {
    // For TLS based protocols, ensure the connection is secure by not
    // circumventing certificate validation.
    kTlsCertPolicySecure,
    // For TLS based protocols, disregard security completely by skipping
    // certificate validation. This is insecure and should never be used unless
    // security is irrelevant in that particular context.
    kTlsCertPolicyInsecureNoCheck,
  };

  struct RTC_EXPORT IceServer {
    IceServer();
    IceServer(const IceServer&);
    ~IceServer();

    // TODO(jbauch): Remove uri when all code using it has switched to urls.
    // List of URIs associated with this server. Valid formats are described
    // in RFC7064 and RFC7065, and more may be added in the future. The "host"
    // part of the URI may contain either an IP address or a hostname.
    std::string uri;
    std::vector<std::string> urls;
    std::string username;
    std::string password;
    TlsCertPolicy tls_cert_policy = kTlsCertPolicySecure;
    // If the URIs in `urls` only contain IP addresses, this field can be used
    // to indicate the hostname, which may be necessary for TLS (using the SNI
    // extension). If `urls` itself contains the hostname, this isn't
    // necessary.
    std::string hostname;
    // List of protocols to be used in the TLS ALPN extension.
    std::vector<std::string> tls_alpn_protocols;
    // List of elliptic curves to be used in the TLS elliptic curves extension.
    std::vector<std::string> tls_elliptic_curves;

    bool operator==(const IceServer& o) const {
      return uri == o.uri && urls == o.urls && username == o.username &&
             password == o.password && tls_cert_policy == o.tls_cert_policy &&
             hostname == o.hostname &&
             tls_alpn_protocols == o.tls_alpn_protocols &&
             tls_elliptic_curves == o.tls_elliptic_curves;
    }
    bool operator!=(const IceServer& o) const { return !(*this == o); }
  };
  typedef std::vector<IceServer> IceServers;

  enum IceTransportsType {
    // TODO(pthatcher): Rename these kTransporTypeXXX, but update
    // Chromium at the same time.
    kNone,
    kRelay,
    kNoHost,
    kAll
  };

  // https://tools.ietf.org/html/draft-ietf-rtcweb-jsep-24#section-4.1.1
  enum BundlePolicy {
    kBundlePolicyBalanced,
    kBundlePolicyMaxBundle,
    kBundlePolicyMaxCompat
  };

  // https://tools.ietf.org/html/draft-ietf-rtcweb-jsep-24#section-4.1.1
  enum RtcpMuxPolicy {
    kRtcpMuxPolicyNegotiate,
    kRtcpMuxPolicyRequire,
  };

  enum TcpCandidatePolicy {
    kTcpCandidatePolicyEnabled,
    kTcpCandidatePolicyDisabled
  };

  enum CandidateNetworkPolicy {
    kCandidateNetworkPolicyAll,
    kCandidateNetworkPolicyLowCost
  };

  enum ContinualGatheringPolicy { GATHER_ONCE, GATHER_CONTINUALLY };

  struct PortAllocatorConfig {
    // For min_port and max_port, 0 means not specified.
    int min_port = 0;
    int max_port = 0;
    // RingRTC change to default flags
    uint32_t flags = cricket::PORTALLOCATOR_ENABLE_SHARED_SOCKET
      | cricket::PORTALLOCATOR_ENABLE_IPV6
      | cricket::PORTALLOCATOR_ENABLE_IPV6_ON_WIFI
      | cricket::PORTALLOCATOR_ENABLE_ANY_ADDRESS_PORTS;
  };

  enum class RTCConfigurationType {
    // A configuration that is safer to use, despite not having the best
    // performance. Currently this is the default configuration.
    kSafe,
    // An aggressive configuration that has better performance, although it
    // may be riskier and may need extra support in the application.
    kAggressive
  };

  // TODO(hbos): Change into class with private data and public getters.
  // TODO(nisse): In particular, accessing fields directly from an
  // application is brittle, since the organization mirrors the
  // organization of the implementation, which isn't stable. So we
  // need getters and setters at least for fields which applications
  // are interested in.
  struct RTC_EXPORT RTCConfiguration {
    // This struct is subject to reorganization, both for naming
    // consistency, and to group settings to match where they are used
    // in the implementation. To do that, we need getter and setter
    // methods for all settings which are of interest to applications,
    // Chrome in particular.

    RTCConfiguration();
    RTCConfiguration(const RTCConfiguration&);
    explicit RTCConfiguration(RTCConfigurationType type);
    ~RTCConfiguration();

    bool operator==(const RTCConfiguration& o) const;
    bool operator!=(const RTCConfiguration& o) const;

    bool dscp() const { return media_config.enable_dscp; }
    void set_dscp(bool enable) { media_config.enable_dscp = enable; }

    bool stats_timestamp_with_environment_clock() const {
      return media_config.stats_timestamp_with_environment_clock;
    }
    void set_stats_timestamp_with_environment_clock(bool enable) {
      media_config.stats_timestamp_with_environment_clock = enable;
    }

    bool cpu_adaptation() const {
      return media_config.video.enable_cpu_adaptation;
    }
    void set_cpu_adaptation(bool enable) {
      media_config.video.enable_cpu_adaptation = enable;
    }

    bool suspend_below_min_bitrate() const {
      return media_config.video.suspend_below_min_bitrate;
    }
    void set_suspend_below_min_bitrate(bool enable) {
      media_config.video.suspend_below_min_bitrate = enable;
    }

    bool prerenderer_smoothing() const {
      return media_config.video.enable_prerenderer_smoothing;
    }
    void set_prerenderer_smoothing(bool enable) {
      media_config.video.enable_prerenderer_smoothing = enable;
    }

    bool experiment_cpu_load_estimator() const {
      return media_config.video.experiment_cpu_load_estimator;
    }
    void set_experiment_cpu_load_estimator(bool enable) {
      media_config.video.experiment_cpu_load_estimator = enable;
    }

    int audio_rtcp_report_interval_ms() const {
      return media_config.audio.rtcp_report_interval_ms;
    }
    void set_audio_rtcp_report_interval_ms(int audio_rtcp_report_interval_ms) {
      media_config.audio.rtcp_report_interval_ms =
          audio_rtcp_report_interval_ms;
    }

    // RingRTC change to configure the audio jitter buffer's max target delay.
    int audio_jitter_buffer_max_target_delay_ms() const {
      return media_config.audio.jitter_buffer_max_target_delay_ms;
    }
    void set_audio_jitter_buffer_max_target_delay_ms(int jitter_buffer_max_target_delay_ms) {
      media_config.audio.jitter_buffer_max_target_delay_ms =
          jitter_buffer_max_target_delay_ms;
    }

    int video_rtcp_report_interval_ms() const {
      return media_config.video.rtcp_report_interval_ms;
    }
    void set_video_rtcp_report_interval_ms(int video_rtcp_report_interval_ms) {
      media_config.video.rtcp_report_interval_ms =
          video_rtcp_report_interval_ms;
    }

    // Settings for the port allcoator. Applied only if the port allocator is
    // created by PeerConnectionFactory, not if it is injected with
    // PeerConnectionDependencies
    int min_port() const { return port_allocator_config.min_port; }
    void set_min_port(int port) { port_allocator_config.min_port = port; }
    int max_port() const { return port_allocator_config.max_port; }
    void set_max_port(int port) { port_allocator_config.max_port = port; }
    uint32_t port_allocator_flags() { return port_allocator_config.flags; }
    void set_port_allocator_flags(uint32_t flags) {
      port_allocator_config.flags = flags;
    }

    static const int kUndefined = -1;
    // Default maximum number of packets in the audio jitter buffer.
    static const int kAudioJitterBufferMaxPackets = 200;
    // ICE connection receiving timeout for aggressive configuration.
    static const int kAggressiveIceConnectionReceivingTimeout = 1000;

    ////////////////////////////////////////////////////////////////////////
    // The below few fields mirror the standard RTCConfiguration dictionary:
    // https://w3c.github.io/webrtc-pc/#rtcconfiguration-dictionary
    ////////////////////////////////////////////////////////////////////////

    // TODO(pthatcher): Rename this ice_servers, but update Chromium
    // at the same time.
    IceServers servers;
    // TODO(pthatcher): Rename this ice_transport_type, but update
    // Chromium at the same time.
    IceTransportsType type = kAll;
    BundlePolicy bundle_policy = kBundlePolicyBalanced;
    RtcpMuxPolicy rtcp_mux_policy = kRtcpMuxPolicyRequire;
    std::vector<rtc::scoped_refptr<rtc::RTCCertificate>> certificates;
    int ice_candidate_pool_size = 0;

    //////////////////////////////////////////////////////////////////////////
    // The below fields correspond to constraints from the deprecated
    // constraints interface for constructing a PeerConnection.
    //
    // std::optional fields can be "missing", in which case the implementation
    // default will be used.
    //////////////////////////////////////////////////////////////////////////

    // If set to true, don't gather IPv6 ICE candidates on Wi-Fi.
    // Only intended to be used on specific devices. Certain phones disable IPv6
    // when the screen is turned off and it would be better to just disable the
    // IPv6 ICE candidates on Wi-Fi in those cases.
    bool disable_ipv6_on_wifi = false;

    // By default, the PeerConnection will use a limited number of IPv6 network
    // interfaces, in order to avoid too many ICE candidate pairs being created
    // and delaying ICE completion.
    //
    // Can be set to INT_MAX to effectively disable the limit.
    int max_ipv6_networks = cricket::kDefaultMaxIPv6Networks;

    // Exclude link-local network interfaces
    // from consideration for gathering ICE candidates.
    bool disable_link_local_networks = false;

    // Minimum bitrate at which screencast video tracks will be encoded at.
    // This means adding padding bits up to this bitrate, which can help
    // when switching from a static scene to one with motion.
    std::optional<int> screencast_min_bitrate;

    /////////////////////////////////////////////////
    // The below fields are not part of the standard.
    /////////////////////////////////////////////////

    // Can be used to disable TCP candidate generation.
    TcpCandidatePolicy tcp_candidate_policy = kTcpCandidatePolicyEnabled;

    // Can be used to avoid gathering candidates for a "higher cost" network,
    // if a lower cost one exists. For example, if both Wi-Fi and cellular
    // interfaces are available, this could be used to avoid using the cellular
    // interface.
    CandidateNetworkPolicy candidate_network_policy =
        kCandidateNetworkPolicyAll;

    // The maximum number of packets that can be stored in the NetEq audio
    // jitter buffer. Can be reduced to lower tolerated audio latency.
    int audio_jitter_buffer_max_packets = kAudioJitterBufferMaxPackets;

    // Whether to use the NetEq "fast mode" which will accelerate audio quicker
    // if it falls behind.
    bool audio_jitter_buffer_fast_accelerate = false;

    // The minimum delay in milliseconds for the audio jitter buffer.
    int audio_jitter_buffer_min_delay_ms = 0;

    // Timeout in milliseconds before an ICE candidate pair is considered to be
    // "not receiving", after which a lower priority candidate pair may be
    // selected.
    int ice_connection_receiving_timeout = kUndefined;

    // Interval in milliseconds at which an ICE "backup" candidate pair will be
    // pinged. This is a candidate pair which is not actively in use, but may
    // be switched to if the active candidate pair becomes unusable.
    //
    // This is relevant mainly to Wi-Fi/cell handoff; the application may not
    // want this backup cellular candidate pair pinged frequently, since it
    // consumes data/battery.
    int ice_backup_candidate_pair_ping_interval = kUndefined;

    // Can be used to enable continual gathering, which means new candidates
    // will be gathered as network interfaces change. Note that if continual
    // gathering is used, the candidate removal API should also be used, to
    // avoid an ever-growing list of candidates.
    ContinualGatheringPolicy continual_gathering_policy = GATHER_ONCE;

    // If set to true, candidate pairs will be pinged in order of most likely
    // to work (which means using a TURN server, generally), rather than in
    // standard priority order.
    bool prioritize_most_likely_ice_candidate_pairs = false;

    // Implementation defined settings. A public member only for the benefit of
    // the implementation. Applications must not access it directly, and should
    // instead use provided accessor methods, e.g., set_cpu_adaptation.
    struct cricket::MediaConfig media_config;

    // If set to true, only one preferred TURN allocation will be used per
    // network interface. UDP is preferred over TCP and IPv6 over IPv4. This
    // can be used to cut down on the number of candidate pairings.
    // Deprecated. TODO(webrtc:11026) Remove this flag once the downstream
    // dependency is removed.
    bool prune_turn_ports = false;

    // The policy used to prune turn port.
    PortPrunePolicy turn_port_prune_policy = NO_PRUNE;

    PortPrunePolicy GetTurnPortPrunePolicy() const {
      return prune_turn_ports ? PRUNE_BASED_ON_PRIORITY
                              : turn_port_prune_policy;
    }

    // If set to true, this means the ICE transport should presume TURN-to-TURN
    // candidate pairs will succeed, even before a binding response is received.
    // This can be used to optimize the initial connection time, since the DTLS
    // handshake can begin immediately.
    bool presume_writable_when_fully_relayed = false;

    // If true, "renomination" will be added to the ice options in the transport
    // description.
    // See: https://tools.ietf.org/html/draft-thatcher-ice-renomination-00
    bool enable_ice_renomination = false;

    // If true, the ICE role is re-determined when the PeerConnection sets a
    // local transport description that indicates an ICE restart.
    //
    // This is standard RFC5245 ICE behavior, but causes unnecessary role
    // thrashing, so an application may wish to avoid it. This role
    // re-determining was removed in ICEbis (ICE v2).
    bool redetermine_role_on_ice_restart = true;

    // This flag is only effective when `continual_gathering_policy` is
    // GATHER_CONTINUALLY.
    //
    // If true, after the ICE transport type is changed such that new types of
    // ICE candidates are allowed by the new transport type, e.g. from
    // IceTransportsType::kRelay to IceTransportsType::kAll, candidates that
    // have been gathered by the ICE transport but not matching the previous
    // transport type and as a result not observed by PeerConnectionObserver,
    // will be surfaced to the observer.
    bool surface_ice_candidates_on_ice_transport_type_changed = false;

    // The following fields define intervals in milliseconds at which ICE
    // connectivity checks are sent.
    //
    // We consider ICE is "strongly connected" for an agent when there is at
    // least one candidate pair that currently succeeds in connectivity check
    // from its direction i.e. sending a STUN ping and receives a STUN ping
    // response, AND all candidate pairs have sent a minimum number of pings for
    // connectivity (this number is implementation-specific). Otherwise, ICE is
    // considered in "weak connectivity".
    //
    // Note that the above notion of strong and weak connectivity is not defined
    // in RFC 5245, and they apply to our current ICE implementation only.
    //
    // 1) ice_check_interval_strong_connectivity defines the interval applied to
    // ALL candidate pairs when ICE is strongly connected, and it overrides the
    // default value of this interval in the ICE implementation;
    // 2) ice_check_interval_weak_connectivity defines the counterpart for ALL
    // pairs when ICE is weakly connected, and it overrides the default value of
    // this interval in the ICE implementation;
    // 3) ice_check_min_interval defines the minimal interval (equivalently the
    // maximum rate) that overrides the above two intervals when either of them
    // is less.
    std::optional<int> ice_check_interval_strong_connectivity;
    std::optional<int> ice_check_interval_weak_connectivity;
    std::optional<int> ice_check_min_interval;

    // The min time period for which a candidate pair must wait for response to
    // connectivity checks before it becomes unwritable. This parameter
    // overrides the default value in the ICE implementation if set.
    std::optional<int> ice_unwritable_timeout;

    // The min number of connectivity checks that a candidate pair must sent
    // without receiving response before it becomes unwritable. This parameter
    // overrides the default value in the ICE implementation if set.
    std::optional<int> ice_unwritable_min_checks;

    // The min time period for which a candidate pair must wait for response to
    // connectivity checks it becomes inactive. This parameter overrides the
    // default value in the ICE implementation if set.
    // RingRTC change to configure inactive timeout
    std::optional<int> ice_inactive_timeout = 30 * 1000; // 30 seconds

    // The interval in milliseconds at which STUN candidates will resend STUN
    // binding requests to keep NAT bindings open.
    std::optional<int> stun_candidate_keepalive_interval;

    // Optional TurnCustomizer.
    // With this class one can modify outgoing TURN messages.
    // The object passed in must remain valid until PeerConnection::Close() is
    // called.
    webrtc::TurnCustomizer* turn_customizer = nullptr;

    // Preferred network interface.
    // A candidate pair on a preferred network has a higher precedence in ICE
    // than one on an un-preferred network, regardless of priority or network
    // cost.
    std::optional<rtc::AdapterType> network_preference;

    // Configure the SDP semantics used by this PeerConnection. By default, this
    // is Unified Plan which is compliant to the WebRTC 1.0 specification. It is
    // possible to overrwite this to the deprecated Plan B SDP format, but note
    // that kPlanB will be deleted at some future date, see
    // https://crbug.com/webrtc/13528.
    //
    // kUnifiedPlan will cause the PeerConnection to create offers and answers
    // with multiple m= sections where each m= section maps to one RtpSender and
    // one RtpReceiver (an RtpTransceiver), either both audio or both video.
    // This will also cause the PeerConnection to ignore all but the first
    // a=ssrc lines that form a Plan B streams (if the PeerConnection is given
    // Plan B SDP to process).
    //
    // kPlanB will cause the PeerConnection to create offers and answers with at
    // most one audio and one video m= section with multiple RtpSenders and
    // RtpReceivers specified as multiple a=ssrc lines within the section. This
    // will also cause PeerConnection to ignore all but the first m= section of
    // the same media type (if the PeerConnection is given Unified Plan SDP to
    // process).
    SdpSemantics sdp_semantics = SdpSemantics::kUnifiedPlan;

    // TODO(bugs.webrtc.org/9891) - Move to crypto_options or remove.
    // Actively reset the SRTP parameters whenever the DTLS transports
    // underneath are reset for every offer/answer negotiation.
    // This is only intended to be a workaround for crbug.com/835958
    // WARNING: This would cause RTP/RTCP packets decryption failure if not used
    // correctly. This flag will be deprecated soon. Do not rely on it.
    bool active_reset_srtp_params = false;

    // Defines advanced optional cryptographic settings related to SRTP and
    // frame encryption for native WebRTC. Setting this will overwrite any
    // settings set in PeerConnectionFactory (which is deprecated).
    std::optional<CryptoOptions> crypto_options;

    // Configure if we should include the SDP attribute extmap-allow-mixed in
    // our offer on session level.
    bool offer_extmap_allow_mixed = true;

    // TURN logging identifier.
    // This identifier is added to a TURN allocation
    // and it intended to be used to be able to match client side
    // logs with TURN server logs. It will not be added if it's an empty string.
    std::string turn_logging_id;

    // Added to be able to control rollout of this feature.
    bool enable_implicit_rollback = false;

    // The delay before doing a usage histogram report for long-lived
    // PeerConnections. Used for testing only.
    std::optional<int> report_usage_pattern_delay_ms;

    // The ping interval (ms) when the connection is stable and writable. This
    // parameter overrides the default value in the ICE implementation if set.
    std::optional<int> stable_writable_connection_ping_interval_ms;

    // Whether this PeerConnection will avoid VPNs (kAvoidVpn), prefer VPNs
    // (kPreferVpn), only work over VPN (kOnlyUseVpn) or only work over non-VPN
    // (kNeverUseVpn) interfaces. This controls which local interfaces the
    // PeerConnection will prefer to connect over. Since VPN detection is not
    // perfect, adherence to this preference cannot be guaranteed.
    VpnPreference vpn_preference = VpnPreference::kDefault;

    // List of address/length subnets that should be treated like
    // VPN (in case webrtc fails to auto detect them).
    std::vector<rtc::NetworkMask> vpn_list;

    PortAllocatorConfig port_allocator_config;

    // The burst interval of the pacer, see TaskQueuePacedSender constructor.
    std::optional<TimeDelta> pacer_burst_interval;

    //
    // Don't forget to update operator== if adding something.
    //
  };

  // See: https://www.w3.org/TR/webrtc/#idl-def-rtcofferansweroptions
  struct RTCOfferAnswerOptions {
    static const int kUndefined = -1;
    static const int kMaxOfferToReceiveMedia = 1;

    // The default value for constraint offerToReceiveX:true.
    static const int kOfferToReceiveMediaTrue = 1;

    // These options are left as backwards compatibility for clients who need
    // "Plan B" semantics. Clients who have switched to "Unified Plan" semantics
    // should use the RtpTransceiver API (AddTransceiver) instead.
    //
    // offer_to_receive_X set to 1 will cause a media description to be
    // generated in the offer, even if no tracks of that type have been added.
    // Values greater than 1 are treated the same.
    //
    // If set to 0, the generated directional attribute will not include the
    // "recv" direction (meaning it will be "sendonly" or "inactive".
    int offer_to_receive_video = kUndefined;
    int offer_to_receive_audio = kUndefined;

    bool voice_activity_detection = true;
    bool ice_restart = false;

    // If true, will offer to BUNDLE audio/video/data together. Not to be
    // confused with RTCP mux (multiplexing RTP and RTCP together).
    bool use_rtp_mux = true;

    // If true, "a=packetization:<payload_type> raw" attribute will be offered
    // in the SDP for all video payload and accepted in the answer if offered.
    bool raw_packetization_for_video = false;

    // This will apply to all video tracks with a Plan B SDP offer/answer.
    int num_simulcast_layers = 1;

    // If true: Use SDP format from draft-ietf-mmusic-scdp-sdp-03
    // If false: Use SDP format from draft-ietf-mmusic-sdp-sdp-26 or later
    bool use_obsolete_sctp_sdp = false;

    RTCOfferAnswerOptions() = default;

    RTCOfferAnswerOptions(int offer_to_receive_video,
                          int offer_to_receive_audio,
                          bool voice_activity_detection,
                          bool ice_restart,
                          bool use_rtp_mux)
        : offer_to_receive_video(offer_to_receive_video),
          offer_to_receive_audio(offer_to_receive_audio),
          voice_activity_detection(voice_activity_detection),
          ice_restart(ice_restart),
          use_rtp_mux(use_rtp_mux) {}
  };

  // Used by GetStats to decide which stats to include in the stats reports.
  // `kStatsOutputLevelStandard` includes the standard stats for Javascript API;
  // `kStatsOutputLevelDebug` includes both the standard stats and additional
  // stats for debugging purposes.
  enum StatsOutputLevel {
    kStatsOutputLevelStandard,
    kStatsOutputLevelDebug,
  };

  // Accessor methods to active local streams.
  // This method is not supported with kUnifiedPlan semantics. Please use
  // GetSenders() instead.
  virtual rtc::scoped_refptr<StreamCollectionInterface> local_streams() = 0;

  // Accessor methods to remote streams.
  // This method is not supported with kUnifiedPlan semantics. Please use
  // GetReceivers() instead.
  virtual rtc::scoped_refptr<StreamCollectionInterface> remote_streams() = 0;

  // Add a new MediaStream to be sent on this PeerConnection.
  // Note that a SessionDescription negotiation is needed before the
  // remote peer can receive the stream.
  //
  // This has been removed from the standard in favor of a track-based API. So,
  // this is equivalent to simply calling AddTrack for each track within the
  // stream, with the one difference that if "stream->AddTrack(...)" is called
  // later, the PeerConnection will automatically pick up the new track. Though
  // this functionality will be deprecated in the future.
  //
  // This method is not supported with kUnifiedPlan semantics. Please use
  // AddTrack instead.
  virtual bool AddStream(MediaStreamInterface* stream) = 0;

  // Remove a MediaStream from this PeerConnection.
  // Note that a SessionDescription negotiation is needed before the
  // remote peer is notified.
  //
  // This method is not supported with kUnifiedPlan semantics. Please use
  // RemoveTrack instead.
  virtual void RemoveStream(MediaStreamInterface* stream) = 0;

  // Add a new MediaStreamTrack to be sent on this PeerConnection, and return
  // the newly created RtpSender. The RtpSender will be associated with the
  // streams specified in the `stream_ids` list.
  //
  // Errors:
  // - INVALID_PARAMETER: `track` is null, has a kind other than audio or video,
  //       or a sender already exists for the track.
  // - INVALID_STATE: The PeerConnection is closed.
  virtual RTCErrorOr<rtc::scoped_refptr<RtpSenderInterface>> AddTrack(
      rtc::scoped_refptr<MediaStreamTrackInterface> track,
      const std::vector<std::string>& stream_ids) = 0;

  // Add a new MediaStreamTrack as above, but with an additional parameter,
  // `init_send_encodings` : initial RtpEncodingParameters for RtpSender,
  // similar to init_send_encodings in RtpTransceiverInit.
  // Note that a new transceiver will always be created.
  //
  virtual RTCErrorOr<rtc::scoped_refptr<RtpSenderInterface>> AddTrack(
      rtc::scoped_refptr<MediaStreamTrackInterface> track,
      const std::vector<std::string>& stream_ids,
      const std::vector<RtpEncodingParameters>& init_send_encodings) = 0;

  // Removes the connection between a MediaStreamTrack and the PeerConnection.
  // Stops sending on the RtpSender and marks the
  // corresponding RtpTransceiver direction as no longer sending.
  // https://w3c.github.io/webrtc-pc/#dom-rtcpeerconnection-removetrack
  //
  // Errors:
  // - INVALID_PARAMETER: `sender` is null or (Plan B only) the sender is not
  //       associated with this PeerConnection.
  // - INVALID_STATE: PeerConnection is closed.
  //
  // Plan B semantics: Removes the RtpSender from this PeerConnection.
  //
  // TODO(bugs.webrtc.org/9534): Rename to RemoveTrack once the other signature
  // is removed; remove default implementation once upstream is updated.
  virtual RTCError RemoveTrackOrError(
      rtc::scoped_refptr<RtpSenderInterface> /* sender */) {
    RTC_CHECK_NOTREACHED();
    return RTCError();
  }

  // AddTransceiver creates a new RtpTransceiver and adds it to the set of
  // transceivers. Adding a transceiver will cause future calls to CreateOffer
  // to add a media description for the corresponding transceiver.
  //
  // The initial value of `mid` in the returned transceiver is null. Setting a
  // new session description may change it to a non-null value.
  //
  // https://w3c.github.io/webrtc-pc/#dom-rtcpeerconnection-addtransceiver
  //
  // Optionally, an RtpTransceiverInit structure can be specified to configure
  // the transceiver from construction. If not specified, the transceiver will
  // default to having a direction of kSendRecv and not be part of any streams.
  //
  // These methods are only available when Unified Plan is enabled (see
  // RTCConfiguration).
  //
  // Common errors:
  // - INTERNAL_ERROR: The configuration does not have Unified Plan enabled.

  // Adds a transceiver with a sender set to transmit the given track. The kind
  // of the transceiver (and sender/receiver) will be derived from the kind of
  // the track.
  // Errors:
  // - INVALID_PARAMETER: `track` is null.
  virtual RTCErrorOr<rtc::scoped_refptr<RtpTransceiverInterface>>
  AddTransceiver(rtc::scoped_refptr<MediaStreamTrackInterface> track) = 0;
  virtual RTCErrorOr<rtc::scoped_refptr<RtpTransceiverInterface>>
  AddTransceiver(rtc::scoped_refptr<MediaStreamTrackInterface> track,
                 const RtpTransceiverInit& init) = 0;

  // Adds a transceiver with the given kind. Can either be MEDIA_TYPE_AUDIO or
  // MEDIA_TYPE_VIDEO.
  // Errors:
  // - INVALID_PARAMETER: `media_type` is not MEDIA_TYPE_AUDIO or
  //                      MEDIA_TYPE_VIDEO.
  virtual RTCErrorOr<rtc::scoped_refptr<RtpTransceiverInterface>>
  AddTransceiver(cricket::MediaType media_type) = 0;
  virtual RTCErrorOr<rtc::scoped_refptr<RtpTransceiverInterface>>
  AddTransceiver(cricket::MediaType media_type,
                 const RtpTransceiverInit& init) = 0;

  // Creates a sender without a track. Can be used for "early media"/"warmup"
  // use cases, where the application may want to negotiate video attributes
  // before a track is available to send.
  //
  // The standard way to do this would be through "addTransceiver", but we
  // don't support that API yet.
  //
  // `kind` must be "audio" or "video".
  //
  // `stream_id` is used to populate the msid attribute; if empty, one will
  // be generated automatically.
  //
  // This method is not supported with kUnifiedPlan semantics. Please use
  // AddTransceiver instead.
  virtual rtc::scoped_refptr<RtpSenderInterface> CreateSender(
      const std::string& kind,
      const std::string& stream_id) = 0;

  // If Plan B semantics are specified, gets all RtpSenders, created either
  // through AddStream, AddTrack, or CreateSender. All senders of a specific
  // media type share the same media description.
  //
  // If Unified Plan semantics are specified, gets the RtpSender for each
  // RtpTransceiver.
  virtual std::vector<rtc::scoped_refptr<RtpSenderInterface>> GetSenders()
      const = 0;

  // If Plan B semantics are specified, gets all RtpReceivers created when a
  // remote description is applied. All receivers of a specific media type share
  // the same media description. It is also possible to have a media description
  // with no associated RtpReceivers, if the directional attribute does not
  // indicate that the remote peer is sending any media.
  //
  // If Unified Plan semantics are specified, gets the RtpReceiver for each
  // RtpTransceiver.
  virtual std::vector<rtc::scoped_refptr<RtpReceiverInterface>> GetReceivers()
      const = 0;

  // Get all RtpTransceivers, created either through AddTransceiver, AddTrack or
  // by a remote description applied with SetRemoteDescription.
  //
  // Note: This method is only available when Unified Plan is enabled (see
  // RTCConfiguration).
  virtual std::vector<rtc::scoped_refptr<RtpTransceiverInterface>>
  GetTransceivers() const = 0;

  // The legacy non-compliant GetStats() API. This correspond to the
  // callback-based version of getStats() in JavaScript. The returned metrics
  // are UNDOCUMENTED and many of them rely on implementation-specific details.
  // The goal is to DELETE THIS VERSION but we can't today because it is heavily
  // relied upon by third parties. See https://crbug.com/822696.
  //
  // This version is wired up into Chrome. Any stats implemented are
  // automatically exposed to the Web Platform. This has BYPASSED the Chrome
  // release processes for years and lead to cross-browser incompatibility
  // issues and web application reliance on Chrome-only behavior.
  //
  // This API is in "maintenance mode", serious regressions should be fixed but
  // adding new stats is highly discouraged.
  //
  // TODO(hbos): Deprecate and remove this when third parties have migrated to
  // the spec-compliant GetStats() API. https://crbug.com/822696
  virtual bool GetStats(StatsObserver* observer,
                        MediaStreamTrackInterface* track,  // Optional
                        StatsOutputLevel level) = 0;
  // The spec-compliant GetStats() API. This correspond to the promise-based
  // version of getStats() in JavaScript. Implementation status is described in
  // api/stats/rtcstats_objects.h. For more details on stats, see spec:
  // https://w3c.github.io/webrtc-pc/#dom-rtcpeerconnection-getstats
  // TODO(hbos): Takes shared ownership, use rtc::scoped_refptr<> instead. This
  // requires stop overriding the current version in third party or making third
  // party calls explicit to avoid ambiguity during switch. Make the future
  // version abstract as soon as third party projects implement it.
  virtual void GetStats(RTCStatsCollectorCallback* callback) = 0;
  // Spec-compliant getStats() performing the stats selection algorithm with the
  // sender. https://w3c.github.io/webrtc-pc/#dom-rtcrtpsender-getstats
  virtual void GetStats(
      rtc::scoped_refptr<RtpSenderInterface> selector,
      rtc::scoped_refptr<RTCStatsCollectorCallback> callback) = 0;
  // Spec-compliant getStats() performing the stats selection algorithm with the
  // receiver. https://w3c.github.io/webrtc-pc/#dom-rtcrtpreceiver-getstats
  virtual void GetStats(
      rtc::scoped_refptr<RtpReceiverInterface> selector,
      rtc::scoped_refptr<RTCStatsCollectorCallback> callback) = 0;
  // Clear cached stats in the RTCStatsCollector.
  virtual void ClearStatsCache() {}

  // Create a data channel with the provided config, or default config if none
  // is provided. Note that an offer/answer negotiation is still necessary
  // before the data channel can be used.
  //
  // Also, calling CreateDataChannel is the only way to get a data "m=" section
  // in SDP, so it should be done before CreateOffer is called, if the
  // application plans to use data channels.
  virtual RTCErrorOr<rtc::scoped_refptr<DataChannelInterface>>
  CreateDataChannelOrError(const std::string& /* label */,
                           const DataChannelInit* /* config */) {
    return RTCError(RTCErrorType::INTERNAL_ERROR, "dummy function called");
  }
  // TODO(crbug.com/788659): Remove "virtual" below and default implementation
  // above once mock in Chrome is fixed.
  ABSL_DEPRECATED("Use CreateDataChannelOrError")
  virtual rtc::scoped_refptr<DataChannelInterface> CreateDataChannel(
      const std::string& label,
      const DataChannelInit* config) {
    auto result = CreateDataChannelOrError(label, config);
    if (!result.ok()) {
      return nullptr;
    } else {
      return result.MoveValue();
    }
  }

  // NOTE: For the following 6 methods, it's only safe to dereference the
  // SessionDescriptionInterface on signaling_thread() (for example, calling
  // ToString).

  // Returns the more recently applied description; "pending" if it exists, and
  // otherwise "current". See below.
  virtual const SessionDescriptionInterface* local_description() const = 0;
  virtual const SessionDescriptionInterface* remote_description() const = 0;

  // A "current" description the one currently negotiated from a complete
  // offer/answer exchange.
  virtual const SessionDescriptionInterface* current_local_description()
      const = 0;
  virtual const SessionDescriptionInterface* current_remote_description()
      const = 0;

  // A "pending" description is one that's part of an incomplete offer/answer
  // exchange (thus, either an offer or a pranswer). Once the offer/answer
  // exchange is finished, the "pending" description will become "current".
  virtual const SessionDescriptionInterface* pending_local_description()
      const = 0;
  virtual const SessionDescriptionInterface* pending_remote_description()
      const = 0;

  // Tells the PeerConnection that ICE should be restarted. This triggers a need
  // for negotiation and subsequent CreateOffer() calls will act as if
  // RTCOfferAnswerOptions::ice_restart is true.
  // https://w3c.github.io/webrtc-pc/#dom-rtcpeerconnection-restartice
  virtual void RestartIce() = 0;

  // Create a new offer.
  // The CreateSessionDescriptionObserver callback will be called when done.
  virtual void CreateOffer(CreateSessionDescriptionObserver* observer,
                           const RTCOfferAnswerOptions& options) = 0;

  // Create an answer to an offer.
  // The CreateSessionDescriptionObserver callback will be called when done.
  virtual void CreateAnswer(CreateSessionDescriptionObserver* observer,
                            const RTCOfferAnswerOptions& options) = 0;

  // Sets the local session description.
  //
  // According to spec, the local session description MUST be the same as was
  // returned by CreateOffer() or CreateAnswer() or else the operation should
  // fail. Our implementation however allows some amount of "SDP munging", but
  // please note that this is HIGHLY DISCOURAGED. If you do not intent to munge
  // SDP, the method below that doesn't take `desc` as an argument will create
  // the offer or answer for you.
  //
  // The observer is invoked as soon as the operation completes, which could be
  // before or after the SetLocalDescription() method has exited.
  virtual void SetLocalDescription(
      std::unique_ptr<SessionDescriptionInterface> /* desc */,
      rtc::scoped_refptr<SetLocalDescriptionObserverInterface> /* observer */) {
  }
  // Creates an offer or answer (depending on current signaling state) and sets
  // it as the local session description.
  //
  // The observer is invoked as soon as the operation completes, which could be
  // before or after the SetLocalDescription() method has exited.
  virtual void SetLocalDescription(
      rtc::scoped_refptr<SetLocalDescriptionObserverInterface> /* observer */) {
  }
  // Like SetLocalDescription() above, but the observer is invoked with a delay
  // after the operation completes. This helps avoid recursive calls by the
  // observer but also makes it possible for states to change in-between the
  // operation completing and the observer getting called. This makes them racy
  // for synchronizing peer connection states to the application.
  // TODO(https://crbug.com/webrtc/11798): Delete these methods in favor of the
  // ones taking SetLocalDescriptionObserverInterface as argument.
  virtual void SetLocalDescription(SetSessionDescriptionObserver* observer,
                                   SessionDescriptionInterface* desc) = 0;
  virtual void SetLocalDescription(
      SetSessionDescriptionObserver* /* observer */) {}

  // Sets the remote session description.
  //
  // (Unlike "SDP munging" before SetLocalDescription(), modifying a remote
  // offer or answer is allowed by the spec.)
  //
  // The observer is invoked as soon as the operation completes, which could be
  // before or after the SetRemoteDescription() method has exited.
  virtual void SetRemoteDescription(
      std::unique_ptr<SessionDescriptionInterface> desc,
      rtc::scoped_refptr<SetRemoteDescriptionObserverInterface> observer) = 0;
  // Like SetRemoteDescription() above, but the observer is invoked with a delay
  // after the operation completes. This helps avoid recursive calls by the
  // observer but also makes it possible for states to change in-between the
  // operation completing and the observer getting called. This makes them racy
  // for synchronizing peer connection states to the application.
  // TODO(https://crbug.com/webrtc/11798): Delete this method in favor of the
  // ones taking SetRemoteDescriptionObserverInterface as argument.
  virtual void SetRemoteDescription(
      SetSessionDescriptionObserver* /* observer */,
      SessionDescriptionInterface* /* desc */) {}

  // According to spec, we must only fire "negotiationneeded" if the Operations
  // Chain is empty. This method takes care of validating an event previously
  // generated with PeerConnectionObserver::OnNegotiationNeededEvent() to make
  // sure that even if there was a delay (e.g. due to a PostTask) between the
  // event being generated and the time of firing, the Operations Chain is empty
  // and the event is still valid to be fired.
  virtual bool ShouldFireNegotiationNeededEvent(uint32_t event_id) = 0;

  virtual PeerConnectionInterface::RTCConfiguration GetConfiguration() = 0;

  // Sets the PeerConnection's global configuration to `config`.
  //
  // The members of `config` that may be changed are `type`, `servers`,
  // `ice_candidate_pool_size` and `prune_turn_ports` (though the candidate
  // pool size can't be changed after the first call to SetLocalDescription).
  // Note that this means the BUNDLE and RTCP-multiplexing policies cannot be
  // changed with this method.
  //
  // Any changes to STUN/TURN servers or ICE candidate policy will affect the
  // next gathering phase, and cause the next call to createOffer to generate
  // new ICE credentials, as described in JSEP. This also occurs when
  // `prune_turn_ports` changes, for the same reasoning.
  //
  // If an error occurs, returns false and populates `error` if non-null:
  // - INVALID_MODIFICATION if `config` contains a modified parameter other
  //   than one of the parameters listed above.
  // - INVALID_RANGE if `ice_candidate_pool_size` is out of range.
  // - SYNTAX_ERROR if parsing an ICE server URL failed.
  // - INVALID_PARAMETER if a TURN server is missing `username` or `password`.
  // - INTERNAL_ERROR if an unexpected error occurred.
  virtual RTCError SetConfiguration(
      const PeerConnectionInterface::RTCConfiguration& config) = 0;

  // Provides a remote candidate to the ICE Agent.
  // A copy of the `candidate` will be created and added to the remote
  // description. So the caller of this method still has the ownership of the
  // `candidate`.
  // TODO(hbos): The spec mandates chaining this operation onto the operations
  // chain; deprecate and remove this version in favor of the callback-based
  // signature.
  virtual bool AddIceCandidate(const IceCandidateInterface* candidate) = 0;
  // TODO(hbos): Remove default implementation once implemented by downstream
  // projects.
  virtual void AddIceCandidate(
      std::unique_ptr<IceCandidateInterface> /* candidate */,
      std::function<void(RTCError)> /* callback */) {}

  // Removes a group of remote candidates from the ICE agent. Needed mainly for
  // continual gathering, to avoid an ever-growing list of candidates as
  // networks come and go. Note that the candidates' transport_name must be set
  // to the MID of the m= section that generated the candidate.
  // TODO(bugs.webrtc.org/8395): Use IceCandidateInterface instead of
  // cricket::Candidate, which would avoid the transport_name oddity.
  virtual bool RemoveIceCandidates(
      const std::vector<cricket::Candidate>& candidates) = 0;

  // RingRTC change to add ICE forking
  // Creates an IceGatherer that can be shared/used with UseSharedIceGatherer
  virtual rtc::scoped_refptr<webrtc::IceGathererInterface>
  CreateSharedIceGatherer();

  // RingRTC change to add ICE forking
  // SetGatherer with the same IceGatherer on many ICE transports to get
  // ICE forking behavior.  For example, like so:
  // auto gatherer = pc1->CreateSharedIceGatherer();
  // pc1->UseSharedIceGatherer(gatherer);
  // pc2->UseSharedIceGatherer(gatherer);
  // Do this before calling CreateOffer/CreateAnswer/SetLocalDescription.
  // Note that the given IceGatherer must be running on the same network thread
  // as the PeerConnnection.
  virtual bool UseSharedIceGatherer(
      rtc::scoped_refptr<webrtc::IceGathererInterface> shared_ice_gatherer);

  // RingRTC change to explicitly control when incoming packets can be processed
  virtual bool SetIncomingRtpEnabled(bool enabled);

  // RingRTC change to send RTP data
  // Make sure that you don't reuse (SSRC, seqnum) combinations except when rolling
  // over.  Otherwise, SRTP won't work properly.
  virtual bool SendRtp(std::unique_ptr<RtpPacket> rtp_packet);

  // RingRTC change to receive RTP data
  // Packets will go to the PeerConnectionObserver
  virtual bool ReceiveRtp(uint8_t pt, bool enable_incoming);

  virtual void ConfigureAudioEncoders(const webrtc::AudioEncoder::Config& config) {
    RTC_LOG(LS_WARNING) << "Default PeerConnectionInterface::ConfigureAudioEncoders(...) does nothing!";
  }

  virtual void GetAudioLevels(
      cricket::AudioLevel* captured_out,
      cricket::ReceivedAudioLevel* received_out,
      size_t received_out_size,
      size_t* received_size_out);

  // RingRTC change to get upload bandwidth estimate
  virtual uint32_t GetLastBandwidthEstimateBps() = 0;

  // SetBitrate limits the bandwidth allocated for all RTP streams sent by
  // this PeerConnection. Other limitations might affect these limits and
  // are respected (for example "b=AS" in SDP).
  //
  // Setting `current_bitrate_bps` will reset the current bitrate estimate
  // to the provided value.
  virtual RTCError SetBitrate(const BitrateSettings& bitrate) = 0;

  // Allows an application to reconfigure bandwidth estimation.
  // The method can be called both before and after estimation has started.
  // Estimation starts when the first RTP packet is sent.
  // Estimation will be restarted if already started.
  virtual void ReconfigureBandwidthEstimation(
      const BandwidthEstimationSettings& settings) = 0;

  // Enable/disable playout of received audio streams. Enabled by default. Note
  // that even if playout is enabled, streams will only be played out if the
  // appropriate SDP is also applied. Setting `playout` to false will stop
  // playout of the underlying audio device but starts a task which will poll
  // for audio data every 10ms to ensure that audio processing happens and the
  // audio statistics are updated.
  virtual void SetAudioPlayout(bool playout) = 0;

  // Enable/disable recording of transmitted audio streams. Enabled by default.
  // Note that even if recording is enabled, streams will only be recorded if
  // the appropriate SDP is also applied.
  virtual void SetAudioRecording(bool recording) = 0;

  // Looks up the DtlsTransport associated with a MID value.
  // In the Javascript API, DtlsTransport is a property of a sender, but
  // because the PeerConnection owns the DtlsTransport in this implementation,
  // it is better to look them up on the PeerConnection.
  virtual rtc::scoped_refptr<DtlsTransportInterface> LookupDtlsTransportByMid(
      const std::string& mid) = 0;

  // Returns the SCTP transport, if any.
  virtual rtc::scoped_refptr<SctpTransportInterface> GetSctpTransport()
      const = 0;

  // Returns the current SignalingState.
  virtual SignalingState signaling_state() = 0;

  // Returns an aggregate state of all ICE *and* DTLS transports.
  // This is left in place to avoid breaking native clients who expect our old,
  // nonstandard behavior.
  // TODO(jonasolsson): deprecate and remove this.
  virtual IceConnectionState ice_connection_state() = 0;

  // Returns an aggregated state of all ICE transports.
  virtual IceConnectionState standardized_ice_connection_state() = 0;

  // Returns an aggregated state of all ICE and DTLS transports.
  virtual PeerConnectionState peer_connection_state() = 0;

  virtual IceGatheringState ice_gathering_state() = 0;

  // Returns the current state of canTrickleIceCandidates per
  // https://w3c.github.io/webrtc-pc/#attributes-1
  virtual std::optional<bool> can_trickle_ice_candidates() = 0;

  // When a resource is overused, the PeerConnection will try to reduce the load
  // on the sysem, for example by reducing the resolution or frame rate of
  // encoded streams. The Resource API allows injecting platform-specific usage
  // measurements. The conditions to trigger kOveruse or kUnderuse are up to the
  // implementation.
  virtual void AddAdaptationResource(rtc::scoped_refptr<Resource> resource) = 0;

  // Start RtcEventLog using an existing output-sink. Takes ownership of
  // `output` and passes it on to Call, which will take the ownership. If
  // the operation fails the output will be closed and deallocated. The
  // event log will send serialized events to the output object every
  // `output_period_ms`. Applications using the event log should generally
  // make their own trade-off regarding the output period. A long period is
  // generally more efficient, with potential drawbacks being more bursty
  // thread usage, and more events lost in case the application crashes. If
  // the `output_period_ms` argument is omitted, webrtc selects a default
  // deemed to be workable in most cases.
  virtual bool StartRtcEventLog(std::unique_ptr<RtcEventLogOutput> output,
                                int64_t output_period_ms) = 0;
  virtual bool StartRtcEventLog(std::unique_ptr<RtcEventLogOutput> output) = 0;

  // Stops logging the RtcEventLog.
  virtual void StopRtcEventLog() = 0;

  // Terminates all media, closes the transports, and in general releases any
  // resources used by the PeerConnection. This is an irreversible operation.
  //
  // Note that after this method completes, the PeerConnection will no longer
  // use the PeerConnectionObserver interface passed in on construction, and
  // thus the observer object can be safely destroyed.
  virtual void Close() = 0;

  // The thread on which all PeerConnectionObserver callbacks will be invoked,
  // as well as callbacks for other classes such as DataChannelObserver.
  //
  // Also the only thread on which it's safe to use SessionDescriptionInterface
  // pointers.
  virtual rtc::Thread* signaling_thread() const = 0;

  // NetworkController instance being used by this PeerConnection, to be used
  // to identify instances when using a custom NetworkControllerFactory.
  virtual NetworkControllerInterface* GetNetworkController() = 0;

 protected:
  // Dtor protected as objects shouldn't be deleted via this interface.
  ~PeerConnectionInterface() override = default;
};

// PeerConnection callback interface, used for RTCPeerConnection events.
// Application should implement these methods.
// RingRTC change to receive RTP data
class PeerConnectionObserver : public RtpPacketSinkInterface {
 public:
  virtual ~PeerConnectionObserver() = default;

  // Triggered when the SignalingState changed.
  virtual void OnSignalingChange(
      PeerConnectionInterface::SignalingState new_state) = 0;

  // Triggered when media is received on a new stream from remote peer.
  virtual void OnAddStream(
      rtc::scoped_refptr<MediaStreamInterface> /* stream */) {}

  // Triggered when a remote peer closes a stream.
  virtual void OnRemoveStream(
      rtc::scoped_refptr<MediaStreamInterface> /* stream */) {}

  // Triggered when a remote peer opens a data channel.
  virtual void OnDataChannel(
      rtc::scoped_refptr<DataChannelInterface> data_channel) = 0;

  // Triggered when renegotiation is needed. For example, an ICE restart
  // has begun.
  // TODO(hbos): Delete in favor of OnNegotiationNeededEvent() when downstream
  // projects have migrated.
  virtual void OnRenegotiationNeeded() {}
  // Used to fire spec-compliant onnegotiationneeded events, which should only
  // fire when the Operations Chain is empty. The observer is responsible for
  // queuing a task (e.g. Chromium: jump to main thread) to maybe fire the
  // event. The event identified using `event_id` must only fire if
  // PeerConnection::ShouldFireNegotiationNeededEvent() returns true since it is
  // possible for the event to become invalidated by operations subsequently
  // chained.
  virtual void OnNegotiationNeededEvent(uint32_t /* event_id */) {}

  // Called any time the legacy IceConnectionState changes.
  //
  // Note that our ICE states lag behind the standard slightly. The most
  // notable differences include the fact that "failed" occurs after 15
  // seconds, not 30, and this actually represents a combination ICE + DTLS
  // state, so it may be "failed" if DTLS fails while ICE succeeds.
  //
  // TODO(jonasolsson): deprecate and remove this.
  virtual void OnIceConnectionChange(
      PeerConnectionInterface::IceConnectionState /* new_state */) {}

  // Called any time the standards-compliant IceConnectionState changes.
  virtual void OnStandardizedIceConnectionChange(
      PeerConnectionInterface::IceConnectionState /* new_state */) {}

  // Called any time the PeerConnectionState changes.
  virtual void OnConnectionChange(
      PeerConnectionInterface::PeerConnectionState /* new_state */) {}

  // Called any time the IceGatheringState changes.
  virtual void OnIceGatheringChange(
      PeerConnectionInterface::IceGatheringState new_state) = 0;

  // A new ICE candidate has been gathered.
  virtual void OnIceCandidate(const IceCandidateInterface* candidate) = 0;

  // Gathering of an ICE candidate failed.
  // See https://w3c.github.io/webrtc-pc/#event-icecandidateerror
  virtual void OnIceCandidateError(const std::string& /* address */,
                                   int /* port */,
                                   const std::string& /* url */,
                                   int /* error_code */,
                                   const std::string& /* error_text */) {}

  // Ice candidates have been removed.
  // TODO(honghaiz): Make this a pure virtual method when all its subclasses
  // implement it.
  virtual void OnIceCandidatesRemoved(
      const std::vector<cricket::Candidate>& /* candidates */) {}

  // Called when the ICE connection receiving status changes.
  virtual void OnIceConnectionReceivingChange(bool /* receiving */) {}

  // Called when the selected candidate pair for the ICE connection changes.
  virtual void OnIceSelectedCandidatePairChanged(
      const cricket::CandidatePairChangeEvent& /* event */) {}

  // This is called when a receiver and its track are created.
  // TODO(zhihuang): Make this pure virtual when all subclasses implement it.
  // Note: This is called with both Plan B and Unified Plan semantics. Unified
  // Plan users should prefer OnTrack, OnAddTrack is only called as backwards
  // compatibility (and is called in the exact same situations as OnTrack).
  virtual void OnAddTrack(
      rtc::scoped_refptr<RtpReceiverInterface> /* receiver */,
      const std::vector<
          rtc::scoped_refptr<MediaStreamInterface>>& /* streams */) {}

  // This is called when signaling indicates a transceiver will be receiving
  // media from the remote endpoint. This is fired during a call to
  // SetRemoteDescription. The receiving track can be accessed by:
  // `transceiver->receiver()->track()` and its associated streams by
  // `transceiver->receiver()->streams()`.
  // Note: This will only be called if Unified Plan semantics are specified.
  // This behavior is specified in section 2.2.8.2.5 of the "Set the
  // RTCSessionDescription" algorithm:
  // https://w3c.github.io/webrtc-pc/#set-description
  virtual void OnTrack(
      rtc::scoped_refptr<RtpTransceiverInterface> /* transceiver */) {}

  // Called when signaling indicates that media will no longer be received on a
  // track.
  // With Plan B semantics, the given receiver will have been removed from the
  // PeerConnection and the track muted.
  // With Unified Plan semantics, the receiver will remain but the transceiver
  // will have changed direction to either sendonly or inactive.
  // https://w3c.github.io/webrtc-pc/#process-remote-track-removal
  // TODO(hbos,deadbeef): Make pure virtual when all subclasses implement it.
  virtual void OnRemoveTrack(
      rtc::scoped_refptr<RtpReceiverInterface> /* receiver */) {}

  // Called when an interesting usage is detected by WebRTC.
  // An appropriate action is to add information about the context of the
  // PeerConnection and write the event to some kind of "interesting events"
  // log function.
  // The heuristics for defining what constitutes "interesting" are
  // implementation-defined.
<<<<<<< HEAD
  virtual void OnInterestingUsage(int usage_pattern) {}

  // RingRTC change to receive RTP data
  void OnRtpPacket(const RtpPacketReceived& rtp_packet) override {}
=======
  virtual void OnInterestingUsage(int /* usage_pattern */) {}
>>>>>>> afaf4978
};

// PeerConnectionDependencies holds all of PeerConnections dependencies.
// A dependency is distinct from a configuration as it defines significant
// executable code that can be provided by a user of the API.
//
// All new dependencies should be added as a unique_ptr to allow the
// PeerConnection object to be the definitive owner of the dependencies
// lifetime making injection safer.
struct RTC_EXPORT PeerConnectionDependencies final {
  explicit PeerConnectionDependencies(PeerConnectionObserver* observer_in);
  // This object is not copyable or assignable.
  PeerConnectionDependencies(const PeerConnectionDependencies&) = delete;
  PeerConnectionDependencies& operator=(const PeerConnectionDependencies&) =
      delete;
  // This object is only moveable.
  PeerConnectionDependencies(PeerConnectionDependencies&&);
  PeerConnectionDependencies& operator=(PeerConnectionDependencies&&) = default;
  ~PeerConnectionDependencies();
  // Mandatory dependencies
  PeerConnectionObserver* observer = nullptr;
  // Optional dependencies
  // TODO(bugs.webrtc.org/7447): remove port allocator once downstream is
  // updated. The recommended way to inject networking components is to pass a
  // PacketSocketFactory when creating the PeerConnectionFactory.
  std::unique_ptr<cricket::PortAllocator> allocator;
  // Factory for creating resolvers that look up hostnames in DNS
  std::unique_ptr<webrtc::AsyncDnsResolverFactoryInterface>
      async_dns_resolver_factory;
  std::unique_ptr<webrtc::IceTransportFactory> ice_transport_factory;
  std::unique_ptr<rtc::RTCCertificateGeneratorInterface> cert_generator;
  std::unique_ptr<rtc::SSLCertificateVerifier> tls_cert_verifier;
  std::unique_ptr<webrtc::VideoBitrateAllocatorFactory>
      video_bitrate_allocator_factory;
  // Optional network controller factory to use.
  // Overrides that set in PeerConnectionFactoryDependencies.
  std::unique_ptr<NetworkControllerFactoryInterface> network_controller_factory;

  // Optional field trials to use.
  // Overrides those from PeerConnectionFactoryDependencies.
  std::unique_ptr<FieldTrialsView> trials;
};

// PeerConnectionFactoryDependencies holds all of the PeerConnectionFactory
// dependencies. All new dependencies should be added here instead of
// overloading the function. This simplifies dependency injection and makes it
// clear which are mandatory and optional. If possible please allow the peer
// connection factory to take ownership of the dependency by adding a unique_ptr
// to this structure.
struct RTC_EXPORT PeerConnectionFactoryDependencies final {
  PeerConnectionFactoryDependencies();
  // This object is not copyable or assignable.
  PeerConnectionFactoryDependencies(const PeerConnectionFactoryDependencies&) =
      delete;
  PeerConnectionFactoryDependencies& operator=(
      const PeerConnectionFactoryDependencies&) = delete;
  // This object is only moveable.
  PeerConnectionFactoryDependencies(PeerConnectionFactoryDependencies&&);
  PeerConnectionFactoryDependencies& operator=(
      PeerConnectionFactoryDependencies&&) = default;
  ~PeerConnectionFactoryDependencies();

  // Optional dependencies
  rtc::Thread* network_thread = nullptr;
  rtc::Thread* worker_thread = nullptr;
  rtc::Thread* signaling_thread = nullptr;
  rtc::SocketFactory* socket_factory = nullptr;
  // The `packet_socket_factory` will only be used if CreatePeerConnection is
  // called without a `port_allocator`.
  std::unique_ptr<rtc::PacketSocketFactory> packet_socket_factory;
  std::unique_ptr<TaskQueueFactory> task_queue_factory;
  std::unique_ptr<RtcEventLogFactoryInterface> event_log_factory;
  std::unique_ptr<FecControllerFactoryInterface> fec_controller_factory;
  std::unique_ptr<NetworkStatePredictorFactoryInterface>
      network_state_predictor_factory;
  std::unique_ptr<NetworkControllerFactoryInterface> network_controller_factory;
  // The `network_manager` will only be used if CreatePeerConnection is called
  // without a `port_allocator`, causing the default allocator and network
  // manager to be used.
  std::unique_ptr<rtc::NetworkManager> network_manager;
  // The `network_monitor_factory` will only be used if CreatePeerConnection is
  // called without a `port_allocator`, and the above `network_manager' is null.
  std::unique_ptr<rtc::NetworkMonitorFactory> network_monitor_factory;
  std::unique_ptr<NetEqFactory> neteq_factory;
  std::unique_ptr<SctpTransportFactoryInterface> sctp_factory;
  std::unique_ptr<FieldTrialsView> trials;
  std::unique_ptr<RtpTransportControllerSendFactoryInterface>
      transport_controller_send_factory;
  // Metronome used for decoding, must be called on the worker thread.
  std::unique_ptr<Metronome> decode_metronome;
  // Metronome used for encoding, must be called on the worker thread.
  // TODO(b/304158952): Consider merging into a single metronome for all codec
  // usage.
  std::unique_ptr<Metronome> encode_metronome;

  // Media specific dependencies. Unused when `media_factory == nullptr`.
  rtc::scoped_refptr<AudioDeviceModule> adm;
  rtc::scoped_refptr<AudioEncoderFactory> audio_encoder_factory;
  rtc::scoped_refptr<AudioDecoderFactory> audio_decoder_factory;
  rtc::scoped_refptr<AudioMixer> audio_mixer;
  // TODO: bugs.webrtc.org/369904700 - Deprecate `audio_processing` in favor
  // of `audio_processing_builder`.
  rtc::scoped_refptr<AudioProcessing> audio_processing;
  std::unique_ptr<AudioProcessingBuilderInterface> audio_processing_builder;
  std::unique_ptr<AudioFrameProcessor> audio_frame_processor;
  std::unique_ptr<VideoEncoderFactory> video_encoder_factory;
  std::unique_ptr<VideoDecoderFactory> video_decoder_factory;

  // The `media_factory` members allows webrtc to be optionally built without
  // media support (i.e., if only being used for data channels).
  // By default media is disabled. To enable media call
  // `EnableMedia(PeerConnectionFactoryDependencies&)`. Definition of the
  // `MediaFactory` interface is a webrtc implementation detail.
  std::unique_ptr<MediaFactory> media_factory;
};

// PeerConnectionFactoryInterface is the factory interface used for creating
// PeerConnection, MediaStream and MediaStreamTrack objects.
//
// The simplest method for obtaiing one, CreatePeerConnectionFactory will
// create the required libjingle threads, socket and network manager factory
// classes for networking if none are provided, though it requires that the
// application runs a message loop on the thread that called the method (see
// explanation below)
//
// If an application decides to provide its own threads and/or implementation
// of networking classes, it should use the alternate
// CreatePeerConnectionFactory method which accepts threads as input, and use
// the CreatePeerConnection version that takes a PortAllocator as an argument.
class RTC_EXPORT PeerConnectionFactoryInterface
    : public webrtc::RefCountInterface {
 public:
  class Options {
   public:
    Options() {}

    // If set to true, created PeerConnections won't enforce any SRTP
    // requirement, allowing unsecured media. Should only be used for
    // testing/debugging.
    bool disable_encryption = false;

    // If set to true, any platform-supported network monitoring capability
    // won't be used, and instead networks will only be updated via polling.
    //
    // This only has an effect if a PeerConnection is created with the default
    // PortAllocator implementation.
    bool disable_network_monitor = false;

    // Sets the network types to ignore. For instance, calling this with
    // ADAPTER_TYPE_ETHERNET | ADAPTER_TYPE_LOOPBACK will ignore Ethernet and
    // loopback interfaces.
    int network_ignore_mask = rtc::kDefaultNetworkIgnoreMask;

    // Sets the maximum supported protocol version. The highest version
    // supported by both ends will be used for the connection, i.e. if one
    // party supports DTLS 1.0 and the other DTLS 1.2, DTLS 1.0 will be used.
    rtc::SSLProtocolVersion ssl_max_version = rtc::SSL_PROTOCOL_DTLS_12;

    // Sets crypto related options, e.g. enabled cipher suites.
    CryptoOptions crypto_options = {};
  };

  // Set the options to be used for subsequently created PeerConnections.
  virtual void SetOptions(const Options& options) = 0;

  // The preferred way to create a new peer connection. Simply provide the
  // configuration and a PeerConnectionDependencies structure.
  // TODO(benwright): Make pure virtual once downstream mock PC factory classes
  // are updated.
  virtual RTCErrorOr<rtc::scoped_refptr<PeerConnectionInterface>>
  CreatePeerConnectionOrError(
      const PeerConnectionInterface::RTCConfiguration& configuration,
      PeerConnectionDependencies dependencies);
  // Deprecated creator - does not return an error code on error.
  // TODO(bugs.webrtc.org:12238): Deprecate and remove.
  ABSL_DEPRECATED("Use CreatePeerConnectionOrError")
  virtual rtc::scoped_refptr<PeerConnectionInterface> CreatePeerConnection(
      const PeerConnectionInterface::RTCConfiguration& configuration,
      PeerConnectionDependencies dependencies);

  // Deprecated; `allocator` and `cert_generator` may be null, in which case
  // default implementations will be used.
  //
  // `observer` must not be null.
  //
  // Note that this method does not take ownership of `observer`; it's the
  // responsibility of the caller to delete it. It can be safely deleted after
  // Close has been called on the returned PeerConnection, which ensures no
  // more observer callbacks will be invoked.
  ABSL_DEPRECATED("Use CreatePeerConnectionOrError")
  virtual rtc::scoped_refptr<PeerConnectionInterface> CreatePeerConnection(
      const PeerConnectionInterface::RTCConfiguration& configuration,
      std::unique_ptr<cricket::PortAllocator> allocator,
      std::unique_ptr<rtc::RTCCertificateGeneratorInterface> cert_generator,
      PeerConnectionObserver* observer);

  // Returns the capabilities of an RTP sender of type `kind`.
  // If for some reason you pass in MEDIA_TYPE_DATA, returns an empty structure.
  // TODO(orphis): Make pure virtual when all subclasses implement it.
  virtual RtpCapabilities GetRtpSenderCapabilities(
      cricket::MediaType kind) const;

  // Returns the capabilities of an RTP receiver of type `kind`.
  // If for some reason you pass in MEDIA_TYPE_DATA, returns an empty structure.
  // TODO(orphis): Make pure virtual when all subclasses implement it.
  virtual RtpCapabilities GetRtpReceiverCapabilities(
      cricket::MediaType kind) const;

  virtual rtc::scoped_refptr<MediaStreamInterface> CreateLocalMediaStream(
      const std::string& stream_id) = 0;

  // Creates an AudioSourceInterface.
  // `options` decides audio processing settings.
  virtual rtc::scoped_refptr<AudioSourceInterface> CreateAudioSource(
      const cricket::AudioOptions& options) = 0;

  // Creates a new local VideoTrack. The same `source` can be used in several
  // tracks.
  virtual rtc::scoped_refptr<VideoTrackInterface> CreateVideoTrack(
      rtc::scoped_refptr<VideoTrackSourceInterface> source,
      absl::string_view label) = 0;
  ABSL_DEPRECATED("Use version with scoped_refptr")
  virtual rtc::scoped_refptr<VideoTrackInterface> CreateVideoTrack(
      const std::string& label,
      VideoTrackSourceInterface* source) {
    return CreateVideoTrack(
        rtc::scoped_refptr<VideoTrackSourceInterface>(source), label);
  }

  // Creates an new AudioTrack. At the moment `source` can be null.
  virtual rtc::scoped_refptr<AudioTrackInterface> CreateAudioTrack(
      const std::string& label,
      AudioSourceInterface* source) = 0;

  // Starts AEC dump using existing file. Takes ownership of `file` and passes
  // it on to VoiceEngine (via other objects) immediately, which will take
  // the ownerhip. If the operation fails, the file will be closed.
  // A maximum file size in bytes can be specified. When the file size limit is
  // reached, logging is stopped automatically. If max_size_bytes is set to a
  // value <= 0, no limit will be used, and logging will continue until the
  // StopAecDump function is called.
  // TODO(webrtc:6463): Delete default implementation when downstream mocks
  // classes are updated.
  virtual bool StartAecDump(FILE* /* file */, int64_t /* max_size_bytes */) {
    return false;
  }

  // Stops logging the AEC dump.
  virtual void StopAecDump() = 0;

 protected:
  // Dtor and ctor protected as objects shouldn't be created or deleted via
  // this interface.
  PeerConnectionFactoryInterface() {}
  ~PeerConnectionFactoryInterface() override = default;
};

// CreateModularPeerConnectionFactory is implemented in the "peerconnection"
// build target, which doesn't pull in the implementations of every module
// webrtc may use.
//
// If an application knows it will only require certain modules, it can reduce
// webrtc's impact on its binary size by depending only on the "peerconnection"
// target and the modules the application requires, using
// CreateModularPeerConnectionFactory. For example, if an application
// only uses WebRTC for audio, it can pass in null pointers for the
// video-specific interfaces, and omit the corresponding modules from its
// build.
//
// If `network_thread` or `worker_thread` are null, the PeerConnectionFactory
// will create the necessary thread internally. If `signaling_thread` is null,
// the PeerConnectionFactory will use the thread on which this method is called
// as the signaling thread, wrapping it in an rtc::Thread object if needed.
RTC_EXPORT rtc::scoped_refptr<PeerConnectionFactoryInterface>
CreateModularPeerConnectionFactory(
    PeerConnectionFactoryDependencies dependencies);

// https://w3c.github.io/webrtc-pc/#dom-rtcsignalingstate
inline constexpr absl::string_view PeerConnectionInterface::AsString(
    SignalingState state) {
  switch (state) {
    case SignalingState::kStable:
      return "stable";
    case SignalingState::kHaveLocalOffer:
      return "have-local-offer";
    case SignalingState::kHaveLocalPrAnswer:
      return "have-local-pranswer";
    case SignalingState::kHaveRemoteOffer:
      return "have-remote-offer";
    case SignalingState::kHaveRemotePrAnswer:
      return "have-remote-pranswer";
    case SignalingState::kClosed:
      return "closed";
  }
  // This cannot happen.
  // Not using "RTC_CHECK_NOTREACHED()" because AsString() is constexpr.
  return "";
}

// https://w3c.github.io/webrtc-pc/#dom-rtcicegatheringstate
inline constexpr absl::string_view PeerConnectionInterface::AsString(
    IceGatheringState state) {
  switch (state) {
    case IceGatheringState::kIceGatheringNew:
      return "new";
    case IceGatheringState::kIceGatheringGathering:
      return "gathering";
    case IceGatheringState::kIceGatheringComplete:
      return "complete";
  }
  // This cannot happen.
  // Not using "RTC_CHECK_NOTREACHED()" because AsString() is constexpr.
  return "";
}

// https://w3c.github.io/webrtc-pc/#dom-rtciceconnectionstate
inline constexpr absl::string_view PeerConnectionInterface::AsString(
    PeerConnectionState state) {
  switch (state) {
    case PeerConnectionState::kNew:
      return "new";
    case PeerConnectionState::kConnecting:
      return "connecting";
    case PeerConnectionState::kConnected:
      return "connected";
    case PeerConnectionState::kDisconnected:
      return "disconnected";
    case PeerConnectionState::kFailed:
      return "failed";
    case PeerConnectionState::kClosed:
      return "closed";
  }
  // This cannot happen.
  // Not using "RTC_CHECK_NOTREACHED()" because AsString() is constexpr.
  return "";
}

inline constexpr absl::string_view PeerConnectionInterface::AsString(
    IceConnectionState state) {
  switch (state) {
    case kIceConnectionNew:
      return "new";
    case kIceConnectionChecking:
      return "checking";
    case kIceConnectionConnected:
      return "connected";
    case kIceConnectionCompleted:
      return "completed";
    case kIceConnectionFailed:
      return "failed";
    case kIceConnectionDisconnected:
      return "disconnected";
    case kIceConnectionClosed:
      return "closed";
    case kIceConnectionMax:
      // This cannot happen.
      // Not using "RTC_CHECK_NOTREACHED()" because AsString() is constexpr.
      return "";
  }
  // This cannot happen.
  // Not using "RTC_CHECK_NOTREACHED()" because AsString() is constexpr.
  return "";
}

}  // namespace webrtc

#endif  // API_PEER_CONNECTION_INTERFACE_H_<|MERGE_RESOLUTION|>--- conflicted
+++ resolved
@@ -1433,14 +1433,10 @@
   // log function.
   // The heuristics for defining what constitutes "interesting" are
   // implementation-defined.
-<<<<<<< HEAD
-  virtual void OnInterestingUsage(int usage_pattern) {}
+  virtual void OnInterestingUsage(int /* usage_pattern */) {}
 
   // RingRTC change to receive RTP data
   void OnRtpPacket(const RtpPacketReceived& rtp_packet) override {}
-=======
-  virtual void OnInterestingUsage(int /* usage_pattern */) {}
->>>>>>> afaf4978
 };
 
 // PeerConnectionDependencies holds all of PeerConnections dependencies.
