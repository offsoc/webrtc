/*
 *  Copyright 2012 The WebRTC project authors. All Rights Reserved.
 *
 *  Use of this source code is governed by a BSD-style license
 *  that can be found in the LICENSE file in the root of the source
 *  tree. An additional intellectual property rights grant can be found
 *  in the file PATENTS.  All contributing project authors may
 *  be found in the AUTHORS file in the root of the source tree.
 */

// This file contains the PeerConnection interface as defined in
// https://w3c.github.io/webrtc-pc/#peer-to-peer-connections
//
// The PeerConnectionFactory class provides factory methods to create
// PeerConnection, MediaStream and MediaStreamTrack objects.
//
// The following steps are needed to setup a typical call using WebRTC:
//
// 1. Create a PeerConnectionFactoryInterface. Check constructors for more
// information about input parameters.
//
// 2. Create a PeerConnection object. Provide a configuration struct which
// points to STUN and/or TURN servers used to generate ICE candidates, and
// provide an object that implements the PeerConnectionObserver interface,
// which is used to receive callbacks from the PeerConnection.
//
// 3. Create local MediaStreamTracks using the PeerConnectionFactory and add
// them to PeerConnection by calling AddTrack (or legacy method, AddStream).
//
// 4. Create an offer, call SetLocalDescription with it, serialize it, and send
// it to the remote peer
//
// 5. Once an ICE candidate has been gathered, the PeerConnection will call the
// observer function OnIceCandidate. The candidates must also be serialized and
// sent to the remote peer.
//
// 6. Once an answer is received from the remote peer, call
// SetRemoteDescription with the remote answer.
//
// 7. Once a remote candidate is received from the remote peer, provide it to
// the PeerConnection by calling AddIceCandidate.
//
// The receiver of a call (assuming the application is "call"-based) can decide
// to accept or reject the call; this decision will be taken by the application,
// not the PeerConnection.
//
// If the application decides to accept the call, it should:
//
// 1. Create PeerConnectionFactoryInterface if it doesn't exist.
//
// 2. Create a new PeerConnection.
//
// 3. Provide the remote offer to the new PeerConnection object by calling
// SetRemoteDescription.
//
// 4. Generate an answer to the remote offer by calling CreateAnswer and send it
// back to the remote peer.
//
// 5. Provide the local answer to the new PeerConnection by calling
// SetLocalDescription with the answer.
//
// 6. Provide the remote ICE candidates by calling AddIceCandidate.
//
// 7. Once a candidate has been gathered, the PeerConnection will call the
// observer function OnIceCandidate. Send these candidates to the remote peer.

#ifndef API_PEER_CONNECTION_INTERFACE_H_
#define API_PEER_CONNECTION_INTERFACE_H_

#include <stdint.h>
#include <stdio.h>

#include <functional>
#include <memory>
#include <string>
#include <vector>

#include "absl/base/attributes.h"
#include "absl/strings/string_view.h"
#include "absl/types/optional.h"
#include "api/adaptation/resource.h"
#include "api/async_dns_resolver.h"
#include "api/async_resolver_factory.h"
#include "api/audio/audio_mixer.h"
#include "api/audio_codecs/audio_decoder_factory.h"
#include "api/audio_codecs/audio_encoder_factory.h"
#include "api/audio_options.h"
#include "api/call/call_factory_interface.h"
#include "api/candidate.h"
#include "api/crypto/crypto_options.h"
#include "api/data_channel_interface.h"
#include "api/dtls_transport_interface.h"
#include "api/fec_controller.h"
#include "api/field_trials_view.h"
#include "api/ice_gatherer_interface.h"
#include "api/ice_transport_interface.h"
#include "api/jsep.h"
#include "api/legacy_stats_types.h"
#include "api/media_stream_interface.h"
#include "api/media_types.h"
#include "api/metronome/metronome.h"
#include "api/neteq/neteq_factory.h"
#include "api/network_state_predictor.h"
#include "api/packet_socket_factory.h"
#include "api/rtc_error.h"
#include "api/rtc_event_log/rtc_event_log_factory_interface.h"
#include "api/rtc_event_log_output.h"
#include "api/rtp_parameters.h"
#include "api/rtp_receiver_interface.h"
#include "api/rtp_sender_interface.h"
#include "api/rtp_transceiver_interface.h"
#include "api/scoped_refptr.h"
#include "api/sctp_transport_interface.h"
#include "api/set_local_description_observer_interface.h"
#include "api/set_remote_description_observer_interface.h"
#include "api/stats/rtc_stats_collector_callback.h"
#include "api/task_queue/task_queue_factory.h"
#include "api/transport/bitrate_settings.h"
#include "api/transport/enums.h"
#include "api/transport/network_control.h"
#include "api/transport/sctp_transport_factory_interface.h"
#include "api/turn_customizer.h"
#include "api/video/video_bitrate_allocator_factory.h"
#include "call/rtp_packet_sink_interface.h"
#include "call/rtp_transport_controller_send_factory_interface.h"
#include "media/base/media_config.h"
#include "media/base/media_engine.h"
#include "modules/rtp_rtcp/source/rtp_packet_received.h"
#include "pc/rtp_transport.h"
// TODO(bugs.webrtc.org/7447): We plan to provide a way to let applications
// inject a PacketSocketFactory and/or NetworkManager, and not expose
// PortAllocator in the PeerConnection api.
#include "p2p/base/port_allocator.h"
#include "rtc_base/network.h"
#include "rtc_base/network_constants.h"
#include "rtc_base/network_monitor_factory.h"
#include "rtc_base/ref_count.h"
#include "rtc_base/rtc_certificate.h"
#include "rtc_base/rtc_certificate_generator.h"
#include "rtc_base/socket_address.h"
#include "rtc_base/ssl_certificate.h"
#include "rtc_base/ssl_stream_adapter.h"
#include "rtc_base/system/rtc_export.h"
#include "rtc_base/thread.h"

namespace rtc {
class Thread;
}  // namespace rtc

namespace webrtc {

// MediaStream container interface.
class StreamCollectionInterface : public rtc::RefCountInterface {
 public:
  // TODO(ronghuawu): Update the function names to c++ style, e.g. find -> Find.
  virtual size_t count() = 0;
  virtual MediaStreamInterface* at(size_t index) = 0;
  virtual MediaStreamInterface* find(const std::string& label) = 0;
  virtual MediaStreamTrackInterface* FindAudioTrack(const std::string& id) = 0;
  virtual MediaStreamTrackInterface* FindVideoTrack(const std::string& id) = 0;

 protected:
  // Dtor protected as objects shouldn't be deleted via this interface.
  ~StreamCollectionInterface() override = default;
};

class StatsObserver : public rtc::RefCountInterface {
 public:
  virtual void OnComplete(const StatsReports& reports) = 0;

 protected:
  ~StatsObserver() override = default;
};

enum class SdpSemantics {
  // TODO(https://crbug.com/webrtc/13528): Remove support for kPlanB.
  kPlanB_DEPRECATED,
  kPlanB [[deprecated]] = kPlanB_DEPRECATED,
  kUnifiedPlan,
};

class RTC_EXPORT PeerConnectionInterface : public rtc::RefCountInterface {
 public:
  // See https://w3c.github.io/webrtc-pc/#dom-rtcsignalingstate
  enum SignalingState {
    kStable,
    kHaveLocalOffer,
    kHaveLocalPrAnswer,
    kHaveRemoteOffer,
    kHaveRemotePrAnswer,
    kClosed,
  };
  static constexpr absl::string_view AsString(SignalingState);

  // See https://w3c.github.io/webrtc-pc/#dom-rtcicegatheringstate
  enum IceGatheringState {
    kIceGatheringNew,
    kIceGatheringGathering,
    kIceGatheringComplete
  };
  static constexpr absl::string_view AsString(IceGatheringState state);

  // See https://w3c.github.io/webrtc-pc/#dom-rtcpeerconnectionstate
  enum class PeerConnectionState {
    kNew,
    kConnecting,
    kConnected,
    kDisconnected,
    kFailed,
    kClosed,
  };
  static constexpr absl::string_view AsString(PeerConnectionState state);

  // See https://w3c.github.io/webrtc-pc/#dom-rtciceconnectionstate
  enum IceConnectionState {
    kIceConnectionNew,
    kIceConnectionChecking,
    kIceConnectionConnected,
    kIceConnectionCompleted,
    kIceConnectionFailed,
    kIceConnectionDisconnected,
    kIceConnectionClosed,
    kIceConnectionMax,
  };
  static constexpr absl::string_view AsString(IceConnectionState state);

  // TLS certificate policy.
  enum TlsCertPolicy {
    // For TLS based protocols, ensure the connection is secure by not
    // circumventing certificate validation.
    kTlsCertPolicySecure,
    // For TLS based protocols, disregard security completely by skipping
    // certificate validation. This is insecure and should never be used unless
    // security is irrelevant in that particular context.
    kTlsCertPolicyInsecureNoCheck,
  };

  struct RTC_EXPORT IceServer {
    IceServer();
    IceServer(const IceServer&);
    ~IceServer();

    // TODO(jbauch): Remove uri when all code using it has switched to urls.
    // List of URIs associated with this server. Valid formats are described
    // in RFC7064 and RFC7065, and more may be added in the future. The "host"
    // part of the URI may contain either an IP address or a hostname.
    std::string uri;
    std::vector<std::string> urls;
    std::string username;
    std::string password;
    TlsCertPolicy tls_cert_policy = kTlsCertPolicySecure;
    // If the URIs in `urls` only contain IP addresses, this field can be used
    // to indicate the hostname, which may be necessary for TLS (using the SNI
    // extension). If `urls` itself contains the hostname, this isn't
    // necessary.
    std::string hostname;
    // List of protocols to be used in the TLS ALPN extension.
    std::vector<std::string> tls_alpn_protocols;
    // List of elliptic curves to be used in the TLS elliptic curves extension.
    std::vector<std::string> tls_elliptic_curves;

    bool operator==(const IceServer& o) const {
      return uri == o.uri && urls == o.urls && username == o.username &&
             password == o.password && tls_cert_policy == o.tls_cert_policy &&
             hostname == o.hostname &&
             tls_alpn_protocols == o.tls_alpn_protocols &&
             tls_elliptic_curves == o.tls_elliptic_curves;
    }
    bool operator!=(const IceServer& o) const { return !(*this == o); }
  };
  typedef std::vector<IceServer> IceServers;

  enum IceTransportsType {
    // TODO(pthatcher): Rename these kTransporTypeXXX, but update
    // Chromium at the same time.
    kNone,
    kRelay,
    kNoHost,
    kAll
  };

  // https://tools.ietf.org/html/draft-ietf-rtcweb-jsep-24#section-4.1.1
  enum BundlePolicy {
    kBundlePolicyBalanced,
    kBundlePolicyMaxBundle,
    kBundlePolicyMaxCompat
  };

  // https://tools.ietf.org/html/draft-ietf-rtcweb-jsep-24#section-4.1.1
  enum RtcpMuxPolicy {
    kRtcpMuxPolicyNegotiate,
    kRtcpMuxPolicyRequire,
  };

  enum TcpCandidatePolicy {
    kTcpCandidatePolicyEnabled,
    kTcpCandidatePolicyDisabled
  };

  enum CandidateNetworkPolicy {
    kCandidateNetworkPolicyAll,
    kCandidateNetworkPolicyLowCost
  };

  enum ContinualGatheringPolicy { GATHER_ONCE, GATHER_CONTINUALLY };

  struct PortAllocatorConfig {
    // For min_port and max_port, 0 means not specified.
    int min_port = 0;
    int max_port = 0;
    // RingRTC change to default flags
    uint32_t flags = cricket::PORTALLOCATOR_ENABLE_SHARED_SOCKET
      | cricket::PORTALLOCATOR_ENABLE_IPV6
      | cricket::PORTALLOCATOR_ENABLE_IPV6_ON_WIFI
      | cricket::PORTALLOCATOR_ENABLE_ANY_ADDRESS_PORTS;
  };

  enum class RTCConfigurationType {
    // A configuration that is safer to use, despite not having the best
    // performance. Currently this is the default configuration.
    kSafe,
    // An aggressive configuration that has better performance, although it
    // may be riskier and may need extra support in the application.
    kAggressive
  };

  // TODO(hbos): Change into class with private data and public getters.
  // TODO(nisse): In particular, accessing fields directly from an
  // application is brittle, since the organization mirrors the
  // organization of the implementation, which isn't stable. So we
  // need getters and setters at least for fields which applications
  // are interested in.
  struct RTC_EXPORT RTCConfiguration {
    // This struct is subject to reorganization, both for naming
    // consistency, and to group settings to match where they are used
    // in the implementation. To do that, we need getter and setter
    // methods for all settings which are of interest to applications,
    // Chrome in particular.

    RTCConfiguration();
    RTCConfiguration(const RTCConfiguration&);
    explicit RTCConfiguration(RTCConfigurationType type);
    ~RTCConfiguration();

    bool operator==(const RTCConfiguration& o) const;
    bool operator!=(const RTCConfiguration& o) const;

    bool dscp() const { return media_config.enable_dscp; }
    void set_dscp(bool enable) { media_config.enable_dscp = enable; }

    bool cpu_adaptation() const {
      return media_config.video.enable_cpu_adaptation;
    }
    void set_cpu_adaptation(bool enable) {
      media_config.video.enable_cpu_adaptation = enable;
    }

    bool suspend_below_min_bitrate() const {
      return media_config.video.suspend_below_min_bitrate;
    }
    void set_suspend_below_min_bitrate(bool enable) {
      media_config.video.suspend_below_min_bitrate = enable;
    }

    bool prerenderer_smoothing() const {
      return media_config.video.enable_prerenderer_smoothing;
    }
    void set_prerenderer_smoothing(bool enable) {
      media_config.video.enable_prerenderer_smoothing = enable;
    }

    bool experiment_cpu_load_estimator() const {
      return media_config.video.experiment_cpu_load_estimator;
    }
    void set_experiment_cpu_load_estimator(bool enable) {
      media_config.video.experiment_cpu_load_estimator = enable;
    }

    int audio_rtcp_report_interval_ms() const {
      return media_config.audio.rtcp_report_interval_ms;
    }
    void set_audio_rtcp_report_interval_ms(int audio_rtcp_report_interval_ms) {
      media_config.audio.rtcp_report_interval_ms =
          audio_rtcp_report_interval_ms;
    }

    // RingRTC change to configure the audio jitter buffer's max target delay.
    int audio_jitter_buffer_max_target_delay_ms() const {
      return media_config.audio.jitter_buffer_max_target_delay_ms;
    }
    void set_audio_jitter_buffer_max_target_delay_ms(int jitter_buffer_max_target_delay_ms) {
      media_config.audio.jitter_buffer_max_target_delay_ms =
          jitter_buffer_max_target_delay_ms;
    }

    int video_rtcp_report_interval_ms() const {
      return media_config.video.rtcp_report_interval_ms;
    }
    void set_video_rtcp_report_interval_ms(int video_rtcp_report_interval_ms) {
      media_config.video.rtcp_report_interval_ms =
          video_rtcp_report_interval_ms;
    }

    // Settings for the port allcoator. Applied only if the port allocator is
    // created by PeerConnectionFactory, not if it is injected with
    // PeerConnectionDependencies
    int min_port() const { return port_allocator_config.min_port; }
    void set_min_port(int port) { port_allocator_config.min_port = port; }
    int max_port() const { return port_allocator_config.max_port; }
    void set_max_port(int port) { port_allocator_config.max_port = port; }
    uint32_t port_allocator_flags() { return port_allocator_config.flags; }
    void set_port_allocator_flags(uint32_t flags) {
      port_allocator_config.flags = flags;
    }

    static const int kUndefined = -1;
    // Default maximum number of packets in the audio jitter buffer.
    static const int kAudioJitterBufferMaxPackets = 200;
    // ICE connection receiving timeout for aggressive configuration.
    static const int kAggressiveIceConnectionReceivingTimeout = 1000;

    ////////////////////////////////////////////////////////////////////////
    // The below few fields mirror the standard RTCConfiguration dictionary:
    // https://w3c.github.io/webrtc-pc/#rtcconfiguration-dictionary
    ////////////////////////////////////////////////////////////////////////

    // TODO(pthatcher): Rename this ice_servers, but update Chromium
    // at the same time.
    IceServers servers;
    // TODO(pthatcher): Rename this ice_transport_type, but update
    // Chromium at the same time.
    IceTransportsType type = kAll;
    BundlePolicy bundle_policy = kBundlePolicyBalanced;
    RtcpMuxPolicy rtcp_mux_policy = kRtcpMuxPolicyRequire;
    std::vector<rtc::scoped_refptr<rtc::RTCCertificate>> certificates;
    int ice_candidate_pool_size = 0;

    //////////////////////////////////////////////////////////////////////////
    // The below fields correspond to constraints from the deprecated
    // constraints interface for constructing a PeerConnection.
    //
    // absl::optional fields can be "missing", in which case the implementation
    // default will be used.
    //////////////////////////////////////////////////////////////////////////

    // If set to true, don't gather IPv6 ICE candidates on Wi-Fi.
    // Only intended to be used on specific devices. Certain phones disable IPv6
    // when the screen is turned off and it would be better to just disable the
    // IPv6 ICE candidates on Wi-Fi in those cases.
    bool disable_ipv6_on_wifi = false;

    // By default, the PeerConnection will use a limited number of IPv6 network
    // interfaces, in order to avoid too many ICE candidate pairs being created
    // and delaying ICE completion.
    //
    // Can be set to INT_MAX to effectively disable the limit.
    int max_ipv6_networks = cricket::kDefaultMaxIPv6Networks;

    // Exclude link-local network interfaces
    // from consideration for gathering ICE candidates.
    bool disable_link_local_networks = false;

    // Minimum bitrate at which screencast video tracks will be encoded at.
    // This means adding padding bits up to this bitrate, which can help
    // when switching from a static scene to one with motion.
    absl::optional<int> screencast_min_bitrate;

#if defined(WEBRTC_FUCHSIA)
    // TODO(bugs.webrtc.org/11066): Remove entirely once Fuchsia does not use.
    // TODO(bugs.webrtc.org/9891) - Move to crypto_options
    // Can be used to disable DTLS-SRTP. This should never be done, but can be
    // useful for testing purposes, for example in setting up a loopback call
    // with a single PeerConnection.
    absl::optional<bool> enable_dtls_srtp;
#endif

    /////////////////////////////////////////////////
    // The below fields are not part of the standard.
    /////////////////////////////////////////////////

    // Can be used to disable TCP candidate generation.
    TcpCandidatePolicy tcp_candidate_policy = kTcpCandidatePolicyEnabled;

    // Can be used to avoid gathering candidates for a "higher cost" network,
    // if a lower cost one exists. For example, if both Wi-Fi and cellular
    // interfaces are available, this could be used to avoid using the cellular
    // interface.
    CandidateNetworkPolicy candidate_network_policy =
        kCandidateNetworkPolicyAll;

    // The maximum number of packets that can be stored in the NetEq audio
    // jitter buffer. Can be reduced to lower tolerated audio latency.
    int audio_jitter_buffer_max_packets = kAudioJitterBufferMaxPackets;

    // Whether to use the NetEq "fast mode" which will accelerate audio quicker
    // if it falls behind.
    bool audio_jitter_buffer_fast_accelerate = false;

    // The minimum delay in milliseconds for the audio jitter buffer.
    int audio_jitter_buffer_min_delay_ms = 0;

    // Timeout in milliseconds before an ICE candidate pair is considered to be
    // "not receiving", after which a lower priority candidate pair may be
    // selected.
    int ice_connection_receiving_timeout = kUndefined;

    // Interval in milliseconds at which an ICE "backup" candidate pair will be
    // pinged. This is a candidate pair which is not actively in use, but may
    // be switched to if the active candidate pair becomes unusable.
    //
    // This is relevant mainly to Wi-Fi/cell handoff; the application may not
    // want this backup cellular candidate pair pinged frequently, since it
    // consumes data/battery.
    int ice_backup_candidate_pair_ping_interval = kUndefined;

    // Can be used to enable continual gathering, which means new candidates
    // will be gathered as network interfaces change. Note that if continual
    // gathering is used, the candidate removal API should also be used, to
    // avoid an ever-growing list of candidates.
    ContinualGatheringPolicy continual_gathering_policy = GATHER_ONCE;

    // If set to true, candidate pairs will be pinged in order of most likely
    // to work (which means using a TURN server, generally), rather than in
    // standard priority order.
    bool prioritize_most_likely_ice_candidate_pairs = false;

    // Implementation defined settings. A public member only for the benefit of
    // the implementation. Applications must not access it directly, and should
    // instead use provided accessor methods, e.g., set_cpu_adaptation.
    struct cricket::MediaConfig media_config;

    // If set to true, only one preferred TURN allocation will be used per
    // network interface. UDP is preferred over TCP and IPv6 over IPv4. This
    // can be used to cut down on the number of candidate pairings.
    // Deprecated. TODO(webrtc:11026) Remove this flag once the downstream
    // dependency is removed.
    bool prune_turn_ports = false;

    // The policy used to prune turn port.
    PortPrunePolicy turn_port_prune_policy = NO_PRUNE;

    PortPrunePolicy GetTurnPortPrunePolicy() const {
      return prune_turn_ports ? PRUNE_BASED_ON_PRIORITY
                              : turn_port_prune_policy;
    }

    // If set to true, this means the ICE transport should presume TURN-to-TURN
    // candidate pairs will succeed, even before a binding response is received.
    // This can be used to optimize the initial connection time, since the DTLS
    // handshake can begin immediately.
    bool presume_writable_when_fully_relayed = false;

    // If true, "renomination" will be added to the ice options in the transport
    // description.
    // See: https://tools.ietf.org/html/draft-thatcher-ice-renomination-00
    bool enable_ice_renomination = false;

    // If true, the ICE role is re-determined when the PeerConnection sets a
    // local transport description that indicates an ICE restart.
    //
    // This is standard RFC5245 ICE behavior, but causes unnecessary role
    // thrashing, so an application may wish to avoid it. This role
    // re-determining was removed in ICEbis (ICE v2).
    bool redetermine_role_on_ice_restart = true;

    // This flag is only effective when `continual_gathering_policy` is
    // GATHER_CONTINUALLY.
    //
    // If true, after the ICE transport type is changed such that new types of
    // ICE candidates are allowed by the new transport type, e.g. from
    // IceTransportsType::kRelay to IceTransportsType::kAll, candidates that
    // have been gathered by the ICE transport but not matching the previous
    // transport type and as a result not observed by PeerConnectionObserver,
    // will be surfaced to the observer.
    bool surface_ice_candidates_on_ice_transport_type_changed = false;

    // The following fields define intervals in milliseconds at which ICE
    // connectivity checks are sent.
    //
    // We consider ICE is "strongly connected" for an agent when there is at
    // least one candidate pair that currently succeeds in connectivity check
    // from its direction i.e. sending a STUN ping and receives a STUN ping
    // response, AND all candidate pairs have sent a minimum number of pings for
    // connectivity (this number is implementation-specific). Otherwise, ICE is
    // considered in "weak connectivity".
    //
    // Note that the above notion of strong and weak connectivity is not defined
    // in RFC 5245, and they apply to our current ICE implementation only.
    //
    // 1) ice_check_interval_strong_connectivity defines the interval applied to
    // ALL candidate pairs when ICE is strongly connected, and it overrides the
    // default value of this interval in the ICE implementation;
    // 2) ice_check_interval_weak_connectivity defines the counterpart for ALL
    // pairs when ICE is weakly connected, and it overrides the default value of
    // this interval in the ICE implementation;
    // 3) ice_check_min_interval defines the minimal interval (equivalently the
    // maximum rate) that overrides the above two intervals when either of them
    // is less.
    absl::optional<int> ice_check_interval_strong_connectivity;
    absl::optional<int> ice_check_interval_weak_connectivity;
    absl::optional<int> ice_check_min_interval;

    // The min time period for which a candidate pair must wait for response to
    // connectivity checks before it becomes unwritable. This parameter
    // overrides the default value in the ICE implementation if set.
    absl::optional<int> ice_unwritable_timeout;

    // The min number of connectivity checks that a candidate pair must sent
    // without receiving response before it becomes unwritable. This parameter
    // overrides the default value in the ICE implementation if set.
    absl::optional<int> ice_unwritable_min_checks;

    // The min time period for which a candidate pair must wait for response to
    // connectivity checks it becomes inactive. This parameter overrides the
    // default value in the ICE implementation if set.
    // RingRTC change to configure inactive timeout
    absl::optional<int> ice_inactive_timeout = 30 * 1000; // 30 seconds

    // The interval in milliseconds at which STUN candidates will resend STUN
    // binding requests to keep NAT bindings open.
    absl::optional<int> stun_candidate_keepalive_interval;

    // Optional TurnCustomizer.
    // With this class one can modify outgoing TURN messages.
    // The object passed in must remain valid until PeerConnection::Close() is
    // called.
    webrtc::TurnCustomizer* turn_customizer = nullptr;

    // Preferred network interface.
    // A candidate pair on a preferred network has a higher precedence in ICE
    // than one on an un-preferred network, regardless of priority or network
    // cost.
    absl::optional<rtc::AdapterType> network_preference;

    // Configure the SDP semantics used by this PeerConnection. By default, this
    // is Unified Plan which is compliant to the WebRTC 1.0 specification. It is
    // possible to overrwite this to the deprecated Plan B SDP format, but note
    // that kPlanB will be deleted at some future date, see
    // https://crbug.com/webrtc/13528.
    //
    // kUnifiedPlan will cause the PeerConnection to create offers and answers
    // with multiple m= sections where each m= section maps to one RtpSender and
    // one RtpReceiver (an RtpTransceiver), either both audio or both video.
    // This will also cause the PeerConnection to ignore all but the first
    // a=ssrc lines that form a Plan B streams (if the PeerConnection is given
    // Plan B SDP to process).
    //
    // kPlanB will cause the PeerConnection to create offers and answers with at
    // most one audio and one video m= section with multiple RtpSenders and
    // RtpReceivers specified as multiple a=ssrc lines within the section. This
    // will also cause PeerConnection to ignore all but the first m= section of
    // the same media type (if the PeerConnection is given Unified Plan SDP to
    // process).
    // RingRTC Change to use "Plan B"
    SdpSemantics sdp_semantics = SdpSemantics::kPlanB_DEPRECATED;

    // TODO(bugs.webrtc.org/9891) - Move to crypto_options or remove.
    // Actively reset the SRTP parameters whenever the DTLS transports
    // underneath are reset for every offer/answer negotiation.
    // This is only intended to be a workaround for crbug.com/835958
    // WARNING: This would cause RTP/RTCP packets decryption failure if not used
    // correctly. This flag will be deprecated soon. Do not rely on it.
    bool active_reset_srtp_params = false;

    // Defines advanced optional cryptographic settings related to SRTP and
    // frame encryption for native WebRTC. Setting this will overwrite any
    // settings set in PeerConnectionFactory (which is deprecated).
    absl::optional<CryptoOptions> crypto_options;

    // Configure if we should include the SDP attribute extmap-allow-mixed in
    // our offer on session level.
    bool offer_extmap_allow_mixed = true;

    // TURN logging identifier.
    // This identifier is added to a TURN allocation
    // and it intended to be used to be able to match client side
    // logs with TURN server logs. It will not be added if it's an empty string.
    std::string turn_logging_id;

    // Added to be able to control rollout of this feature.
    bool enable_implicit_rollback = false;

    // The delay before doing a usage histogram report for long-lived
    // PeerConnections. Used for testing only.
    absl::optional<int> report_usage_pattern_delay_ms;

    // The ping interval (ms) when the connection is stable and writable. This
    // parameter overrides the default value in the ICE implementation if set.
    absl::optional<int> stable_writable_connection_ping_interval_ms;

    // Whether this PeerConnection will avoid VPNs (kAvoidVpn), prefer VPNs
    // (kPreferVpn), only work over VPN (kOnlyUseVpn) or only work over non-VPN
    // (kNeverUseVpn) interfaces. This controls which local interfaces the
    // PeerConnection will prefer to connect over. Since VPN detection is not
    // perfect, adherence to this preference cannot be guaranteed.
    VpnPreference vpn_preference = VpnPreference::kDefault;

    // List of address/length subnets that should be treated like
    // VPN (in case webrtc fails to auto detect them).
    std::vector<rtc::NetworkMask> vpn_list;

    PortAllocatorConfig port_allocator_config;

    // The burst interval of the pacer, see TaskQueuePacedSender constructor.
    absl::optional<TimeDelta> pacer_burst_interval;

    //
    // Don't forget to update operator== if adding something.
    //
  };

  // See: https://www.w3.org/TR/webrtc/#idl-def-rtcofferansweroptions
  struct RTCOfferAnswerOptions {
    static const int kUndefined = -1;
    static const int kMaxOfferToReceiveMedia = 1;

    // The default value for constraint offerToReceiveX:true.
    static const int kOfferToReceiveMediaTrue = 1;

    // These options are left as backwards compatibility for clients who need
    // "Plan B" semantics. Clients who have switched to "Unified Plan" semantics
    // should use the RtpTransceiver API (AddTransceiver) instead.
    //
    // offer_to_receive_X set to 1 will cause a media description to be
    // generated in the offer, even if no tracks of that type have been added.
    // Values greater than 1 are treated the same.
    //
    // If set to 0, the generated directional attribute will not include the
    // "recv" direction (meaning it will be "sendonly" or "inactive".
    int offer_to_receive_video = kUndefined;
    int offer_to_receive_audio = kUndefined;

    bool voice_activity_detection = true;
    bool ice_restart = false;

    // If true, will offer to BUNDLE audio/video/data together. Not to be
    // confused with RTCP mux (multiplexing RTP and RTCP together).
    bool use_rtp_mux = true;

    // If true, "a=packetization:<payload_type> raw" attribute will be offered
    // in the SDP for all video payload and accepted in the answer if offered.
    bool raw_packetization_for_video = false;

    // This will apply to all video tracks with a Plan B SDP offer/answer.
    int num_simulcast_layers = 1;

    // If true: Use SDP format from draft-ietf-mmusic-scdp-sdp-03
    // If false: Use SDP format from draft-ietf-mmusic-sdp-sdp-26 or later
    bool use_obsolete_sctp_sdp = false;

    RTCOfferAnswerOptions() = default;

    RTCOfferAnswerOptions(int offer_to_receive_video,
                          int offer_to_receive_audio,
                          bool voice_activity_detection,
                          bool ice_restart,
                          bool use_rtp_mux)
        : offer_to_receive_video(offer_to_receive_video),
          offer_to_receive_audio(offer_to_receive_audio),
          voice_activity_detection(voice_activity_detection),
          ice_restart(ice_restart),
          use_rtp_mux(use_rtp_mux) {}
  };

  // Used by GetStats to decide which stats to include in the stats reports.
  // `kStatsOutputLevelStandard` includes the standard stats for Javascript API;
  // `kStatsOutputLevelDebug` includes both the standard stats and additional
  // stats for debugging purposes.
  enum StatsOutputLevel {
    kStatsOutputLevelStandard,
    kStatsOutputLevelDebug,
  };

  // Accessor methods to active local streams.
  // This method is not supported with kUnifiedPlan semantics. Please use
  // GetSenders() instead.
  virtual rtc::scoped_refptr<StreamCollectionInterface> local_streams() = 0;

  // Accessor methods to remote streams.
  // This method is not supported with kUnifiedPlan semantics. Please use
  // GetReceivers() instead.
  virtual rtc::scoped_refptr<StreamCollectionInterface> remote_streams() = 0;

  // Add a new MediaStream to be sent on this PeerConnection.
  // Note that a SessionDescription negotiation is needed before the
  // remote peer can receive the stream.
  //
  // This has been removed from the standard in favor of a track-based API. So,
  // this is equivalent to simply calling AddTrack for each track within the
  // stream, with the one difference that if "stream->AddTrack(...)" is called
  // later, the PeerConnection will automatically pick up the new track. Though
  // this functionality will be deprecated in the future.
  //
  // This method is not supported with kUnifiedPlan semantics. Please use
  // AddTrack instead.
  virtual bool AddStream(MediaStreamInterface* stream) = 0;

  // Remove a MediaStream from this PeerConnection.
  // Note that a SessionDescription negotiation is needed before the
  // remote peer is notified.
  //
  // This method is not supported with kUnifiedPlan semantics. Please use
  // RemoveTrack instead.
  virtual void RemoveStream(MediaStreamInterface* stream) = 0;

  // Add a new MediaStreamTrack to be sent on this PeerConnection, and return
  // the newly created RtpSender. The RtpSender will be associated with the
  // streams specified in the `stream_ids` list.
  //
  // Errors:
  // - INVALID_PARAMETER: `track` is null, has a kind other than audio or video,
  //       or a sender already exists for the track.
  // - INVALID_STATE: The PeerConnection is closed.
  virtual RTCErrorOr<rtc::scoped_refptr<RtpSenderInterface>> AddTrack(
      rtc::scoped_refptr<MediaStreamTrackInterface> track,
      const std::vector<std::string>& stream_ids) = 0;

  // Add a new MediaStreamTrack as above, but with an additional parameter,
  // `init_send_encodings` : initial RtpEncodingParameters for RtpSender,
  // similar to init_send_encodings in RtpTransceiverInit.
  // Note that a new transceiver will always be created.
  //
  virtual RTCErrorOr<rtc::scoped_refptr<RtpSenderInterface>> AddTrack(
      rtc::scoped_refptr<MediaStreamTrackInterface> track,
      const std::vector<std::string>& stream_ids,
      const std::vector<RtpEncodingParameters>& init_send_encodings) = 0;

  // Removes the connection between a MediaStreamTrack and the PeerConnection.
  // Stops sending on the RtpSender and marks the
  // corresponding RtpTransceiver direction as no longer sending.
  // https://w3c.github.io/webrtc-pc/#dom-rtcpeerconnection-removetrack
  //
  // Errors:
  // - INVALID_PARAMETER: `sender` is null or (Plan B only) the sender is not
  //       associated with this PeerConnection.
  // - INVALID_STATE: PeerConnection is closed.
  //
  // Plan B semantics: Removes the RtpSender from this PeerConnection.
  //
  // TODO(bugs.webrtc.org/9534): Rename to RemoveTrack once the other signature
  // is removed; remove default implementation once upstream is updated.
  virtual RTCError RemoveTrackOrError(
      rtc::scoped_refptr<RtpSenderInterface> sender) {
    RTC_CHECK_NOTREACHED();
    return RTCError();
  }

  // AddTransceiver creates a new RtpTransceiver and adds it to the set of
  // transceivers. Adding a transceiver will cause future calls to CreateOffer
  // to add a media description for the corresponding transceiver.
  //
  // The initial value of `mid` in the returned transceiver is null. Setting a
  // new session description may change it to a non-null value.
  //
  // https://w3c.github.io/webrtc-pc/#dom-rtcpeerconnection-addtransceiver
  //
  // Optionally, an RtpTransceiverInit structure can be specified to configure
  // the transceiver from construction. If not specified, the transceiver will
  // default to having a direction of kSendRecv and not be part of any streams.
  //
  // These methods are only available when Unified Plan is enabled (see
  // RTCConfiguration).
  //
  // Common errors:
  // - INTERNAL_ERROR: The configuration does not have Unified Plan enabled.

  // Adds a transceiver with a sender set to transmit the given track. The kind
  // of the transceiver (and sender/receiver) will be derived from the kind of
  // the track.
  // Errors:
  // - INVALID_PARAMETER: `track` is null.
  virtual RTCErrorOr<rtc::scoped_refptr<RtpTransceiverInterface>>
  AddTransceiver(rtc::scoped_refptr<MediaStreamTrackInterface> track) = 0;
  virtual RTCErrorOr<rtc::scoped_refptr<RtpTransceiverInterface>>
  AddTransceiver(rtc::scoped_refptr<MediaStreamTrackInterface> track,
                 const RtpTransceiverInit& init) = 0;

  // Adds a transceiver with the given kind. Can either be MEDIA_TYPE_AUDIO or
  // MEDIA_TYPE_VIDEO.
  // Errors:
  // - INVALID_PARAMETER: `media_type` is not MEDIA_TYPE_AUDIO or
  //                      MEDIA_TYPE_VIDEO.
  virtual RTCErrorOr<rtc::scoped_refptr<RtpTransceiverInterface>>
  AddTransceiver(cricket::MediaType media_type) = 0;
  virtual RTCErrorOr<rtc::scoped_refptr<RtpTransceiverInterface>>
  AddTransceiver(cricket::MediaType media_type,
                 const RtpTransceiverInit& init) = 0;

  // Creates a sender without a track. Can be used for "early media"/"warmup"
  // use cases, where the application may want to negotiate video attributes
  // before a track is available to send.
  //
  // The standard way to do this would be through "addTransceiver", but we
  // don't support that API yet.
  //
  // `kind` must be "audio" or "video".
  //
  // `stream_id` is used to populate the msid attribute; if empty, one will
  // be generated automatically.
  //
  // This method is not supported with kUnifiedPlan semantics. Please use
  // AddTransceiver instead.
  virtual rtc::scoped_refptr<RtpSenderInterface> CreateSender(
      const std::string& kind,
      const std::string& stream_id) = 0;

  // If Plan B semantics are specified, gets all RtpSenders, created either
  // through AddStream, AddTrack, or CreateSender. All senders of a specific
  // media type share the same media description.
  //
  // If Unified Plan semantics are specified, gets the RtpSender for each
  // RtpTransceiver.
  virtual std::vector<rtc::scoped_refptr<RtpSenderInterface>> GetSenders()
      const = 0;

  // If Plan B semantics are specified, gets all RtpReceivers created when a
  // remote description is applied. All receivers of a specific media type share
  // the same media description. It is also possible to have a media description
  // with no associated RtpReceivers, if the directional attribute does not
  // indicate that the remote peer is sending any media.
  //
  // If Unified Plan semantics are specified, gets the RtpReceiver for each
  // RtpTransceiver.
  virtual std::vector<rtc::scoped_refptr<RtpReceiverInterface>> GetReceivers()
      const = 0;

  // Get all RtpTransceivers, created either through AddTransceiver, AddTrack or
  // by a remote description applied with SetRemoteDescription.
  //
  // Note: This method is only available when Unified Plan is enabled (see
  // RTCConfiguration).
  virtual std::vector<rtc::scoped_refptr<RtpTransceiverInterface>>
  GetTransceivers() const = 0;

  // The legacy non-compliant GetStats() API. This correspond to the
  // callback-based version of getStats() in JavaScript. The returned metrics
  // are UNDOCUMENTED and many of them rely on implementation-specific details.
  // The goal is to DELETE THIS VERSION but we can't today because it is heavily
  // relied upon by third parties. See https://crbug.com/822696.
  //
  // This version is wired up into Chrome. Any stats implemented are
  // automatically exposed to the Web Platform. This has BYPASSED the Chrome
  // release processes for years and lead to cross-browser incompatibility
  // issues and web application reliance on Chrome-only behavior.
  //
  // This API is in "maintenance mode", serious regressions should be fixed but
  // adding new stats is highly discouraged.
  //
  // TODO(hbos): Deprecate and remove this when third parties have migrated to
  // the spec-compliant GetStats() API. https://crbug.com/822696
  virtual bool GetStats(StatsObserver* observer,
                        MediaStreamTrackInterface* track,  // Optional
                        StatsOutputLevel level) = 0;
  // The spec-compliant GetStats() API. This correspond to the promise-based
  // version of getStats() in JavaScript. Implementation status is described in
  // api/stats/rtcstats_objects.h. For more details on stats, see spec:
  // https://w3c.github.io/webrtc-pc/#dom-rtcpeerconnection-getstats
  // TODO(hbos): Takes shared ownership, use rtc::scoped_refptr<> instead. This
  // requires stop overriding the current version in third party or making third
  // party calls explicit to avoid ambiguity during switch. Make the future
  // version abstract as soon as third party projects implement it.
  virtual void GetStats(RTCStatsCollectorCallback* callback) = 0;
  // Spec-compliant getStats() performing the stats selection algorithm with the
  // sender. https://w3c.github.io/webrtc-pc/#dom-rtcrtpsender-getstats
  virtual void GetStats(
      rtc::scoped_refptr<RtpSenderInterface> selector,
      rtc::scoped_refptr<RTCStatsCollectorCallback> callback) = 0;
  // Spec-compliant getStats() performing the stats selection algorithm with the
  // receiver. https://w3c.github.io/webrtc-pc/#dom-rtcrtpreceiver-getstats
  virtual void GetStats(
      rtc::scoped_refptr<RtpReceiverInterface> selector,
      rtc::scoped_refptr<RTCStatsCollectorCallback> callback) = 0;
  // Clear cached stats in the RTCStatsCollector.
  virtual void ClearStatsCache() {}

  // Create a data channel with the provided config, or default config if none
  // is provided. Note that an offer/answer negotiation is still necessary
  // before the data channel can be used.
  //
  // Also, calling CreateDataChannel is the only way to get a data "m=" section
  // in SDP, so it should be done before CreateOffer is called, if the
  // application plans to use data channels.
  virtual RTCErrorOr<rtc::scoped_refptr<DataChannelInterface>>
  CreateDataChannelOrError(const std::string& label,
                           const DataChannelInit* config) {
    return RTCError(RTCErrorType::INTERNAL_ERROR, "dummy function called");
  }
  // TODO(crbug.com/788659): Remove "virtual" below and default implementation
  // above once mock in Chrome is fixed.
  ABSL_DEPRECATED("Use CreateDataChannelOrError")
  virtual rtc::scoped_refptr<DataChannelInterface> CreateDataChannel(
      const std::string& label,
      const DataChannelInit* config) {
    auto result = CreateDataChannelOrError(label, config);
    if (!result.ok()) {
      return nullptr;
    } else {
      return result.MoveValue();
    }
  }

  // NOTE: For the following 6 methods, it's only safe to dereference the
  // SessionDescriptionInterface on signaling_thread() (for example, calling
  // ToString).

  // Returns the more recently applied description; "pending" if it exists, and
  // otherwise "current". See below.
  virtual const SessionDescriptionInterface* local_description() const = 0;
  virtual const SessionDescriptionInterface* remote_description() const = 0;

  // A "current" description the one currently negotiated from a complete
  // offer/answer exchange.
  virtual const SessionDescriptionInterface* current_local_description()
      const = 0;
  virtual const SessionDescriptionInterface* current_remote_description()
      const = 0;

  // A "pending" description is one that's part of an incomplete offer/answer
  // exchange (thus, either an offer or a pranswer). Once the offer/answer
  // exchange is finished, the "pending" description will become "current".
  virtual const SessionDescriptionInterface* pending_local_description()
      const = 0;
  virtual const SessionDescriptionInterface* pending_remote_description()
      const = 0;

  // Tells the PeerConnection that ICE should be restarted. This triggers a need
  // for negotiation and subsequent CreateOffer() calls will act as if
  // RTCOfferAnswerOptions::ice_restart is true.
  // https://w3c.github.io/webrtc-pc/#dom-rtcpeerconnection-restartice
  // TODO(hbos): Remove default implementation when downstream projects
  // implement this.
  virtual void RestartIce() = 0;

  // Create a new offer.
  // The CreateSessionDescriptionObserver callback will be called when done.
  virtual void CreateOffer(CreateSessionDescriptionObserver* observer,
                           const RTCOfferAnswerOptions& options) = 0;

  // Create an answer to an offer.
  // The CreateSessionDescriptionObserver callback will be called when done.
  virtual void CreateAnswer(CreateSessionDescriptionObserver* observer,
                            const RTCOfferAnswerOptions& options) = 0;

  // Sets the local session description.
  //
  // According to spec, the local session description MUST be the same as was
  // returned by CreateOffer() or CreateAnswer() or else the operation should
  // fail. Our implementation however allows some amount of "SDP munging", but
  // please note that this is HIGHLY DISCOURAGED. If you do not intent to munge
  // SDP, the method below that doesn't take `desc` as an argument will create
  // the offer or answer for you.
  //
  // The observer is invoked as soon as the operation completes, which could be
  // before or after the SetLocalDescription() method has exited.
  virtual void SetLocalDescription(
      std::unique_ptr<SessionDescriptionInterface> desc,
      rtc::scoped_refptr<SetLocalDescriptionObserverInterface> observer) {}
  // Creates an offer or answer (depending on current signaling state) and sets
  // it as the local session description.
  //
  // The observer is invoked as soon as the operation completes, which could be
  // before or after the SetLocalDescription() method has exited.
  virtual void SetLocalDescription(
      rtc::scoped_refptr<SetLocalDescriptionObserverInterface> observer) {}
  // Like SetLocalDescription() above, but the observer is invoked with a delay
  // after the operation completes. This helps avoid recursive calls by the
  // observer but also makes it possible for states to change in-between the
  // operation completing and the observer getting called. This makes them racy
  // for synchronizing peer connection states to the application.
  // TODO(https://crbug.com/webrtc/11798): Delete these methods in favor of the
  // ones taking SetLocalDescriptionObserverInterface as argument.
  virtual void SetLocalDescription(SetSessionDescriptionObserver* observer,
                                   SessionDescriptionInterface* desc) = 0;
  virtual void SetLocalDescription(SetSessionDescriptionObserver* observer) {}

  // Sets the remote session description.
  //
  // (Unlike "SDP munging" before SetLocalDescription(), modifying a remote
  // offer or answer is allowed by the spec.)
  //
  // The observer is invoked as soon as the operation completes, which could be
  // before or after the SetRemoteDescription() method has exited.
  virtual void SetRemoteDescription(
      std::unique_ptr<SessionDescriptionInterface> desc,
      rtc::scoped_refptr<SetRemoteDescriptionObserverInterface> observer) = 0;
  // Like SetRemoteDescription() above, but the observer is invoked with a delay
  // after the operation completes. This helps avoid recursive calls by the
  // observer but also makes it possible for states to change in-between the
  // operation completing and the observer getting called. This makes them racy
  // for synchronizing peer connection states to the application.
  // TODO(https://crbug.com/webrtc/11798): Delete this method in favor of the
  // ones taking SetRemoteDescriptionObserverInterface as argument.
  virtual void SetRemoteDescription(SetSessionDescriptionObserver* observer,
                                    SessionDescriptionInterface* desc) {}

  // According to spec, we must only fire "negotiationneeded" if the Operations
  // Chain is empty. This method takes care of validating an event previously
  // generated with PeerConnectionObserver::OnNegotiationNeededEvent() to make
  // sure that even if there was a delay (e.g. due to a PostTask) between the
  // event being generated and the time of firing, the Operations Chain is empty
  // and the event is still valid to be fired.
  virtual bool ShouldFireNegotiationNeededEvent(uint32_t event_id) {
    return true;
  }

  virtual PeerConnectionInterface::RTCConfiguration GetConfiguration() = 0;

  // Sets the PeerConnection's global configuration to `config`.
  //
  // The members of `config` that may be changed are `type`, `servers`,
  // `ice_candidate_pool_size` and `prune_turn_ports` (though the candidate
  // pool size can't be changed after the first call to SetLocalDescription).
  // Note that this means the BUNDLE and RTCP-multiplexing policies cannot be
  // changed with this method.
  //
  // Any changes to STUN/TURN servers or ICE candidate policy will affect the
  // next gathering phase, and cause the next call to createOffer to generate
  // new ICE credentials, as described in JSEP. This also occurs when
  // `prune_turn_ports` changes, for the same reasoning.
  //
  // If an error occurs, returns false and populates `error` if non-null:
  // - INVALID_MODIFICATION if `config` contains a modified parameter other
  //   than one of the parameters listed above.
  // - INVALID_RANGE if `ice_candidate_pool_size` is out of range.
  // - SYNTAX_ERROR if parsing an ICE server URL failed.
  // - INVALID_PARAMETER if a TURN server is missing `username` or `password`.
  // - INTERNAL_ERROR if an unexpected error occurred.
  virtual RTCError SetConfiguration(
      const PeerConnectionInterface::RTCConfiguration& config) = 0;

  // Provides a remote candidate to the ICE Agent.
  // A copy of the `candidate` will be created and added to the remote
  // description. So the caller of this method still has the ownership of the
  // `candidate`.
  // TODO(hbos): The spec mandates chaining this operation onto the operations
  // chain; deprecate and remove this version in favor of the callback-based
  // signature.
  virtual bool AddIceCandidate(const IceCandidateInterface* candidate) = 0;
  // TODO(hbos): Remove default implementation once implemented by downstream
  // projects.
  virtual void AddIceCandidate(std::unique_ptr<IceCandidateInterface> candidate,
                               std::function<void(RTCError)> callback) {}

  // Removes a group of remote candidates from the ICE agent. Needed mainly for
  // continual gathering, to avoid an ever-growing list of candidates as
  // networks come and go. Note that the candidates' transport_name must be set
  // to the MID of the m= section that generated the candidate.
  // TODO(bugs.webrtc.org/8395): Use IceCandidateInterface instead of
  // cricket::Candidate, which would avoid the transport_name oddity.
  virtual bool RemoveIceCandidates(
      const std::vector<cricket::Candidate>& candidates) = 0;


  // RingRTC change to add ICE forking
  // Creates an IceGatherer that can be shared/used with UseSharedIceGatherer
  virtual rtc::scoped_refptr<webrtc::IceGathererInterface>
  CreateSharedIceGatherer();

  // RingRTC change to add ICE forking
  // SetGatherer with the same IceGatherer on many ICE transports to get
  // ICE forking behavior.  For example, like so:
  // auto gatherer = pc1->CreateSharedIceGatherer();
  // pc1->UseSharedIceGatherer(gatherer);
  // pc2->UseSharedIceGatherer(gatherer);
  // Do this before calling CreateOffer/CreateAnswer/SetLocalDescription.
  // Note that the given IceGatherer must be running on the same network thread
  // as the PeerConnnection.
  virtual bool UseSharedIceGatherer(
      rtc::scoped_refptr<webrtc::IceGathererInterface> shared_ice_gatherer);

  // RingRTC change to explicitly control when incoming packets can be processed
  virtual bool SetIncomingRtpEnabled(bool enabled);

  // RingRTC change to send RTP data
  // Make sure that you don't reuse (SSRC, seqnum) combinations except when rolling
  // over.  Otherwise, SRTP won't work properly.
  virtual bool SendRtp(std::unique_ptr<RtpPacket> rtp_packet);

  // RingRTC change to receive RTP data
  // Packets will go to the PeerConnectionObserver
  virtual bool ReceiveRtp(uint8_t pt, bool enable_incoming);

  virtual void ConfigureAudioEncoders(const webrtc::AudioEncoder::Config& config) {
    RTC_LOG(LS_WARNING) << "Default PeerConnectionInterface::ConfigureAudioEncoders(...) does nothing!";
  }

  virtual void GetAudioLevels(
      cricket::AudioLevel* captured_out,
      cricket::ReceivedAudioLevel* received_out,
      size_t received_out_size,
      size_t* received_size_out);

  // RingRTC change to get upload bandwidth estimate
  virtual uint32_t GetLastBandwidthEstimateBps() = 0;

  // SetBitrate limits the bandwidth allocated for all RTP streams sent by
  // this PeerConnection. Other limitations might affect these limits and
  // are respected (for example "b=AS" in SDP).
  //
  // Setting `current_bitrate_bps` will reset the current bitrate estimate
  // to the provided value.
  virtual RTCError SetBitrate(const BitrateSettings& bitrate) = 0;

  // Enable/disable playout of received audio streams. Enabled by default. Note
  // that even if playout is enabled, streams will only be played out if the
  // appropriate SDP is also applied. Setting `playout` to false will stop
  // playout of the underlying audio device but starts a task which will poll
  // for audio data every 10ms to ensure that audio processing happens and the
  // audio statistics are updated.
  virtual void SetAudioPlayout(bool playout) {}

  // Enable/disable recording of transmitted audio streams. Enabled by default.
  // Note that even if recording is enabled, streams will only be recorded if
  // the appropriate SDP is also applied.
  virtual void SetAudioRecording(bool recording) {}

  // RingRTC change to disable CNG for muted incoming streams.
  virtual void SetIncomingAudioMuted(uint32_t ssrc, bool muted) {}

  // Looks up the DtlsTransport associated with a MID value.
  // In the Javascript API, DtlsTransport is a property of a sender, but
  // because the PeerConnection owns the DtlsTransport in this implementation,
  // it is better to look them up on the PeerConnection.
  virtual rtc::scoped_refptr<DtlsTransportInterface> LookupDtlsTransportByMid(
      const std::string& mid) = 0;

  // Returns the SCTP transport, if any.
  virtual rtc::scoped_refptr<SctpTransportInterface> GetSctpTransport()
      const = 0;

  // Returns the current SignalingState.
  virtual SignalingState signaling_state() = 0;

  // Returns an aggregate state of all ICE *and* DTLS transports.
  // This is left in place to avoid breaking native clients who expect our old,
  // nonstandard behavior.
  // TODO(jonasolsson): deprecate and remove this.
  virtual IceConnectionState ice_connection_state() = 0;

  // Returns an aggregated state of all ICE transports.
  virtual IceConnectionState standardized_ice_connection_state() = 0;

  // Returns an aggregated state of all ICE and DTLS transports.
  virtual PeerConnectionState peer_connection_state() = 0;

  virtual IceGatheringState ice_gathering_state() = 0;

  // Returns the current state of canTrickleIceCandidates per
  // https://w3c.github.io/webrtc-pc/#attributes-1
  virtual absl::optional<bool> can_trickle_ice_candidates() {
    // TODO(crbug.com/708484): Remove default implementation.
    return absl::nullopt;
  }

  // When a resource is overused, the PeerConnection will try to reduce the load
  // on the sysem, for example by reducing the resolution or frame rate of
  // encoded streams. The Resource API allows injecting platform-specific usage
  // measurements. The conditions to trigger kOveruse or kUnderuse are up to the
  // implementation.
  // TODO(hbos): Make pure virtual when implemented by downstream projects.
  virtual void AddAdaptationResource(rtc::scoped_refptr<Resource> resource) {}

  // Start RtcEventLog using an existing output-sink. Takes ownership of
  // `output` and passes it on to Call, which will take the ownership. If the
  // operation fails the output will be closed and deallocated. The event log
  // will send serialized events to the output object every `output_period_ms`.
  // Applications using the event log should generally make their own trade-off
  // regarding the output period. A long period is generally more efficient,
  // with potential drawbacks being more bursty thread usage, and more events
  // lost in case the application crashes. If the `output_period_ms` argument is
  // omitted, webrtc selects a default deemed to be workable in most cases.
  virtual bool StartRtcEventLog(std::unique_ptr<RtcEventLogOutput> output,
                                int64_t output_period_ms) = 0;
  virtual bool StartRtcEventLog(std::unique_ptr<RtcEventLogOutput> output) = 0;

  // Stops logging the RtcEventLog.
  virtual void StopRtcEventLog() = 0;

  // Terminates all media, closes the transports, and in general releases any
  // resources used by the PeerConnection. This is an irreversible operation.
  //
  // Note that after this method completes, the PeerConnection will no longer
  // use the PeerConnectionObserver interface passed in on construction, and
  // thus the observer object can be safely destroyed.
  virtual void Close() = 0;

  // The thread on which all PeerConnectionObserver callbacks will be invoked,
  // as well as callbacks for other classes such as DataChannelObserver.
  //
  // Also the only thread on which it's safe to use SessionDescriptionInterface
  // pointers.
  // TODO(deadbeef): Make pure virtual when all subclasses implement it.
  virtual rtc::Thread* signaling_thread() const { return nullptr; }

 protected:
  // Dtor protected as objects shouldn't be deleted via this interface.
  ~PeerConnectionInterface() override = default;
};

// PeerConnection callback interface, used for RTCPeerConnection events.
// Application should implement these methods.
class PeerConnectionObserver : public RtpPacketSinkInterface {
 public:
  virtual ~PeerConnectionObserver() = default;

  // Triggered when the SignalingState changed.
  virtual void OnSignalingChange(
      PeerConnectionInterface::SignalingState new_state) = 0;

  // Triggered when media is received on a new stream from remote peer.
  virtual void OnAddStream(rtc::scoped_refptr<MediaStreamInterface> stream) {}

  // Triggered when a remote peer closes a stream.
  virtual void OnRemoveStream(rtc::scoped_refptr<MediaStreamInterface> stream) {
  }

  // Triggered when a remote peer opens a data channel.
  virtual void OnDataChannel(
      rtc::scoped_refptr<DataChannelInterface> data_channel) = 0;

  // Triggered when renegotiation is needed. For example, an ICE restart
  // has begun.
  // TODO(hbos): Delete in favor of OnNegotiationNeededEvent() when downstream
  // projects have migrated.
  virtual void OnRenegotiationNeeded() {}
  // Used to fire spec-compliant onnegotiationneeded events, which should only
  // fire when the Operations Chain is empty. The observer is responsible for
  // queuing a task (e.g. Chromium: jump to main thread) to maybe fire the
  // event. The event identified using `event_id` must only fire if
  // PeerConnection::ShouldFireNegotiationNeededEvent() returns true since it is
  // possible for the event to become invalidated by operations subsequently
  // chained.
  virtual void OnNegotiationNeededEvent(uint32_t event_id) {}

  // Called any time the legacy IceConnectionState changes.
  //
  // Note that our ICE states lag behind the standard slightly. The most
  // notable differences include the fact that "failed" occurs after 15
  // seconds, not 30, and this actually represents a combination ICE + DTLS
  // state, so it may be "failed" if DTLS fails while ICE succeeds.
  //
  // TODO(jonasolsson): deprecate and remove this.
  virtual void OnIceConnectionChange(
      PeerConnectionInterface::IceConnectionState new_state) {}

  // Called any time the standards-compliant IceConnectionState changes.
  virtual void OnStandardizedIceConnectionChange(
      PeerConnectionInterface::IceConnectionState new_state) {}

  // Called any time the PeerConnectionState changes.
  virtual void OnConnectionChange(
      PeerConnectionInterface::PeerConnectionState new_state) {}

  // Called any time the IceGatheringState changes.
  virtual void OnIceGatheringChange(
      PeerConnectionInterface::IceGatheringState new_state) = 0;

  // A new ICE candidate has been gathered.
  virtual void OnIceCandidate(const IceCandidateInterface* candidate) = 0;

  // Gathering of an ICE candidate failed.
  // See https://w3c.github.io/webrtc-pc/#event-icecandidateerror
  virtual void OnIceCandidateError(const std::string& address,
                                   int port,
                                   const std::string& url,
                                   int error_code,
                                   const std::string& error_text) {}

  // Ice candidates have been removed.
  // TODO(honghaiz): Make this a pure virtual method when all its subclasses
  // implement it.
  virtual void OnIceCandidatesRemoved(
      const std::vector<cricket::Candidate>& candidates) {}

  // Called when the ICE connection receiving status changes.
  virtual void OnIceConnectionReceivingChange(bool receiving) {}

  // Called when the selected candidate pair for the ICE connection changes.
  virtual void OnIceSelectedCandidatePairChanged(
      const cricket::CandidatePairChangeEvent& event) {}

  // This is called when a receiver and its track are created.
  // TODO(zhihuang): Make this pure virtual when all subclasses implement it.
  // Note: This is called with both Plan B and Unified Plan semantics. Unified
  // Plan users should prefer OnTrack, OnAddTrack is only called as backwards
  // compatibility (and is called in the exact same situations as OnTrack).
  virtual void OnAddTrack(
      rtc::scoped_refptr<RtpReceiverInterface> receiver,
      const std::vector<rtc::scoped_refptr<MediaStreamInterface>>& streams) {}

  // This is called when signaling indicates a transceiver will be receiving
  // media from the remote endpoint. This is fired during a call to
  // SetRemoteDescription. The receiving track can be accessed by:
  // `transceiver->receiver()->track()` and its associated streams by
  // `transceiver->receiver()->streams()`.
  // Note: This will only be called if Unified Plan semantics are specified.
  // This behavior is specified in section 2.2.8.2.5 of the "Set the
  // RTCSessionDescription" algorithm:
  // https://w3c.github.io/webrtc-pc/#set-description
  virtual void OnTrack(
      rtc::scoped_refptr<RtpTransceiverInterface> transceiver) {}

  // Called when signaling indicates that media will no longer be received on a
  // track.
  // With Plan B semantics, the given receiver will have been removed from the
  // PeerConnection and the track muted.
  // With Unified Plan semantics, the receiver will remain but the transceiver
  // will have changed direction to either sendonly or inactive.
  // https://w3c.github.io/webrtc-pc/#process-remote-track-removal
  // TODO(hbos,deadbeef): Make pure virtual when all subclasses implement it.
  virtual void OnRemoveTrack(
      rtc::scoped_refptr<RtpReceiverInterface> receiver) {}

  // Called when an interesting usage is detected by WebRTC.
  // An appropriate action is to add information about the context of the
  // PeerConnection and write the event to some kind of "interesting events"
  // log function.
  // The heuristics for defining what constitutes "interesting" are
  // implementation-defined.
  virtual void OnInterestingUsage(int usage_pattern) {}

  void OnRtpPacket(const RtpPacketReceived& rtp_packet) override {}
};

// PeerConnectionDependencies holds all of PeerConnections dependencies.
// A dependency is distinct from a configuration as it defines significant
// executable code that can be provided by a user of the API.
//
// All new dependencies should be added as a unique_ptr to allow the
// PeerConnection object to be the definitive owner of the dependencies
// lifetime making injection safer.
struct RTC_EXPORT PeerConnectionDependencies final {
  explicit PeerConnectionDependencies(PeerConnectionObserver* observer_in);
  // This object is not copyable or assignable.
  PeerConnectionDependencies(const PeerConnectionDependencies&) = delete;
  PeerConnectionDependencies& operator=(const PeerConnectionDependencies&) =
      delete;
  // This object is only moveable.
  PeerConnectionDependencies(PeerConnectionDependencies&&);
  PeerConnectionDependencies& operator=(PeerConnectionDependencies&&) = default;
  ~PeerConnectionDependencies();
  // Mandatory dependencies
  PeerConnectionObserver* observer = nullptr;
  // Optional dependencies
  // TODO(bugs.webrtc.org/7447): remove port allocator once downstream is
  // updated. The recommended way to inject networking components is to pass a
  // PacketSocketFactory when creating the PeerConnectionFactory.
  std::unique_ptr<cricket::PortAllocator> allocator;
  // Factory for creating resolvers that look up hostnames in DNS
  std::unique_ptr<webrtc::AsyncDnsResolverFactoryInterface>
      async_dns_resolver_factory;
  // Deprecated - use async_dns_resolver_factory
#pragma clang diagnostic push
#pragma clang diagnostic ignored "-Wdeprecated-declarations"
  [[deprecated("Use async_dns_resolver_factory")]] std::unique_ptr<
      webrtc::AsyncResolverFactory>
      async_resolver_factory;
#pragma clang diagnostic pop
  std::unique_ptr<webrtc::IceTransportFactory> ice_transport_factory;
  std::unique_ptr<rtc::RTCCertificateGeneratorInterface> cert_generator;
  std::unique_ptr<rtc::SSLCertificateVerifier> tls_cert_verifier;
  std::unique_ptr<webrtc::VideoBitrateAllocatorFactory>
      video_bitrate_allocator_factory;
  // Optional field trials to use.
  // Overrides those from PeerConnectionFactoryDependencies.
  std::unique_ptr<FieldTrialsView> trials;
};

// PeerConnectionFactoryDependencies holds all of the PeerConnectionFactory
// dependencies. All new dependencies should be added here instead of
// overloading the function. This simplifies dependency injection and makes it
// clear which are mandatory and optional. If possible please allow the peer
// connection factory to take ownership of the dependency by adding a unique_ptr
// to this structure.
struct RTC_EXPORT PeerConnectionFactoryDependencies final {
  PeerConnectionFactoryDependencies();
  // This object is not copyable or assignable.
  PeerConnectionFactoryDependencies(const PeerConnectionFactoryDependencies&) =
      delete;
  PeerConnectionFactoryDependencies& operator=(
      const PeerConnectionFactoryDependencies&) = delete;
  // This object is only moveable.
  PeerConnectionFactoryDependencies(PeerConnectionFactoryDependencies&&);
  PeerConnectionFactoryDependencies& operator=(
      PeerConnectionFactoryDependencies&&) = default;
  ~PeerConnectionFactoryDependencies();

  // Optional dependencies
  rtc::Thread* network_thread = nullptr;
  rtc::Thread* worker_thread = nullptr;
  rtc::Thread* signaling_thread = nullptr;
  rtc::SocketFactory* socket_factory = nullptr;
  // The `packet_socket_factory` will only be used if CreatePeerConnection is
  // called without a `port_allocator`.
  std::unique_ptr<rtc::PacketSocketFactory> packet_socket_factory;
  std::unique_ptr<TaskQueueFactory> task_queue_factory;
  std::unique_ptr<cricket::MediaEngineInterface> media_engine;
  std::unique_ptr<CallFactoryInterface> call_factory;
  std::unique_ptr<RtcEventLogFactoryInterface> event_log_factory;
  std::unique_ptr<FecControllerFactoryInterface> fec_controller_factory;
  std::unique_ptr<NetworkStatePredictorFactoryInterface>
      network_state_predictor_factory;
  std::unique_ptr<NetworkControllerFactoryInterface> network_controller_factory;
  // The `network_manager` will only be used if CreatePeerConnection is called
  // without a `port_allocator`, causing the default allocator and network
  // manager to be used.
  std::unique_ptr<rtc::NetworkManager> network_manager;
  // The `network_monitor_factory` will only be used if CreatePeerConnection is
  // called without a `port_allocator`, and the above `network_manager' is null.
  std::unique_ptr<rtc::NetworkMonitorFactory> network_monitor_factory;
  std::unique_ptr<NetEqFactory> neteq_factory;
  std::unique_ptr<SctpTransportFactoryInterface> sctp_factory;
  std::unique_ptr<FieldTrialsView> trials;
  std::unique_ptr<RtpTransportControllerSendFactoryInterface>
      transport_controller_send_factory;
  std::unique_ptr<Metronome> metronome;
};

// PeerConnectionFactoryInterface is the factory interface used for creating
// PeerConnection, MediaStream and MediaStreamTrack objects.
//
// The simplest method for obtaiing one, CreatePeerConnectionFactory will
// create the required libjingle threads, socket and network manager factory
// classes for networking if none are provided, though it requires that the
// application runs a message loop on the thread that called the method (see
// explanation below)
//
// If an application decides to provide its own threads and/or implementation
// of networking classes, it should use the alternate
// CreatePeerConnectionFactory method which accepts threads as input, and use
// the CreatePeerConnection version that takes a PortAllocator as an argument.
class RTC_EXPORT PeerConnectionFactoryInterface
    : public rtc::RefCountInterface {
 public:
  class Options {
   public:
    Options() {}

    // If set to true, created PeerConnections won't enforce any SRTP
    // requirement, allowing unsecured media. Should only be used for
    // testing/debugging.
    bool disable_encryption = false;

    // If set to true, any platform-supported network monitoring capability
    // won't be used, and instead networks will only be updated via polling.
    //
    // This only has an effect if a PeerConnection is created with the default
    // PortAllocator implementation.
    bool disable_network_monitor = false;

    // Sets the network types to ignore. For instance, calling this with
    // ADAPTER_TYPE_ETHERNET | ADAPTER_TYPE_LOOPBACK will ignore Ethernet and
    // loopback interfaces.
    int network_ignore_mask = rtc::kDefaultNetworkIgnoreMask;

    // Sets the maximum supported protocol version. The highest version
    // supported by both ends will be used for the connection, i.e. if one
    // party supports DTLS 1.0 and the other DTLS 1.2, DTLS 1.0 will be used.
    rtc::SSLProtocolVersion ssl_max_version = rtc::SSL_PROTOCOL_DTLS_12;

    // Sets crypto related options, e.g. enabled cipher suites.
<<<<<<< HEAD
    CryptoOptions crypto_options = CryptoOptions::Default();
=======
    CryptoOptions crypto_options = {};
>>>>>>> b0cc68e6
  };

  // Set the options to be used for subsequently created PeerConnections.
  virtual void SetOptions(const Options& options) = 0;

  // The preferred way to create a new peer connection. Simply provide the
  // configuration and a PeerConnectionDependencies structure.
  // TODO(benwright): Make pure virtual once downstream mock PC factory classes
  // are updated.
  virtual RTCErrorOr<rtc::scoped_refptr<PeerConnectionInterface>>
  CreatePeerConnectionOrError(
      const PeerConnectionInterface::RTCConfiguration& configuration,
      PeerConnectionDependencies dependencies);
  // Deprecated creator - does not return an error code on error.
  // TODO(bugs.webrtc.org:12238): Deprecate and remove.
  ABSL_DEPRECATED("Use CreatePeerConnectionOrError")
  virtual rtc::scoped_refptr<PeerConnectionInterface> CreatePeerConnection(
      const PeerConnectionInterface::RTCConfiguration& configuration,
      PeerConnectionDependencies dependencies);

  // Deprecated; `allocator` and `cert_generator` may be null, in which case
  // default implementations will be used.
  //
  // `observer` must not be null.
  //
  // Note that this method does not take ownership of `observer`; it's the
  // responsibility of the caller to delete it. It can be safely deleted after
  // Close has been called on the returned PeerConnection, which ensures no
  // more observer callbacks will be invoked.
  ABSL_DEPRECATED("Use CreatePeerConnectionOrError")
  virtual rtc::scoped_refptr<PeerConnectionInterface> CreatePeerConnection(
      const PeerConnectionInterface::RTCConfiguration& configuration,
      std::unique_ptr<cricket::PortAllocator> allocator,
      std::unique_ptr<rtc::RTCCertificateGeneratorInterface> cert_generator,
      PeerConnectionObserver* observer);

  // Returns the capabilities of an RTP sender of type `kind`.
  // If for some reason you pass in MEDIA_TYPE_DATA, returns an empty structure.
  // TODO(orphis): Make pure virtual when all subclasses implement it.
  virtual RtpCapabilities GetRtpSenderCapabilities(
      cricket::MediaType kind) const;

  // Returns the capabilities of an RTP receiver of type `kind`.
  // If for some reason you pass in MEDIA_TYPE_DATA, returns an empty structure.
  // TODO(orphis): Make pure virtual when all subclasses implement it.
  virtual RtpCapabilities GetRtpReceiverCapabilities(
      cricket::MediaType kind) const;

  virtual rtc::scoped_refptr<MediaStreamInterface> CreateLocalMediaStream(
      const std::string& stream_id) = 0;

  // Creates an AudioSourceInterface.
  // `options` decides audio processing settings.
  virtual rtc::scoped_refptr<AudioSourceInterface> CreateAudioSource(
      const cricket::AudioOptions& options) = 0;

  // Creates a new local VideoTrack. The same `source` can be used in several
  // tracks.
  virtual rtc::scoped_refptr<VideoTrackInterface> CreateVideoTrack(
      rtc::scoped_refptr<VideoTrackSourceInterface> source,
      absl::string_view label) = 0;
  ABSL_DEPRECATED("Use version with scoped_refptr")
  virtual rtc::scoped_refptr<VideoTrackInterface> CreateVideoTrack(
      const std::string& label,
      VideoTrackSourceInterface* source) {
    return CreateVideoTrack(
        rtc::scoped_refptr<VideoTrackSourceInterface>(source), label);
  }

  // Creates an new AudioTrack. At the moment `source` can be null.
  virtual rtc::scoped_refptr<AudioTrackInterface> CreateAudioTrack(
      const std::string& label,
      AudioSourceInterface* source) = 0;

  // Starts AEC dump using existing file. Takes ownership of `file` and passes
  // it on to VoiceEngine (via other objects) immediately, which will take
  // the ownerhip. If the operation fails, the file will be closed.
  // A maximum file size in bytes can be specified. When the file size limit is
  // reached, logging is stopped automatically. If max_size_bytes is set to a
  // value <= 0, no limit will be used, and logging will continue until the
  // StopAecDump function is called.
  // TODO(webrtc:6463): Delete default implementation when downstream mocks
  // classes are updated.
  virtual bool StartAecDump(FILE* file, int64_t max_size_bytes) {
    return false;
  }

  // Stops logging the AEC dump.
  virtual void StopAecDump() = 0;

 protected:
  // Dtor and ctor protected as objects shouldn't be created or deleted via
  // this interface.
  PeerConnectionFactoryInterface() {}
  ~PeerConnectionFactoryInterface() override = default;
};

// CreateModularPeerConnectionFactory is implemented in the "peerconnection"
// build target, which doesn't pull in the implementations of every module
// webrtc may use.
//
// If an application knows it will only require certain modules, it can reduce
// webrtc's impact on its binary size by depending only on the "peerconnection"
// target and the modules the application requires, using
// CreateModularPeerConnectionFactory. For example, if an application
// only uses WebRTC for audio, it can pass in null pointers for the
// video-specific interfaces, and omit the corresponding modules from its
// build.
//
// If `network_thread` or `worker_thread` are null, the PeerConnectionFactory
// will create the necessary thread internally. If `signaling_thread` is null,
// the PeerConnectionFactory will use the thread on which this method is called
// as the signaling thread, wrapping it in an rtc::Thread object if needed.
RTC_EXPORT rtc::scoped_refptr<PeerConnectionFactoryInterface>
CreateModularPeerConnectionFactory(
    PeerConnectionFactoryDependencies dependencies);

// https://w3c.github.io/webrtc-pc/#dom-rtcsignalingstate
inline constexpr absl::string_view PeerConnectionInterface::AsString(
    SignalingState state) {
  switch (state) {
    case SignalingState::kStable:
      return "stable";
    case SignalingState::kHaveLocalOffer:
      return "have-local-offer";
    case SignalingState::kHaveLocalPrAnswer:
      return "have-local-pranswer";
    case SignalingState::kHaveRemoteOffer:
      return "have-remote-offer";
    case SignalingState::kHaveRemotePrAnswer:
      return "have-remote-pranswer";
    case SignalingState::kClosed:
      return "closed";
  }
  // This cannot happen.
  // Not using "RTC_CHECK_NOTREACHED()" because AsString() is constexpr.
  return "";
}

// https://w3c.github.io/webrtc-pc/#dom-rtcicegatheringstate
inline constexpr absl::string_view PeerConnectionInterface::AsString(
    IceGatheringState state) {
  switch (state) {
    case IceGatheringState::kIceGatheringNew:
      return "new";
    case IceGatheringState::kIceGatheringGathering:
      return "gathering";
    case IceGatheringState::kIceGatheringComplete:
      return "complete";
  }
  // This cannot happen.
  // Not using "RTC_CHECK_NOTREACHED()" because AsString() is constexpr.
  return "";
}

// https://w3c.github.io/webrtc-pc/#dom-rtciceconnectionstate
inline constexpr absl::string_view PeerConnectionInterface::AsString(
    PeerConnectionState state) {
  switch (state) {
    case PeerConnectionState::kNew:
      return "new";
    case PeerConnectionState::kConnecting:
      return "connecting";
    case PeerConnectionState::kConnected:
      return "connected";
    case PeerConnectionState::kDisconnected:
      return "disconnected";
    case PeerConnectionState::kFailed:
      return "failed";
    case PeerConnectionState::kClosed:
      return "closed";
  }
  // This cannot happen.
  // Not using "RTC_CHECK_NOTREACHED()" because AsString() is constexpr.
  return "";
}

inline constexpr absl::string_view PeerConnectionInterface::AsString(
    IceConnectionState state) {
  switch (state) {
    case kIceConnectionNew:
      return "new";
    case kIceConnectionChecking:
      return "checking";
    case kIceConnectionConnected:
      return "connected";
    case kIceConnectionCompleted:
      return "completed";
    case kIceConnectionFailed:
      return "failed";
    case kIceConnectionDisconnected:
      return "disconnected";
    case kIceConnectionClosed:
      return "closed";
    case kIceConnectionMax:
      // This cannot happen.
      // Not using "RTC_CHECK_NOTREACHED()" because AsString() is constexpr.
      return "";
  }
  // This cannot happen.
  // Not using "RTC_CHECK_NOTREACHED()" because AsString() is constexpr.
  return "";
}

}  // namespace webrtc

#endif  // API_PEER_CONNECTION_INTERFACE_H_<|MERGE_RESOLUTION|>--- conflicted
+++ resolved
@@ -651,8 +651,7 @@
     // will also cause PeerConnection to ignore all but the first m= section of
     // the same media type (if the PeerConnection is given Unified Plan SDP to
     // process).
-    // RingRTC Change to use "Plan B"
-    SdpSemantics sdp_semantics = SdpSemantics::kPlanB_DEPRECATED;
+    SdpSemantics sdp_semantics = SdpSemantics::kUnifiedPlan;
 
     // TODO(bugs.webrtc.org/9891) - Move to crypto_options or remove.
     // Actively reset the SRTP parameters whenever the DTLS transports
@@ -1559,11 +1558,7 @@
     rtc::SSLProtocolVersion ssl_max_version = rtc::SSL_PROTOCOL_DTLS_12;
 
     // Sets crypto related options, e.g. enabled cipher suites.
-<<<<<<< HEAD
-    CryptoOptions crypto_options = CryptoOptions::Default();
-=======
     CryptoOptions crypto_options = {};
->>>>>>> b0cc68e6
   };
 
   // Set the options to be used for subsequently created PeerConnections.
