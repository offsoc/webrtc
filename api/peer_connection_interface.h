/*
 *  Copyright 2012 The WebRTC project authors. All Rights Reserved.
 *
 *  Use of this source code is governed by a BSD-style license
 *  that can be found in the LICENSE file in the root of the source
 *  tree. An additional intellectual property rights grant can be found
 *  in the file PATENTS.  All contributing project authors may
 *  be found in the AUTHORS file in the root of the source tree.
 */

// This file contains the PeerConnection interface as defined in
// https://w3c.github.io/webrtc-pc/#peer-to-peer-connections
//
// The PeerConnectionFactory class provides factory methods to create
// PeerConnection, MediaStream and MediaStreamTrack objects.
//
// The following steps are needed to setup a typical call using WebRTC:
//
// 1. Create a PeerConnectionFactoryInterface. Check constructors for more
// information about input parameters.
//
// 2. Create a PeerConnection object. Provide a configuration struct which
// points to STUN and/or TURN servers used to generate ICE candidates, and
// provide an object that implements the PeerConnectionObserver interface,
// which is used to receive callbacks from the PeerConnection.
//
// 3. Create local MediaStreamTracks using the PeerConnectionFactory and add
// them to PeerConnection by calling AddTrack (or legacy method, AddStream).
//
// 4. Create an offer, call SetLocalDescription with it, serialize it, and send
// it to the remote peer
//
// 5. Once an ICE candidate has been gathered, the PeerConnection will call the
// observer function OnIceCandidate. The candidates must also be serialized and
// sent to the remote peer.
//
// 6. Once an answer is received from the remote peer, call
// SetRemoteDescription with the remote answer.
//
// 7. Once a remote candidate is received from the remote peer, provide it to
// the PeerConnection by calling AddIceCandidate.
//
// The receiver of a call (assuming the application is "call"-based) can decide
// to accept or reject the call; this decision will be taken by the application,
// not the PeerConnection.
//
// If the application decides to accept the call, it should:
//
// 1. Create PeerConnectionFactoryInterface if it doesn't exist.
//
// 2. Create a new PeerConnection.
//
// 3. Provide the remote offer to the new PeerConnection object by calling
// SetRemoteDescription.
//
// 4. Generate an answer to the remote offer by calling CreateAnswer and send it
// back to the remote peer.
//
// 5. Provide the local answer to the new PeerConnection by calling
// SetLocalDescription with the answer.
//
// 6. Provide the remote ICE candidates by calling AddIceCandidate.
//
// 7. Once a candidate has been gathered, the PeerConnection will call the
// observer function OnIceCandidate. Send these candidates to the remote peer.

#ifndef API_PEER_CONNECTION_INTERFACE_H_
#define API_PEER_CONNECTION_INTERFACE_H_

#include <stdint.h>
#include <stdio.h>

#include <functional>
#include <memory>
#include <string>
#include <vector>

<<<<<<< HEAD
#include "api/adaptation/resource.h"
=======
#include "absl/base/attributes.h"
#include "absl/types/optional.h"
#include "api/adaptation/resource.h"
#include "api/async_dns_resolver.h"
>>>>>>> cbad18b1
#include "api/async_resolver_factory.h"
#include "api/audio/audio_mixer.h"
#include "api/audio_codecs/audio_decoder_factory.h"
#include "api/audio_codecs/audio_encoder_factory.h"
#include "api/audio_options.h"
#include "api/call/call_factory_interface.h"
#include "api/candidate.h"
#include "api/crypto/crypto_options.h"
#include "api/data_channel_interface.h"
#include "api/dtls_transport_interface.h"
#include "api/fec_controller.h"
#include "api/ice_gatherer_interface.h"
#include "api/ice_transport_interface.h"
#include "api/jsep.h"
#include "api/media_stream_interface.h"
#include "api/media_types.h"
#include "api/neteq/neteq_factory.h"
#include "api/network_state_predictor.h"
#include "api/packet_socket_factory.h"
#include "api/rtc_error.h"
#include "api/rtc_event_log/rtc_event_log_factory_interface.h"
#include "api/rtc_event_log_output.h"
#include "api/rtp_parameters.h"
#include "api/rtp_receiver_interface.h"
#include "api/rtp_sender_interface.h"
#include "api/rtp_transceiver_interface.h"
#include "api/scoped_refptr.h"
#include "api/sctp_transport_interface.h"
#include "api/set_local_description_observer_interface.h"
#include "api/set_remote_description_observer_interface.h"
#include "api/stats/rtc_stats_collector_callback.h"
#include "api/stats_types.h"
#include "api/task_queue/task_queue_factory.h"
#include "api/transport/bitrate_settings.h"
#include "api/transport/enums.h"
#include "api/transport/network_control.h"
#include "api/transport/sctp_transport_factory_interface.h"
#include "api/transport/webrtc_key_value_config.h"
#include "api/turn_customizer.h"
<<<<<<< HEAD
#include "call/rtp_packet_sink_interface.h"
=======
#include "api/video/video_bitrate_allocator_factory.h"
#include "call/rtp_transport_controller_send_factory_interface.h"
>>>>>>> cbad18b1
#include "media/base/media_config.h"
#include "media/base/media_engine.h"
#include "modules/rtp_rtcp/source/rtp_packet_received.h"
#include "pc/rtp_transport.h"
// TODO(bugs.webrtc.org/7447): We plan to provide a way to let applications
// inject a PacketSocketFactory and/or NetworkManager, and not expose
// PortAllocator in the PeerConnection api. This will let us remove nogncheck.
#include "p2p/base/port.h"            // nogncheck
#include "p2p/base/port_allocator.h"  // nogncheck
<<<<<<< HEAD
#include "rtc_base/network_monitor_factory.h"
=======
#include "rtc_base/network.h"
#include "rtc_base/network_constants.h"
#include "rtc_base/network_monitor_factory.h"
#include "rtc_base/ref_count.h"
>>>>>>> cbad18b1
#include "rtc_base/rtc_certificate.h"
#include "rtc_base/rtc_certificate_generator.h"
#include "rtc_base/socket_address.h"
#include "rtc_base/ssl_certificate.h"
#include "rtc_base/ssl_stream_adapter.h"
#include "rtc_base/system/rtc_export.h"
#include "rtc_base/thread.h"

namespace rtc {
class Thread;
}  // namespace rtc

namespace webrtc {

// MediaStream container interface.
class StreamCollectionInterface : public rtc::RefCountInterface {
 public:
  // TODO(ronghuawu): Update the function names to c++ style, e.g. find -> Find.
  virtual size_t count() = 0;
  virtual MediaStreamInterface* at(size_t index) = 0;
  virtual MediaStreamInterface* find(const std::string& label) = 0;
  virtual MediaStreamTrackInterface* FindAudioTrack(const std::string& id) = 0;
  virtual MediaStreamTrackInterface* FindVideoTrack(const std::string& id) = 0;

 protected:
  // Dtor protected as objects shouldn't be deleted via this interface.
  ~StreamCollectionInterface() override = default;
};

class StatsObserver : public rtc::RefCountInterface {
 public:
  virtual void OnComplete(const StatsReports& reports) = 0;

 protected:
  ~StatsObserver() override = default;
};

enum class SdpSemantics { kPlanB, kUnifiedPlan };

class RTC_EXPORT PeerConnectionInterface : public rtc::RefCountInterface {
 public:
  // See https://w3c.github.io/webrtc-pc/#dom-rtcsignalingstate
  enum SignalingState {
    kStable,
    kHaveLocalOffer,
    kHaveLocalPrAnswer,
    kHaveRemoteOffer,
    kHaveRemotePrAnswer,
    kClosed,
  };

  // See https://w3c.github.io/webrtc-pc/#dom-rtcicegatheringstate
  enum IceGatheringState {
    kIceGatheringNew,
    kIceGatheringGathering,
    kIceGatheringComplete
  };

  // See https://w3c.github.io/webrtc-pc/#dom-rtcpeerconnectionstate
  enum class PeerConnectionState {
    kNew,
    kConnecting,
    kConnected,
    kDisconnected,
    kFailed,
    kClosed,
  };

  // See https://w3c.github.io/webrtc-pc/#dom-rtciceconnectionstate
  enum IceConnectionState {
    kIceConnectionNew,
    kIceConnectionChecking,
    kIceConnectionConnected,
    kIceConnectionCompleted,
    kIceConnectionFailed,
    kIceConnectionDisconnected,
    kIceConnectionClosed,
    kIceConnectionMax,
  };

  // TLS certificate policy.
  enum TlsCertPolicy {
    // For TLS based protocols, ensure the connection is secure by not
    // circumventing certificate validation.
    kTlsCertPolicySecure,
    // For TLS based protocols, disregard security completely by skipping
    // certificate validation. This is insecure and should never be used unless
    // security is irrelevant in that particular context.
    kTlsCertPolicyInsecureNoCheck,
  };

  struct RTC_EXPORT IceServer {
    IceServer();
    IceServer(const IceServer&);
    ~IceServer();

    // TODO(jbauch): Remove uri when all code using it has switched to urls.
    // List of URIs associated with this server. Valid formats are described
    // in RFC7064 and RFC7065, and more may be added in the future. The "host"
    // part of the URI may contain either an IP address or a hostname.
    std::string uri;
    std::vector<std::string> urls;
    std::string username;
    std::string password;
    TlsCertPolicy tls_cert_policy = kTlsCertPolicySecure;
    // If the URIs in `urls` only contain IP addresses, this field can be used
    // to indicate the hostname, which may be necessary for TLS (using the SNI
    // extension). If `urls` itself contains the hostname, this isn't
    // necessary.
    std::string hostname;
    // List of protocols to be used in the TLS ALPN extension.
    std::vector<std::string> tls_alpn_protocols;
    // List of elliptic curves to be used in the TLS elliptic curves extension.
    std::vector<std::string> tls_elliptic_curves;

    bool operator==(const IceServer& o) const {
      return uri == o.uri && urls == o.urls && username == o.username &&
             password == o.password && tls_cert_policy == o.tls_cert_policy &&
             hostname == o.hostname &&
             tls_alpn_protocols == o.tls_alpn_protocols &&
             tls_elliptic_curves == o.tls_elliptic_curves;
    }
    bool operator!=(const IceServer& o) const { return !(*this == o); }
  };
  typedef std::vector<IceServer> IceServers;

  enum IceTransportsType {
    // TODO(pthatcher): Rename these kTransporTypeXXX, but update
    // Chromium at the same time.
    kNone,
    kRelay,
    kNoHost,
    kAll
  };

  // https://tools.ietf.org/html/draft-ietf-rtcweb-jsep-24#section-4.1.1
  enum BundlePolicy {
    kBundlePolicyBalanced,
    kBundlePolicyMaxBundle,
    kBundlePolicyMaxCompat
  };

  // https://tools.ietf.org/html/draft-ietf-rtcweb-jsep-24#section-4.1.1
  enum RtcpMuxPolicy {
    kRtcpMuxPolicyNegotiate,
    kRtcpMuxPolicyRequire,
  };

  enum TcpCandidatePolicy {
    kTcpCandidatePolicyEnabled,
    kTcpCandidatePolicyDisabled
  };

  enum CandidateNetworkPolicy {
    kCandidateNetworkPolicyAll,
    kCandidateNetworkPolicyLowCost
  };

  enum ContinualGatheringPolicy { GATHER_ONCE, GATHER_CONTINUALLY };

  enum class RTCConfigurationType {
    // A configuration that is safer to use, despite not having the best
    // performance. Currently this is the default configuration.
    kSafe,
    // An aggressive configuration that has better performance, although it
    // may be riskier and may need extra support in the application.
    kAggressive
  };

  // TODO(hbos): Change into class with private data and public getters.
  // TODO(nisse): In particular, accessing fields directly from an
  // application is brittle, since the organization mirrors the
  // organization of the implementation, which isn't stable. So we
  // need getters and setters at least for fields which applications
  // are interested in.
  struct RTC_EXPORT RTCConfiguration {
    // This struct is subject to reorganization, both for naming
    // consistency, and to group settings to match where they are used
    // in the implementation. To do that, we need getter and setter
    // methods for all settings which are of interest to applications,
    // Chrome in particular.

    RTCConfiguration();
    RTCConfiguration(const RTCConfiguration&);
    explicit RTCConfiguration(RTCConfigurationType type);
    ~RTCConfiguration();

    bool operator==(const RTCConfiguration& o) const;
    bool operator!=(const RTCConfiguration& o) const;

    bool dscp() const { return media_config.enable_dscp; }
    void set_dscp(bool enable) { media_config.enable_dscp = enable; }

    bool cpu_adaptation() const {
      return media_config.video.enable_cpu_adaptation;
    }
    void set_cpu_adaptation(bool enable) {
      media_config.video.enable_cpu_adaptation = enable;
    }

    bool suspend_below_min_bitrate() const {
      return media_config.video.suspend_below_min_bitrate;
    }
    void set_suspend_below_min_bitrate(bool enable) {
      media_config.video.suspend_below_min_bitrate = enable;
    }

    bool prerenderer_smoothing() const {
      return media_config.video.enable_prerenderer_smoothing;
    }
    void set_prerenderer_smoothing(bool enable) {
      media_config.video.enable_prerenderer_smoothing = enable;
    }

    bool experiment_cpu_load_estimator() const {
      return media_config.video.experiment_cpu_load_estimator;
    }
    void set_experiment_cpu_load_estimator(bool enable) {
      media_config.video.experiment_cpu_load_estimator = enable;
    }

    int audio_rtcp_report_interval_ms() const {
      return media_config.audio.rtcp_report_interval_ms;
    }
    void set_audio_rtcp_report_interval_ms(int audio_rtcp_report_interval_ms) {
      media_config.audio.rtcp_report_interval_ms =
          audio_rtcp_report_interval_ms;
    }

    int video_rtcp_report_interval_ms() const {
      return media_config.video.rtcp_report_interval_ms;
    }
    void set_video_rtcp_report_interval_ms(int video_rtcp_report_interval_ms) {
      media_config.video.rtcp_report_interval_ms =
          video_rtcp_report_interval_ms;
    }

    static const int kUndefined = -1;
    // Default maximum number of packets in the audio jitter buffer.
    static const int kAudioJitterBufferMaxPackets = 200;
    // ICE connection receiving timeout for aggressive configuration.
    static const int kAggressiveIceConnectionReceivingTimeout = 1000;

    ////////////////////////////////////////////////////////////////////////
    // The below few fields mirror the standard RTCConfiguration dictionary:
    // https://w3c.github.io/webrtc-pc/#rtcconfiguration-dictionary
    ////////////////////////////////////////////////////////////////////////

    // TODO(pthatcher): Rename this ice_servers, but update Chromium
    // at the same time.
    IceServers servers;
    // TODO(pthatcher): Rename this ice_transport_type, but update
    // Chromium at the same time.
    IceTransportsType type = kAll;
    BundlePolicy bundle_policy = kBundlePolicyBalanced;
    RtcpMuxPolicy rtcp_mux_policy = kRtcpMuxPolicyRequire;
    std::vector<rtc::scoped_refptr<rtc::RTCCertificate>> certificates;
    int ice_candidate_pool_size = 0;

    //////////////////////////////////////////////////////////////////////////
    // The below fields correspond to constraints from the deprecated
    // constraints interface for constructing a PeerConnection.
    //
    // absl::optional fields can be "missing", in which case the implementation
    // default will be used.
    //////////////////////////////////////////////////////////////////////////

    // If set to true, don't gather IPv6 ICE candidates.
    // TODO(deadbeef): Remove this? IPv6 support has long stopped being
    // experimental
    bool disable_ipv6 = false;

    // If set to true, don't gather IPv6 ICE candidates on Wi-Fi.
    // Only intended to be used on specific devices. Certain phones disable IPv6
    // when the screen is turned off and it would be better to just disable the
    // IPv6 ICE candidates on Wi-Fi in those cases.
    bool disable_ipv6_on_wifi = false;

    // By default, the PeerConnection will use a limited number of IPv6 network
    // interfaces, in order to avoid too many ICE candidate pairs being created
    // and delaying ICE completion.
    //
    // Can be set to INT_MAX to effectively disable the limit.
    int max_ipv6_networks = cricket::kDefaultMaxIPv6Networks;

    // Exclude link-local network interfaces
    // from consideration for gathering ICE candidates.
    bool disable_link_local_networks = false;

    // Minimum bitrate at which screencast video tracks will be encoded at.
    // This means adding padding bits up to this bitrate, which can help
    // when switching from a static scene to one with motion.
    absl::optional<int> screencast_min_bitrate;

    // Use new combined audio/video bandwidth estimation?
    absl::optional<bool> combined_audio_video_bwe;

    // TODO(bugs.webrtc.org/9891) - Move to crypto_options
    // Can be used to disable DTLS-SRTP. This should never be done, but can be
    // useful for testing purposes, for example in setting up a loopback call
    // with a single PeerConnection.
    absl::optional<bool> enable_dtls_srtp;

    /////////////////////////////////////////////////
    // The below fields are not part of the standard.
    /////////////////////////////////////////////////

    // Can be used to disable TCP candidate generation.
    TcpCandidatePolicy tcp_candidate_policy = kTcpCandidatePolicyEnabled;

    // Can be used to avoid gathering candidates for a "higher cost" network,
    // if a lower cost one exists. For example, if both Wi-Fi and cellular
    // interfaces are available, this could be used to avoid using the cellular
    // interface.
    CandidateNetworkPolicy candidate_network_policy =
        kCandidateNetworkPolicyAll;

    // The maximum number of packets that can be stored in the NetEq audio
    // jitter buffer. Can be reduced to lower tolerated audio latency.
    int audio_jitter_buffer_max_packets = kAudioJitterBufferMaxPackets;

    // Whether to use the NetEq "fast mode" which will accelerate audio quicker
    // if it falls behind.
    bool audio_jitter_buffer_fast_accelerate = false;

    // The minimum delay in milliseconds for the audio jitter buffer.
    int audio_jitter_buffer_min_delay_ms = 0;

    // Whether the audio jitter buffer adapts the delay to retransmitted
    // packets.
    bool audio_jitter_buffer_enable_rtx_handling = false;

    // Timeout in milliseconds before an ICE candidate pair is considered to be
    // "not receiving", after which a lower priority candidate pair may be
    // selected.
    int ice_connection_receiving_timeout = kUndefined;

    // Interval in milliseconds at which an ICE "backup" candidate pair will be
    // pinged. This is a candidate pair which is not actively in use, but may
    // be switched to if the active candidate pair becomes unusable.
    //
    // This is relevant mainly to Wi-Fi/cell handoff; the application may not
    // want this backup cellular candidate pair pinged frequently, since it
    // consumes data/battery.
    int ice_backup_candidate_pair_ping_interval = kUndefined;

    // Can be used to enable continual gathering, which means new candidates
    // will be gathered as network interfaces change. Note that if continual
    // gathering is used, the candidate removal API should also be used, to
    // avoid an ever-growing list of candidates.
    ContinualGatheringPolicy continual_gathering_policy = GATHER_ONCE;

    // If set to true, candidate pairs will be pinged in order of most likely
    // to work (which means using a TURN server, generally), rather than in
    // standard priority order.
    bool prioritize_most_likely_ice_candidate_pairs = false;

    // Implementation defined settings. A public member only for the benefit of
    // the implementation. Applications must not access it directly, and should
    // instead use provided accessor methods, e.g., set_cpu_adaptation.
    struct cricket::MediaConfig media_config;

    // If set to true, only one preferred TURN allocation will be used per
    // network interface. UDP is preferred over TCP and IPv6 over IPv4. This
    // can be used to cut down on the number of candidate pairings.
    // Deprecated. TODO(webrtc:11026) Remove this flag once the downstream
    // dependency is removed.
    bool prune_turn_ports = false;

    // The policy used to prune turn port.
    PortPrunePolicy turn_port_prune_policy = NO_PRUNE;

    PortPrunePolicy GetTurnPortPrunePolicy() const {
      return prune_turn_ports ? PRUNE_BASED_ON_PRIORITY
                              : turn_port_prune_policy;
    }

    // If set to true, this means the ICE transport should presume TURN-to-TURN
    // candidate pairs will succeed, even before a binding response is received.
    // This can be used to optimize the initial connection time, since the DTLS
    // handshake can begin immediately.
    bool presume_writable_when_fully_relayed = false;

    // If true, "renomination" will be added to the ice options in the transport
    // description.
    // See: https://tools.ietf.org/html/draft-thatcher-ice-renomination-00
    bool enable_ice_renomination = false;

    // If true, the ICE role is re-determined when the PeerConnection sets a
    // local transport description that indicates an ICE restart.
    //
    // This is standard RFC5245 ICE behavior, but causes unnecessary role
    // thrashing, so an application may wish to avoid it. This role
    // re-determining was removed in ICEbis (ICE v2).
    bool redetermine_role_on_ice_restart = true;

    // This flag is only effective when `continual_gathering_policy` is
    // GATHER_CONTINUALLY.
    //
    // If true, after the ICE transport type is changed such that new types of
    // ICE candidates are allowed by the new transport type, e.g. from
    // IceTransportsType::kRelay to IceTransportsType::kAll, candidates that
    // have been gathered by the ICE transport but not matching the previous
    // transport type and as a result not observed by PeerConnectionObserver,
    // will be surfaced to the observer.
    bool surface_ice_candidates_on_ice_transport_type_changed = false;

    // The following fields define intervals in milliseconds at which ICE
    // connectivity checks are sent.
    //
    // We consider ICE is "strongly connected" for an agent when there is at
    // least one candidate pair that currently succeeds in connectivity check
    // from its direction i.e. sending a STUN ping and receives a STUN ping
    // response, AND all candidate pairs have sent a minimum number of pings for
    // connectivity (this number is implementation-specific). Otherwise, ICE is
    // considered in "weak connectivity".
    //
    // Note that the above notion of strong and weak connectivity is not defined
    // in RFC 5245, and they apply to our current ICE implementation only.
    //
    // 1) ice_check_interval_strong_connectivity defines the interval applied to
    // ALL candidate pairs when ICE is strongly connected, and it overrides the
    // default value of this interval in the ICE implementation;
    // 2) ice_check_interval_weak_connectivity defines the counterpart for ALL
    // pairs when ICE is weakly connected, and it overrides the default value of
    // this interval in the ICE implementation;
    // 3) ice_check_min_interval defines the minimal interval (equivalently the
    // maximum rate) that overrides the above two intervals when either of them
    // is less.
    absl::optional<int> ice_check_interval_strong_connectivity;
    absl::optional<int> ice_check_interval_weak_connectivity;
    absl::optional<int> ice_check_min_interval;

    // The min time period for which a candidate pair must wait for response to
    // connectivity checks before it becomes unwritable. This parameter
    // overrides the default value in the ICE implementation if set.
    absl::optional<int> ice_unwritable_timeout;

    // The min number of connectivity checks that a candidate pair must sent
    // without receiving response before it becomes unwritable. This parameter
    // overrides the default value in the ICE implementation if set.
    absl::optional<int> ice_unwritable_min_checks;

    // The min time period for which a candidate pair must wait for response to
    // connectivity checks it becomes inactive. This parameter overrides the
    // default value in the ICE implementation if set.
    absl::optional<int> ice_inactive_timeout;

    // The interval in milliseconds at which STUN candidates will resend STUN
    // binding requests to keep NAT bindings open.
    absl::optional<int> stun_candidate_keepalive_interval;

    // Optional TurnCustomizer.
    // With this class one can modify outgoing TURN messages.
    // The object passed in must remain valid until PeerConnection::Close() is
    // called.
    webrtc::TurnCustomizer* turn_customizer = nullptr;

    // Preferred network interface.
    // A candidate pair on a preferred network has a higher precedence in ICE
    // than one on an un-preferred network, regardless of priority or network
    // cost.
    absl::optional<rtc::AdapterType> network_preference;

    // Configure the SDP semantics used by this PeerConnection. Note that the
    // WebRTC 1.0 specification requires kUnifiedPlan semantics. The
    // RtpTransceiver API is only available with kUnifiedPlan semantics.
    //
    // kPlanB will cause PeerConnection to create offers and answers with at
    // most one audio and one video m= section with multiple RtpSenders and
    // RtpReceivers specified as multiple a=ssrc lines within the section. This
    // will also cause PeerConnection to ignore all but the first m= section of
    // the same media type.
    //
    // kUnifiedPlan will cause PeerConnection to create offers and answers with
    // multiple m= sections where each m= section maps to one RtpSender and one
    // RtpReceiver (an RtpTransceiver), either both audio or both video. This
    // will also cause PeerConnection to ignore all but the first a=ssrc lines
    // that form a Plan B stream.
    //
    // For users who wish to send multiple audio/video streams and need to stay
    // interoperable with legacy WebRTC implementations or use legacy APIs,
    // specify kPlanB.
    //
    // For all other users, specify kUnifiedPlan.
    SdpSemantics sdp_semantics = SdpSemantics::kPlanB;

    // TODO(bugs.webrtc.org/9891) - Move to crypto_options or remove.
    // Actively reset the SRTP parameters whenever the DTLS transports
    // underneath are reset for every offer/answer negotiation.
    // This is only intended to be a workaround for crbug.com/835958
    // WARNING: This would cause RTP/RTCP packets decryption failure if not used
    // correctly. This flag will be deprecated soon. Do not rely on it.
    bool active_reset_srtp_params = false;

    // Defines advanced optional cryptographic settings related to SRTP and
    // frame encryption for native WebRTC. Setting this will overwrite any
    // settings set in PeerConnectionFactory (which is deprecated).
    absl::optional<CryptoOptions> crypto_options;

    // Configure if we should include the SDP attribute extmap-allow-mixed in
    // our offer on session level.
    bool offer_extmap_allow_mixed = true;

    // TURN logging identifier.
    // This identifier is added to a TURN allocation
    // and it intended to be used to be able to match client side
    // logs with TURN server logs. It will not be added if it's an empty string.
    std::string turn_logging_id;

    // Added to be able to control rollout of this feature.
    bool enable_implicit_rollback = false;

    // Whether network condition based codec switching is allowed.
    absl::optional<bool> allow_codec_switching;

    // The delay before doing a usage histogram report for long-lived
    // PeerConnections. Used for testing only.
    absl::optional<int> report_usage_pattern_delay_ms;
<<<<<<< HEAD
=======

    // The ping interval (ms) when the connection is stable and writable. This
    // parameter overrides the default value in the ICE implementation if set.
    absl::optional<int> stable_writable_connection_ping_interval_ms;

    // Whether this PeerConnection will avoid VPNs (kAvoidVpn), prefer VPNs
    // (kPreferVpn), only work over VPN (kOnlyUseVpn) or only work over non-VPN
    // (kNeverUseVpn) interfaces. This controls which local interfaces the
    // PeerConnection will prefer to connect over. Since VPN detection is not
    // perfect, adherence to this preference cannot be guaranteed.
    VpnPreference vpn_preference = VpnPreference::kDefault;

    // List of address/length subnets that should be treated like
    // VPN (in case webrtc fails to auto detect them).
    std::vector<rtc::NetworkMask> vpn_list;

>>>>>>> cbad18b1
    //
    // Don't forget to update operator== if adding something.
    //
  };

  // See: https://www.w3.org/TR/webrtc/#idl-def-rtcofferansweroptions
  struct RTCOfferAnswerOptions {
    static const int kUndefined = -1;
    static const int kMaxOfferToReceiveMedia = 1;

    // The default value for constraint offerToReceiveX:true.
    static const int kOfferToReceiveMediaTrue = 1;

    // These options are left as backwards compatibility for clients who need
    // "Plan B" semantics. Clients who have switched to "Unified Plan" semantics
    // should use the RtpTransceiver API (AddTransceiver) instead.
    //
    // offer_to_receive_X set to 1 will cause a media description to be
    // generated in the offer, even if no tracks of that type have been added.
    // Values greater than 1 are treated the same.
    //
    // If set to 0, the generated directional attribute will not include the
    // "recv" direction (meaning it will be "sendonly" or "inactive".
    int offer_to_receive_video = kUndefined;
    int offer_to_receive_audio = kUndefined;

    bool voice_activity_detection = true;
    bool ice_restart = false;

    // If true, will offer to BUNDLE audio/video/data together. Not to be
    // confused with RTCP mux (multiplexing RTP and RTCP together).
    bool use_rtp_mux = true;

    // If true, "a=packetization:<payload_type> raw" attribute will be offered
    // in the SDP for all video payload and accepted in the answer if offered.
    bool raw_packetization_for_video = false;

    // This will apply to all video tracks with a Plan B SDP offer/answer.
    int num_simulcast_layers = 1;

    // If true: Use SDP format from draft-ietf-mmusic-scdp-sdp-03
    // If false: Use SDP format from draft-ietf-mmusic-sdp-sdp-26 or later
    bool use_obsolete_sctp_sdp = false;

    RTCOfferAnswerOptions() = default;

    RTCOfferAnswerOptions(int offer_to_receive_video,
                          int offer_to_receive_audio,
                          bool voice_activity_detection,
                          bool ice_restart,
                          bool use_rtp_mux)
        : offer_to_receive_video(offer_to_receive_video),
          offer_to_receive_audio(offer_to_receive_audio),
          voice_activity_detection(voice_activity_detection),
          ice_restart(ice_restart),
          use_rtp_mux(use_rtp_mux) {}
  };

  // Used by GetStats to decide which stats to include in the stats reports.
  // `kStatsOutputLevelStandard` includes the standard stats for Javascript API;
  // `kStatsOutputLevelDebug` includes both the standard stats and additional
  // stats for debugging purposes.
  enum StatsOutputLevel {
    kStatsOutputLevelStandard,
    kStatsOutputLevelDebug,
  };

  // Accessor methods to active local streams.
  // This method is not supported with kUnifiedPlan semantics. Please use
  // GetSenders() instead.
  virtual rtc::scoped_refptr<StreamCollectionInterface> local_streams() = 0;

  // Accessor methods to remote streams.
  // This method is not supported with kUnifiedPlan semantics. Please use
  // GetReceivers() instead.
  virtual rtc::scoped_refptr<StreamCollectionInterface> remote_streams() = 0;

  // Add a new MediaStream to be sent on this PeerConnection.
  // Note that a SessionDescription negotiation is needed before the
  // remote peer can receive the stream.
  //
  // This has been removed from the standard in favor of a track-based API. So,
  // this is equivalent to simply calling AddTrack for each track within the
  // stream, with the one difference that if "stream->AddTrack(...)" is called
  // later, the PeerConnection will automatically pick up the new track. Though
  // this functionality will be deprecated in the future.
  //
  // This method is not supported with kUnifiedPlan semantics. Please use
  // AddTrack instead.
  virtual bool AddStream(MediaStreamInterface* stream) = 0;

  // Remove a MediaStream from this PeerConnection.
  // Note that a SessionDescription negotiation is needed before the
  // remote peer is notified.
  //
  // This method is not supported with kUnifiedPlan semantics. Please use
  // RemoveTrack instead.
  virtual void RemoveStream(MediaStreamInterface* stream) = 0;

  // Add a new MediaStreamTrack to be sent on this PeerConnection, and return
  // the newly created RtpSender. The RtpSender will be associated with the
  // streams specified in the `stream_ids` list.
  //
  // Errors:
  // - INVALID_PARAMETER: `track` is null, has a kind other than audio or video,
  //       or a sender already exists for the track.
  // - INVALID_STATE: The PeerConnection is closed.
  virtual RTCErrorOr<rtc::scoped_refptr<RtpSenderInterface>> AddTrack(
      rtc::scoped_refptr<MediaStreamTrackInterface> track,
      const std::vector<std::string>& stream_ids) = 0;

  // Remove an RtpSender from this PeerConnection.
  // Returns true on success.
  // TODO(steveanton): Replace with signature that returns RTCError.
  virtual bool RemoveTrack(RtpSenderInterface* sender) = 0;

  // Plan B semantics: Removes the RtpSender from this PeerConnection.
  // Unified Plan semantics: Stop sending on the RtpSender and mark the
  // corresponding RtpTransceiver direction as no longer sending.
  //
  // Errors:
  // - INVALID_PARAMETER: `sender` is null or (Plan B only) the sender is not
  //       associated with this PeerConnection.
  // - INVALID_STATE: PeerConnection is closed.
  // TODO(bugs.webrtc.org/9534): Rename to RemoveTrack once the other signature
  // is removed.
  virtual RTCError RemoveTrackNew(
      rtc::scoped_refptr<RtpSenderInterface> sender);

  // AddTransceiver creates a new RtpTransceiver and adds it to the set of
  // transceivers. Adding a transceiver will cause future calls to CreateOffer
  // to add a media description for the corresponding transceiver.
  //
  // The initial value of `mid` in the returned transceiver is null. Setting a
  // new session description may change it to a non-null value.
  //
  // https://w3c.github.io/webrtc-pc/#dom-rtcpeerconnection-addtransceiver
  //
  // Optionally, an RtpTransceiverInit structure can be specified to configure
  // the transceiver from construction. If not specified, the transceiver will
  // default to having a direction of kSendRecv and not be part of any streams.
  //
  // These methods are only available when Unified Plan is enabled (see
  // RTCConfiguration).
  //
  // Common errors:
  // - INTERNAL_ERROR: The configuration does not have Unified Plan enabled.

  // Adds a transceiver with a sender set to transmit the given track. The kind
  // of the transceiver (and sender/receiver) will be derived from the kind of
  // the track.
  // Errors:
  // - INVALID_PARAMETER: `track` is null.
  virtual RTCErrorOr<rtc::scoped_refptr<RtpTransceiverInterface>>
  AddTransceiver(rtc::scoped_refptr<MediaStreamTrackInterface> track) = 0;
  virtual RTCErrorOr<rtc::scoped_refptr<RtpTransceiverInterface>>
  AddTransceiver(rtc::scoped_refptr<MediaStreamTrackInterface> track,
                 const RtpTransceiverInit& init) = 0;

  // Adds a transceiver with the given kind. Can either be MEDIA_TYPE_AUDIO or
  // MEDIA_TYPE_VIDEO.
  // Errors:
  // - INVALID_PARAMETER: `media_type` is not MEDIA_TYPE_AUDIO or
  //                      MEDIA_TYPE_VIDEO.
  virtual RTCErrorOr<rtc::scoped_refptr<RtpTransceiverInterface>>
  AddTransceiver(cricket::MediaType media_type) = 0;
  virtual RTCErrorOr<rtc::scoped_refptr<RtpTransceiverInterface>>
  AddTransceiver(cricket::MediaType media_type,
                 const RtpTransceiverInit& init) = 0;

  // Creates a sender without a track. Can be used for "early media"/"warmup"
  // use cases, where the application may want to negotiate video attributes
  // before a track is available to send.
  //
  // The standard way to do this would be through "addTransceiver", but we
  // don't support that API yet.
  //
  // `kind` must be "audio" or "video".
  //
  // `stream_id` is used to populate the msid attribute; if empty, one will
  // be generated automatically.
  //
  // This method is not supported with kUnifiedPlan semantics. Please use
  // AddTransceiver instead.
  virtual rtc::scoped_refptr<RtpSenderInterface> CreateSender(
      const std::string& kind,
      const std::string& stream_id) = 0;

  // If Plan B semantics are specified, gets all RtpSenders, created either
  // through AddStream, AddTrack, or CreateSender. All senders of a specific
  // media type share the same media description.
  //
  // If Unified Plan semantics are specified, gets the RtpSender for each
  // RtpTransceiver.
  virtual std::vector<rtc::scoped_refptr<RtpSenderInterface>> GetSenders()
      const = 0;

  // If Plan B semantics are specified, gets all RtpReceivers created when a
  // remote description is applied. All receivers of a specific media type share
  // the same media description. It is also possible to have a media description
  // with no associated RtpReceivers, if the directional attribute does not
  // indicate that the remote peer is sending any media.
  //
  // If Unified Plan semantics are specified, gets the RtpReceiver for each
  // RtpTransceiver.
  virtual std::vector<rtc::scoped_refptr<RtpReceiverInterface>> GetReceivers()
      const = 0;

  // Get all RtpTransceivers, created either through AddTransceiver, AddTrack or
  // by a remote description applied with SetRemoteDescription.
  //
  // Note: This method is only available when Unified Plan is enabled (see
  // RTCConfiguration).
  virtual std::vector<rtc::scoped_refptr<RtpTransceiverInterface>>
  GetTransceivers() const = 0;

  // The legacy non-compliant GetStats() API. This correspond to the
  // callback-based version of getStats() in JavaScript. The returned metrics
  // are UNDOCUMENTED and many of them rely on implementation-specific details.
  // The goal is to DELETE THIS VERSION but we can't today because it is heavily
  // relied upon by third parties. See https://crbug.com/822696.
  //
  // This version is wired up into Chrome. Any stats implemented are
  // automatically exposed to the Web Platform. This has BYPASSED the Chrome
  // release processes for years and lead to cross-browser incompatibility
  // issues and web application reliance on Chrome-only behavior.
  //
  // This API is in "maintenance mode", serious regressions should be fixed but
  // adding new stats is highly discouraged.
  //
  // TODO(hbos): Deprecate and remove this when third parties have migrated to
  // the spec-compliant GetStats() API. https://crbug.com/822696
  virtual bool GetStats(StatsObserver* observer,
                        MediaStreamTrackInterface* track,  // Optional
                        StatsOutputLevel level) = 0;
  // The spec-compliant GetStats() API. This correspond to the promise-based
  // version of getStats() in JavaScript. Implementation status is described in
  // api/stats/rtcstats_objects.h. For more details on stats, see spec:
  // https://w3c.github.io/webrtc-pc/#dom-rtcpeerconnection-getstats
  // TODO(hbos): Takes shared ownership, use rtc::scoped_refptr<> instead. This
  // requires stop overriding the current version in third party or making third
  // party calls explicit to avoid ambiguity during switch. Make the future
  // version abstract as soon as third party projects implement it.
  virtual void GetStats(RTCStatsCollectorCallback* callback) = 0;
  // Spec-compliant getStats() performing the stats selection algorithm with the
  // sender. https://w3c.github.io/webrtc-pc/#dom-rtcrtpsender-getstats
  virtual void GetStats(
      rtc::scoped_refptr<RtpSenderInterface> selector,
      rtc::scoped_refptr<RTCStatsCollectorCallback> callback) = 0;
  // Spec-compliant getStats() performing the stats selection algorithm with the
  // receiver. https://w3c.github.io/webrtc-pc/#dom-rtcrtpreceiver-getstats
  virtual void GetStats(
      rtc::scoped_refptr<RtpReceiverInterface> selector,
      rtc::scoped_refptr<RTCStatsCollectorCallback> callback) = 0;
  // Clear cached stats in the RTCStatsCollector.
  // Exposed for testing while waiting for automatic cache clear to work.
  // https://bugs.webrtc.org/8693
  virtual void ClearStatsCache() {}

  // Create a data channel with the provided config, or default config if none
  // is provided. Note that an offer/answer negotiation is still necessary
  // before the data channel can be used.
  //
  // Also, calling CreateDataChannel is the only way to get a data "m=" section
  // in SDP, so it should be done before CreateOffer is called, if the
  // application plans to use data channels.
  virtual RTCErrorOr<rtc::scoped_refptr<DataChannelInterface>>
  CreateDataChannelOrError(const std::string& label,
                           const DataChannelInit* config) {
    return RTCError(RTCErrorType::INTERNAL_ERROR, "dummy function called");
  }
  // TODO(crbug.com/788659): Remove "virtual" below and default implementation
  // above once mock in Chrome is fixed.
  ABSL_DEPRECATED("Use CreateDataChannelOrError")
  virtual rtc::scoped_refptr<DataChannelInterface> CreateDataChannel(
      const std::string& label,
      const DataChannelInit* config) {
    auto result = CreateDataChannelOrError(label, config);
    if (!result.ok()) {
      return nullptr;
    } else {
      return result.MoveValue();
    }
  }

  // NOTE: For the following 6 methods, it's only safe to dereference the
  // SessionDescriptionInterface on signaling_thread() (for example, calling
  // ToString).

  // NOTE: For the following 6 methods, it's only safe to dereference the
  // SessionDescriptionInterface on signaling_thread() (for example, calling
  // ToString).

  // Returns the more recently applied description; "pending" if it exists, and
  // otherwise "current". See below.
  virtual const SessionDescriptionInterface* local_description() const = 0;
  virtual const SessionDescriptionInterface* remote_description() const = 0;

  // A "current" description the one currently negotiated from a complete
  // offer/answer exchange.
  virtual const SessionDescriptionInterface* current_local_description()
      const = 0;
  virtual const SessionDescriptionInterface* current_remote_description()
      const = 0;

  // A "pending" description is one that's part of an incomplete offer/answer
  // exchange (thus, either an offer or a pranswer). Once the offer/answer
  // exchange is finished, the "pending" description will become "current".
  virtual const SessionDescriptionInterface* pending_local_description()
      const = 0;
  virtual const SessionDescriptionInterface* pending_remote_description()
      const = 0;

  // Tells the PeerConnection that ICE should be restarted. This triggers a need
  // for negotiation and subsequent CreateOffer() calls will act as if
  // RTCOfferAnswerOptions::ice_restart is true.
  // https://w3c.github.io/webrtc-pc/#dom-rtcpeerconnection-restartice
  // TODO(hbos): Remove default implementation when downstream projects
  // implement this.
  virtual void RestartIce() = 0;

  // Create a new offer.
  // The CreateSessionDescriptionObserver callback will be called when done.
  virtual void CreateOffer(CreateSessionDescriptionObserver* observer,
                           const RTCOfferAnswerOptions& options) = 0;

  // Create an answer to an offer.
  // The CreateSessionDescriptionObserver callback will be called when done.
  virtual void CreateAnswer(CreateSessionDescriptionObserver* observer,
                            const RTCOfferAnswerOptions& options) = 0;

  // Sets the local session description.
  //
  // According to spec, the local session description MUST be the same as was
  // returned by CreateOffer() or CreateAnswer() or else the operation should
  // fail. Our implementation however allows some amount of "SDP munging", but
  // please note that this is HIGHLY DISCOURAGED. If you do not intent to munge
<<<<<<< HEAD
  // SDP, the method below that doesn't take |desc| as an argument will create
=======
  // SDP, the method below that doesn't take `desc` as an argument will create
>>>>>>> cbad18b1
  // the offer or answer for you.
  //
  // The observer is invoked as soon as the operation completes, which could be
  // before or after the SetLocalDescription() method has exited.
  virtual void SetLocalDescription(
      std::unique_ptr<SessionDescriptionInterface> desc,
      rtc::scoped_refptr<SetLocalDescriptionObserverInterface> observer) {}
  // Creates an offer or answer (depending on current signaling state) and sets
  // it as the local session description.
  //
  // The observer is invoked as soon as the operation completes, which could be
  // before or after the SetLocalDescription() method has exited.
  virtual void SetLocalDescription(
      rtc::scoped_refptr<SetLocalDescriptionObserverInterface> observer) {}
  // Like SetLocalDescription() above, but the observer is invoked with a delay
  // after the operation completes. This helps avoid recursive calls by the
  // observer but also makes it possible for states to change in-between the
  // operation completing and the observer getting called. This makes them racy
  // for synchronizing peer connection states to the application.
  // TODO(https://crbug.com/webrtc/11798): Delete these methods in favor of the
  // ones taking SetLocalDescriptionObserverInterface as argument.
  virtual void SetLocalDescription(SetSessionDescriptionObserver* observer,
                                   SessionDescriptionInterface* desc) = 0;
  virtual void SetLocalDescription(SetSessionDescriptionObserver* observer) {}

  // Sets the remote session description.
  //
  // (Unlike "SDP munging" before SetLocalDescription(), modifying a remote
  // offer or answer is allowed by the spec.)
  //
  // The observer is invoked as soon as the operation completes, which could be
  // before or after the SetRemoteDescription() method has exited.
  virtual void SetRemoteDescription(
      std::unique_ptr<SessionDescriptionInterface> desc,
      rtc::scoped_refptr<SetRemoteDescriptionObserverInterface> observer) = 0;
  // Like SetRemoteDescription() above, but the observer is invoked with a delay
  // after the operation completes. This helps avoid recursive calls by the
  // observer but also makes it possible for states to change in-between the
  // operation completing and the observer getting called. This makes them racy
  // for synchronizing peer connection states to the application.
  // TODO(https://crbug.com/webrtc/11798): Delete this method in favor of the
  // ones taking SetRemoteDescriptionObserverInterface as argument.
  virtual void SetRemoteDescription(SetSessionDescriptionObserver* observer,
                                    SessionDescriptionInterface* desc) {}

  // According to spec, we must only fire "negotiationneeded" if the Operations
  // Chain is empty. This method takes care of validating an event previously
  // generated with PeerConnectionObserver::OnNegotiationNeededEvent() to make
  // sure that even if there was a delay (e.g. due to a PostTask) between the
  // event being generated and the time of firing, the Operations Chain is empty
  // and the event is still valid to be fired.
  virtual bool ShouldFireNegotiationNeededEvent(uint32_t event_id) {
    return true;
  }

  virtual PeerConnectionInterface::RTCConfiguration GetConfiguration() = 0;

  // Sets the PeerConnection's global configuration to `config`.
  //
  // The members of `config` that may be changed are `type`, `servers`,
  // `ice_candidate_pool_size` and `prune_turn_ports` (though the candidate
  // pool size can't be changed after the first call to SetLocalDescription).
  // Note that this means the BUNDLE and RTCP-multiplexing policies cannot be
  // changed with this method.
  //
  // Any changes to STUN/TURN servers or ICE candidate policy will affect the
  // next gathering phase, and cause the next call to createOffer to generate
  // new ICE credentials, as described in JSEP. This also occurs when
  // `prune_turn_ports` changes, for the same reasoning.
  //
  // If an error occurs, returns false and populates `error` if non-null:
  // - INVALID_MODIFICATION if `config` contains a modified parameter other
  //   than one of the parameters listed above.
  // - INVALID_RANGE if `ice_candidate_pool_size` is out of range.
  // - SYNTAX_ERROR if parsing an ICE server URL failed.
  // - INVALID_PARAMETER if a TURN server is missing `username` or `password`.
  // - INTERNAL_ERROR if an unexpected error occurred.
  //
  // TODO(nisse): Make this pure virtual once all Chrome subclasses of
  // PeerConnectionInterface implement it.
  virtual RTCError SetConfiguration(
      const PeerConnectionInterface::RTCConfiguration& config);

  // Provides a remote candidate to the ICE Agent.
  // A copy of the `candidate` will be created and added to the remote
  // description. So the caller of this method still has the ownership of the
  // `candidate`.
  // TODO(hbos): The spec mandates chaining this operation onto the operations
  // chain; deprecate and remove this version in favor of the callback-based
  // signature.
  virtual bool AddIceCandidate(const IceCandidateInterface* candidate) = 0;
  // TODO(hbos): Remove default implementation once implemented by downstream
  // projects.
  virtual void AddIceCandidate(std::unique_ptr<IceCandidateInterface> candidate,
                               std::function<void(RTCError)> callback) {}

  // Removes a group of remote candidates from the ICE agent. Needed mainly for
  // continual gathering, to avoid an ever-growing list of candidates as
  // networks come and go. Note that the candidates' transport_name must be set
  // to the MID of the m= section that generated the candidate.
  // TODO(bugs.webrtc.org/8395): Use IceCandidateInterface instead of
  // cricket::Candidate, which would avoid the transport_name oddity.
  virtual bool RemoveIceCandidates(
      const std::vector<cricket::Candidate>& candidates) = 0;

<<<<<<< HEAD

  // RingRTC change to add ICE forking
  // Creates an IceGatherer that can be shared/used with UseSharedIceGatherer
  virtual rtc::scoped_refptr<webrtc::IceGathererInterface>
  CreateSharedIceGatherer();

  // RingRTC change to add ICE forking
  // SetGatherer with the same IceGatherer on many ICE transports to get
  // ICE forking behavior.  For example, like so:
  // auto gatherer = pc1->CreateSharedIceGatherer();
  // pc1->UseSharedIceGatherer(gatherer);
  // pc2->UseSharedIceGatherer(gatherer);
  // Do this before calling CreateOffer/CreateAnswer/SetLocalDescription.
  // Note that the given IceGatherer must be running on the same network thread
  // as the PeerConnnection.
  virtual bool UseSharedIceGatherer(
      rtc::scoped_refptr<webrtc::IceGathererInterface> shared_ice_gatherer);

  // RingRTC change to RTP from being processed before the call is accepted
  // If false, all RTP and RTCP packets will be dropped before being processed.
  virtual bool SetIncomingRtpEnabled(bool enabled);

  // RingRTC change to send RTP data
  // Make sure that you don't reuse (SSRC, seqnum) combinations except when rolling
  // over.  Otherwise, SRTP won't work properly.
  virtual bool SendRtp(std::unique_ptr<RtpPacket> rtp_packet);

  // RingRTC change to receive RTP data
  // Packets will go to the PeerConnectionObserver
  virtual bool ReceiveRtp(uint8_t pt);

  virtual void ConfigureAudioEncoders(const webrtc::AudioEncoder::Config& config) {
    RTC_LOG(LS_WARNING) << "Default PeerConnectionInterface::ConfigureAudioEncoders(...) does nothing!";
  }


=======
>>>>>>> cbad18b1
  // SetBitrate limits the bandwidth allocated for all RTP streams sent by
  // this PeerConnection. Other limitations might affect these limits and
  // are respected (for example "b=AS" in SDP).
  //
  // Setting `current_bitrate_bps` will reset the current bitrate estimate
  // to the provided value.
  virtual RTCError SetBitrate(const BitrateSettings& bitrate) = 0;

  // Enable/disable playout of received audio streams. Enabled by default. Note
  // that even if playout is enabled, streams will only be played out if the
  // appropriate SDP is also applied. Setting `playout` to false will stop
  // playout of the underlying audio device but starts a task which will poll
  // for audio data every 10ms to ensure that audio processing happens and the
  // audio statistics are updated.
  virtual void SetAudioPlayout(bool playout) {}

  // Enable/disable recording of transmitted audio streams. Enabled by default.
  // Note that even if recording is enabled, streams will only be recorded if
  // the appropriate SDP is also applied.
  virtual void SetAudioRecording(bool recording) {}

  // Looks up the DtlsTransport associated with a MID value.
  // In the Javascript API, DtlsTransport is a property of a sender, but
  // because the PeerConnection owns the DtlsTransport in this implementation,
  // it is better to look them up on the PeerConnection.
  virtual rtc::scoped_refptr<DtlsTransportInterface> LookupDtlsTransportByMid(
      const std::string& mid) = 0;

  // Returns the SCTP transport, if any.
  virtual rtc::scoped_refptr<SctpTransportInterface> GetSctpTransport()
      const = 0;

  // Returns the current SignalingState.
  virtual SignalingState signaling_state() = 0;

  // Returns an aggregate state of all ICE *and* DTLS transports.
  // This is left in place to avoid breaking native clients who expect our old,
  // nonstandard behavior.
  // TODO(jonasolsson): deprecate and remove this.
  virtual IceConnectionState ice_connection_state() = 0;

  // Returns an aggregated state of all ICE transports.
  virtual IceConnectionState standardized_ice_connection_state() = 0;

  // Returns an aggregated state of all ICE and DTLS transports.
  virtual PeerConnectionState peer_connection_state() = 0;

  virtual IceGatheringState ice_gathering_state() = 0;

  // Returns the current state of canTrickleIceCandidates per
  // https://w3c.github.io/webrtc-pc/#attributes-1
  virtual absl::optional<bool> can_trickle_ice_candidates() {
    // TODO(crbug.com/708484): Remove default implementation.
    return absl::nullopt;
  }

  // When a resource is overused, the PeerConnection will try to reduce the load
  // on the sysem, for example by reducing the resolution or frame rate of
  // encoded streams. The Resource API allows injecting platform-specific usage
  // measurements. The conditions to trigger kOveruse or kUnderuse are up to the
  // implementation.
  // TODO(hbos): Make pure virtual when implemented by downstream projects.
  virtual void AddAdaptationResource(rtc::scoped_refptr<Resource> resource) {}

  // Start RtcEventLog using an existing output-sink. Takes ownership of
  // `output` and passes it on to Call, which will take the ownership. If the
  // operation fails the output will be closed and deallocated. The event log
  // will send serialized events to the output object every `output_period_ms`.
  // Applications using the event log should generally make their own trade-off
  // regarding the output period. A long period is generally more efficient,
  // with potential drawbacks being more bursty thread usage, and more events
  // lost in case the application crashes. If the `output_period_ms` argument is
  // omitted, webrtc selects a default deemed to be workable in most cases.
  virtual bool StartRtcEventLog(std::unique_ptr<RtcEventLogOutput> output,
                                int64_t output_period_ms) = 0;
  virtual bool StartRtcEventLog(std::unique_ptr<RtcEventLogOutput> output) = 0;

  // Stops logging the RtcEventLog.
  virtual void StopRtcEventLog() = 0;

  // Terminates all media, closes the transports, and in general releases any
  // resources used by the PeerConnection. This is an irreversible operation.
  //
  // Note that after this method completes, the PeerConnection will no longer
  // use the PeerConnectionObserver interface passed in on construction, and
  // thus the observer object can be safely destroyed.
  virtual void Close() = 0;

  // The thread on which all PeerConnectionObserver callbacks will be invoked,
  // as well as callbacks for other classes such as DataChannelObserver.
  //
  // Also the only thread on which it's safe to use SessionDescriptionInterface
  // pointers.
  // TODO(deadbeef): Make pure virtual when all subclasses implement it.
  virtual rtc::Thread* signaling_thread() const { return nullptr; }

 protected:
  // Dtor protected as objects shouldn't be deleted via this interface.
  ~PeerConnectionInterface() override = default;
};

// PeerConnection callback interface, used for RTCPeerConnection events.
// Application should implement these methods.
class PeerConnectionObserver : public RtpPacketSinkInterface {
 public:
  virtual ~PeerConnectionObserver() = default;

  // Triggered when the SignalingState changed.
  virtual void OnSignalingChange(
      PeerConnectionInterface::SignalingState new_state) = 0;

  // Triggered when media is received on a new stream from remote peer.
  virtual void OnAddStream(rtc::scoped_refptr<MediaStreamInterface> stream) {}

  // Triggered when a remote peer closes a stream.
  virtual void OnRemoveStream(rtc::scoped_refptr<MediaStreamInterface> stream) {
  }

  // Triggered when a remote peer opens a data channel.
  virtual void OnDataChannel(
      rtc::scoped_refptr<DataChannelInterface> data_channel) = 0;

  // Triggered when renegotiation is needed. For example, an ICE restart
  // has begun.
  // TODO(hbos): Delete in favor of OnNegotiationNeededEvent() when downstream
  // projects have migrated.
  virtual void OnRenegotiationNeeded() {}
  // Used to fire spec-compliant onnegotiationneeded events, which should only
  // fire when the Operations Chain is empty. The observer is responsible for
  // queuing a task (e.g. Chromium: jump to main thread) to maybe fire the
<<<<<<< HEAD
  // event. The event identified using |event_id| must only fire if
=======
  // event. The event identified using `event_id` must only fire if
>>>>>>> cbad18b1
  // PeerConnection::ShouldFireNegotiationNeededEvent() returns true since it is
  // possible for the event to become invalidated by operations subsequently
  // chained.
  virtual void OnNegotiationNeededEvent(uint32_t event_id) {}

  // Called any time the legacy IceConnectionState changes.
  //
  // Note that our ICE states lag behind the standard slightly. The most
  // notable differences include the fact that "failed" occurs after 15
  // seconds, not 30, and this actually represents a combination ICE + DTLS
  // state, so it may be "failed" if DTLS fails while ICE succeeds.
  //
  // TODO(jonasolsson): deprecate and remove this.
  virtual void OnIceConnectionChange(
      PeerConnectionInterface::IceConnectionState new_state) {}

  // Called any time the standards-compliant IceConnectionState changes.
  virtual void OnStandardizedIceConnectionChange(
      PeerConnectionInterface::IceConnectionState new_state) {}

  // Called any time the PeerConnectionState changes.
  virtual void OnConnectionChange(
      PeerConnectionInterface::PeerConnectionState new_state) {}

  // Called any time the IceGatheringState changes.
  virtual void OnIceGatheringChange(
      PeerConnectionInterface::IceGatheringState new_state) = 0;

  // A new ICE candidate has been gathered.
  virtual void OnIceCandidate(const IceCandidateInterface* candidate) = 0;

  // Gathering of an ICE candidate failed.
  // See https://w3c.github.io/webrtc-pc/#event-icecandidateerror
  // `host_candidate` is a stringified socket address.
  virtual void OnIceCandidateError(const std::string& host_candidate,
                                   const std::string& url,
                                   int error_code,
                                   const std::string& error_text) {}

  // Gathering of an ICE candidate failed.
  // See https://w3c.github.io/webrtc-pc/#event-icecandidateerror
  virtual void OnIceCandidateError(const std::string& address,
                                   int port,
                                   const std::string& url,
                                   int error_code,
                                   const std::string& error_text) {}

  // Ice candidates have been removed.
  // TODO(honghaiz): Make this a pure virtual method when all its subclasses
  // implement it.
  virtual void OnIceCandidatesRemoved(
      const std::vector<cricket::Candidate>& candidates) {}

  // Called when the ICE connection receiving status changes.
  virtual void OnIceConnectionReceivingChange(bool receiving) {}

  // Called when the selected candidate pair for the ICE connection changes.
  virtual void OnIceSelectedCandidatePairChanged(
      const cricket::CandidatePairChangeEvent& event) {}

  // This is called when a receiver and its track are created.
  // TODO(zhihuang): Make this pure virtual when all subclasses implement it.
  // Note: This is called with both Plan B and Unified Plan semantics. Unified
  // Plan users should prefer OnTrack, OnAddTrack is only called as backwards
  // compatibility (and is called in the exact same situations as OnTrack).
  virtual void OnAddTrack(
      rtc::scoped_refptr<RtpReceiverInterface> receiver,
      const std::vector<rtc::scoped_refptr<MediaStreamInterface>>& streams) {}

  // This is called when signaling indicates a transceiver will be receiving
  // media from the remote endpoint. This is fired during a call to
  // SetRemoteDescription. The receiving track can be accessed by:
  // `transceiver->receiver()->track()` and its associated streams by
  // `transceiver->receiver()->streams()`.
  // Note: This will only be called if Unified Plan semantics are specified.
  // This behavior is specified in section 2.2.8.2.5 of the "Set the
  // RTCSessionDescription" algorithm:
  // https://w3c.github.io/webrtc-pc/#set-description
  virtual void OnTrack(
      rtc::scoped_refptr<RtpTransceiverInterface> transceiver) {}

  // Called when signaling indicates that media will no longer be received on a
  // track.
  // With Plan B semantics, the given receiver will have been removed from the
  // PeerConnection and the track muted.
  // With Unified Plan semantics, the receiver will remain but the transceiver
  // will have changed direction to either sendonly or inactive.
  // https://w3c.github.io/webrtc-pc/#process-remote-track-removal
  // TODO(hbos,deadbeef): Make pure virtual when all subclasses implement it.
  virtual void OnRemoveTrack(
      rtc::scoped_refptr<RtpReceiverInterface> receiver) {}

  // Called when an interesting usage is detected by WebRTC.
  // An appropriate action is to add information about the context of the
  // PeerConnection and write the event to some kind of "interesting events"
  // log function.
  // The heuristics for defining what constitutes "interesting" are
  // implementation-defined.
  virtual void OnInterestingUsage(int usage_pattern) {}

  void OnRtpPacket(const RtpPacketReceived& rtp_packet) override {}
};

// PeerConnectionDependencies holds all of PeerConnections dependencies.
// A dependency is distinct from a configuration as it defines significant
// executable code that can be provided by a user of the API.
//
// All new dependencies should be added as a unique_ptr to allow the
// PeerConnection object to be the definitive owner of the dependencies
// lifetime making injection safer.
struct RTC_EXPORT PeerConnectionDependencies final {
  explicit PeerConnectionDependencies(PeerConnectionObserver* observer_in);
  // This object is not copyable or assignable.
  PeerConnectionDependencies(const PeerConnectionDependencies&) = delete;
  PeerConnectionDependencies& operator=(const PeerConnectionDependencies&) =
      delete;
  // This object is only moveable.
  PeerConnectionDependencies(PeerConnectionDependencies&&);
  PeerConnectionDependencies& operator=(PeerConnectionDependencies&&) = default;
  ~PeerConnectionDependencies();
  // Mandatory dependencies
  PeerConnectionObserver* observer = nullptr;
  // Optional dependencies
  // TODO(bugs.webrtc.org/7447): remove port allocator once downstream is
  // updated. For now, you can only set one of allocator and
  // packet_socket_factory, not both.
  std::unique_ptr<cricket::PortAllocator> allocator;
  std::unique_ptr<rtc::PacketSocketFactory> packet_socket_factory;
  // Factory for creating resolvers that look up hostnames in DNS
  std::unique_ptr<webrtc::AsyncDnsResolverFactoryInterface>
      async_dns_resolver_factory;
  // Deprecated - use async_dns_resolver_factory
  std::unique_ptr<webrtc::AsyncResolverFactory> async_resolver_factory;
  std::unique_ptr<webrtc::IceTransportFactory> ice_transport_factory;
  std::unique_ptr<rtc::RTCCertificateGeneratorInterface> cert_generator;
  std::unique_ptr<rtc::SSLCertificateVerifier> tls_cert_verifier;
  std::unique_ptr<webrtc::VideoBitrateAllocatorFactory>
      video_bitrate_allocator_factory;
};

// PeerConnectionFactoryDependencies holds all of the PeerConnectionFactory
// dependencies. All new dependencies should be added here instead of
// overloading the function. This simplifies dependency injection and makes it
// clear which are mandatory and optional. If possible please allow the peer
// connection factory to take ownership of the dependency by adding a unique_ptr
// to this structure.
struct RTC_EXPORT PeerConnectionFactoryDependencies final {
  PeerConnectionFactoryDependencies();
  // This object is not copyable or assignable.
  PeerConnectionFactoryDependencies(const PeerConnectionFactoryDependencies&) =
      delete;
  PeerConnectionFactoryDependencies& operator=(
      const PeerConnectionFactoryDependencies&) = delete;
  // This object is only moveable.
  PeerConnectionFactoryDependencies(PeerConnectionFactoryDependencies&&);
  PeerConnectionFactoryDependencies& operator=(
      PeerConnectionFactoryDependencies&&) = default;
  ~PeerConnectionFactoryDependencies();

  // Optional dependencies
  rtc::Thread* network_thread = nullptr;
  rtc::Thread* worker_thread = nullptr;
  rtc::Thread* signaling_thread = nullptr;
  std::unique_ptr<TaskQueueFactory> task_queue_factory;
  std::unique_ptr<cricket::MediaEngineInterface> media_engine;
  std::unique_ptr<CallFactoryInterface> call_factory;
  std::unique_ptr<RtcEventLogFactoryInterface> event_log_factory;
  std::unique_ptr<FecControllerFactoryInterface> fec_controller_factory;
  std::unique_ptr<NetworkStatePredictorFactoryInterface>
      network_state_predictor_factory;
  std::unique_ptr<NetworkControllerFactoryInterface> network_controller_factory;
  // This will only be used if CreatePeerConnection is called without a
<<<<<<< HEAD
  // |port_allocator|, causing the default allocator and network manager to be
=======
  // `port_allocator`, causing the default allocator and network manager to be
>>>>>>> cbad18b1
  // used.
  std::unique_ptr<rtc::NetworkMonitorFactory> network_monitor_factory;
  std::unique_ptr<NetEqFactory> neteq_factory;
  std::unique_ptr<SctpTransportFactoryInterface> sctp_factory;
  std::unique_ptr<WebRtcKeyValueConfig> trials;
  std::unique_ptr<RtpTransportControllerSendFactoryInterface>
      transport_controller_send_factory;
};

// PeerConnectionFactoryInterface is the factory interface used for creating
// PeerConnection, MediaStream and MediaStreamTrack objects.
//
// The simplest method for obtaiing one, CreatePeerConnectionFactory will
// create the required libjingle threads, socket and network manager factory
// classes for networking if none are provided, though it requires that the
// application runs a message loop on the thread that called the method (see
// explanation below)
//
// If an application decides to provide its own threads and/or implementation
// of networking classes, it should use the alternate
// CreatePeerConnectionFactory method which accepts threads as input, and use
// the CreatePeerConnection version that takes a PortAllocator as an argument.
class RTC_EXPORT PeerConnectionFactoryInterface
    : public rtc::RefCountInterface {
 public:
  class Options {
   public:
    Options() {}

    // If set to true, created PeerConnections won't enforce any SRTP
    // requirement, allowing unsecured media. Should only be used for
    // testing/debugging.
    bool disable_encryption = false;

    // If set to true, any platform-supported network monitoring capability
    // won't be used, and instead networks will only be updated via polling.
    //
    // This only has an effect if a PeerConnection is created with the default
    // PortAllocator implementation.
    bool disable_network_monitor = false;

    // Sets the network types to ignore. For instance, calling this with
    // ADAPTER_TYPE_ETHERNET | ADAPTER_TYPE_LOOPBACK will ignore Ethernet and
    // loopback interfaces.
    int network_ignore_mask = rtc::kDefaultNetworkIgnoreMask;

    // Sets the maximum supported protocol version. The highest version
    // supported by both ends will be used for the connection, i.e. if one
    // party supports DTLS 1.0 and the other DTLS 1.2, DTLS 1.0 will be used.
    rtc::SSLProtocolVersion ssl_max_version = rtc::SSL_PROTOCOL_DTLS_12;

    // Sets crypto related options, e.g. enabled cipher suites.
    CryptoOptions crypto_options = CryptoOptions::Default();
  };

  // Set the options to be used for subsequently created PeerConnections.
  virtual void SetOptions(const Options& options) = 0;

  // The preferred way to create a new peer connection. Simply provide the
  // configuration and a PeerConnectionDependencies structure.
  // TODO(benwright): Make pure virtual once downstream mock PC factory classes
  // are updated.
  virtual RTCErrorOr<rtc::scoped_refptr<PeerConnectionInterface>>
  CreatePeerConnectionOrError(
      const PeerConnectionInterface::RTCConfiguration& configuration,
      PeerConnectionDependencies dependencies);
  // Deprecated creator - does not return an error code on error.
  // TODO(bugs.webrtc.org:12238): Deprecate and remove.
<<<<<<< HEAD
=======
  ABSL_DEPRECATED("Use CreatePeerConnectionOrError")
>>>>>>> cbad18b1
  virtual rtc::scoped_refptr<PeerConnectionInterface> CreatePeerConnection(
      const PeerConnectionInterface::RTCConfiguration& configuration,
      PeerConnectionDependencies dependencies);

  // Deprecated; `allocator` and `cert_generator` may be null, in which case
  // default implementations will be used.
  //
  // `observer` must not be null.
  //
  // Note that this method does not take ownership of `observer`; it's the
  // responsibility of the caller to delete it. It can be safely deleted after
  // Close has been called on the returned PeerConnection, which ensures no
  // more observer callbacks will be invoked.
  ABSL_DEPRECATED("Use CreatePeerConnectionOrError")
  virtual rtc::scoped_refptr<PeerConnectionInterface> CreatePeerConnection(
      const PeerConnectionInterface::RTCConfiguration& configuration,
      std::unique_ptr<cricket::PortAllocator> allocator,
      std::unique_ptr<rtc::RTCCertificateGeneratorInterface> cert_generator,
      PeerConnectionObserver* observer);

  // Returns the capabilities of an RTP sender of type `kind`.
  // If for some reason you pass in MEDIA_TYPE_DATA, returns an empty structure.
  // TODO(orphis): Make pure virtual when all subclasses implement it.
  virtual RtpCapabilities GetRtpSenderCapabilities(
      cricket::MediaType kind) const;

  // Returns the capabilities of an RTP receiver of type `kind`.
  // If for some reason you pass in MEDIA_TYPE_DATA, returns an empty structure.
  // TODO(orphis): Make pure virtual when all subclasses implement it.
  virtual RtpCapabilities GetRtpReceiverCapabilities(
      cricket::MediaType kind) const;

  virtual rtc::scoped_refptr<MediaStreamInterface> CreateLocalMediaStream(
      const std::string& stream_id) = 0;

  // Creates an AudioSourceInterface.
  // `options` decides audio processing settings.
  virtual rtc::scoped_refptr<AudioSourceInterface> CreateAudioSource(
      const cricket::AudioOptions& options) = 0;

  // Creates a new local VideoTrack. The same `source` can be used in several
  // tracks.
  virtual rtc::scoped_refptr<VideoTrackInterface> CreateVideoTrack(
      const std::string& label,
      VideoTrackSourceInterface* source) = 0;

  // Creates an new AudioTrack. At the moment `source` can be null.
  virtual rtc::scoped_refptr<AudioTrackInterface> CreateAudioTrack(
      const std::string& label,
      AudioSourceInterface* source) = 0;

  // Starts AEC dump using existing file. Takes ownership of `file` and passes
  // it on to VoiceEngine (via other objects) immediately, which will take
  // the ownerhip. If the operation fails, the file will be closed.
  // A maximum file size in bytes can be specified. When the file size limit is
  // reached, logging is stopped automatically. If max_size_bytes is set to a
  // value <= 0, no limit will be used, and logging will continue until the
  // StopAecDump function is called.
  // TODO(webrtc:6463): Delete default implementation when downstream mocks
  // classes are updated.
  virtual bool StartAecDump(FILE* file, int64_t max_size_bytes) {
    return false;
  }

  // Stops logging the AEC dump.
  virtual void StopAecDump() = 0;

 protected:
  // Dtor and ctor protected as objects shouldn't be created or deleted via
  // this interface.
  PeerConnectionFactoryInterface() {}
  ~PeerConnectionFactoryInterface() override = default;
};

// CreateModularPeerConnectionFactory is implemented in the "peerconnection"
// build target, which doesn't pull in the implementations of every module
// webrtc may use.
//
// If an application knows it will only require certain modules, it can reduce
// webrtc's impact on its binary size by depending only on the "peerconnection"
// target and the modules the application requires, using
// CreateModularPeerConnectionFactory. For example, if an application
// only uses WebRTC for audio, it can pass in null pointers for the
// video-specific interfaces, and omit the corresponding modules from its
// build.
//
// If `network_thread` or `worker_thread` are null, the PeerConnectionFactory
// will create the necessary thread internally. If `signaling_thread` is null,
// the PeerConnectionFactory will use the thread on which this method is called
// as the signaling thread, wrapping it in an rtc::Thread object if needed.
RTC_EXPORT rtc::scoped_refptr<PeerConnectionFactoryInterface>
CreateModularPeerConnectionFactory(
    PeerConnectionFactoryDependencies dependencies);

}  // namespace webrtc

#endif  // API_PEER_CONNECTION_INTERFACE_H_<|MERGE_RESOLUTION|>--- conflicted
+++ resolved
@@ -75,14 +75,10 @@
 #include <string>
 #include <vector>
 
-<<<<<<< HEAD
-#include "api/adaptation/resource.h"
-=======
 #include "absl/base/attributes.h"
 #include "absl/types/optional.h"
 #include "api/adaptation/resource.h"
 #include "api/async_dns_resolver.h"
->>>>>>> cbad18b1
 #include "api/async_resolver_factory.h"
 #include "api/audio/audio_mixer.h"
 #include "api/audio_codecs/audio_decoder_factory.h"
@@ -122,12 +118,9 @@
 #include "api/transport/sctp_transport_factory_interface.h"
 #include "api/transport/webrtc_key_value_config.h"
 #include "api/turn_customizer.h"
-<<<<<<< HEAD
+#include "api/video/video_bitrate_allocator_factory.h"
 #include "call/rtp_packet_sink_interface.h"
-=======
-#include "api/video/video_bitrate_allocator_factory.h"
 #include "call/rtp_transport_controller_send_factory_interface.h"
->>>>>>> cbad18b1
 #include "media/base/media_config.h"
 #include "media/base/media_engine.h"
 #include "modules/rtp_rtcp/source/rtp_packet_received.h"
@@ -137,14 +130,10 @@
 // PortAllocator in the PeerConnection api. This will let us remove nogncheck.
 #include "p2p/base/port.h"            // nogncheck
 #include "p2p/base/port_allocator.h"  // nogncheck
-<<<<<<< HEAD
-#include "rtc_base/network_monitor_factory.h"
-=======
 #include "rtc_base/network.h"
 #include "rtc_base/network_constants.h"
 #include "rtc_base/network_monitor_factory.h"
 #include "rtc_base/ref_count.h"
->>>>>>> cbad18b1
 #include "rtc_base/rtc_certificate.h"
 #include "rtc_base/rtc_certificate_generator.h"
 #include "rtc_base/socket_address.h"
@@ -664,8 +653,6 @@
     // The delay before doing a usage histogram report for long-lived
     // PeerConnections. Used for testing only.
     absl::optional<int> report_usage_pattern_delay_ms;
-<<<<<<< HEAD
-=======
 
     // The ping interval (ms) when the connection is stable and writable. This
     // parameter overrides the default value in the ICE implementation if set.
@@ -682,7 +669,6 @@
     // VPN (in case webrtc fails to auto detect them).
     std::vector<rtc::NetworkMask> vpn_list;
 
->>>>>>> cbad18b1
     //
     // Don't forget to update operator== if adding something.
     //
@@ -972,10 +958,6 @@
   // SessionDescriptionInterface on signaling_thread() (for example, calling
   // ToString).
 
-  // NOTE: For the following 6 methods, it's only safe to dereference the
-  // SessionDescriptionInterface on signaling_thread() (for example, calling
-  // ToString).
-
   // Returns the more recently applied description; "pending" if it exists, and
   // otherwise "current". See below.
   virtual const SessionDescriptionInterface* local_description() const = 0;
@@ -1020,11 +1002,7 @@
   // returned by CreateOffer() or CreateAnswer() or else the operation should
   // fail. Our implementation however allows some amount of "SDP munging", but
   // please note that this is HIGHLY DISCOURAGED. If you do not intent to munge
-<<<<<<< HEAD
-  // SDP, the method below that doesn't take |desc| as an argument will create
-=======
   // SDP, the method below that doesn't take `desc` as an argument will create
->>>>>>> cbad18b1
   // the offer or answer for you.
   //
   // The observer is invoked as soon as the operation completes, which could be
@@ -1130,7 +1108,6 @@
   virtual bool RemoveIceCandidates(
       const std::vector<cricket::Candidate>& candidates) = 0;
 
-<<<<<<< HEAD
 
   // RingRTC change to add ICE forking
   // Creates an IceGatherer that can be shared/used with UseSharedIceGatherer
@@ -1167,8 +1144,6 @@
   }
 
 
-=======
->>>>>>> cbad18b1
   // SetBitrate limits the bandwidth allocated for all RTP streams sent by
   // this PeerConnection. Other limitations might affect these limits and
   // are respected (for example "b=AS" in SDP).
@@ -1299,11 +1274,7 @@
   // Used to fire spec-compliant onnegotiationneeded events, which should only
   // fire when the Operations Chain is empty. The observer is responsible for
   // queuing a task (e.g. Chromium: jump to main thread) to maybe fire the
-<<<<<<< HEAD
-  // event. The event identified using |event_id| must only fire if
-=======
   // event. The event identified using `event_id` must only fire if
->>>>>>> cbad18b1
   // PeerConnection::ShouldFireNegotiationNeededEvent() returns true since it is
   // possible for the event to become invalidated by operations subsequently
   // chained.
@@ -1476,11 +1447,7 @@
       network_state_predictor_factory;
   std::unique_ptr<NetworkControllerFactoryInterface> network_controller_factory;
   // This will only be used if CreatePeerConnection is called without a
-<<<<<<< HEAD
-  // |port_allocator|, causing the default allocator and network manager to be
-=======
   // `port_allocator`, causing the default allocator and network manager to be
->>>>>>> cbad18b1
   // used.
   std::unique_ptr<rtc::NetworkMonitorFactory> network_monitor_factory;
   std::unique_ptr<NetEqFactory> neteq_factory;
@@ -1549,10 +1516,7 @@
       PeerConnectionDependencies dependencies);
   // Deprecated creator - does not return an error code on error.
   // TODO(bugs.webrtc.org:12238): Deprecate and remove.
-<<<<<<< HEAD
-=======
   ABSL_DEPRECATED("Use CreatePeerConnectionOrError")
->>>>>>> cbad18b1
   virtual rtc::scoped_refptr<PeerConnectionInterface> CreatePeerConnection(
       const PeerConnectionInterface::RTCConfiguration& configuration,
       PeerConnectionDependencies dependencies);
