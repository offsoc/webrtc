--- conflicted
+++ resolved
@@ -57,18 +57,6 @@
  public:
   // Contains extra statistic provided by video encoder.
   struct EncoderStats {
-<<<<<<< HEAD
-    // TODO(hbos) https://crbug.com/webrtc/9547,
-    // https://crbug.com/webrtc/11443: improve stats API to make available
-    // there.
-    uint32_t target_encode_bitrate;
-  };
-  // Contains extra statistic provided by video decoder.
-  struct DecoderStats {
-    // Decode time provided by decoder itself. If decoder doesn’t produce such
-    // information can be omitted.
-    absl::optional<int32_t> decode_time_ms;
-=======
     std::string encoder_name = "unknown";
     // TODO(hbos) https://crbug.com/webrtc/9547,
     // https://crbug.com/webrtc/11443: improve stats API to make available
@@ -81,7 +69,6 @@
     // Decode time provided by decoder itself. If decoder doesn’t produce such
     // information can be omitted.
     absl::optional<int32_t> decode_time_ms = absl::nullopt;
->>>>>>> cbad18b1
   };
 
   ~VideoQualityAnalyzerInterface() override = default;
@@ -98,97 +85,57 @@
                      int max_threads_count) {}
 
   // Will be called when frame was generated from the input stream.
-<<<<<<< HEAD
-  // |peer_name| is name of the peer on which side frame was captured.
-=======
   // `peer_name` is name of the peer on which side frame was captured.
->>>>>>> cbad18b1
   // Returns frame id, that will be set by framework to the frame.
   virtual uint16_t OnFrameCaptured(absl::string_view peer_name,
                                    const std::string& stream_label,
                                    const VideoFrame& frame) = 0;
   // Will be called before calling the encoder.
-<<<<<<< HEAD
-  // |peer_name| is name of the peer on which side frame came to encoder.
-=======
   // `peer_name` is name of the peer on which side frame came to encoder.
->>>>>>> cbad18b1
   virtual void OnFramePreEncode(absl::string_view peer_name,
                                 const VideoFrame& frame) {}
   // Will be called for each EncodedImage received from encoder. Single
   // VideoFrame can produce multiple EncodedImages. Each encoded image will
   // have id from VideoFrame.
-<<<<<<< HEAD
-  // |peer_name| is name of the peer on which side frame was encoded.
-=======
   // `peer_name` is name of the peer on which side frame was encoded.
->>>>>>> cbad18b1
   virtual void OnFrameEncoded(absl::string_view peer_name,
                               uint16_t frame_id,
                               const EncodedImage& encoded_image,
                               const EncoderStats& stats) {}
   // Will be called for each frame dropped by encoder.
-<<<<<<< HEAD
-  // |peer_name| is name of the peer on which side frame drop was detected.
-  virtual void OnFrameDropped(absl::string_view peer_name,
-                              EncodedImageCallback::DropReason reason) {}
-  // Will be called before calling the decoder.
-  // |peer_name| is name of the peer on which side frame was received.
-=======
   // `peer_name` is name of the peer on which side frame drop was detected.
   virtual void OnFrameDropped(absl::string_view peer_name,
                               EncodedImageCallback::DropReason reason) {}
   // Will be called before calling the decoder.
   // `peer_name` is name of the peer on which side frame was received.
->>>>>>> cbad18b1
   virtual void OnFramePreDecode(absl::string_view peer_name,
                                 uint16_t frame_id,
                                 const EncodedImage& encoded_image) {}
   // Will be called after decoding the frame.
-<<<<<<< HEAD
-  // |peer_name| is name of the peer on which side frame was decoded.
-=======
   // `peer_name` is name of the peer on which side frame was decoded.
->>>>>>> cbad18b1
   virtual void OnFrameDecoded(absl::string_view peer_name,
                               const VideoFrame& frame,
                               const DecoderStats& stats) {}
   // Will be called when frame will be obtained from PeerConnection stack.
-<<<<<<< HEAD
-  // |peer_name| is name of the peer on which side frame was rendered.
-=======
   // `peer_name` is name of the peer on which side frame was rendered.
->>>>>>> cbad18b1
   virtual void OnFrameRendered(absl::string_view peer_name,
                                const VideoFrame& frame) {}
   // Will be called if encoder return not WEBRTC_VIDEO_CODEC_OK.
   // All available codes are listed in
   // modules/video_coding/include/video_error_codes.h
-<<<<<<< HEAD
-  // |peer_name| is name of the peer on which side error acquired.
-=======
   // `peer_name` is name of the peer on which side error acquired.
->>>>>>> cbad18b1
   virtual void OnEncoderError(absl::string_view peer_name,
                               const VideoFrame& frame,
                               int32_t error_code) {}
   // Will be called if decoder return not WEBRTC_VIDEO_CODEC_OK.
   // All available codes are listed in
   // modules/video_coding/include/video_error_codes.h
-<<<<<<< HEAD
-  // |peer_name| is name of the peer on which side error acquired.
-=======
   // `peer_name` is name of the peer on which side error acquired.
->>>>>>> cbad18b1
   virtual void OnDecoderError(absl::string_view peer_name,
                               uint16_t frame_id,
                               int32_t error_code) {}
   // Will be called every time new stats reports are available for the
-<<<<<<< HEAD
-  // Peer Connection identified by |pc_label|.
-=======
   // Peer Connection identified by `pc_label`.
->>>>>>> cbad18b1
   void OnStatsReports(
       absl::string_view pc_label,
       const rtc::scoped_refptr<const RTCStatsReport>& report) override {}
