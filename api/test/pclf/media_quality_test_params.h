--- conflicted
+++ resolved
@@ -124,14 +124,9 @@
   //
   // IMPORTANT: if you use WebRTC Network Emulation
   // (api/test/network_emulation_manager.h) and set this field, remember to set
-<<<<<<< HEAD
-  // cricket::PORTALLOCATOR_DISABLE_TCP to 0.
+  // cricket::PORTALLOCATOR_DISABLE_TCP.
   // RingRTC change to avoid incorrect use of flag in non-test code.
   std::optional<uint32_t> port_allocator_flags = 0;
-=======
-  // cricket::PORTALLOCATOR_DISABLE_TCP.
-  uint32_t port_allocator_flags = PORTALLOCATOR_DISABLE_TCP;
->>>>>>> 2c8f5be6
   // If `rtc_event_log_path` is set, an RTCEventLog will be saved in that
   // location and it will be available for further analysis.
   std::optional<std::string> rtc_event_log_path;
