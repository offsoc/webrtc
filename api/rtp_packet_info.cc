--- conflicted
+++ resolved
@@ -30,11 +30,7 @@
       rtp_timestamp_(rtp_timestamp),
       audio_level_(audio_level),
       absolute_capture_time_(absolute_capture_time),
-<<<<<<< HEAD
-      receive_time_ms_(receive_time_ms) {}
-=======
       receive_time_(receive_time) {}
->>>>>>> cbad18b1
 
 RtpPacketInfo::RtpPacketInfo(const RTPHeader& rtp_header,
                              Timestamp receive_time)
