--- conflicted
+++ resolved
@@ -300,11 +300,6 @@
   static constexpr char kEncryptHeaderExtensionsUri[] =
       "urn:ietf:params:rtp-hdrext:encrypt";
 
-  // Encryption of Header Extensions, see RFC 6904 for details:
-  // https://tools.ietf.org/html/rfc6904
-  static constexpr char kEncryptHeaderExtensionsUri[] =
-      "urn:ietf:params:rtp-hdrext:encrypt";
-
   // Header extension for audio levels, as defined in:
   // https://tools.ietf.org/html/rfc6464
   static constexpr char kAudioLevelUri[] =
@@ -380,8 +375,6 @@
       "urn:ietf:params:rtp-hdrext:sdes:rtp-stream-id";
   static constexpr char kRepairedRidUri[] =
       "urn:ietf:params:rtp-hdrext:sdes:repaired-rtp-stream-id";
-<<<<<<< HEAD
-=======
 
   // Header extension to propagate webrtc::VideoFrame id field
   static constexpr char kVideoFrameTrackingIdUri[] =
@@ -391,7 +384,6 @@
   // https://tools.ietf.org/html/rfc6465
   static constexpr char kCsrcAudioLevelsUri[] =
       "urn:ietf:params:rtp-hdrext:csrc-audio-level";
->>>>>>> cbad18b1
 
   // Inclusive min and max IDs for two-byte header extensions and one-byte
   // header extensions, per RFC8285 Section 4.2-4.3.
