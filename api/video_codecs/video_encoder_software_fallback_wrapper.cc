/*
 *  Copyright (c) 2016 The WebRTC project authors. All Rights Reserved.
 *
 *  Use of this source code is governed by a BSD-style license
 *  that can be found in the LICENSE file in the root of the source
 *  tree. An additional intellectual property rights grant can be found
 *  in the file PATENTS.  All contributing project authors may
 *  be found in the AUTHORS file in the root of the source tree.
 */

#include "api/video_codecs/video_encoder_software_fallback_wrapper.h"

#include <stdint.h>

#include <cstdio>
#include <memory>
#include <string>
#include <vector>

#include "absl/strings/match.h"
#include "absl/types/optional.h"
#include "api/fec_controller_override.h"
#include "api/video/i420_buffer.h"
#include "api/video/video_bitrate_allocation.h"
#include "api/video/video_frame.h"
#include "api/video_codecs/video_codec.h"
#include "api/video_codecs/video_encoder.h"
#include "media/base/video_common.h"
#include "modules/video_coding/include/video_error_codes.h"
#include "modules/video_coding/utility/simulcast_utility.h"
#include "rtc_base/checks.h"
#include "rtc_base/logging.h"
#include "system_wrappers/include/field_trial.h"

namespace webrtc {

namespace {

// If forced fallback is allowed, either:
//
// 1) The forced fallback is requested if the resolution is less than or equal
<<<<<<< HEAD
//    to |max_pixels_|. The resolution is allowed to be scaled down to
//    |min_pixels_|.
=======
//    to `max_pixels_`. The resolution is allowed to be scaled down to
//    `min_pixels_`.
>>>>>>> cbad18b1
//
// 2) The forced fallback is requested if temporal support is preferred and the
//    SW fallback supports temporal layers while the HW encoder does not.

struct ForcedFallbackParams {
 public:
  bool SupportsResolutionBasedSwitch(const VideoCodec& codec) const {
    return enable_resolution_based_switch &&
           codec.codecType == kVideoCodecVP8 &&
           codec.numberOfSimulcastStreams <= 1 &&
<<<<<<< HEAD
           codec.VP8().numberOfTemporalLayers == 1 &&
=======
>>>>>>> cbad18b1
           codec.width * codec.height <= max_pixels;
  }

  bool SupportsTemporalBasedSwitch(const VideoCodec& codec) const {
    return enable_temporal_based_switch &&
           SimulcastUtility::NumberOfTemporalLayers(codec, 0) != 1;
  }

  bool enable_temporal_based_switch = false;
  bool enable_resolution_based_switch = false;
  int min_pixels = 320 * 180;
  int max_pixels = 320 * 240;
};

const char kVp8ForceFallbackEncoderFieldTrial[] =
    "WebRTC-VP8-Forced-Fallback-Encoder-v2";

absl::optional<ForcedFallbackParams> ParseFallbackParamsFromFieldTrials(
    const VideoEncoder& main_encoder) {
  const std::string field_trial =
      webrtc::field_trial::FindFullName(kVp8ForceFallbackEncoderFieldTrial);
  if (!absl::StartsWith(field_trial, "Enabled")) {
    return absl::nullopt;
  }

  int max_pixels_lower_bound =
      main_encoder.GetEncoderInfo().scaling_settings.min_pixels_per_frame - 1;

  ForcedFallbackParams params;
  params.enable_resolution_based_switch = true;

  int min_bps = 0;
  if (sscanf(field_trial.c_str(), "Enabled-%d,%d,%d", &params.min_pixels,
             &params.max_pixels, &min_bps) != 3) {
    RTC_LOG(LS_WARNING)
        << "Invalid number of forced fallback parameters provided.";
    return absl::nullopt;
  } else if (params.min_pixels <= 0 ||
             params.max_pixels < max_pixels_lower_bound ||
             params.max_pixels < params.min_pixels || min_bps <= 0) {
    RTC_LOG(LS_WARNING) << "Invalid forced fallback parameter value provided.";
    return absl::nullopt;
<<<<<<< HEAD
  }

  return params;
}

absl::optional<ForcedFallbackParams> GetForcedFallbackParams(
    bool prefer_temporal_support,
    const VideoEncoder& main_encoder) {
  absl::optional<ForcedFallbackParams> params =
      ParseFallbackParamsFromFieldTrials(main_encoder);
  if (prefer_temporal_support) {
    if (!params.has_value()) {
      params.emplace();
    }
    params->enable_temporal_based_switch = prefer_temporal_support;
  }
=======
  }

  return params;
}

absl::optional<ForcedFallbackParams> GetForcedFallbackParams(
    bool prefer_temporal_support,
    const VideoEncoder& main_encoder) {
  absl::optional<ForcedFallbackParams> params =
      ParseFallbackParamsFromFieldTrials(main_encoder);
  if (prefer_temporal_support) {
    if (!params.has_value()) {
      params.emplace();
    }
    params->enable_temporal_based_switch = prefer_temporal_support;
  }
>>>>>>> cbad18b1
  return params;
}

class VideoEncoderSoftwareFallbackWrapper final : public VideoEncoder {
 public:
  VideoEncoderSoftwareFallbackWrapper(
      std::unique_ptr<webrtc::VideoEncoder> sw_encoder,
      std::unique_ptr<webrtc::VideoEncoder> hw_encoder,
      bool prefer_temporal_support);
  ~VideoEncoderSoftwareFallbackWrapper() override;

  void SetFecControllerOverride(
      FecControllerOverride* fec_controller_override) override;

  int32_t InitEncode(const VideoCodec* codec_settings,
                     const VideoEncoder::Settings& settings) override;

  int32_t RegisterEncodeCompleteCallback(
      EncodedImageCallback* callback) override;

  int32_t Release() override;

  int32_t Encode(const VideoFrame& frame,
                 const std::vector<VideoFrameType>* frame_types) override;

  void OnPacketLossRateUpdate(float packet_loss_rate) override;

  void OnRttUpdate(int64_t rtt_ms) override;

  void OnLossNotification(const LossNotification& loss_notification) override;

  void SetRates(const RateControlParameters& parameters) override;

  EncoderInfo GetEncoderInfo() const override;

 private:
  bool InitFallbackEncoder(bool is_forced);
  bool TryInitForcedFallbackEncoder();
  bool IsFallbackActive() const;

  VideoEncoder* current_encoder() {
    switch (encoder_state_) {
      case EncoderState::kUninitialized:
        RTC_LOG(LS_WARNING)
            << "Trying to access encoder in uninitialized fallback wrapper.";
        // Return main encoder to preserve previous behavior.
        ABSL_FALLTHROUGH_INTENDED;
      case EncoderState::kMainEncoderUsed:
        return encoder_.get();
      case EncoderState::kFallbackDueToFailure:
      case EncoderState::kForcedFallback:
        return fallback_encoder_.get();
    }
    RTC_CHECK_NOTREACHED();
  }

  // Updates encoder with last observed parameters, such as callbacks, rates,
  // etc.
  void PrimeEncoder(VideoEncoder* encoder) const;

  // Settings used in the last InitEncode call and used if a dynamic fallback to
  // software is required.
  VideoCodec codec_settings_;
  absl::optional<VideoEncoder::Settings> encoder_settings_;

  // The last rate control settings, if set.
  absl::optional<RateControlParameters> rate_control_parameters_;

  // The last channel parameters set.
  absl::optional<float> packet_loss_;
  absl::optional<int64_t> rtt_;
  FecControllerOverride* fec_controller_override_;
  absl::optional<LossNotification> loss_notification_;

  enum class EncoderState {
    kUninitialized,
    kMainEncoderUsed,
    kFallbackDueToFailure,
    kForcedFallback
  };

  EncoderState encoder_state_;
  const std::unique_ptr<webrtc::VideoEncoder> encoder_;
  const std::unique_ptr<webrtc::VideoEncoder> fallback_encoder_;

  EncodedImageCallback* callback_;

  const absl::optional<ForcedFallbackParams> fallback_params_;
  int32_t EncodeWithMainEncoder(const VideoFrame& frame,
                                const std::vector<VideoFrameType>* frame_types);
};

VideoEncoderSoftwareFallbackWrapper::VideoEncoderSoftwareFallbackWrapper(
    std::unique_ptr<webrtc::VideoEncoder> sw_encoder,
    std::unique_ptr<webrtc::VideoEncoder> hw_encoder,
    bool prefer_temporal_support)
    : fec_controller_override_(nullptr),
      encoder_state_(EncoderState::kUninitialized),
      encoder_(std::move(hw_encoder)),
      fallback_encoder_(std::move(sw_encoder)),
      callback_(nullptr),
      fallback_params_(
          GetForcedFallbackParams(prefer_temporal_support, *encoder_)) {
  RTC_DCHECK(fallback_encoder_);
}

VideoEncoderSoftwareFallbackWrapper::~VideoEncoderSoftwareFallbackWrapper() =
    default;

void VideoEncoderSoftwareFallbackWrapper::PrimeEncoder(
    VideoEncoder* encoder) const {
  RTC_DCHECK(encoder);
  // Replay callback, rates, and channel parameters.
  if (callback_) {
    encoder->RegisterEncodeCompleteCallback(callback_);
  }
  if (rate_control_parameters_) {
    encoder->SetRates(*rate_control_parameters_);
  }
  if (rtt_.has_value()) {
    encoder->OnRttUpdate(rtt_.value());
  }
  if (packet_loss_.has_value()) {
    encoder->OnPacketLossRateUpdate(packet_loss_.value());
  }
  if (fec_controller_override_) {
    encoder->SetFecControllerOverride(fec_controller_override_);
  }
  if (loss_notification_.has_value()) {
    encoder->OnLossNotification(loss_notification_.value());
  }
}

bool VideoEncoderSoftwareFallbackWrapper::InitFallbackEncoder(bool is_forced) {
  RTC_LOG(LS_WARNING) << "Encoder falling back to software encoding.";

  RTC_DCHECK(encoder_settings_.has_value());
  const int ret = fallback_encoder_->InitEncode(&codec_settings_,
                                                encoder_settings_.value());

  if (ret != WEBRTC_VIDEO_CODEC_OK) {
    RTC_LOG(LS_ERROR) << "Failed to initialize software-encoder fallback.";
    fallback_encoder_->Release();
    return false;
  }

  if (encoder_state_ == EncoderState::kMainEncoderUsed) {
    // Since we're switching to the fallback encoder, Release the real encoder.
    // It may be re-initialized via InitEncode later, and it will continue to
    // get Set calls for rates and channel parameters in the meantime.
    encoder_->Release();
  }

  if (is_forced) {
    encoder_state_ = EncoderState::kForcedFallback;
  } else {
    encoder_state_ = EncoderState::kFallbackDueToFailure;
  }

  return true;
}

void VideoEncoderSoftwareFallbackWrapper::SetFecControllerOverride(
    FecControllerOverride* fec_controller_override) {
  // It is important that only one of those would ever interact with the
<<<<<<< HEAD
  // |fec_controller_override| at a given time. This is the responsibility
  // of |this| to maintain.
=======
  // `fec_controller_override` at a given time. This is the responsibility
  // of `this` to maintain.
>>>>>>> cbad18b1

  fec_controller_override_ = fec_controller_override;
  current_encoder()->SetFecControllerOverride(fec_controller_override);
}

int32_t VideoEncoderSoftwareFallbackWrapper::InitEncode(
    const VideoCodec* codec_settings,
    const VideoEncoder::Settings& settings) {
  // Store settings, in case we need to dynamically switch to the fallback
  // encoder after a failed Encode call.
  codec_settings_ = *codec_settings;
  encoder_settings_ = settings;
  // Clear stored rate/channel parameters.
  rate_control_parameters_ = absl::nullopt;

  RTC_DCHECK_EQ(encoder_state_, EncoderState::kUninitialized)
      << "InitEncode() should never be called on an active instance!";

  // Try to init forced software codec if it should be used.
  if (TryInitForcedFallbackEncoder()) {
    PrimeEncoder(current_encoder());
    return WEBRTC_VIDEO_CODEC_OK;
  }

  int32_t ret = encoder_->InitEncode(codec_settings, settings);
  if (ret == WEBRTC_VIDEO_CODEC_OK) {
    encoder_state_ = EncoderState::kMainEncoderUsed;
    PrimeEncoder(current_encoder());
    return ret;
  }

  // Try to instantiate software codec.
  if (InitFallbackEncoder(/*is_forced=*/false)) {
    PrimeEncoder(current_encoder());
    return WEBRTC_VIDEO_CODEC_OK;
  }

  // Software encoder failed too, use original return code.
  encoder_state_ = EncoderState::kUninitialized;
  return ret;
}

int32_t VideoEncoderSoftwareFallbackWrapper::RegisterEncodeCompleteCallback(
    EncodedImageCallback* callback) {
  callback_ = callback;
  return current_encoder()->RegisterEncodeCompleteCallback(callback);
}

int32_t VideoEncoderSoftwareFallbackWrapper::Release() {
  if (encoder_state_ == EncoderState::kUninitialized) {
    return WEBRTC_VIDEO_CODEC_OK;
  }
  int32_t ret = current_encoder()->Release();
  encoder_state_ = EncoderState::kUninitialized;
  return ret;
}

int32_t VideoEncoderSoftwareFallbackWrapper::Encode(
    const VideoFrame& frame,
    const std::vector<VideoFrameType>* frame_types) {
  switch (encoder_state_) {
    case EncoderState::kUninitialized:
      return WEBRTC_VIDEO_CODEC_ERROR;
    case EncoderState::kMainEncoderUsed: {
      return EncodeWithMainEncoder(frame, frame_types);
    }
    case EncoderState::kFallbackDueToFailure:
    case EncoderState::kForcedFallback:
      return fallback_encoder_->Encode(frame, frame_types);
  }
  RTC_CHECK_NOTREACHED();
}

int32_t VideoEncoderSoftwareFallbackWrapper::EncodeWithMainEncoder(
    const VideoFrame& frame,
    const std::vector<VideoFrameType>* frame_types) {
  int32_t ret = encoder_->Encode(frame, frame_types);
  // If requested, try a software fallback.
  bool fallback_requested = (ret == WEBRTC_VIDEO_CODEC_FALLBACK_SOFTWARE);
  if (fallback_requested && InitFallbackEncoder(/*is_forced=*/false)) {
    // Start using the fallback with this frame.
    PrimeEncoder(current_encoder());
    if (frame.video_frame_buffer()->type() == VideoFrameBuffer::Type::kNative &&
        fallback_encoder_->GetEncoderInfo().supports_native_handle) {
      return fallback_encoder_->Encode(frame, frame_types);
    } else {
      RTC_LOG(INFO) << "Fallback encoder does not support native handle - "
                       "converting frame to I420";
      rtc::scoped_refptr<I420BufferInterface> src_buffer =
          frame.video_frame_buffer()->ToI420();
      if (!src_buffer) {
        RTC_LOG(LS_ERROR) << "Failed to convert from to I420";
        return WEBRTC_VIDEO_CODEC_ENCODER_FAILURE;
      }
      rtc::scoped_refptr<VideoFrameBuffer> dst_buffer =
          src_buffer->Scale(codec_settings_.width, codec_settings_.height);
      if (!dst_buffer) {
        RTC_LOG(LS_ERROR) << "Failed to scale video frame.";
        return WEBRTC_VIDEO_CODEC_ENCODER_FAILURE;
      }
      VideoFrame scaled_frame = frame;
      scaled_frame.set_video_frame_buffer(dst_buffer);
      scaled_frame.set_update_rect(VideoFrame::UpdateRect{
          0, 0, scaled_frame.width(), scaled_frame.height()});
      return fallback_encoder_->Encode(scaled_frame, frame_types);
    }
  }
  // Fallback encoder failed too, return original error code.
  return ret;
}

void VideoEncoderSoftwareFallbackWrapper::SetRates(
    const RateControlParameters& parameters) {
  rate_control_parameters_ = parameters;
  return current_encoder()->SetRates(parameters);
}

void VideoEncoderSoftwareFallbackWrapper::OnPacketLossRateUpdate(
    float packet_loss_rate) {
  packet_loss_ = packet_loss_rate;
  current_encoder()->OnPacketLossRateUpdate(packet_loss_rate);
}

void VideoEncoderSoftwareFallbackWrapper::OnRttUpdate(int64_t rtt_ms) {
  rtt_ = rtt_ms;
  current_encoder()->OnRttUpdate(rtt_ms);
}

void VideoEncoderSoftwareFallbackWrapper::OnLossNotification(
    const LossNotification& loss_notification) {
  loss_notification_ = loss_notification;
  current_encoder()->OnLossNotification(loss_notification);
}

VideoEncoder::EncoderInfo VideoEncoderSoftwareFallbackWrapper::GetEncoderInfo()
    const {
  EncoderInfo fallback_encoder_info = fallback_encoder_->GetEncoderInfo();
  EncoderInfo default_encoder_info = encoder_->GetEncoderInfo();

  EncoderInfo info =
      IsFallbackActive() ? fallback_encoder_info : default_encoder_info;
<<<<<<< HEAD
=======

  info.requested_resolution_alignment = cricket::LeastCommonMultiple(
      fallback_encoder_info.requested_resolution_alignment,
      default_encoder_info.requested_resolution_alignment);
  info.apply_alignment_to_all_simulcast_layers =
      fallback_encoder_info.apply_alignment_to_all_simulcast_layers ||
      default_encoder_info.apply_alignment_to_all_simulcast_layers;
>>>>>>> cbad18b1

  if (fallback_params_.has_value()) {
    const auto settings = (encoder_state_ == EncoderState::kForcedFallback)
                              ? fallback_encoder_info.scaling_settings
                              : default_encoder_info.scaling_settings;
    info.scaling_settings =
        settings.thresholds
            ? VideoEncoder::ScalingSettings(settings.thresholds->low,
                                            settings.thresholds->high,
                                            fallback_params_->min_pixels)
            : VideoEncoder::ScalingSettings::kOff;
  } else {
    info.scaling_settings = default_encoder_info.scaling_settings;
  }

  return info;
}

bool VideoEncoderSoftwareFallbackWrapper::IsFallbackActive() const {
  return encoder_state_ == EncoderState::kForcedFallback ||
         encoder_state_ == EncoderState::kFallbackDueToFailure;
}

bool VideoEncoderSoftwareFallbackWrapper::TryInitForcedFallbackEncoder() {
  if (!fallback_params_) {
    return false;
  }

  RTC_DCHECK_EQ(encoder_state_, EncoderState::kUninitialized);

  if (fallback_params_->SupportsResolutionBasedSwitch(codec_settings_)) {
    // Settings valid, try to instantiate software codec.
    RTC_LOG(LS_INFO) << "Request forced SW encoder fallback: "
                     << codec_settings_.width << "x" << codec_settings_.height;
    return InitFallbackEncoder(/*is_forced=*/true);
  }

  if (fallback_params_->SupportsTemporalBasedSwitch(codec_settings_)) {
    // First init main encoder to see if that supports temporal layers.
    if (encoder_->InitEncode(&codec_settings_, encoder_settings_.value()) ==
        WEBRTC_VIDEO_CODEC_OK) {
      encoder_state_ = EncoderState::kMainEncoderUsed;
    }

    if (encoder_state_ == EncoderState::kMainEncoderUsed &&
        encoder_->GetEncoderInfo().fps_allocation[0].size() != 1) {
      // Primary encoder already supports temporal layers, use that instead.
      return true;
    }

    // Try to initialize fallback and check if it supports temporal layers.
    if (fallback_encoder_->InitEncode(&codec_settings_,
                                      encoder_settings_.value()) ==
        WEBRTC_VIDEO_CODEC_OK) {
      if (fallback_encoder_->GetEncoderInfo().fps_allocation[0].size() != 1) {
        // Fallback encoder available and supports temporal layers, use it!
        if (encoder_state_ == EncoderState::kMainEncoderUsed) {
          // Main encoder initialized but does not support temporal layers,
          // release it again.
          encoder_->Release();
        }
        encoder_state_ = EncoderState::kForcedFallback;
        RTC_LOG(LS_INFO)
            << "Forced switch to SW encoder due to temporal support.";
        return true;
      } else {
        // Fallback encoder intialization succeeded, but it does not support
        // temporal layers either - release it.
        fallback_encoder_->Release();
      }
    }

    if (encoder_state_ == EncoderState::kMainEncoderUsed) {
      // Main encoder already initialized - make use of it.
      RTC_LOG(LS_INFO)
          << "Cannot fall back for temporal support since fallback that "
             "supports is not available. Using main encoder instead.";
      return true;
    }
  }

  // Neither forced fallback mode supported.
  return false;
}

}  // namespace

std::unique_ptr<VideoEncoder> CreateVideoEncoderSoftwareFallbackWrapper(
    std::unique_ptr<VideoEncoder> sw_fallback_encoder,
    std::unique_ptr<VideoEncoder> hw_encoder,
    bool prefer_temporal_support) {
  return std::make_unique<VideoEncoderSoftwareFallbackWrapper>(
      std::move(sw_fallback_encoder), std::move(hw_encoder),
      prefer_temporal_support);
}

}  // namespace webrtc<|MERGE_RESOLUTION|>--- conflicted
+++ resolved
@@ -39,13 +39,8 @@
 // If forced fallback is allowed, either:
 //
 // 1) The forced fallback is requested if the resolution is less than or equal
-<<<<<<< HEAD
-//    to |max_pixels_|. The resolution is allowed to be scaled down to
-//    |min_pixels_|.
-=======
 //    to `max_pixels_`. The resolution is allowed to be scaled down to
 //    `min_pixels_`.
->>>>>>> cbad18b1
 //
 // 2) The forced fallback is requested if temporal support is preferred and the
 //    SW fallback supports temporal layers while the HW encoder does not.
@@ -56,10 +51,6 @@
     return enable_resolution_based_switch &&
            codec.codecType == kVideoCodecVP8 &&
            codec.numberOfSimulcastStreams <= 1 &&
-<<<<<<< HEAD
-           codec.VP8().numberOfTemporalLayers == 1 &&
-=======
->>>>>>> cbad18b1
            codec.width * codec.height <= max_pixels;
   }
 
@@ -102,7 +93,6 @@
              params.max_pixels < params.min_pixels || min_bps <= 0) {
     RTC_LOG(LS_WARNING) << "Invalid forced fallback parameter value provided.";
     return absl::nullopt;
-<<<<<<< HEAD
   }
 
   return params;
@@ -119,24 +109,6 @@
     }
     params->enable_temporal_based_switch = prefer_temporal_support;
   }
-=======
-  }
-
-  return params;
-}
-
-absl::optional<ForcedFallbackParams> GetForcedFallbackParams(
-    bool prefer_temporal_support,
-    const VideoEncoder& main_encoder) {
-  absl::optional<ForcedFallbackParams> params =
-      ParseFallbackParamsFromFieldTrials(main_encoder);
-  if (prefer_temporal_support) {
-    if (!params.has_value()) {
-      params.emplace();
-    }
-    params->enable_temporal_based_switch = prefer_temporal_support;
-  }
->>>>>>> cbad18b1
   return params;
 }
 
@@ -302,13 +274,8 @@
 void VideoEncoderSoftwareFallbackWrapper::SetFecControllerOverride(
     FecControllerOverride* fec_controller_override) {
   // It is important that only one of those would ever interact with the
-<<<<<<< HEAD
-  // |fec_controller_override| at a given time. This is the responsibility
-  // of |this| to maintain.
-=======
   // `fec_controller_override` at a given time. This is the responsibility
   // of `this` to maintain.
->>>>>>> cbad18b1
 
   fec_controller_override_ = fec_controller_override;
   current_encoder()->SetFecControllerOverride(fec_controller_override);
@@ -450,8 +417,6 @@
 
   EncoderInfo info =
       IsFallbackActive() ? fallback_encoder_info : default_encoder_info;
-<<<<<<< HEAD
-=======
 
   info.requested_resolution_alignment = cricket::LeastCommonMultiple(
       fallback_encoder_info.requested_resolution_alignment,
@@ -459,7 +424,6 @@
   info.apply_alignment_to_all_simulcast_layers =
       fallback_encoder_info.apply_alignment_to_all_simulcast_layers ||
       default_encoder_info.apply_alignment_to_all_simulcast_layers;
->>>>>>> cbad18b1
 
   if (fallback_params_.has_value()) {
     const auto settings = (encoder_state_ == EncoderState::kForcedFallback)
