--- conflicted
+++ resolved
@@ -209,12 +209,7 @@
 }
 
 TEST_F(VideoDecoderSoftwareFallbackWrapperTest, FallbacksOnTooManyErrors) {
-<<<<<<< HEAD
-  VideoCodec codec = {};
-  fallback_wrapper_->InitDecode(&codec, 2);
-=======
-  fallback_wrapper_->Configure({});
->>>>>>> cbad18b1
+  fallback_wrapper_->Configure({});
 
   fake_decoder_->decode_return_code_ = WEBRTC_VIDEO_CODEC_ERROR;
   EncodedImage encoded_image;
@@ -237,12 +232,7 @@
 
 TEST_F(VideoDecoderSoftwareFallbackWrapperTest,
        DoesNotFallbackOnDeltaFramesErrors) {
-<<<<<<< HEAD
-  VideoCodec codec = {};
-  fallback_wrapper_->InitDecode(&codec, 2);
-=======
-  fallback_wrapper_->Configure({});
->>>>>>> cbad18b1
+  fallback_wrapper_->Configure({});
 
   fake_decoder_->decode_return_code_ = WEBRTC_VIDEO_CODEC_ERROR;
   EncodedImage encoded_image;
@@ -260,12 +250,7 @@
 
 TEST_F(VideoDecoderSoftwareFallbackWrapperTest,
        DoesNotFallbacksOnNonConsequtiveErrors) {
-<<<<<<< HEAD
-  VideoCodec codec = {};
-  fallback_wrapper_->InitDecode(&codec, 2);
-=======
-  fallback_wrapper_->Configure({});
->>>>>>> cbad18b1
+  fallback_wrapper_->Configure({});
 
   EncodedImage encoded_image;
   encoded_image._frameType = VideoFrameType::kVideoFrameKey;
