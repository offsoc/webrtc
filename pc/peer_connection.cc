/*
 *  Copyright 2012 The WebRTC project authors. All Rights Reserved.
 *
 *  Use of this source code is governed by a BSD-style license
 *  that can be found in the LICENSE file in the root of the source
 *  tree. An additional intellectual property rights grant can be found
 *  in the file PATENTS.  All contributing project authors may
 *  be found in the AUTHORS file in the root of the source tree.
 */

#include "pc/peer_connection.h"

#include <limits.h>
#include <stddef.h>

#include <cstdint>
#include <functional>
#include <map>
#include <memory>
#include <optional>
#include <set>
#include <string>
#include <utility>
#include <vector>

#include "absl/algorithm/container.h"
#include "absl/strings/match.h"
#include "absl/strings/string_view.h"
#include "api/adaptation/resource.h"
#include "api/audio/audio_device.h"
#include "api/candidate.h"
#include "api/crypto/crypto_options.h"
#include "api/data_channel_interface.h"
#include "api/dtls_transport_interface.h"
#include "api/environment/environment.h"
#include "api/jsep.h"
#include "api/jsep_ice_candidate.h"
#include "api/make_ref_counted.h"
#include "api/media_stream_interface.h"
#include "api/media_types.h"
#include "api/peer_connection_interface.h"
#include "api/rtc_error.h"
#include "api/rtc_event_log_output.h"
#include "api/rtp_parameters.h"
#include "api/rtp_receiver_interface.h"
#include "api/rtp_sender_interface.h"
#include "api/rtp_transceiver_direction.h"
#include "api/rtp_transceiver_interface.h"
#include "api/scoped_refptr.h"
#include "api/sctp_transport_interface.h"
#include "api/sequence_checker.h"
#include "api/set_local_description_observer_interface.h"
#include "api/set_remote_description_observer_interface.h"
#include "api/stats/rtc_stats_collector_callback.h"
#include "api/task_queue/pending_task_safety_flag.h"
#include "api/transport/bandwidth_estimation_settings.h"
#include "api/transport/bitrate_settings.h"
#include "api/transport/data_channel_transport_interface.h"
#include "api/transport/enums.h"
#include "api/turn_customizer.h"
#include "api/uma_metrics.h"
#include "api/units/time_delta.h"
#include "api/video/video_codec_constants.h"
#include "call/audio_state.h"
#include "call/packet_receiver.h"
#include "media/base/codec.h"
#include "media/base/media_config.h"
#include "media/base/media_engine.h"
#include "media/base/rid_description.h"
#include "media/base/stream_params.h"
#include "modules/rtp_rtcp/include/rtp_rtcp_defines.h"
#include "modules/rtp_rtcp/source/rtp_packet_received.h"
#include "p2p/base/basic_async_resolver_factory.h"
#include "p2p/base/connection_info.h"
<<<<<<< HEAD
#include "p2p/base/dtls_transport_internal.h"
#include "p2p/base/ice_gatherer.h"
=======
>>>>>>> 8d78f5de
#include "p2p/base/ice_transport_internal.h"
#include "p2p/base/p2p_constants.h"
#include "p2p/base/p2p_transport_channel.h"
#include "p2p/base/port.h"
#include "p2p/base/port_allocator.h"
#include "p2p/base/transport_description.h"
#include "p2p/base/transport_info.h"
<<<<<<< HEAD
#include "pc/channel.h"
=======
#include "p2p/dtls/dtls_transport_internal.h"
>>>>>>> 8d78f5de
#include "pc/channel_interface.h"
#include "pc/connection_context.h"
#include "pc/data_channel_utils.h"
#include "pc/dtls_transport.h"
#include "pc/ice_server_parsing.h"
#include "pc/jsep_transport_controller.h"
#include "pc/legacy_stats_collector.h"
#include "pc/rtc_stats_collector.h"
#include "pc/rtp_receiver.h"
#include "pc/rtp_receiver_proxy.h"
#include "pc/rtp_sender.h"
#include "pc/rtp_sender_proxy.h"
#include "pc/rtp_transceiver.h"
#include "pc/rtp_transmission_manager.h"
#include "pc/rtp_transport_internal.h"
#include "pc/sctp_data_channel.h"
#include "pc/sctp_transport.h"
#include "pc/sdp_offer_answer.h"
#include "pc/session_description.h"
#include "pc/simulcast_description.h"
#include "pc/transceiver_list.h"
#include "pc/transport_stats.h"
#include "pc/usage_pattern.h"
#include "rtc_base/checks.h"
#include "rtc_base/copy_on_write_buffer.h"
#include "rtc_base/crypto_random.h"
#include "rtc_base/ip_address.h"
#include "rtc_base/logging.h"
#include "rtc_base/net_helper.h"
#include "rtc_base/net_helpers.h"
#include "rtc_base/network.h"
#include "rtc_base/network_constants.h"
#include "rtc_base/rtc_certificate.h"
#include "rtc_base/socket_address.h"
#include "rtc_base/ssl_certificate.h"
#include "rtc_base/ssl_stream_adapter.h"
#include "rtc_base/string_encode.h"
#include "rtc_base/thread.h"
#include "rtc_base/trace_event.h"
#include "rtc_base/unique_id_generator.h"
#include "system_wrappers/include/metrics.h"

using cricket::ContentInfo;
using cricket::ContentInfos;
using cricket::MediaContentDescription;
using cricket::MediaProtocolType;
using cricket::RidDescription;
using cricket::RidDirection;
using cricket::SessionDescription;
using cricket::SimulcastDescription;
using cricket::SimulcastLayer;
using cricket::SimulcastLayerList;
using cricket::StreamParams;
using cricket::TransportInfo;

namespace webrtc {

namespace {

static const int REPORT_USAGE_PATTERN_DELAY_MS = 60000;

uint32_t ConvertIceTransportTypeToCandidateFilter(
    PeerConnectionInterface::IceTransportsType type) {
  switch (type) {
    case PeerConnectionInterface::kNone:
      return cricket::CF_NONE;
    case PeerConnectionInterface::kRelay:
      return cricket::CF_RELAY;
    case PeerConnectionInterface::kNoHost:
      return (cricket::CF_ALL & ~cricket::CF_HOST);
    case PeerConnectionInterface::kAll:
      return cricket::CF_ALL;
    default:
      RTC_DCHECK_NOTREACHED();
  }
  return cricket::CF_NONE;
}

IceCandidatePairType GetIceCandidatePairCounter(
    const cricket::Candidate& local,
    const cricket::Candidate& remote) {
  if (local.is_local() && remote.is_local()) {
    bool local_hostname =
        !local.address().hostname().empty() && local.address().IsUnresolvedIP();
    bool remote_hostname = !remote.address().hostname().empty() &&
                           remote.address().IsUnresolvedIP();
    bool local_private = IPIsPrivate(local.address().ipaddr());
    bool remote_private = IPIsPrivate(remote.address().ipaddr());
    if (local_hostname) {
      if (remote_hostname) {
        return kIceCandidatePairHostNameHostName;
      } else if (remote_private) {
        return kIceCandidatePairHostNameHostPrivate;
      } else {
        return kIceCandidatePairHostNameHostPublic;
      }
    } else if (local_private) {
      if (remote_hostname) {
        return kIceCandidatePairHostPrivateHostName;
      } else if (remote_private) {
        return kIceCandidatePairHostPrivateHostPrivate;
      } else {
        return kIceCandidatePairHostPrivateHostPublic;
      }
    } else {
      if (remote_hostname) {
        return kIceCandidatePairHostPublicHostName;
      } else if (remote_private) {
        return kIceCandidatePairHostPublicHostPrivate;
      } else {
        return kIceCandidatePairHostPublicHostPublic;
      }
    }
  }

  if (local.is_local()) {
    if (remote.is_stun())
      return kIceCandidatePairHostSrflx;
    if (remote.is_relay())
      return kIceCandidatePairHostRelay;
    if (remote.is_prflx())
      return kIceCandidatePairHostPrflx;
  } else if (local.is_stun()) {
    if (remote.is_local())
      return kIceCandidatePairSrflxHost;
    if (remote.is_stun())
      return kIceCandidatePairSrflxSrflx;
    if (remote.is_relay())
      return kIceCandidatePairSrflxRelay;
    if (remote.is_prflx())
      return kIceCandidatePairSrflxPrflx;
  } else if (local.is_relay()) {
    if (remote.is_local())
      return kIceCandidatePairRelayHost;
    if (remote.is_stun())
      return kIceCandidatePairRelaySrflx;
    if (remote.is_relay())
      return kIceCandidatePairRelayRelay;
    if (remote.is_prflx())
      return kIceCandidatePairRelayPrflx;
  } else if (local.is_prflx()) {
    if (remote.is_local())
      return kIceCandidatePairPrflxHost;
    if (remote.is_stun())
      return kIceCandidatePairPrflxSrflx;
    if (remote.is_relay())
      return kIceCandidatePairPrflxRelay;
  }

  return kIceCandidatePairMax;
}

std::optional<int> RTCConfigurationToIceConfigOptionalInt(
    int rtc_configuration_parameter) {
  if (rtc_configuration_parameter ==
      PeerConnectionInterface::RTCConfiguration::kUndefined) {
    return std::nullopt;
  }
  return rtc_configuration_parameter;
}

// Check if the changes of IceTransportsType motives an ice restart.
bool NeedIceRestart(bool surface_ice_candidates_on_ice_transport_type_changed,
                    PeerConnectionInterface::IceTransportsType current,
                    PeerConnectionInterface::IceTransportsType modified) {
  if (current == modified) {
    return false;
  }

  if (!surface_ice_candidates_on_ice_transport_type_changed) {
    return true;
  }

  auto current_filter = ConvertIceTransportTypeToCandidateFilter(current);
  auto modified_filter = ConvertIceTransportTypeToCandidateFilter(modified);

  // If surface_ice_candidates_on_ice_transport_type_changed is true and we
  // extend the filter, then no ice restart is needed.
  return (current_filter & modified_filter) != current_filter;
}

cricket::IceConfig ParseIceConfig(
    const PeerConnectionInterface::RTCConfiguration& config) {
  cricket::ContinualGatheringPolicy gathering_policy;
  switch (config.continual_gathering_policy) {
    case PeerConnectionInterface::GATHER_ONCE:
      gathering_policy = cricket::GATHER_ONCE;
      break;
    case PeerConnectionInterface::GATHER_CONTINUALLY:
      gathering_policy = cricket::GATHER_CONTINUALLY;
      break;
    default:
      RTC_DCHECK_NOTREACHED();
      gathering_policy = cricket::GATHER_ONCE;
  }

  cricket::IceConfig ice_config;
  ice_config.receiving_timeout = RTCConfigurationToIceConfigOptionalInt(
      config.ice_connection_receiving_timeout);
  ice_config.prioritize_most_likely_candidate_pairs =
      config.prioritize_most_likely_ice_candidate_pairs;
  ice_config.backup_connection_ping_interval =
      RTCConfigurationToIceConfigOptionalInt(
          config.ice_backup_candidate_pair_ping_interval);
  ice_config.continual_gathering_policy = gathering_policy;
  ice_config.presume_writable_when_fully_relayed =
      config.presume_writable_when_fully_relayed;
  ice_config.surface_ice_candidates_on_ice_transport_type_changed =
      config.surface_ice_candidates_on_ice_transport_type_changed;
  ice_config.ice_check_interval_strong_connectivity =
      config.ice_check_interval_strong_connectivity;
  ice_config.ice_check_interval_weak_connectivity =
      config.ice_check_interval_weak_connectivity;
  ice_config.ice_check_min_interval = config.ice_check_min_interval;
  ice_config.ice_unwritable_timeout = config.ice_unwritable_timeout;
  ice_config.ice_unwritable_min_checks = config.ice_unwritable_min_checks;
  ice_config.ice_inactive_timeout = config.ice_inactive_timeout;
  ice_config.stun_keepalive_interval = config.stun_candidate_keepalive_interval;
  ice_config.network_preference = config.network_preference;
  ice_config.stable_writable_connection_ping_interval =
      config.stable_writable_connection_ping_interval_ms;
  ice_config.dtls_handshake_in_stun =
      false;  // Filled in later based on field trial.
  return ice_config;
}

// Ensures the configuration doesn't have any parameters with invalid values,
// or values that conflict with other parameters.
//
// Returns RTCError::OK() if there are no issues.
RTCError ValidateConfiguration(
    const PeerConnectionInterface::RTCConfiguration& config) {
  return cricket::P2PTransportChannel::ValidateIceConfig(
      ParseIceConfig(config));
}

// Checks for valid pool size range and if a previous value has already been
// set, which is done via SetLocalDescription.
RTCError ValidateIceCandidatePoolSize(
    int ice_candidate_pool_size,
    std::optional<int> previous_ice_candidate_pool_size) {
  // Note that this isn't possible through chromium, since it's an unsigned
  // short in WebIDL.
  if (ice_candidate_pool_size < 0 ||
      ice_candidate_pool_size > static_cast<int>(UINT16_MAX)) {
    return RTCError(RTCErrorType::INVALID_RANGE);
  }

  // According to JSEP, after setLocalDescription, changing the candidate pool
  // size is not allowed, and changing the set of ICE servers will not result
  // in new candidates being gathered.
  if (previous_ice_candidate_pool_size.has_value() &&
      ice_candidate_pool_size != previous_ice_candidate_pool_size.value()) {
    LOG_AND_RETURN_ERROR(RTCErrorType::INVALID_MODIFICATION,
                         "Can't change candidate pool size after calling "
                         "SetLocalDescription.");
  }

  return RTCError::OK();
}

// The simplest (and most future-compatible) way to tell if a config was
// modified in an invalid way is to copy each property we do support modifying,
// then use operator==. There are far more properties we don't support modifying
// than those we do, and more could be added.
// This helper function accepts a proposed new `configuration` object, an
// existing configuration and returns a valid, modified, configuration that's
// based on the existing configuration, with modified properties copied from
// `configuration`.
// If the result of creating a modified configuration doesn't pass the above
// `operator==` test or a call to `ValidateConfiguration()`, then the function
// will return an error. Otherwise, the return value will be the new config.
RTCErrorOr<PeerConnectionInterface::RTCConfiguration> ApplyConfiguration(
    const PeerConnectionInterface::RTCConfiguration& configuration,
    const PeerConnectionInterface::RTCConfiguration& existing_configuration) {
  PeerConnectionInterface::RTCConfiguration modified_config =
      existing_configuration;
  modified_config.servers = configuration.servers;
  modified_config.type = configuration.type;
  modified_config.ice_candidate_pool_size =
      configuration.ice_candidate_pool_size;
  modified_config.prune_turn_ports = configuration.prune_turn_ports;
  modified_config.turn_port_prune_policy = configuration.turn_port_prune_policy;
  modified_config.surface_ice_candidates_on_ice_transport_type_changed =
      configuration.surface_ice_candidates_on_ice_transport_type_changed;
  modified_config.ice_check_min_interval = configuration.ice_check_min_interval;
  modified_config.ice_check_interval_strong_connectivity =
      configuration.ice_check_interval_strong_connectivity;
  modified_config.ice_check_interval_weak_connectivity =
      configuration.ice_check_interval_weak_connectivity;
  modified_config.ice_unwritable_timeout = configuration.ice_unwritable_timeout;
  modified_config.ice_unwritable_min_checks =
      configuration.ice_unwritable_min_checks;
  modified_config.ice_inactive_timeout = configuration.ice_inactive_timeout;
  modified_config.stun_candidate_keepalive_interval =
      configuration.stun_candidate_keepalive_interval;
  modified_config.turn_customizer = configuration.turn_customizer;
  modified_config.network_preference = configuration.network_preference;
  modified_config.active_reset_srtp_params =
      configuration.active_reset_srtp_params;
  modified_config.turn_logging_id = configuration.turn_logging_id;
  modified_config.stable_writable_connection_ping_interval_ms =
      configuration.stable_writable_connection_ping_interval_ms;
  if (configuration != modified_config) {
    LOG_AND_RETURN_ERROR(RTCErrorType::INVALID_MODIFICATION,
                         "Modifying the configuration in an unsupported way.");
  }

  RTCError err = ValidateConfiguration(modified_config);
  if (!err.ok()) {
    return err;
  }

  return modified_config;
}

bool HasRtcpMuxEnabled(const cricket::ContentInfo* content) {
  return content->media_description()->rtcp_mux();
}

bool DtlsEnabled(const PeerConnectionInterface::RTCConfiguration& configuration,
                 const PeerConnectionFactoryInterface::Options& options,
                 const PeerConnectionDependencies& dependencies) {
  // RingRTC change to always disable DTLS.
  return false;
}

// Calls `ParseIceServersOrError` to extract ice server information from the
// `configuration` and then validates the extracted configuration. For a
// non-empty list of servers, usage gets recorded via `usage_pattern`.
RTCError ParseAndValidateIceServersFromConfiguration(
    const PeerConnectionInterface::RTCConfiguration& configuration,
    cricket::ServerAddresses& stun_servers,
    std::vector<cricket::RelayServerConfig>& turn_servers,
    UsagePattern& usage_pattern) {
  RTC_DCHECK(stun_servers.empty());
  RTC_DCHECK(turn_servers.empty());
  RTCError err = ParseIceServersOrError(configuration.servers, &stun_servers,
                                        &turn_servers);
  if (!err.ok()) {
    return err;
  }

  // Restrict number of TURN servers.
  if (turn_servers.size() > cricket::kMaxTurnServers) {
    RTC_LOG(LS_WARNING) << "Number of configured TURN servers is "
                        << turn_servers.size()
                        << " which exceeds the maximum allowed number of "
                        << cricket::kMaxTurnServers;
    turn_servers.resize(cricket::kMaxTurnServers);
  }

  // Add the turn logging id to all turn servers
  for (cricket::RelayServerConfig& turn_server : turn_servers) {
    turn_server.turn_logging_id = configuration.turn_logging_id;
  }

  // Note if STUN or TURN servers were supplied.
  if (!stun_servers.empty()) {
    usage_pattern.NoteUsageEvent(UsageEvent::STUN_SERVER_ADDED);
  }
  if (!turn_servers.empty()) {
    usage_pattern.NoteUsageEvent(UsageEvent::TURN_SERVER_ADDED);
  }
  return RTCError::OK();
}

}  // namespace

bool PeerConnectionInterface::RTCConfiguration::operator==(
    const PeerConnectionInterface::RTCConfiguration& o) const {
  // This static_assert prevents us from accidentally breaking operator==.
  // Note: Order matters! Fields must be ordered the same as RTCConfiguration.
  struct stuff_being_tested_for_equality {
    IceServers servers;
    IceTransportsType type;
    BundlePolicy bundle_policy;
    RtcpMuxPolicy rtcp_mux_policy;
    std::vector<rtc::scoped_refptr<rtc::RTCCertificate>> certificates;
    int ice_candidate_pool_size;
    bool disable_ipv6_on_wifi;
    int max_ipv6_networks;
    bool disable_link_local_networks;
    std::optional<int> screencast_min_bitrate;
    TcpCandidatePolicy tcp_candidate_policy;
    CandidateNetworkPolicy candidate_network_policy;
    int audio_jitter_buffer_max_packets;
    bool audio_jitter_buffer_fast_accelerate;
    int audio_jitter_buffer_min_delay_ms;
    int ice_connection_receiving_timeout;
    int ice_backup_candidate_pair_ping_interval;
    ContinualGatheringPolicy continual_gathering_policy;
    bool prioritize_most_likely_ice_candidate_pairs;
    struct cricket::MediaConfig media_config;
    bool prune_turn_ports;
    PortPrunePolicy turn_port_prune_policy;
    bool presume_writable_when_fully_relayed;
    bool enable_ice_renomination;
    bool redetermine_role_on_ice_restart;
    bool surface_ice_candidates_on_ice_transport_type_changed;
    std::optional<int> ice_check_interval_strong_connectivity;
    std::optional<int> ice_check_interval_weak_connectivity;
    std::optional<int> ice_check_min_interval;
    std::optional<int> ice_unwritable_timeout;
    std::optional<int> ice_unwritable_min_checks;
    std::optional<int> ice_inactive_timeout;
    std::optional<int> stun_candidate_keepalive_interval;
    TurnCustomizer* turn_customizer;
    SdpSemantics sdp_semantics;
    std::optional<rtc::AdapterType> network_preference;
    bool active_reset_srtp_params;
    std::optional<CryptoOptions> crypto_options;
    bool offer_extmap_allow_mixed;
    std::string turn_logging_id;
    bool enable_implicit_rollback;
    std::optional<int> report_usage_pattern_delay_ms;
    std::optional<int> stable_writable_connection_ping_interval_ms;
    VpnPreference vpn_preference;
    std::vector<rtc::NetworkMask> vpn_list;
    PortAllocatorConfig port_allocator_config;
    std::optional<TimeDelta> pacer_burst_interval;
  };
  static_assert(sizeof(stuff_being_tested_for_equality) == sizeof(*this),
                "Did you add something to RTCConfiguration and forget to "
                "update operator==?");
  return type == o.type && servers == o.servers &&
         bundle_policy == o.bundle_policy &&
         rtcp_mux_policy == o.rtcp_mux_policy &&
         tcp_candidate_policy == o.tcp_candidate_policy &&
         candidate_network_policy == o.candidate_network_policy &&
         audio_jitter_buffer_max_packets == o.audio_jitter_buffer_max_packets &&
         audio_jitter_buffer_fast_accelerate ==
             o.audio_jitter_buffer_fast_accelerate &&
         audio_jitter_buffer_min_delay_ms ==
             o.audio_jitter_buffer_min_delay_ms &&
         ice_connection_receiving_timeout ==
             o.ice_connection_receiving_timeout &&
         ice_backup_candidate_pair_ping_interval ==
             o.ice_backup_candidate_pair_ping_interval &&
         continual_gathering_policy == o.continual_gathering_policy &&
         certificates == o.certificates &&
         prioritize_most_likely_ice_candidate_pairs ==
             o.prioritize_most_likely_ice_candidate_pairs &&
         media_config == o.media_config &&
         disable_ipv6_on_wifi == o.disable_ipv6_on_wifi &&
         max_ipv6_networks == o.max_ipv6_networks &&
         disable_link_local_networks == o.disable_link_local_networks &&
         screencast_min_bitrate == o.screencast_min_bitrate &&
         ice_candidate_pool_size == o.ice_candidate_pool_size &&
         prune_turn_ports == o.prune_turn_ports &&
         turn_port_prune_policy == o.turn_port_prune_policy &&
         presume_writable_when_fully_relayed ==
             o.presume_writable_when_fully_relayed &&
         enable_ice_renomination == o.enable_ice_renomination &&
         redetermine_role_on_ice_restart == o.redetermine_role_on_ice_restart &&
         surface_ice_candidates_on_ice_transport_type_changed ==
             o.surface_ice_candidates_on_ice_transport_type_changed &&
         ice_check_interval_strong_connectivity ==
             o.ice_check_interval_strong_connectivity &&
         ice_check_interval_weak_connectivity ==
             o.ice_check_interval_weak_connectivity &&
         ice_check_min_interval == o.ice_check_min_interval &&
         ice_unwritable_timeout == o.ice_unwritable_timeout &&
         ice_unwritable_min_checks == o.ice_unwritable_min_checks &&
         ice_inactive_timeout == o.ice_inactive_timeout &&
         stun_candidate_keepalive_interval ==
             o.stun_candidate_keepalive_interval &&
         turn_customizer == o.turn_customizer &&
         sdp_semantics == o.sdp_semantics &&
         network_preference == o.network_preference &&
         active_reset_srtp_params == o.active_reset_srtp_params &&
         crypto_options == o.crypto_options &&
         offer_extmap_allow_mixed == o.offer_extmap_allow_mixed &&
         turn_logging_id == o.turn_logging_id &&
         enable_implicit_rollback == o.enable_implicit_rollback &&
         report_usage_pattern_delay_ms == o.report_usage_pattern_delay_ms &&
         stable_writable_connection_ping_interval_ms ==
             o.stable_writable_connection_ping_interval_ms &&
         vpn_preference == o.vpn_preference && vpn_list == o.vpn_list &&
         port_allocator_config.min_port == o.port_allocator_config.min_port &&
         port_allocator_config.max_port == o.port_allocator_config.max_port &&
         port_allocator_config.flags == o.port_allocator_config.flags &&
         pacer_burst_interval == o.pacer_burst_interval;
}

bool PeerConnectionInterface::RTCConfiguration::operator!=(
    const PeerConnectionInterface::RTCConfiguration& o) const {
  return !(*this == o);
}

RTCErrorOr<rtc::scoped_refptr<PeerConnection>> PeerConnection::Create(
    const Environment& env,
    rtc::scoped_refptr<ConnectionContext> context,
    const PeerConnectionFactoryInterface::Options& options,
    std::unique_ptr<Call> call,
    const PeerConnectionInterface::RTCConfiguration& configuration,
    PeerConnectionDependencies dependencies) {
  // TODO(https://crbug.com/webrtc/13528): Remove support for kPlanB.
  if (configuration.sdp_semantics == SdpSemantics::kPlanB_DEPRECATED) {
    RTC_LOG(LS_WARNING)
        << "PeerConnection constructed with legacy SDP semantics!";
  }

  RTCError config_error = ValidateConfiguration(configuration);
  if (!config_error.ok()) {
    RTC_LOG(LS_ERROR) << "Invalid ICE configuration: "
                      << config_error.message();
    return config_error;
  }

  if (!dependencies.allocator) {
    RTC_LOG(LS_ERROR)
        << "PeerConnection initialized without a PortAllocator? "
           "This shouldn't happen if using PeerConnectionFactory.";
    return RTCError(
        RTCErrorType::INVALID_PARAMETER,
        "Attempt to create a PeerConnection without a PortAllocatorFactory");
  }

  if (!dependencies.observer) {
    // TODO(deadbeef): Why do we do this?
    RTC_LOG(LS_ERROR) << "PeerConnection initialized without a "
                         "PeerConnectionObserver";
    return RTCError(RTCErrorType::INVALID_PARAMETER,
                    "Attempt to create a PeerConnection without an observer");
  }

  bool is_unified_plan =
      configuration.sdp_semantics == SdpSemantics::kUnifiedPlan;
  bool dtls_enabled = DtlsEnabled(configuration, options, dependencies);

  if (!dependencies.async_dns_resolver_factory) {
    dependencies.async_dns_resolver_factory =
        std::make_unique<BasicAsyncDnsResolverFactory>();
  }

  // The PeerConnection constructor consumes some, but not all, dependencies.
  auto pc = rtc::make_ref_counted<PeerConnection>(
      env, context, options, is_unified_plan, std::move(call), dependencies,
      dtls_enabled);
  RTCError init_error = pc->Initialize(configuration, std::move(dependencies));
  if (!init_error.ok()) {
    RTC_LOG(LS_ERROR) << "PeerConnection initialization failed";
    return init_error;
  }
  return pc;
}

PeerConnection::PeerConnection(
    const Environment& env,
    rtc::scoped_refptr<ConnectionContext> context,
    const PeerConnectionFactoryInterface::Options& options,
    bool is_unified_plan,
    std::unique_ptr<Call> call,
    PeerConnectionDependencies& dependencies,
    bool dtls_enabled)
    : env_(env),
      context_(context),
      options_(options),
      observer_(dependencies.observer),
      is_unified_plan_(is_unified_plan),
      async_dns_resolver_factory_(
          std::move(dependencies.async_dns_resolver_factory)),
      port_allocator_(std::move(dependencies.allocator)),
      ice_transport_factory_(std::move(dependencies.ice_transport_factory)),
      tls_cert_verifier_(std::move(dependencies.tls_cert_verifier)),
      call_(std::move(call)),
      worker_thread_safety_(PendingTaskSafetyFlag::CreateAttachedToTaskQueue(
          /*alive=*/call_ != nullptr,
          worker_thread())),
      call_ptr_(call_.get()),
      // RFC 3264: The numeric value of the session id and version in the
      // o line MUST be representable with a "64 bit signed integer".
      // Due to this constraint session id `session_id_` is max limited to
      // LLONG_MAX.
      session_id_(rtc::ToString(rtc::CreateRandomId64() & LLONG_MAX)),
      dtls_enabled_(dtls_enabled),
      data_channel_controller_(this),
      message_handler_(signaling_thread()),
      weak_factory_(this) {
  // Field trials specific to the peerconnection should be owned by the `env`,
  RTC_DCHECK(dependencies.trials == nullptr);
}

PeerConnection::~PeerConnection() {
  TRACE_EVENT0("webrtc", "PeerConnection::~PeerConnection");
  RTC_DCHECK_RUN_ON(signaling_thread());

  if (sdp_handler_) {
    sdp_handler_->PrepareForShutdown();
  }

  // In case `Close()` wasn't called, always make sure the controller cancels
  // potentially pending operations.
  data_channel_controller_.PrepareForShutdown();

  // Need to stop transceivers before destroying the stats collector because
  // AudioRtpSender has a reference to the LegacyStatsCollector it will update
  // when stopping.
  if (rtp_manager()) {
    for (const auto& transceiver : rtp_manager()->transceivers()->List()) {
      transceiver->StopInternal();
    }
  }

  legacy_stats_.reset(nullptr);
  if (stats_collector_) {
    stats_collector_->WaitForPendingRequest();
    stats_collector_ = nullptr;
  }

  if (sdp_handler_) {
    // Don't destroy BaseChannels until after stats has been cleaned up so that
    // the last stats request can still read from the channels.
    sdp_handler_->DestroyMediaChannels();
    RTC_LOG(LS_INFO) << "Session: " << session_id() << " is destroyed.";
    sdp_handler_->ResetSessionDescFactory();
  }

  // port_allocator_ and transport_controller_ live on the network thread and
  // should be destroyed there.
  transport_controller_copy_ = nullptr;
  network_thread()->BlockingCall([this] {
    RTC_DCHECK_RUN_ON(network_thread());
    TeardownDataChannelTransport_n(RTCError::OK());
    transport_controller_.reset();
    port_allocator_.reset();
    if (network_thread_safety_)
      network_thread_safety_->SetNotAlive();
  });
  sctp_mid_s_.reset();
  SetSctpTransportName("");

  // call_ must be destroyed on the worker thread.
  worker_thread()->BlockingCall([this] {
    RTC_DCHECK_RUN_ON(worker_thread());
    worker_thread_safety_->SetNotAlive();
    call_.reset();
  });

  data_channel_controller_.PrepareForShutdown();
}

RTCError PeerConnection::Initialize(
    const PeerConnectionInterface::RTCConfiguration& configuration,
    PeerConnectionDependencies dependencies) {
  RTC_DCHECK_RUN_ON(signaling_thread());
  TRACE_EVENT0("webrtc", "PeerConnection::Initialize");

  cricket::ServerAddresses stun_servers;
  std::vector<cricket::RelayServerConfig> turn_servers;
  RTCError parse_error = ParseAndValidateIceServersFromConfiguration(
      configuration, stun_servers, turn_servers, usage_pattern_);
  if (!parse_error.ok()) {
    return parse_error;
  }

  // Network thread initialization.
  transport_controller_copy_ = network_thread()->BlockingCall([&] {
    RTC_DCHECK_RUN_ON(network_thread());
    network_thread_safety_ = PendingTaskSafetyFlag::Create();
    InitializePortAllocatorResult pa_result =
        InitializePortAllocator_n(stun_servers, turn_servers, configuration);
    // Send information about IPv4/IPv6 status.
    PeerConnectionAddressFamilyCounter address_family =
        pa_result.enable_ipv6 ? kPeerConnection_IPv6 : kPeerConnection_IPv4;
    RTC_HISTOGRAM_ENUMERATION("WebRTC.PeerConnection.IPMetrics", address_family,
                              kPeerConnectionAddressFamilyCounter_Max);
    return InitializeTransportController_n(configuration, dependencies);
  });
  if (call_ptr_) {
    worker_thread()->BlockingCall([this, tc = transport_controller_copy_] {
      RTC_DCHECK_RUN_ON(worker_thread());
      call_->SetPayloadTypeSuggester(tc);
    });
  }

  configuration_ = configuration;

  legacy_stats_ = std::make_unique<LegacyStatsCollector>(this);
  stats_collector_ = RTCStatsCollector::Create(this, env_);

  sdp_handler_ =
      SdpOfferAnswerHandler::Create(this, configuration, dependencies,
                                    context_.get(), transport_controller_copy_);

  rtp_manager_ = std::make_unique<RtpTransmissionManager>(
      env_, IsUnifiedPlan(), context_.get(), &usage_pattern_, observer_,
      legacy_stats_.get(), [this]() {
        RTC_DCHECK_RUN_ON(signaling_thread());
        sdp_handler_->UpdateNegotiationNeeded();
      });

  // Add default audio/video transceivers for Plan B SDP.
  if (!IsUnifiedPlan()) {
    rtp_manager()->transceivers()->Add(
        RtpTransceiverProxyWithInternal<RtpTransceiver>::Create(
            signaling_thread(), rtc::make_ref_counted<RtpTransceiver>(
                                    cricket::MEDIA_TYPE_AUDIO, context())));
    rtp_manager()->transceivers()->Add(
        RtpTransceiverProxyWithInternal<RtpTransceiver>::Create(
            signaling_thread(), rtc::make_ref_counted<RtpTransceiver>(
                                    cricket::MEDIA_TYPE_VIDEO, context())));
  }

  int delay_ms = configuration.report_usage_pattern_delay_ms
                     ? *configuration.report_usage_pattern_delay_ms
                     : REPORT_USAGE_PATTERN_DELAY_MS;
  message_handler_.RequestUsagePatternReport(
      [this]() {
        RTC_DCHECK_RUN_ON(signaling_thread());
        ReportUsagePattern();
      },
      delay_ms);

  return RTCError::OK();
}

JsepTransportController* PeerConnection::InitializeTransportController_n(
    const RTCConfiguration& configuration,
    const PeerConnectionDependencies& dependencies) {
  JsepTransportController::Config config;
  config.redetermine_role_on_ice_restart =
      configuration.redetermine_role_on_ice_restart;
  config.ssl_max_version = options_.ssl_max_version;
  config.disable_encryption = options_.disable_encryption;
  config.bundle_policy = configuration.bundle_policy;
  config.rtcp_mux_policy = configuration.rtcp_mux_policy;
  // TODO(bugs.webrtc.org/9891) - Remove options_.crypto_options then remove
  // this stub.
  config.crypto_options = configuration.crypto_options.has_value()
                              ? *configuration.crypto_options
                              : options_.crypto_options;
  config.transport_observer = this;
  config.rtcp_handler = InitializeRtcpCallback();
  config.un_demuxable_packet_handler = InitializeUnDemuxablePacketHandler();
  config.event_log = &env_.event_log();
#if defined(ENABLE_EXTERNAL_AUTH)
  config.enable_external_auth = true;
#endif
  config.active_reset_srtp_params = configuration.active_reset_srtp_params;

  // DTLS has to be enabled to use SCTP.
  if (dtls_enabled_) {
    config.sctp_factory = context_->sctp_transport_factory();
  }

  config.ice_transport_factory = ice_transport_factory_.get();
  config.on_dtls_handshake_error_ =
      [weak_ptr = weak_factory_.GetWeakPtr()](rtc::SSLHandshakeError s) {
        if (weak_ptr) {
          weak_ptr->OnTransportControllerDtlsHandshakeError(s);
        }
      };

  transport_controller_.reset(
      new JsepTransportController(env_, network_thread(), port_allocator_.get(),
                                  async_dns_resolver_factory_.get(),
                                  payload_type_picker_, std::move(config)));

  transport_controller_->SubscribeIceConnectionState(
      [this](cricket::IceConnectionState s) {
        RTC_DCHECK_RUN_ON(network_thread());
        signaling_thread()->PostTask(
            SafeTask(signaling_thread_safety_.flag(), [this, s]() {
              RTC_DCHECK_RUN_ON(signaling_thread());
              OnTransportControllerConnectionState(s);
            }));
      });
  transport_controller_->SubscribeConnectionState(
      [this](PeerConnectionInterface::PeerConnectionState s) {
        RTC_DCHECK_RUN_ON(network_thread());
        signaling_thread()->PostTask(
            SafeTask(signaling_thread_safety_.flag(), [this, s]() {
              RTC_DCHECK_RUN_ON(signaling_thread());
              SetConnectionState(s);
            }));
      });
  transport_controller_->SubscribeStandardizedIceConnectionState(
      [this](PeerConnectionInterface::IceConnectionState s) {
        RTC_DCHECK_RUN_ON(network_thread());
        signaling_thread()->PostTask(
            SafeTask(signaling_thread_safety_.flag(), [this, s]() {
              RTC_DCHECK_RUN_ON(signaling_thread());
              SetStandardizedIceConnectionState(s);
            }));
      });
  transport_controller_->SubscribeIceGatheringState(
      [this](cricket::IceGatheringState s) {
        RTC_DCHECK_RUN_ON(network_thread());
        signaling_thread()->PostTask(
            SafeTask(signaling_thread_safety_.flag(), [this, s]() {
              RTC_DCHECK_RUN_ON(signaling_thread());
              OnTransportControllerGatheringState(s);
            }));
      });
  transport_controller_->SubscribeIceCandidateGathered(
      [this](const std::string& transport,
             const std::vector<cricket::Candidate>& candidates) {
        RTC_DCHECK_RUN_ON(network_thread());
        signaling_thread()->PostTask(
            SafeTask(signaling_thread_safety_.flag(),
                     [this, t = transport, c = candidates]() {
                       RTC_DCHECK_RUN_ON(signaling_thread());
                       OnTransportControllerCandidatesGathered(t, c);
                     }));
      });
  transport_controller_->SubscribeIceCandidateError(
      [this](const cricket::IceCandidateErrorEvent& event) {
        RTC_DCHECK_RUN_ON(network_thread());
        signaling_thread()->PostTask(
            SafeTask(signaling_thread_safety_.flag(), [this, event = event]() {
              RTC_DCHECK_RUN_ON(signaling_thread());
              OnTransportControllerCandidateError(event);
            }));
      });
  transport_controller_->SubscribeIceCandidatesRemoved(
      [this](const std::vector<cricket::Candidate>& c) {
        RTC_DCHECK_RUN_ON(network_thread());
        signaling_thread()->PostTask(
            SafeTask(signaling_thread_safety_.flag(), [this, c = c]() {
              RTC_DCHECK_RUN_ON(signaling_thread());
              OnTransportControllerCandidatesRemoved(c);
            }));
      });
  transport_controller_->SubscribeIceCandidatePairChanged(
      [this](const cricket::CandidatePairChangeEvent& event) {
        RTC_DCHECK_RUN_ON(network_thread());
        signaling_thread()->PostTask(
            SafeTask(signaling_thread_safety_.flag(), [this, event = event]() {
              RTC_DCHECK_RUN_ON(signaling_thread());
              OnTransportControllerCandidateChanged(event);
            }));
      });

  auto ice_config = ParseIceConfig(configuration);
  ice_config.dtls_handshake_in_stun =
      CanAttemptDtlsStunPiggybacking(configuration);

  transport_controller_->SetIceConfig(ice_config);
  return transport_controller_.get();
}

rtc::scoped_refptr<StreamCollectionInterface> PeerConnection::local_streams() {
  RTC_DCHECK_RUN_ON(signaling_thread());
  RTC_CHECK(!IsUnifiedPlan()) << "local_streams is not available with Unified "
                                 "Plan SdpSemantics. Please use GetSenders "
                                 "instead.";
  return sdp_handler_->local_streams();
}

rtc::scoped_refptr<StreamCollectionInterface> PeerConnection::remote_streams() {
  RTC_DCHECK_RUN_ON(signaling_thread());
  RTC_CHECK(!IsUnifiedPlan()) << "remote_streams is not available with Unified "
                                 "Plan SdpSemantics. Please use GetReceivers "
                                 "instead.";
  return sdp_handler_->remote_streams();
}

bool PeerConnection::AddStream(MediaStreamInterface* local_stream) {
  RTC_DCHECK_RUN_ON(signaling_thread());
  RTC_CHECK(!IsUnifiedPlan()) << "AddStream is not available with Unified Plan "
                                 "SdpSemantics. Please use AddTrack instead.";
  TRACE_EVENT0("webrtc", "PeerConnection::AddStream");
  if (!ConfiguredForMedia()) {
    RTC_LOG(LS_ERROR) << "AddStream: Not configured for media";
    return false;
  }
  return sdp_handler_->AddStream(local_stream);
}

void PeerConnection::RemoveStream(MediaStreamInterface* local_stream) {
  RTC_DCHECK_RUN_ON(signaling_thread());
  RTC_DCHECK(ConfiguredForMedia());
  RTC_CHECK(!IsUnifiedPlan()) << "RemoveStream is not available with Unified "
                                 "Plan SdpSemantics. Please use RemoveTrack "
                                 "instead.";
  TRACE_EVENT0("webrtc", "PeerConnection::RemoveStream");
  sdp_handler_->RemoveStream(local_stream);
}

RTCErrorOr<rtc::scoped_refptr<RtpSenderInterface>> PeerConnection::AddTrack(
    rtc::scoped_refptr<MediaStreamTrackInterface> track,
    const std::vector<std::string>& stream_ids) {
  return AddTrack(std::move(track), stream_ids, nullptr);
}

RTCErrorOr<rtc::scoped_refptr<RtpSenderInterface>> PeerConnection::AddTrack(
    rtc::scoped_refptr<MediaStreamTrackInterface> track,
    const std::vector<std::string>& stream_ids,
    const std::vector<RtpEncodingParameters>& init_send_encodings) {
  return AddTrack(std::move(track), stream_ids, &init_send_encodings);
}

RTCErrorOr<rtc::scoped_refptr<RtpSenderInterface>> PeerConnection::AddTrack(
    rtc::scoped_refptr<MediaStreamTrackInterface> track,
    const std::vector<std::string>& stream_ids,
    const std::vector<RtpEncodingParameters>* init_send_encodings) {
  RTC_DCHECK_RUN_ON(signaling_thread());
  TRACE_EVENT0("webrtc", "PeerConnection::AddTrack");
  if (!ConfiguredForMedia()) {
    LOG_AND_RETURN_ERROR(RTCErrorType::UNSUPPORTED_OPERATION,
                         "Not configured for media");
  }
  if (!track) {
    LOG_AND_RETURN_ERROR(RTCErrorType::INVALID_PARAMETER, "Track is null.");
  }
  if (!(track->kind() == MediaStreamTrackInterface::kAudioKind ||
        track->kind() == MediaStreamTrackInterface::kVideoKind)) {
    LOG_AND_RETURN_ERROR(RTCErrorType::INVALID_PARAMETER,
                         "Track has invalid kind: " + track->kind());
  }
  if (IsClosed()) {
    LOG_AND_RETURN_ERROR(RTCErrorType::INVALID_STATE,
                         "PeerConnection is closed.");
  }
  if (rtp_manager()->FindSenderForTrack(track.get())) {
    LOG_AND_RETURN_ERROR(
        RTCErrorType::INVALID_PARAMETER,
        "Sender already exists for track " + track->id() + ".");
  }
  auto sender_or_error =
      rtp_manager()->AddTrack(track, stream_ids, init_send_encodings);
  if (sender_or_error.ok()) {
    sdp_handler_->UpdateNegotiationNeeded();
    legacy_stats_->AddTrack(track.get());
  }
  return sender_or_error;
}

RTCError PeerConnection::RemoveTrackOrError(
    rtc::scoped_refptr<RtpSenderInterface> sender) {
  RTC_DCHECK_RUN_ON(signaling_thread());
  if (!ConfiguredForMedia()) {
    LOG_AND_RETURN_ERROR(RTCErrorType::UNSUPPORTED_OPERATION,
                         "Not configured for media");
  }
  if (!sender) {
    LOG_AND_RETURN_ERROR(RTCErrorType::INVALID_PARAMETER, "Sender is null.");
  }
  if (IsClosed()) {
    LOG_AND_RETURN_ERROR(RTCErrorType::INVALID_STATE,
                         "PeerConnection is closed.");
  }
  if (IsUnifiedPlan()) {
    auto transceiver = FindTransceiverBySender(sender);
    if (!transceiver || !sender->track()) {
      return RTCError::OK();
    }
    sender->SetTrack(nullptr);
    if (transceiver->direction() == RtpTransceiverDirection::kSendRecv) {
      transceiver->internal()->set_direction(
          RtpTransceiverDirection::kRecvOnly);
    } else if (transceiver->direction() == RtpTransceiverDirection::kSendOnly) {
      transceiver->internal()->set_direction(
          RtpTransceiverDirection::kInactive);
    }
  } else {
    bool removed;
    if (sender->media_type() == cricket::MEDIA_TYPE_AUDIO) {
      removed = rtp_manager()->GetAudioTransceiver()->internal()->RemoveSender(
          sender.get());
    } else {
      RTC_DCHECK_EQ(cricket::MEDIA_TYPE_VIDEO, sender->media_type());
      removed = rtp_manager()->GetVideoTransceiver()->internal()->RemoveSender(
          sender.get());
    }
    if (!removed) {
      LOG_AND_RETURN_ERROR(
          RTCErrorType::INVALID_PARAMETER,
          "Couldn't find sender " + sender->id() + " to remove.");
    }
  }
  sdp_handler_->UpdateNegotiationNeeded();
  return RTCError::OK();
}

rtc::scoped_refptr<RtpTransceiverProxyWithInternal<RtpTransceiver>>
PeerConnection::FindTransceiverBySender(
    rtc::scoped_refptr<RtpSenderInterface> sender) {
  return rtp_manager()->transceivers()->FindBySender(sender);
}

RTCErrorOr<rtc::scoped_refptr<RtpTransceiverInterface>>
PeerConnection::AddTransceiver(
    rtc::scoped_refptr<MediaStreamTrackInterface> track) {
  if (!ConfiguredForMedia()) {
    LOG_AND_RETURN_ERROR(RTCErrorType::UNSUPPORTED_OPERATION,
                         "Not configured for media");
  }

  return AddTransceiver(track, RtpTransceiverInit());
}

RTCErrorOr<rtc::scoped_refptr<RtpTransceiverInterface>>
PeerConnection::AddTransceiver(
    rtc::scoped_refptr<MediaStreamTrackInterface> track,
    const RtpTransceiverInit& init) {
  RTC_DCHECK_RUN_ON(signaling_thread());
  if (!ConfiguredForMedia()) {
    LOG_AND_RETURN_ERROR(RTCErrorType::UNSUPPORTED_OPERATION,
                         "Not configured for media");
  }
  RTC_CHECK(IsUnifiedPlan())
      << "AddTransceiver is only available with Unified Plan SdpSemantics";
  if (!track) {
    LOG_AND_RETURN_ERROR(RTCErrorType::INVALID_PARAMETER, "track is null");
  }
  cricket::MediaType media_type;
  if (track->kind() == MediaStreamTrackInterface::kAudioKind) {
    media_type = cricket::MEDIA_TYPE_AUDIO;
  } else if (track->kind() == MediaStreamTrackInterface::kVideoKind) {
    media_type = cricket::MEDIA_TYPE_VIDEO;
  } else {
    LOG_AND_RETURN_ERROR(RTCErrorType::INVALID_PARAMETER,
                         "Track kind is not audio or video");
  }
  return AddTransceiver(media_type, track, init);
}

RTCErrorOr<rtc::scoped_refptr<RtpTransceiverInterface>>
PeerConnection::AddTransceiver(cricket::MediaType media_type) {
  return AddTransceiver(media_type, RtpTransceiverInit());
}

RTCErrorOr<rtc::scoped_refptr<RtpTransceiverInterface>>
PeerConnection::AddTransceiver(cricket::MediaType media_type,
                               const RtpTransceiverInit& init) {
  RTC_DCHECK_RUN_ON(signaling_thread());
  if (!ConfiguredForMedia()) {
    LOG_AND_RETURN_ERROR(RTCErrorType::UNSUPPORTED_OPERATION,
                         "Not configured for media");
  }
  RTC_CHECK(IsUnifiedPlan())
      << "AddTransceiver is only available with Unified Plan SdpSemantics";
  if (!(media_type == cricket::MEDIA_TYPE_AUDIO ||
        media_type == cricket::MEDIA_TYPE_VIDEO)) {
    LOG_AND_RETURN_ERROR(RTCErrorType::INVALID_PARAMETER,
                         "media type is not audio or video");
  }
  return AddTransceiver(media_type, nullptr, init);
}

RTCErrorOr<rtc::scoped_refptr<RtpTransceiverInterface>>
PeerConnection::AddTransceiver(
    cricket::MediaType media_type,
    rtc::scoped_refptr<MediaStreamTrackInterface> track,
    const RtpTransceiverInit& init,
    bool update_negotiation_needed) {
  RTC_DCHECK_RUN_ON(signaling_thread());
  if (!ConfiguredForMedia()) {
    LOG_AND_RETURN_ERROR(RTCErrorType::UNSUPPORTED_OPERATION,
                         "Not configured for media");
  }
  RTC_DCHECK((media_type == cricket::MEDIA_TYPE_AUDIO ||
              media_type == cricket::MEDIA_TYPE_VIDEO));
  if (track) {
    RTC_DCHECK_EQ(media_type,
                  (track->kind() == MediaStreamTrackInterface::kAudioKind
                       ? cricket::MEDIA_TYPE_AUDIO
                       : cricket::MEDIA_TYPE_VIDEO));
  }

  size_t num_rids = absl::c_count_if(init.send_encodings,
                                     [](const RtpEncodingParameters& encoding) {
                                       return !encoding.rid.empty();
                                     });
  if (num_rids > 0 && num_rids != init.send_encodings.size()) {
    LOG_AND_RETURN_ERROR(
        RTCErrorType::INVALID_PARAMETER,
        "RIDs must be provided for either all or none of the send encodings.");
  }

  if (num_rids > 0 && absl::c_any_of(init.send_encodings,
                                     [](const RtpEncodingParameters& encoding) {
                                       return !IsLegalRsidName(encoding.rid);
                                     })) {
    LOG_AND_RETURN_ERROR(RTCErrorType::INVALID_PARAMETER,
                         "Invalid RID value provided.");
  }

  if (absl::c_any_of(init.send_encodings,
                     [](const RtpEncodingParameters& encoding) {
                       return encoding.ssrc.has_value();
                     })) {
    LOG_AND_RETURN_ERROR(
        RTCErrorType::UNSUPPORTED_PARAMETER,
        "Attempted to set an unimplemented parameter of RtpParameters.");
  }

  RtpParameters parameters;
  parameters.encodings = init.send_encodings;

  // Encodings are dropped from the tail if too many are provided.
  size_t max_simulcast_streams =
      media_type == cricket::MEDIA_TYPE_VIDEO ? kMaxSimulcastStreams : 1u;
  if (parameters.encodings.size() > max_simulcast_streams) {
    parameters.encodings.erase(
        parameters.encodings.begin() + max_simulcast_streams,
        parameters.encodings.end());
  }

  // Single RID should be removed.
  if (parameters.encodings.size() == 1 &&
      !parameters.encodings[0].rid.empty()) {
    RTC_LOG(LS_INFO) << "Removing RID: " << parameters.encodings[0].rid << ".";
    parameters.encodings[0].rid.clear();
  }

  // If RIDs were not provided, they are generated for simulcast scenario.
  if (parameters.encodings.size() > 1 && num_rids == 0) {
    rtc::UniqueStringGenerator rid_generator;
    for (RtpEncodingParameters& encoding : parameters.encodings) {
      encoding.rid = rid_generator.GenerateString();
    }
  }

  // If no encoding parameters were provided, a default entry is created.
  if (parameters.encodings.empty()) {
    parameters.encodings.push_back({});
  }

  if (UnimplementedRtpParameterHasValue(parameters)) {
    LOG_AND_RETURN_ERROR(
        RTCErrorType::UNSUPPORTED_PARAMETER,
        "Attempted to set an unimplemented parameter of RtpParameters.");
  }

  std::vector<cricket::Codec> codecs;
  // Gather the current codec capabilities to allow checking scalabilityMode and
  // codec selection against supported values.
  if (media_type == cricket::MEDIA_TYPE_VIDEO) {
    codecs = context_->media_engine()->video().send_codecs(false);
  } else {
    codecs = context_->media_engine()->voice().send_codecs();
  }

  auto result = cricket::CheckRtpParametersValues(
      parameters, codecs, std::nullopt, env_.field_trials());
  if (!result.ok()) {
    if (result.type() == RTCErrorType::INVALID_MODIFICATION) {
      result.set_type(RTCErrorType::UNSUPPORTED_OPERATION);
    }
    LOG_AND_RETURN_ERROR(result.type(), result.message());
  }

  RTC_LOG(LS_INFO) << "Adding " << cricket::MediaTypeToString(media_type)
                   << " transceiver in response to a call to AddTransceiver.";
  // Set the sender ID equal to the track ID if the track is specified unless
  // that sender ID is already in use.
  std::string sender_id = (track && !rtp_manager()->FindSenderById(track->id())
                               ? track->id()
                               : rtc::CreateRandomUuid());
  auto sender = rtp_manager()->CreateSender(
      media_type, sender_id, track, init.stream_ids, parameters.encodings);
  auto receiver =
      rtp_manager()->CreateReceiver(media_type, rtc::CreateRandomUuid());
  auto transceiver = rtp_manager()->CreateAndAddTransceiver(sender, receiver);
  transceiver->internal()->set_direction(init.direction);

  if (update_negotiation_needed) {
    sdp_handler_->UpdateNegotiationNeeded();
  }

  return rtc::scoped_refptr<RtpTransceiverInterface>(transceiver);
}

void PeerConnection::OnNegotiationNeeded() {
  RTC_DCHECK_RUN_ON(signaling_thread());
  RTC_DCHECK(!IsClosed());
  sdp_handler_->UpdateNegotiationNeeded();
}

rtc::scoped_refptr<RtpSenderInterface> PeerConnection::CreateSender(
    const std::string& kind,
    const std::string& stream_id) {
  RTC_DCHECK_RUN_ON(signaling_thread());
  if (!ConfiguredForMedia()) {
    RTC_LOG(LS_ERROR) << "Not configured for media";
    return nullptr;
  }
  RTC_CHECK(!IsUnifiedPlan()) << "CreateSender is not available with Unified "
                                 "Plan SdpSemantics. Please use AddTransceiver "
                                 "instead.";
  TRACE_EVENT0("webrtc", "PeerConnection::CreateSender");
  if (IsClosed()) {
    return nullptr;
  }

  // Internally we need to have one stream with Plan B semantics, so we
  // generate a random stream ID if not specified.
  std::vector<std::string> stream_ids;
  if (stream_id.empty()) {
    stream_ids.push_back(rtc::CreateRandomUuid());
    RTC_LOG(LS_INFO)
        << "No stream_id specified for sender. Generated stream ID: "
        << stream_ids[0];
  } else {
    stream_ids.push_back(stream_id);
  }

  // TODO(steveanton): Move construction of the RtpSenders to RtpTransceiver.
  rtc::scoped_refptr<RtpSenderProxyWithInternal<RtpSenderInternal>> new_sender;
  if (kind == MediaStreamTrackInterface::kAudioKind) {
    auto audio_sender =
        AudioRtpSender::Create(env_, worker_thread(), rtc::CreateRandomUuid(),
                               legacy_stats_.get(), rtp_manager());
    audio_sender->SetMediaChannel(rtp_manager()->voice_media_send_channel());
    new_sender = RtpSenderProxyWithInternal<RtpSenderInternal>::Create(
        signaling_thread(), audio_sender);
    rtp_manager()->GetAudioTransceiver()->internal()->AddSender(new_sender);
  } else if (kind == MediaStreamTrackInterface::kVideoKind) {
    auto video_sender = VideoRtpSender::Create(
        env_, worker_thread(), rtc::CreateRandomUuid(), rtp_manager());
    video_sender->SetMediaChannel(rtp_manager()->video_media_send_channel());
    new_sender = RtpSenderProxyWithInternal<RtpSenderInternal>::Create(
        signaling_thread(), video_sender);
    rtp_manager()->GetVideoTransceiver()->internal()->AddSender(new_sender);
  } else {
    RTC_LOG(LS_ERROR) << "CreateSender called with invalid kind: " << kind;
    return nullptr;
  }
  new_sender->internal()->set_stream_ids(stream_ids);

  return new_sender;
}

std::vector<rtc::scoped_refptr<RtpSenderInterface>> PeerConnection::GetSenders()
    const {
  RTC_DCHECK_RUN_ON(signaling_thread());
  std::vector<rtc::scoped_refptr<RtpSenderInterface>> ret;
  if (ConfiguredForMedia()) {
    for (const auto& sender : rtp_manager()->GetSendersInternal()) {
      ret.push_back(sender);
    }
  }
  return ret;
}

std::vector<rtc::scoped_refptr<RtpReceiverInterface>>
PeerConnection::GetReceivers() const {
  RTC_DCHECK_RUN_ON(signaling_thread());
  std::vector<rtc::scoped_refptr<RtpReceiverInterface>> ret;
  if (ConfiguredForMedia()) {
    for (const auto& receiver : rtp_manager()->GetReceiversInternal()) {
      ret.push_back(receiver);
    }
  }
  return ret;
}

std::vector<rtc::scoped_refptr<RtpTransceiverInterface>>
PeerConnection::GetTransceivers() const {
  RTC_DCHECK_RUN_ON(signaling_thread());
  RTC_CHECK(IsUnifiedPlan())
      << "GetTransceivers is only supported with Unified Plan SdpSemantics.";
  std::vector<rtc::scoped_refptr<RtpTransceiverInterface>> all_transceivers;
  if (ConfiguredForMedia()) {
    for (const auto& transceiver : rtp_manager()->transceivers()->List()) {
      all_transceivers.push_back(transceiver);
    }
  }
  return all_transceivers;
}

bool PeerConnection::GetStats(StatsObserver* observer,
                              MediaStreamTrackInterface* track,
                              StatsOutputLevel level) {
  TRACE_EVENT0("webrtc", "PeerConnection::GetStats (legacy)");
  RTC_DCHECK_RUN_ON(signaling_thread());
  if (!observer) {
    RTC_LOG(LS_ERROR) << "Legacy GetStats - observer is NULL.";
    return false;
  }

  RTC_LOG_THREAD_BLOCK_COUNT();

  legacy_stats_->UpdateStats(level);

  RTC_DCHECK_BLOCK_COUNT_NO_MORE_THAN(4);

  // The LegacyStatsCollector is used to tell if a track is valid because it may
  // remember tracks that the PeerConnection previously removed.
  if (track && !legacy_stats_->IsValidTrack(track->id())) {
    RTC_LOG(LS_WARNING) << "Legacy GetStats is called with an invalid track: "
                        << track->id();
    return false;
  }
  message_handler_.PostGetStats(observer, legacy_stats_.get(), track);

  return true;
}

void PeerConnection::GetStats(RTCStatsCollectorCallback* callback) {
  TRACE_EVENT0("webrtc", "PeerConnection::GetStats");
  RTC_DCHECK_RUN_ON(signaling_thread());
  RTC_DCHECK(stats_collector_);
  RTC_DCHECK(callback);
  RTC_LOG_THREAD_BLOCK_COUNT();
  stats_collector_->GetStatsReport(
      rtc::scoped_refptr<RTCStatsCollectorCallback>(callback));
  RTC_DCHECK_BLOCK_COUNT_NO_MORE_THAN(2);
}

void PeerConnection::GetStats(
    rtc::scoped_refptr<RtpSenderInterface> selector,
    rtc::scoped_refptr<RTCStatsCollectorCallback> callback) {
  TRACE_EVENT0("webrtc", "PeerConnection::GetStats");
  RTC_DCHECK_RUN_ON(signaling_thread());
  RTC_DCHECK(callback);
  RTC_DCHECK(stats_collector_);
  RTC_LOG_THREAD_BLOCK_COUNT();
  rtc::scoped_refptr<RtpSenderInternal> internal_sender;
  if (selector) {
    for (const auto& proxy_transceiver :
         rtp_manager()->transceivers()->List()) {
      for (const auto& proxy_sender :
           proxy_transceiver->internal()->senders()) {
        if (proxy_sender == selector) {
          internal_sender = proxy_sender->internal();
          break;
        }
      }
      if (internal_sender)
        break;
    }
  }
  // If there is no `internal_sender` then `selector` is either null or does not
  // belong to the PeerConnection (in Plan B, senders can be removed from the
  // PeerConnection). This means that "all the stats objects representing the
  // selector" is an empty set. Invoking GetStatsReport() with a null selector
  // produces an empty stats report.
  stats_collector_->GetStatsReport(internal_sender, callback);
  RTC_DCHECK_BLOCK_COUNT_NO_MORE_THAN(2);
}

void PeerConnection::GetStats(
    rtc::scoped_refptr<RtpReceiverInterface> selector,
    rtc::scoped_refptr<RTCStatsCollectorCallback> callback) {
  TRACE_EVENT0("webrtc", "PeerConnection::GetStats");
  RTC_DCHECK_RUN_ON(signaling_thread());
  RTC_DCHECK(callback);
  RTC_DCHECK(stats_collector_);
  RTC_LOG_THREAD_BLOCK_COUNT();
  rtc::scoped_refptr<RtpReceiverInternal> internal_receiver;
  if (selector) {
    for (const auto& proxy_transceiver :
         rtp_manager()->transceivers()->List()) {
      for (const auto& proxy_receiver :
           proxy_transceiver->internal()->receivers()) {
        if (proxy_receiver == selector) {
          internal_receiver = proxy_receiver->internal();
          break;
        }
      }
      if (internal_receiver)
        break;
    }
  }
  // If there is no `internal_receiver` then `selector` is either null or does
  // not belong to the PeerConnection (in Plan B, receivers can be removed from
  // the PeerConnection). This means that "all the stats objects representing
  // the selector" is an empty set. Invoking GetStatsReport() with a null
  // selector produces an empty stats report.
  stats_collector_->GetStatsReport(internal_receiver, callback);
  RTC_DCHECK_BLOCK_COUNT_NO_MORE_THAN(2);
}

PeerConnectionInterface::SignalingState PeerConnection::signaling_state() {
  RTC_DCHECK_RUN_ON(signaling_thread());
  return sdp_handler_->signaling_state();
}

PeerConnectionInterface::IceConnectionState
PeerConnection::ice_connection_state() {
  RTC_DCHECK_RUN_ON(signaling_thread());
  return ice_connection_state_;
}

PeerConnectionInterface::IceConnectionState
PeerConnection::standardized_ice_connection_state() {
  RTC_DCHECK_RUN_ON(signaling_thread());
  return standardized_ice_connection_state_;
}

PeerConnectionInterface::PeerConnectionState
PeerConnection::peer_connection_state() {
  RTC_DCHECK_RUN_ON(signaling_thread());
  return connection_state_;
}

PeerConnectionInterface::IceGatheringState
PeerConnection::ice_gathering_state() {
  RTC_DCHECK_RUN_ON(signaling_thread());
  return ice_gathering_state_;
}

std::optional<bool> PeerConnection::can_trickle_ice_candidates() {
  RTC_DCHECK_RUN_ON(signaling_thread());
  const SessionDescriptionInterface* description = current_remote_description();
  if (!description) {
    description = pending_remote_description();
  }
  if (!description) {
    return std::nullopt;
  }
  // TODO(bugs.webrtc.org/7443): Change to retrieve from session-level option.
  if (description->description()->transport_infos().size() < 1) {
    return std::nullopt;
  }
  return description->description()->transport_infos()[0].description.HasOption(
      "trickle");
}

RTCErrorOr<rtc::scoped_refptr<DataChannelInterface>>
PeerConnection::CreateDataChannelOrError(const std::string& label,
                                         const DataChannelInit* config) {
  RTC_DCHECK_RUN_ON(signaling_thread());
  TRACE_EVENT0("webrtc", "PeerConnection::CreateDataChannel");

  if (IsClosed()) {
    LOG_AND_RETURN_ERROR(RTCErrorType::INVALID_STATE,
                         "CreateDataChannelOrError: PeerConnection is closed.");
  }

  bool first_datachannel = !data_channel_controller_.HasUsedDataChannels();

  InternalDataChannelInit internal_config;
  if (config) {
    internal_config = InternalDataChannelInit(*config);
  }

  internal_config.fallback_ssl_role = sdp_handler_->GuessSslRole();
  RTCErrorOr<rtc::scoped_refptr<DataChannelInterface>> ret =
      data_channel_controller_.InternalCreateDataChannelWithProxy(
          label, internal_config);
  if (!ret.ok()) {
    return ret.MoveError();
  }

  rtc::scoped_refptr<DataChannelInterface> channel = ret.MoveValue();

  // Check the onRenegotiationNeeded event (with plan-b backward compat)
  if (configuration_.sdp_semantics == SdpSemantics::kUnifiedPlan ||
      (configuration_.sdp_semantics == SdpSemantics::kPlanB_DEPRECATED &&
       first_datachannel)) {
    sdp_handler_->UpdateNegotiationNeeded();
  }
  NoteUsageEvent(UsageEvent::DATA_ADDED);
  return channel;
}

void PeerConnection::RestartIce() {
  RTC_DCHECK_RUN_ON(signaling_thread());
  sdp_handler_->RestartIce();
}

void PeerConnection::CreateOffer(CreateSessionDescriptionObserver* observer,
                                 const RTCOfferAnswerOptions& options) {
  RTC_DCHECK_RUN_ON(signaling_thread());
  sdp_handler_->CreateOffer(observer, options);
}

void PeerConnection::CreateAnswer(CreateSessionDescriptionObserver* observer,
                                  const RTCOfferAnswerOptions& options) {
  RTC_DCHECK_RUN_ON(signaling_thread());
  sdp_handler_->CreateAnswer(observer, options);
}

void PeerConnection::SetLocalDescription(
    SetSessionDescriptionObserver* observer,
    SessionDescriptionInterface* desc_ptr) {
  RTC_DCHECK_RUN_ON(signaling_thread());
  sdp_handler_->SetLocalDescription(observer, desc_ptr);
}

void PeerConnection::SetLocalDescription(
    std::unique_ptr<SessionDescriptionInterface> desc,
    rtc::scoped_refptr<SetLocalDescriptionObserverInterface> observer) {
  RTC_DCHECK_RUN_ON(signaling_thread());
  sdp_handler_->SetLocalDescription(std::move(desc), observer);
}

void PeerConnection::SetLocalDescription(
    SetSessionDescriptionObserver* observer) {
  RTC_DCHECK_RUN_ON(signaling_thread());
  sdp_handler_->SetLocalDescription(observer);
}

void PeerConnection::SetLocalDescription(
    rtc::scoped_refptr<SetLocalDescriptionObserverInterface> observer) {
  RTC_DCHECK_RUN_ON(signaling_thread());
  sdp_handler_->SetLocalDescription(observer);
}

void PeerConnection::SetRemoteDescription(
    SetSessionDescriptionObserver* observer,
    SessionDescriptionInterface* desc_ptr) {
  RTC_DCHECK_RUN_ON(signaling_thread());
  sdp_handler_->SetRemoteDescription(observer, desc_ptr);
}

void PeerConnection::SetRemoteDescription(
    std::unique_ptr<SessionDescriptionInterface> desc,
    rtc::scoped_refptr<SetRemoteDescriptionObserverInterface> observer) {
  RTC_DCHECK_RUN_ON(signaling_thread());
  sdp_handler_->SetRemoteDescription(std::move(desc), observer);
}

PeerConnectionInterface::RTCConfiguration PeerConnection::GetConfiguration() {
  RTC_DCHECK_RUN_ON(signaling_thread());
  return configuration_;
}

RTCError PeerConnection::SetConfiguration(
    const RTCConfiguration& configuration) {
  RTC_DCHECK_RUN_ON(signaling_thread());
  TRACE_EVENT0("webrtc", "PeerConnection::SetConfiguration");
  if (IsClosed()) {
    LOG_AND_RETURN_ERROR(RTCErrorType::INVALID_STATE,
                         "SetConfiguration: PeerConnection is closed.");
  }

  const bool has_local_description = local_description() != nullptr;

  RTCError validate_error = ValidateIceCandidatePoolSize(
      configuration.ice_candidate_pool_size,
      has_local_description
          ? std::optional<int>(configuration_.ice_candidate_pool_size)
          : std::nullopt);
  if (!validate_error.ok()) {
    return validate_error;
  }

  if (has_local_description &&
      configuration.crypto_options != configuration_.crypto_options) {
    LOG_AND_RETURN_ERROR(RTCErrorType::INVALID_MODIFICATION,
                         "Can't change crypto_options after calling "
                         "SetLocalDescription.");
  }

  // Create a new, configuration object whose Ice config will have been
  // validated..
  RTCErrorOr<RTCConfiguration> validated_config =
      ApplyConfiguration(configuration, configuration_);
  if (!validated_config.ok()) {
    return validated_config.error();
  }

  // Parse ICE servers before hopping to network thread.
  cricket::ServerAddresses stun_servers;
  std::vector<cricket::RelayServerConfig> turn_servers;
  validate_error = ParseAndValidateIceServersFromConfiguration(
      configuration, stun_servers, turn_servers, usage_pattern_);
  if (!validate_error.ok()) {
    return validate_error;
  }

  const RTCConfiguration& modified_config = validated_config.value();
  const bool needs_ice_restart =
      modified_config.servers != configuration_.servers ||
      NeedIceRestart(
          configuration_.surface_ice_candidates_on_ice_transport_type_changed,
          configuration_.type, modified_config.type) ||
      modified_config.GetTurnPortPrunePolicy() !=
          configuration_.GetTurnPortPrunePolicy();
  cricket::IceConfig ice_config = ParseIceConfig(modified_config);
  ice_config.dtls_handshake_in_stun =
      CanAttemptDtlsStunPiggybacking(modified_config);

  // Apply part of the configuration on the network thread.  In theory this
  // shouldn't fail.
  if (!network_thread()->BlockingCall(
          [this, needs_ice_restart, &ice_config, &stun_servers, &turn_servers,
           &modified_config, has_local_description] {
            RTC_DCHECK_RUN_ON(network_thread());
            // As described in JSEP, calling setConfiguration with new ICE
            // servers or candidate policy must set a "needs-ice-restart" bit so
            // that the next offer triggers an ICE restart which will pick up
            // the changes.
            if (needs_ice_restart)
              transport_controller_->SetNeedsIceRestartFlag();

            transport_controller_->SetIceConfig(ice_config);
            transport_controller_->SetActiveResetSrtpParams(
                modified_config.active_reset_srtp_params);
            return ReconfigurePortAllocator_n(
                stun_servers, turn_servers, modified_config.type,
                modified_config.ice_candidate_pool_size,
                modified_config.GetTurnPortPrunePolicy(),
                modified_config.turn_customizer,
                modified_config.stun_candidate_keepalive_interval,
                has_local_description);
          })) {
    LOG_AND_RETURN_ERROR(RTCErrorType::INTERNAL_ERROR,
                         "Failed to apply configuration to PortAllocator.");
  }

  configuration_ = modified_config;
  return RTCError::OK();
}

bool PeerConnection::AddIceCandidate(
    const IceCandidateInterface* ice_candidate) {
  RTC_DCHECK_RUN_ON(signaling_thread());
  ClearStatsCache();
  return sdp_handler_->AddIceCandidate(ice_candidate);
}

void PeerConnection::AddIceCandidate(
    std::unique_ptr<IceCandidateInterface> candidate,
    std::function<void(RTCError)> callback) {
  RTC_DCHECK_RUN_ON(signaling_thread());
  sdp_handler_->AddIceCandidate(std::move(candidate),
                                [this, callback](RTCError result) {
                                  ClearStatsCache();
                                  callback(result);
                                });
}

bool PeerConnection::RemoveIceCandidates(
    const std::vector<cricket::Candidate>& candidates) {
  TRACE_EVENT0("webrtc", "PeerConnection::RemoveIceCandidates");
  RTC_DCHECK_RUN_ON(signaling_thread());
  return sdp_handler_->RemoveIceCandidates(candidates);
}

RTCError PeerConnection::SetBitrate(const BitrateSettings& bitrate) {
  if (!worker_thread()->IsCurrent()) {
    return worker_thread()->BlockingCall([&]() { return SetBitrate(bitrate); });
  }
  RTC_DCHECK_RUN_ON(worker_thread());

  const bool has_min = bitrate.min_bitrate_bps.has_value();
  const bool has_start = bitrate.start_bitrate_bps.has_value();
  const bool has_max = bitrate.max_bitrate_bps.has_value();
  if (has_min && *bitrate.min_bitrate_bps < 0) {
    LOG_AND_RETURN_ERROR(RTCErrorType::INVALID_PARAMETER,
                         "min_bitrate_bps <= 0");
  }
  if (has_start) {
    if (has_min && *bitrate.start_bitrate_bps < *bitrate.min_bitrate_bps) {
      LOG_AND_RETURN_ERROR(RTCErrorType::INVALID_PARAMETER,
                           "start_bitrate_bps < min_bitrate_bps");
    } else if (*bitrate.start_bitrate_bps < 0) {
      LOG_AND_RETURN_ERROR(RTCErrorType::INVALID_PARAMETER,
                           "curent_bitrate_bps < 0");
    }
  }
  if (has_max) {
    if (has_start && *bitrate.max_bitrate_bps < *bitrate.start_bitrate_bps) {
      LOG_AND_RETURN_ERROR(RTCErrorType::INVALID_PARAMETER,
                           "max_bitrate_bps < start_bitrate_bps");
    } else if (has_min && *bitrate.max_bitrate_bps < *bitrate.min_bitrate_bps) {
      LOG_AND_RETURN_ERROR(RTCErrorType::INVALID_PARAMETER,
                           "max_bitrate_bps < min_bitrate_bps");
    } else if (*bitrate.max_bitrate_bps < 0) {
      LOG_AND_RETURN_ERROR(RTCErrorType::INVALID_PARAMETER,
                           "max_bitrate_bps < 0");
    }
  }

  RTC_DCHECK(call_.get());
  call_->SetClientBitratePreferences(bitrate);

  return RTCError::OK();
}

void PeerConnection::ReconfigureBandwidthEstimation(
    const BandwidthEstimationSettings& settings) {
  worker_thread()->PostTask(SafeTask(worker_thread_safety_, [this, settings]() {
    RTC_DCHECK_RUN_ON(worker_thread());
    call_->GetTransportControllerSend()->ReconfigureBandwidthEstimation(
        settings);
  }));
}

void PeerConnection::SetAudioPlayout(bool playout) {
  if (!worker_thread()->IsCurrent()) {
    worker_thread()->BlockingCall(
        [this, playout] { SetAudioPlayout(playout); });
    return;
  }
  auto audio_state = context_->media_engine()->voice().GetAudioState();
  audio_state->SetPlayout(playout);
}

void PeerConnection::SetAudioRecording(bool recording) {
  if (!worker_thread()->IsCurrent()) {
    worker_thread()->BlockingCall(
        [this, recording] { SetAudioRecording(recording); });
    return;
  }
  auto audio_state = context_->media_engine()->voice().GetAudioState();
  audio_state->SetRecording(recording);
}

void PeerConnection::AddAdaptationResource(
    rtc::scoped_refptr<Resource> resource) {
  if (!worker_thread()->IsCurrent()) {
    return worker_thread()->BlockingCall(
        [this, resource]() { return AddAdaptationResource(resource); });
  }
  RTC_DCHECK_RUN_ON(worker_thread());
  if (!call_) {
    // The PeerConnection has been closed.
    return;
  }
  call_->AddAdaptationResource(resource);
}

bool PeerConnection::ConfiguredForMedia() const {
  return context_->media_engine();
}

bool PeerConnection::StartRtcEventLog(std::unique_ptr<RtcEventLogOutput> output,
                                      int64_t output_period_ms) {
  return worker_thread()->BlockingCall(
      [this, output = std::move(output), output_period_ms]() mutable {
        return StartRtcEventLog_w(std::move(output), output_period_ms);
      });
}

bool PeerConnection::StartRtcEventLog(
    std::unique_ptr<RtcEventLogOutput> output) {
  int64_t output_period_ms = 5000;
  if (trials().IsDisabled("WebRTC-RtcEventLogNewFormat")) {
    output_period_ms = RtcEventLog::kImmediateOutput;
  }
  return StartRtcEventLog(std::move(output), output_period_ms);
}

void PeerConnection::StopRtcEventLog() {
  worker_thread()->BlockingCall([this] { StopRtcEventLog_w(); });
}

rtc::scoped_refptr<DtlsTransportInterface>
PeerConnection::LookupDtlsTransportByMid(const std::string& mid) {
  RTC_DCHECK_RUN_ON(network_thread());
  return transport_controller_->LookupDtlsTransportByMid(mid);
}

rtc::scoped_refptr<DtlsTransport>
PeerConnection::LookupDtlsTransportByMidInternal(const std::string& mid) {
  RTC_DCHECK_RUN_ON(signaling_thread());
  // TODO(bugs.webrtc.org/9987): Avoid the thread jump.
  // This might be done by caching the value on the signaling thread.
  return network_thread()->BlockingCall([this, mid]() {
    RTC_DCHECK_RUN_ON(network_thread());
    return transport_controller_->LookupDtlsTransportByMid(mid);
  });
}

rtc::scoped_refptr<SctpTransportInterface> PeerConnection::GetSctpTransport()
    const {
  RTC_DCHECK_RUN_ON(network_thread());
  if (!sctp_mid_n_)
    return nullptr;

  return transport_controller_->GetSctpTransport(*sctp_mid_n_);
}

const SessionDescriptionInterface* PeerConnection::local_description() const {
  RTC_DCHECK_RUN_ON(signaling_thread());
  return sdp_handler_->local_description();
}

const SessionDescriptionInterface* PeerConnection::remote_description() const {
  RTC_DCHECK_RUN_ON(signaling_thread());
  return sdp_handler_->remote_description();
}

const SessionDescriptionInterface* PeerConnection::current_local_description()
    const {
  RTC_DCHECK_RUN_ON(signaling_thread());
  return sdp_handler_->current_local_description();
}

const SessionDescriptionInterface* PeerConnection::current_remote_description()
    const {
  RTC_DCHECK_RUN_ON(signaling_thread());
  return sdp_handler_->current_remote_description();
}

const SessionDescriptionInterface* PeerConnection::pending_local_description()
    const {
  RTC_DCHECK_RUN_ON(signaling_thread());
  return sdp_handler_->pending_local_description();
}

const SessionDescriptionInterface* PeerConnection::pending_remote_description()
    const {
  RTC_DCHECK_RUN_ON(signaling_thread());
  return sdp_handler_->pending_remote_description();
}

void PeerConnection::Close() {
  RTC_DCHECK_RUN_ON(signaling_thread());
  TRACE_EVENT0("webrtc", "PeerConnection::Close");

  RTC_LOG_THREAD_BLOCK_COUNT();

  if (IsClosed()) {
    return;
  }
  // Update stats here so that we have the most recent stats for tracks and
  // streams before the channels are closed.
  legacy_stats_->UpdateStats(kStatsOutputLevelStandard);

  ice_connection_state_ = PeerConnectionInterface::kIceConnectionClosed;
  Observer()->OnIceConnectionChange(ice_connection_state_);
  standardized_ice_connection_state_ =
      PeerConnectionInterface::IceConnectionState::kIceConnectionClosed;
  connection_state_ = PeerConnectionInterface::PeerConnectionState::kClosed;
  Observer()->OnConnectionChange(connection_state_);

  sdp_handler_->Close();

  NoteUsageEvent(UsageEvent::CLOSE_CALLED);

  if (ConfiguredForMedia()) {
    for (const auto& transceiver : rtp_manager()->transceivers()->List()) {
      transceiver->internal()->SetPeerConnectionClosed();
      if (!transceiver->stopped())
        transceiver->StopInternal();
    }
  }
  // Ensure that all asynchronous stats requests are completed before destroying
  // the transport controller below.
  if (stats_collector_) {
    stats_collector_->WaitForPendingRequest();
  }

  // Don't destroy BaseChannels until after stats has been cleaned up so that
  // the last stats request can still read from the channels.
  // TODO(tommi): The voice/video channels will be partially uninitialized on
  // the network thread (see `RtpTransceiver::ClearChannel`), partially on the
  // worker thread (see `PushNewMediaChannelAndDeleteChannel`) and then
  // eventually freed on the signaling thread.
  // It would be good to combine those steps with the teardown steps here.
  sdp_handler_->DestroyMediaChannels();

  // The event log is used in the transport controller, which must be outlived
  // by the former. CreateOffer by the peer connection is implemented
  // asynchronously and if the peer connection is closed without resetting the
  // WebRTC session description factory, the session description factory would
  // call the transport controller.
  sdp_handler_->ResetSessionDescFactory();
  if (ConfiguredForMedia()) {
    rtp_manager_->Close();
  }

  // RingRTC change to receive RTP data
  RtpPacketSinkInterface* sink = Observer();

  network_thread()->BlockingCall([this, sink] {
    RTC_DCHECK_RUN_ON(network_thread());

    // RingRTC change to receive RTP data
    if (rtp_demuxer_sink_registered_) {
      JsepTransportController *transport_controller = this->transport_controller_n();
      RtpTransportInternal *rtp_transport = transport_controller->GetBundledRtpTransport();
      rtp_transport->UnregisterRtpDemuxerSink(sink);
    }

    TeardownDataChannelTransport_n({});
    transport_controller_.reset();
    port_allocator_->DiscardCandidatePool();
    if (network_thread_safety_) {
      network_thread_safety_->SetNotAlive();
    }
  });

  sctp_mid_s_.reset();
  SetSctpTransportName("");

  worker_thread()->BlockingCall([this] {
    RTC_DCHECK_RUN_ON(worker_thread());
    worker_thread_safety_->SetNotAlive();
    call_.reset();
    StopRtcEventLog_w();
  });
  ReportUsagePattern();
  ReportCloseUsageMetrics();

  // Signal shutdown to the sdp handler. This invalidates weak pointers for
  // internal pending callbacks.
  sdp_handler_->PrepareForShutdown();
  data_channel_controller_.PrepareForShutdown();

  // The .h file says that observer can be discarded after close() returns.
  // Make sure this is true.
  observer_ = nullptr;
}

void PeerConnection::SetIceConnectionState(IceConnectionState new_state) {
  RTC_DCHECK_RUN_ON(signaling_thread());
  if (ice_connection_state_ == new_state) {
    return;
  }

  // After transitioning to "closed", ignore any additional states from
  // TransportController (such as "disconnected").
  if (IsClosed()) {
    return;
  }

  RTC_LOG(LS_INFO) << "Changing IceConnectionState " << ice_connection_state_
                   << " => " << new_state;
  RTC_DCHECK(ice_connection_state_ !=
             PeerConnectionInterface::kIceConnectionClosed);

  ice_connection_state_ = new_state;
  Observer()->OnIceConnectionChange(ice_connection_state_);
}

void PeerConnection::SetStandardizedIceConnectionState(
    PeerConnectionInterface::IceConnectionState new_state) {
  if (standardized_ice_connection_state_ == new_state) {
    return;
  }

  if (IsClosed()) {
    return;
  }

  RTC_LOG(LS_INFO) << "Changing standardized IceConnectionState "
                   << standardized_ice_connection_state_ << " => " << new_state;

  standardized_ice_connection_state_ = new_state;
  Observer()->OnStandardizedIceConnectionChange(new_state);
}

void PeerConnection::SetConnectionState(
    PeerConnectionInterface::PeerConnectionState new_state) {
  if (connection_state_ == new_state)
    return;
  if (IsClosed())
    return;
  connection_state_ = new_state;
  Observer()->OnConnectionChange(new_state);

  // The first connection state change to connected happens once per
  // connection which makes it a good point to report metrics.
  if (new_state == PeerConnectionState::kConnected && !was_ever_connected_) {
    was_ever_connected_ = true;
    ReportFirstConnectUsageMetrics();
  }
}

void PeerConnection::ReportFirstConnectUsageMetrics() {
  // Record bundle-policy from configuration. Done here from
  // connectionStateChange to limit to actually established connections.
  BundlePolicyUsage policy = kBundlePolicyUsageMax;
  switch (configuration_.bundle_policy) {
    case kBundlePolicyBalanced:
      policy = kBundlePolicyUsageBalanced;
      break;
    case kBundlePolicyMaxBundle:
      policy = kBundlePolicyUsageMaxBundle;
      break;
    case kBundlePolicyMaxCompat:
      policy = kBundlePolicyUsageMaxCompat;
      break;
  }
  RTC_HISTOGRAM_ENUMERATION("WebRTC.PeerConnection.BundlePolicy", policy,
                            kBundlePolicyUsageMax);

  // Record whether there was a local or remote provisional answer.
  ProvisionalAnswerUsage pranswer = kProvisionalAnswerNotUsed;
  if (local_description()->GetType() == SdpType::kPrAnswer) {
    pranswer = kProvisionalAnswerLocal;
  } else if (remote_description()->GetType() == SdpType::kPrAnswer) {
    pranswer = kProvisionalAnswerRemote;
  }
  RTC_HISTOGRAM_ENUMERATION("WebRTC.PeerConnection.ProvisionalAnswer", pranswer,
                            kProvisionalAnswerMax);

  auto transport_infos = remote_description()->description()->transport_infos();
  if (!transport_infos.empty()) {
    // Record the number of valid / invalid ice-ufrag. We do allow certain
    // non-spec ice-char for backward-compat reasons. At this point we know
    // that the ufrag/pwd consists of a valid ice-char or one of the four
    // not allowed characters since we have passed the IsIceChar check done
    // by the p2p transport description on setRemoteDescription calls.
    auto ice_parameters = transport_infos[0].description.GetIceParameters();
    auto is_invalid_char = [](char c) {
      return c == '-' || c == '=' || c == '#' || c == '_';
    };
    bool isUsingInvalidIceCharInUfrag =
        absl::c_any_of(ice_parameters.ufrag, is_invalid_char);
    bool isUsingInvalidIceCharInPwd =
        absl::c_any_of(ice_parameters.pwd, is_invalid_char);
    RTC_HISTOGRAM_BOOLEAN(
        "WebRTC.PeerConnection.ValidIceChars",
        !(isUsingInvalidIceCharInUfrag || isUsingInvalidIceCharInPwd));

    // Record whether the hash algorithm of the first transport's
    // DTLS fingerprint is still using SHA-1.
    if (transport_infos[0].description.identity_fingerprint) {
      RTC_HISTOGRAM_BOOLEAN(
          "WebRTC.PeerConnection.DtlsFingerprintLegacySha1",
          absl::EqualsIgnoreCase(
              transport_infos[0].description.identity_fingerprint->algorithm,
              "sha-1"));
    }
  }

  // Record RtcpMuxPolicy setting.
  RtcpMuxPolicyUsage rtcp_mux_policy = kRtcpMuxPolicyUsageMax;
  switch (configuration_.rtcp_mux_policy) {
    case kRtcpMuxPolicyNegotiate:
      rtcp_mux_policy = kRtcpMuxPolicyUsageNegotiate;
      break;
    case kRtcpMuxPolicyRequire:
      rtcp_mux_policy = kRtcpMuxPolicyUsageRequire;
      break;
  }
  RTC_HISTOGRAM_ENUMERATION("WebRTC.PeerConnection.RtcpMuxPolicy",
                            rtcp_mux_policy, kRtcpMuxPolicyUsageMax);
  switch (local_description()->GetType()) {
    case SdpType::kOffer:
      RTC_HISTOGRAM_ENUMERATION(
          "WebRTC.PeerConnection.SdpMunging.Offer.ConnectionEstablished",
          sdp_handler_->sdp_munging_type(), SdpMungingType::kMaxValue);
      break;
    case SdpType::kAnswer:
      RTC_HISTOGRAM_ENUMERATION(
          "WebRTC.PeerConnection.SdpMunging.Answer.ConnectionEstablished",
          sdp_handler_->sdp_munging_type(), SdpMungingType::kMaxValue);
      break;
    case SdpType::kPrAnswer:
      RTC_HISTOGRAM_ENUMERATION(
          "WebRTC.PeerConnection.SdpMunging.PrAnswer.ConnectionEstablished",
          sdp_handler_->sdp_munging_type(), SdpMungingType::kMaxValue);
      break;
    case SdpType::kRollback:
      // Rollback does not have SDP so can not be munged.
      break;
  }
}

void PeerConnection::ReportCloseUsageMetrics() {
  if (!was_ever_connected_) {
    return;
  }
  RTC_DCHECK(local_description());
  RTC_DCHECK(sdp_handler_);
  switch (local_description()->GetType()) {
    case SdpType::kOffer:
      RTC_HISTOGRAM_ENUMERATION(
          "WebRTC.PeerConnection.SdpMunging.Offer.ConnectionClosed",
          sdp_handler_->sdp_munging_type(), SdpMungingType::kMaxValue);
      break;
    case SdpType::kAnswer:
      RTC_HISTOGRAM_ENUMERATION(
          "WebRTC.PeerConnection.SdpMunging.Answer.ConnectionClosed",
          sdp_handler_->sdp_munging_type(), SdpMungingType::kMaxValue);
      break;
    case SdpType::kPrAnswer:
      RTC_HISTOGRAM_ENUMERATION(
          "WebRTC.PeerConnection.SdpMunging.PrAnswer.ConnectionClosed",
          sdp_handler_->sdp_munging_type(), SdpMungingType::kMaxValue);
      break;
    case SdpType::kRollback:
      // Rollback does not have SDP so can not be munged.
      break;
  }
}

void PeerConnection::OnIceGatheringChange(
    PeerConnectionInterface::IceGatheringState new_state) {
  if (IsClosed()) {
    return;
  }
  ice_gathering_state_ = new_state;
  Observer()->OnIceGatheringChange(ice_gathering_state_);
}

void PeerConnection::OnIceCandidate(
    std::unique_ptr<IceCandidateInterface> candidate) {
  if (IsClosed()) {
    return;
  }
  ReportIceCandidateCollected(candidate->candidate());
  ClearStatsCache();
  Observer()->OnIceCandidate(candidate.get());
}

void PeerConnection::OnIceCandidateError(const std::string& address,
                                         int port,
                                         const std::string& url,
                                         int error_code,
                                         const std::string& error_text) {
  if (IsClosed()) {
    return;
  }
  Observer()->OnIceCandidateError(address, port, url, error_code, error_text);
}

void PeerConnection::OnIceCandidatesRemoved(
    const std::vector<cricket::Candidate>& candidates) {
  if (IsClosed()) {
    return;
  }
  Observer()->OnIceCandidatesRemoved(candidates);
}

void PeerConnection::OnSelectedCandidatePairChanged(
    const cricket::CandidatePairChangeEvent& event) {
  if (IsClosed()) {
    return;
  }

  if (event.selected_candidate_pair.local_candidate().is_local() &&
      event.selected_candidate_pair.remote_candidate().is_local()) {
    NoteUsageEvent(UsageEvent::DIRECT_CONNECTION_SELECTED);
  }

  Observer()->OnIceSelectedCandidatePairChanged(event);
}

bool PeerConnection::CreateDataChannelTransport(absl::string_view mid) {
  RTC_DCHECK_RUN_ON(signaling_thread());
  RTC_DCHECK(!sctp_mid().has_value() || mid == sctp_mid().value());
  RTC_LOG(LS_INFO) << "Creating data channel, mid=" << mid;

  std::optional<std::string> transport_name =
      network_thread()->BlockingCall([&] {
        RTC_DCHECK_RUN_ON(network_thread());
        return SetupDataChannelTransport_n(mid);
      });
  if (!transport_name)
    return false;

  sctp_mid_s_ = std::string(mid);
  SetSctpTransportName(transport_name.value());

  return true;
}

void PeerConnection::DestroyDataChannelTransport(RTCError error) {
  RTC_DCHECK_RUN_ON(signaling_thread());
  network_thread()->BlockingCall([&] {
    RTC_DCHECK_RUN_ON(network_thread());
    TeardownDataChannelTransport_n(error);
  });
  sctp_mid_s_.reset();
  SetSctpTransportName("");
}

void PeerConnection::OnSctpDataChannelStateChanged(
    int channel_id,
    DataChannelInterface::DataState state) {
  RTC_DCHECK_RUN_ON(signaling_thread());
  if (stats_collector_)
    stats_collector_->OnSctpDataChannelStateChanged(channel_id, state);
}

PeerConnection::InitializePortAllocatorResult
PeerConnection::InitializePortAllocator_n(
    const cricket::ServerAddresses& stun_servers,
    const std::vector<cricket::RelayServerConfig>& turn_servers,
    const RTCConfiguration& configuration) {
  RTC_DCHECK_RUN_ON(network_thread());

  port_allocator_->Initialize();
  // To handle both internal and externally created port allocator, we will
  // enable BUNDLE here.
  int port_allocator_flags = port_allocator_->flags();
  // RingRTC change to default flags (code removed)
  if (trials().IsDisabled("WebRTC-IPv6Default")) {
    port_allocator_flags &= ~(cricket::PORTALLOCATOR_ENABLE_IPV6);
  }
  if (configuration.disable_ipv6_on_wifi) {
    port_allocator_flags &= ~(cricket::PORTALLOCATOR_ENABLE_IPV6_ON_WIFI);
    RTC_LOG(LS_INFO) << "IPv6 candidates on Wi-Fi are disabled.";
  }

  if (configuration.tcp_candidate_policy == kTcpCandidatePolicyDisabled) {
    port_allocator_flags |= cricket::PORTALLOCATOR_DISABLE_TCP;
    RTC_LOG(LS_INFO) << "TCP candidates are disabled.";
  }

  if (configuration.candidate_network_policy ==
      kCandidateNetworkPolicyLowCost) {
    port_allocator_flags |= cricket::PORTALLOCATOR_DISABLE_COSTLY_NETWORKS;
    RTC_LOG(LS_INFO) << "Do not gather candidates on high-cost networks";
  }

  if (configuration.disable_link_local_networks) {
    port_allocator_flags |= cricket::PORTALLOCATOR_DISABLE_LINK_LOCAL_NETWORKS;
    RTC_LOG(LS_INFO) << "Disable candidates on link-local network interfaces.";
  }

  port_allocator_->set_flags(port_allocator_flags);
  // RingRTC change to use no step delay while allocating ports.
  port_allocator_->set_step_delay(0);
  port_allocator_->SetCandidateFilter(
      ConvertIceTransportTypeToCandidateFilter(configuration.type));
  port_allocator_->set_max_ipv6_networks(configuration.max_ipv6_networks);

  auto turn_servers_copy = turn_servers;
  for (auto& turn_server : turn_servers_copy) {
    turn_server.tls_cert_verifier = tls_cert_verifier_.get();
  }

  // RingRTC change to control TURN port pruning.
  auto turn_port_prune_policy = configuration.GetTurnPortPrunePolicy();
  if (trials().IsEnabled("RingRTC-PruneTurnPorts")) {
    turn_port_prune_policy = webrtc::KEEP_FIRST_READY;
  }

  // Call this last since it may create pooled allocator sessions using the
  // properties set above.
  port_allocator_->SetConfiguration(
      stun_servers, std::move(turn_servers_copy),
      configuration.ice_candidate_pool_size,
      turn_port_prune_policy, configuration.turn_customizer,
      configuration.stun_candidate_keepalive_interval);

  InitializePortAllocatorResult res;
  res.enable_ipv6 = port_allocator_flags & cricket::PORTALLOCATOR_ENABLE_IPV6;
  return res;
}

bool PeerConnection::ReconfigurePortAllocator_n(
    const cricket::ServerAddresses& stun_servers,
    const std::vector<cricket::RelayServerConfig>& turn_servers,
    IceTransportsType type,
    int candidate_pool_size,
    PortPrunePolicy turn_port_prune_policy,
    TurnCustomizer* turn_customizer,
    std::optional<int> stun_candidate_keepalive_interval,
    bool have_local_description) {
  RTC_DCHECK_RUN_ON(network_thread());
  port_allocator_->SetCandidateFilter(
      ConvertIceTransportTypeToCandidateFilter(type));
  // Add the custom tls turn servers if they exist.
  auto turn_servers_copy = turn_servers;
  for (auto& turn_server : turn_servers_copy) {
    turn_server.tls_cert_verifier = tls_cert_verifier_.get();
  }
  // Call this last since it may create pooled allocator sessions using the
  // candidate filter set above.
  return port_allocator_->SetConfiguration(
      stun_servers, std::move(turn_servers_copy), candidate_pool_size,
      turn_port_prune_policy, turn_customizer,
      stun_candidate_keepalive_interval);
}

bool PeerConnection::StartRtcEventLog_w(
    std::unique_ptr<RtcEventLogOutput> output,
    int64_t output_period_ms) {
  RTC_DCHECK_RUN_ON(worker_thread());
  if (!worker_thread_safety_->alive()) {
    return false;
  }
  return env_.event_log().StartLogging(std::move(output), output_period_ms);
}

void PeerConnection::StopRtcEventLog_w() {
  RTC_DCHECK_RUN_ON(worker_thread());
  env_.event_log().StopLogging();
}

std::optional<rtc::SSLRole> PeerConnection::GetSctpSslRole_n() {
  RTC_DCHECK_RUN_ON(network_thread());
  return sctp_mid_n_ ? transport_controller_->GetDtlsRole(*sctp_mid_n_)
                     : std::nullopt;
}

bool PeerConnection::GetSslRole(const std::string& content_name,
                                rtc::SSLRole* role) {
  RTC_DCHECK_RUN_ON(signaling_thread());
  if (!local_description() || !remote_description()) {
    RTC_LOG(LS_INFO)
        << "Local and Remote descriptions must be applied to get the "
           "SSL Role of the session.";
    return false;
  }

  auto dtls_role = network_thread()->BlockingCall([this, content_name]() {
    RTC_DCHECK_RUN_ON(network_thread());
    return transport_controller_->GetDtlsRole(content_name);
  });
  if (dtls_role) {
    *role = *dtls_role;
    return true;
  }
  return false;
}

bool PeerConnection::GetTransportDescription(
    const SessionDescription* description,
    const std::string& content_name,
    cricket::TransportDescription* tdesc) {
  if (!description || !tdesc) {
    return false;
  }
  const TransportInfo* transport_info =
      description->GetTransportInfoByName(content_name);
  if (!transport_info) {
    return false;
  }
  *tdesc = transport_info->description;
  return true;
}

std::vector<DataChannelStats> PeerConnection::GetDataChannelStats() const {
  RTC_DCHECK_RUN_ON(network_thread());
  return data_channel_controller_.GetDataChannelStats();
}

std::optional<std::string> PeerConnection::sctp_transport_name() const {
  RTC_DCHECK_RUN_ON(signaling_thread());
  if (sctp_mid_s_ && transport_controller_copy_)
    return sctp_transport_name_s_;
  return std::optional<std::string>();
}

void PeerConnection::SetSctpTransportName(std::string sctp_transport_name) {
  RTC_DCHECK_RUN_ON(signaling_thread());
  sctp_transport_name_s_ = std::move(sctp_transport_name);
  ClearStatsCache();
}

std::optional<std::string> PeerConnection::sctp_mid() const {
  RTC_DCHECK_RUN_ON(signaling_thread());
  return sctp_mid_s_;
}

cricket::CandidateStatsList PeerConnection::GetPooledCandidateStats() const {
  RTC_DCHECK_RUN_ON(network_thread());
  if (!network_thread_safety_->alive())
    return {};
  cricket::CandidateStatsList candidate_stats_list;
  port_allocator_->GetCandidateStatsFromPooledSessions(&candidate_stats_list);
  return candidate_stats_list;
}

std::map<std::string, cricket::TransportStats>
PeerConnection::GetTransportStatsByNames(
    const std::set<std::string>& transport_names) {
  TRACE_EVENT0("webrtc", "PeerConnection::GetTransportStatsByNames");
  RTC_DCHECK_RUN_ON(network_thread());
  if (!network_thread_safety_->alive())
    return {};

  rtc::Thread::ScopedDisallowBlockingCalls no_blocking_calls;
  std::map<std::string, cricket::TransportStats> transport_stats_by_name;
  for (const std::string& transport_name : transport_names) {
    cricket::TransportStats transport_stats;
    bool success =
        transport_controller_->GetStats(transport_name, &transport_stats);
    if (success) {
      transport_stats_by_name[transport_name] = std::move(transport_stats);
    } else {
      RTC_LOG(LS_ERROR) << "Failed to get transport stats for transport_name="
                        << transport_name;
    }
  }
  return transport_stats_by_name;
}

bool PeerConnection::GetLocalCertificate(
    const std::string& transport_name,
    rtc::scoped_refptr<rtc::RTCCertificate>* certificate) {
  RTC_DCHECK_RUN_ON(network_thread());
  if (!network_thread_safety_->alive() || !certificate) {
    return false;
  }
  *certificate = transport_controller_->GetLocalCertificate(transport_name);
  return *certificate != nullptr;
}

std::unique_ptr<rtc::SSLCertChain> PeerConnection::GetRemoteSSLCertChain(
    const std::string& transport_name) {
  RTC_DCHECK_RUN_ON(network_thread());
  return transport_controller_->GetRemoteSSLCertChain(transport_name);
}

bool PeerConnection::IceRestartPending(const std::string& content_name) const {
  RTC_DCHECK_RUN_ON(signaling_thread());
  return sdp_handler_->IceRestartPending(content_name);
}

bool PeerConnection::NeedsIceRestart(const std::string& content_name) const {
  return network_thread()->BlockingCall([this, &content_name] {
    RTC_DCHECK_RUN_ON(network_thread());
    return transport_controller_->NeedsIceRestart(content_name);
  });
}

void PeerConnection::OnTransportControllerConnectionState(
    cricket::IceConnectionState state) {
  switch (state) {
    case cricket::kIceConnectionConnecting:
      // If the current state is Connected or Completed, then there were
      // writable channels but now there are not, so the next state must
      // be Disconnected.
      // kIceConnectionConnecting is currently used as the default,
      // un-connected state by the TransportController, so its only use is
      // detecting disconnections.
      if (ice_connection_state_ ==
              PeerConnectionInterface::kIceConnectionConnected ||
          ice_connection_state_ ==
              PeerConnectionInterface::kIceConnectionCompleted) {
        SetIceConnectionState(
            PeerConnectionInterface::kIceConnectionDisconnected);
      }
      break;
    case cricket::kIceConnectionFailed:
      SetIceConnectionState(PeerConnectionInterface::kIceConnectionFailed);
      break;
    case cricket::kIceConnectionConnected:
      RTC_LOG(LS_INFO) << "Changing to ICE connected state because "
                          "all transports are writable.";
      {
        std::vector<RtpTransceiverProxyRefPtr> transceivers;
        if (ConfiguredForMedia()) {
          transceivers = rtp_manager()->transceivers()->List();
        }

        network_thread()->PostTask(
            SafeTask(network_thread_safety_,
                     [this, transceivers = std::move(transceivers)] {
                       RTC_DCHECK_RUN_ON(network_thread());
                       ReportTransportStats(std::move(transceivers));
                     }));
      }

      SetIceConnectionState(PeerConnectionInterface::kIceConnectionConnected);
      NoteUsageEvent(UsageEvent::ICE_STATE_CONNECTED);
      break;
    case cricket::kIceConnectionCompleted:
      RTC_LOG(LS_INFO) << "Changing to ICE completed state because "
                          "all transports are complete.";
      if (ice_connection_state_ !=
          PeerConnectionInterface::kIceConnectionConnected) {
        // If jumping directly from "checking" to "connected",
        // signal "connected" first.
        SetIceConnectionState(PeerConnectionInterface::kIceConnectionConnected);
      }
      SetIceConnectionState(PeerConnectionInterface::kIceConnectionCompleted);

      NoteUsageEvent(UsageEvent::ICE_STATE_CONNECTED);
      break;
    default:
      RTC_DCHECK_NOTREACHED();
  }
}

void PeerConnection::OnTransportControllerCandidatesGathered(
    const std::string& transport_name,
    const cricket::Candidates& candidates) {
  // TODO(bugs.webrtc.org/12427): Expect this to come in on the network thread
  // (not signaling as it currently does), handle appropriately.
  int sdp_mline_index;
  if (!GetLocalCandidateMediaIndex(transport_name, &sdp_mline_index)) {
    RTC_LOG(LS_ERROR)
        << "OnTransportControllerCandidatesGathered: content name "
        << transport_name << " not found";
    return;
  }

  for (cricket::Candidates::const_iterator citer = candidates.begin();
       citer != candidates.end(); ++citer) {
    // Use transport_name as the candidate media id.
    std::unique_ptr<JsepIceCandidate> candidate(
        new JsepIceCandidate(transport_name, sdp_mline_index, *citer));
    sdp_handler_->AddLocalIceCandidate(candidate.get());
    OnIceCandidate(std::move(candidate));
  }
}

void PeerConnection::OnTransportControllerCandidateError(
    const cricket::IceCandidateErrorEvent& event) {
  OnIceCandidateError(event.address, event.port, event.url, event.error_code,
                      event.error_text);
}

void PeerConnection::OnTransportControllerCandidatesRemoved(
    const std::vector<cricket::Candidate>& candidates) {
  // Sanity check.
  for (const cricket::Candidate& candidate : candidates) {
    if (candidate.transport_name().empty()) {
      RTC_LOG(LS_ERROR) << "OnTransportControllerCandidatesRemoved: "
                           "empty content name in candidate "
                        << candidate.ToString();
      return;
    }
  }
  sdp_handler_->RemoveLocalIceCandidates(candidates);
  OnIceCandidatesRemoved(candidates);
}

void PeerConnection::OnTransportControllerCandidateChanged(
    const cricket::CandidatePairChangeEvent& event) {
  OnSelectedCandidatePairChanged(event);
}

void PeerConnection::OnTransportControllerDtlsHandshakeError(
    rtc::SSLHandshakeError error) {
  RTC_HISTOGRAM_ENUMERATION(
      "WebRTC.PeerConnection.DtlsHandshakeError", static_cast<int>(error),
      static_cast<int>(rtc::SSLHandshakeError::MAX_VALUE));
}

// Returns the media index for a local ice candidate given the content name.
bool PeerConnection::GetLocalCandidateMediaIndex(
    const std::string& content_name,
    int* sdp_mline_index) {
  if (!local_description() || !sdp_mline_index) {
    return false;
  }

  bool content_found = false;
  const ContentInfos& contents = local_description()->description()->contents();
  for (size_t index = 0; index < contents.size(); ++index) {
    if (contents[index].mid() == content_name) {
      *sdp_mline_index = static_cast<int>(index);
      content_found = true;
      break;
    }
  }
  return content_found;
}

Call::Stats PeerConnection::GetCallStats() {
  if (!worker_thread()->IsCurrent()) {
    return worker_thread()->BlockingCall([this] { return GetCallStats(); });
  }
  RTC_DCHECK_RUN_ON(worker_thread());
  rtc::Thread::ScopedDisallowBlockingCalls no_blocking_calls;
  if (call_) {
    return call_->GetStats();
  } else {
    return Call::Stats();
  }
}

std::optional<AudioDeviceModule::Stats> PeerConnection::GetAudioDeviceStats() {
  if (context_->media_engine()) {
    return context_->media_engine()->voice().GetAudioDeviceStats();
  }
  return std::nullopt;
}

std::optional<std::string> PeerConnection::SetupDataChannelTransport_n(
    absl::string_view mid) {
  sctp_mid_n_ = std::string(mid);
  DataChannelTransportInterface* transport =
      transport_controller_->GetDataChannelTransport(*sctp_mid_n_);
  if (!transport) {
    RTC_LOG(LS_ERROR)
        << "Data channel transport is not available for data channels, mid="
        << mid;
    sctp_mid_n_ = std::nullopt;
    return std::nullopt;
  }

  std::optional<std::string> transport_name;
  cricket::DtlsTransportInternal* dtls_transport =
      transport_controller_->GetDtlsTransport(*sctp_mid_n_);
  if (dtls_transport) {
    transport_name = dtls_transport->transport_name();
  } else {
    // Make sure we still set a valid string.
    transport_name = std::string("");
  }

  data_channel_controller_.SetupDataChannelTransport_n(transport);

  return transport_name;
}

void PeerConnection::TeardownDataChannelTransport_n(RTCError error) {
  if (sctp_mid_n_) {
    // `sctp_mid_` may still be active through an SCTP transport.  If not, unset
    // it.
    RTC_LOG(LS_INFO) << "Tearing down data channel transport for mid="
                     << *sctp_mid_n_;
    sctp_mid_n_.reset();
  }

  data_channel_controller_.TeardownDataChannelTransport_n(error);
}

// Returns false if bundle is enabled and rtcp_mux is disabled.
bool PeerConnection::ValidateBundleSettings(
    const SessionDescription* desc,
    const std::map<std::string, const cricket::ContentGroup*>&
        bundle_groups_by_mid) {
  if (bundle_groups_by_mid.empty())
    return true;

  const cricket::ContentInfos& contents = desc->contents();
  for (cricket::ContentInfos::const_iterator citer = contents.begin();
       citer != contents.end(); ++citer) {
    const cricket::ContentInfo* content = (&*citer);
    RTC_DCHECK(content != NULL);
    auto it = bundle_groups_by_mid.find(content->mid());
    if (it != bundle_groups_by_mid.end() &&
        !(content->rejected || content->bundle_only) &&
        content->type == MediaProtocolType::kRtp) {
      if (!HasRtcpMuxEnabled(content))
        return false;
    }
  }
  // RTCP-MUX is enabled in all the contents.
  return true;
}

void PeerConnection::ReportSdpBundleUsage(
    const SessionDescriptionInterface& remote_description) {
  RTC_DCHECK_RUN_ON(signaling_thread());

  bool using_bundle =
      remote_description.description()->HasGroup(cricket::GROUP_TYPE_BUNDLE);
  int num_audio_mlines = 0;
  int num_video_mlines = 0;
  int num_data_mlines = 0;
  for (const ContentInfo& content :
       remote_description.description()->contents()) {
    cricket::MediaType media_type = content.media_description()->type();
    if (media_type == cricket::MEDIA_TYPE_AUDIO) {
      num_audio_mlines += 1;
    } else if (media_type == cricket::MEDIA_TYPE_VIDEO) {
      num_video_mlines += 1;
    } else if (media_type == cricket::MEDIA_TYPE_DATA) {
      num_data_mlines += 1;
    }
  }
  bool simple = num_audio_mlines <= 1 && num_video_mlines <= 1;
  BundleUsage usage = kBundleUsageMax;
  if (num_audio_mlines == 0 && num_video_mlines == 0) {
    if (num_data_mlines > 0) {
      usage = using_bundle ? kBundleUsageBundleDatachannelOnly
                           : kBundleUsageNoBundleDatachannelOnly;
    } else {
      usage = kBundleUsageEmpty;
    }
  } else if (configuration_.sdp_semantics == SdpSemantics::kPlanB_DEPRECATED) {
    // In plan-b, simple/complex usage will not show up in the number of
    // m-lines or BUNDLE.
    usage = using_bundle ? kBundleUsageBundlePlanB : kBundleUsageNoBundlePlanB;
  } else {
    if (simple) {
      usage =
          using_bundle ? kBundleUsageBundleSimple : kBundleUsageNoBundleSimple;
    } else {
      usage = using_bundle ? kBundleUsageBundleComplex
                           : kBundleUsageNoBundleComplex;
    }
  }
  RTC_HISTOGRAM_ENUMERATION("WebRTC.PeerConnection.BundleUsage", usage,
                            kBundleUsageMax);
}

void PeerConnection::ReportIceCandidateCollected(
    const cricket::Candidate& candidate) {
  NoteUsageEvent(UsageEvent::CANDIDATE_COLLECTED);
  if (candidate.address().IsPrivateIP()) {
    NoteUsageEvent(UsageEvent::PRIVATE_CANDIDATE_COLLECTED);
  }
  if (candidate.address().IsUnresolvedIP()) {
    NoteUsageEvent(UsageEvent::MDNS_CANDIDATE_COLLECTED);
  }
  if (candidate.address().family() == AF_INET6) {
    NoteUsageEvent(UsageEvent::IPV6_CANDIDATE_COLLECTED);
  }
}

void PeerConnection::NoteUsageEvent(UsageEvent event) {
  RTC_DCHECK_RUN_ON(signaling_thread());
  usage_pattern_.NoteUsageEvent(event);
}

// Asynchronously adds remote candidates on the network thread.
void PeerConnection::AddRemoteCandidate(absl::string_view mid,
                                        const cricket::Candidate& candidate) {
  RTC_DCHECK_RUN_ON(signaling_thread());

  if (candidate.network_type() != rtc::ADAPTER_TYPE_UNKNOWN) {
    RTC_DLOG(LS_WARNING) << "Using candidate with adapter type set - this "
                            "should only happen in test";
  }

  // Clear fields that do not make sense as remote candidates.
  cricket::Candidate new_candidate(candidate);
  new_candidate.set_network_type(rtc::ADAPTER_TYPE_UNKNOWN);
  new_candidate.set_relay_protocol("");
  new_candidate.set_underlying_type_for_vpn(rtc::ADAPTER_TYPE_UNKNOWN);

  network_thread()->PostTask(SafeTask(
      network_thread_safety_,
      [this, mid = std::string(mid), candidate = new_candidate] {
        RTC_DCHECK_RUN_ON(network_thread());
        std::vector<cricket::Candidate> candidates = {candidate};
        RTCError error =
            transport_controller_->AddRemoteCandidates(mid, candidates);
        if (error.ok()) {
          signaling_thread()->PostTask(SafeTask(
              signaling_thread_safety_.flag(),
              [this, candidate = std::move(candidate)] {
                ReportRemoteIceCandidateAdded(candidate);
                // Candidates successfully submitted for checking.
                if (ice_connection_state() ==
                        PeerConnectionInterface::kIceConnectionNew ||
                    ice_connection_state() ==
                        PeerConnectionInterface::kIceConnectionDisconnected) {
                  // If state is New, then the session has just gotten its first
                  // remote ICE candidates, so go to Checking. If state is
                  // Disconnected, the session is re-using old candidates or
                  // receiving additional ones, so go to Checking. If state is
                  // Connected, stay Connected.
                  // TODO(bemasc): If state is Connected, and the new candidates
                  // are for a newly added transport, then the state actually
                  // _should_ move to checking.  Add a way to distinguish that
                  // case.
                  SetIceConnectionState(
                      PeerConnectionInterface::kIceConnectionChecking);
                }
                // TODO(bemasc): If state is Completed, go back to Connected.
              }));
        } else {
          RTC_LOG(LS_WARNING) << error.message();
        }
      }));
}

void PeerConnection::ReportUsagePattern() const {
  usage_pattern_.ReportUsagePattern(observer_);
}

void PeerConnection::ReportRemoteIceCandidateAdded(
    const cricket::Candidate& candidate) {
  RTC_DCHECK_RUN_ON(signaling_thread());

  NoteUsageEvent(UsageEvent::REMOTE_CANDIDATE_ADDED);

  if (candidate.address().IsPrivateIP()) {
    NoteUsageEvent(UsageEvent::REMOTE_PRIVATE_CANDIDATE_ADDED);
  }
  if (candidate.address().IsUnresolvedIP()) {
    NoteUsageEvent(UsageEvent::REMOTE_MDNS_CANDIDATE_ADDED);
  }
  if (candidate.address().family() == AF_INET6) {
    NoteUsageEvent(UsageEvent::REMOTE_IPV6_CANDIDATE_ADDED);
  }
}

// RingRTC: Allow out-of-band / "manual" key negotiation.
bool PeerConnection::SrtpRequired() const {
  RTC_DCHECK_RUN_ON(signaling_thread());
  return (dtls_enabled_ ||
          sdp_handler_->webrtc_session_desc_factory()->ManuallySpecifyKeys());
}

void PeerConnection::OnTransportControllerGatheringState(
    cricket::IceGatheringState state) {
  RTC_DCHECK(signaling_thread()->IsCurrent());
  if (state == cricket::kIceGatheringGathering) {
    OnIceGatheringChange(PeerConnectionInterface::kIceGatheringGathering);
  } else if (state == cricket::kIceGatheringComplete) {
    OnIceGatheringChange(PeerConnectionInterface::kIceGatheringComplete);
  } else if (state == cricket::kIceGatheringNew) {
    OnIceGatheringChange(PeerConnectionInterface::kIceGatheringNew);
  } else {
    RTC_LOG(LS_ERROR) << "Unknown state received: " << state;
    RTC_DCHECK_NOTREACHED();
  }
}

// Runs on network_thread().
void PeerConnection::ReportTransportStats(
    std::vector<RtpTransceiverProxyRefPtr> transceivers) {
  TRACE_EVENT0("webrtc", "PeerConnection::ReportTransportStats");
  rtc::Thread::ScopedDisallowBlockingCalls no_blocking_calls;
  std::map<std::string, std::set<cricket::MediaType>>
      media_types_by_transport_name;
  for (const auto& transceiver : transceivers) {
    if (transceiver->internal()->channel()) {
      std::string transport_name(
          transceiver->internal()->channel()->transport_name());
      media_types_by_transport_name[transport_name].insert(
          transceiver->media_type());
    }
  }

  if (sctp_mid_n_) {
    cricket::DtlsTransportInternal* dtls_transport =
        transport_controller_->GetDtlsTransport(*sctp_mid_n_);
    if (dtls_transport) {
      media_types_by_transport_name[dtls_transport->transport_name()].insert(
          cricket::MEDIA_TYPE_DATA);
    }
  }

  for (const auto& entry : media_types_by_transport_name) {
    const std::string& transport_name = entry.first;
    const std::set<cricket::MediaType> media_types = entry.second;
    cricket::TransportStats stats;
    if (transport_controller_->GetStats(transport_name, &stats)) {
      ReportBestConnectionState(stats);
      ReportNegotiatedCiphers(dtls_enabled_, stats, media_types);
    }
  }
}

// Walk through the ConnectionInfos to gather best connection usage
// for IPv4 and IPv6.
// static (no member state required)
void PeerConnection::ReportBestConnectionState(
    const cricket::TransportStats& stats) {
  for (const cricket::TransportChannelStats& channel_stats :
       stats.channel_stats) {
    for (const cricket::ConnectionInfo& connection_info :
         channel_stats.ice_transport_stats.connection_infos) {
      if (!connection_info.best_connection) {
        continue;
      }

      const cricket::Candidate& local = connection_info.local_candidate;
      const cricket::Candidate& remote = connection_info.remote_candidate;

      // Increment the counter for IceCandidatePairType.
      if (local.protocol() == cricket::TCP_PROTOCOL_NAME ||
          (local.is_relay() &&
           local.relay_protocol() == cricket::TCP_PROTOCOL_NAME)) {
        RTC_HISTOGRAM_ENUMERATION("WebRTC.PeerConnection.CandidatePairType_TCP",
                                  GetIceCandidatePairCounter(local, remote),
                                  kIceCandidatePairMax);
      } else if (local.protocol() == cricket::UDP_PROTOCOL_NAME) {
        RTC_HISTOGRAM_ENUMERATION("WebRTC.PeerConnection.CandidatePairType_UDP",
                                  GetIceCandidatePairCounter(local, remote),
                                  kIceCandidatePairMax);
      } else {
        RTC_CHECK_NOTREACHED();
      }

      // Increment the counter for IP type.
      if (local.address().family() == AF_INET) {
        RTC_HISTOGRAM_ENUMERATION("WebRTC.PeerConnection.IPMetrics",
                                  kBestConnections_IPv4,
                                  kPeerConnectionAddressFamilyCounter_Max);
      } else if (local.address().family() == AF_INET6) {
        RTC_HISTOGRAM_ENUMERATION("WebRTC.PeerConnection.IPMetrics",
                                  kBestConnections_IPv6,
                                  kPeerConnectionAddressFamilyCounter_Max);
      } else {
        RTC_CHECK(!local.address().hostname().empty() &&
                  local.address().IsUnresolvedIP());
      }

      return;
    }
  }
}

// static
void PeerConnection::ReportNegotiatedCiphers(
    bool dtls_enabled,
    const cricket::TransportStats& stats,
    const std::set<cricket::MediaType>& media_types) {
  if (!dtls_enabled || stats.channel_stats.empty()) {
    return;
  }

  int srtp_crypto_suite = stats.channel_stats[0].srtp_crypto_suite;
  int ssl_cipher_suite = stats.channel_stats[0].ssl_cipher_suite;
  if (srtp_crypto_suite == rtc::kSrtpInvalidCryptoSuite &&
      ssl_cipher_suite == rtc::kTlsNullWithNullNull) {
    return;
  }

  if (ssl_cipher_suite != rtc::kTlsNullWithNullNull) {
    for (cricket::MediaType media_type : media_types) {
      switch (media_type) {
        case cricket::MEDIA_TYPE_AUDIO:
          RTC_HISTOGRAM_ENUMERATION_SPARSE(
              "WebRTC.PeerConnection.SslCipherSuite.Audio", ssl_cipher_suite,
              rtc::kSslCipherSuiteMaxValue);
          break;
        case cricket::MEDIA_TYPE_VIDEO:
          RTC_HISTOGRAM_ENUMERATION_SPARSE(
              "WebRTC.PeerConnection.SslCipherSuite.Video", ssl_cipher_suite,
              rtc::kSslCipherSuiteMaxValue);
          break;
        case cricket::MEDIA_TYPE_DATA:
          RTC_HISTOGRAM_ENUMERATION_SPARSE(
              "WebRTC.PeerConnection.SslCipherSuite.Data", ssl_cipher_suite,
              rtc::kSslCipherSuiteMaxValue);
          break;
        default:
          RTC_DCHECK_NOTREACHED();
          continue;
      }
    }
  }

  uint16_t ssl_peer_signature_algorithm =
      stats.channel_stats[0].ssl_peer_signature_algorithm;
  if (ssl_peer_signature_algorithm != rtc::kSslSignatureAlgorithmUnknown) {
    for (cricket::MediaType media_type : media_types) {
      switch (media_type) {
        case cricket::MEDIA_TYPE_AUDIO:
          RTC_HISTOGRAM_ENUMERATION_SPARSE(
              "WebRTC.PeerConnection.SslPeerSignatureAlgorithm.Audio",
              ssl_peer_signature_algorithm,
              rtc::kSslSignatureAlgorithmMaxValue);
          break;
        case cricket::MEDIA_TYPE_VIDEO:
          RTC_HISTOGRAM_ENUMERATION_SPARSE(
              "WebRTC.PeerConnection.SslPeerSignatureAlgorithm.Video",
              ssl_peer_signature_algorithm,
              rtc::kSslSignatureAlgorithmMaxValue);
          break;
        case cricket::MEDIA_TYPE_DATA:
          RTC_HISTOGRAM_ENUMERATION_SPARSE(
              "WebRTC.PeerConnection.SslPeerSignatureAlgorithm.Data",
              ssl_peer_signature_algorithm,
              rtc::kSslSignatureAlgorithmMaxValue);
          break;
        default:
          RTC_DCHECK_NOTREACHED();
          continue;
      }
    }
  }
}

bool PeerConnection::OnTransportChanged(
    const std::string& mid,
    RtpTransportInternal* rtp_transport,
    rtc::scoped_refptr<DtlsTransport> dtls_transport,
    DataChannelTransportInterface* data_channel_transport) {
  RTC_DCHECK_RUN_ON(network_thread());
  bool ret = true;
  if (ConfiguredForMedia()) {
    for (const auto& transceiver :
         rtp_manager()->transceivers()->UnsafeList()) {
      cricket::ChannelInterface* channel = transceiver->internal()->channel();
      if (channel && channel->mid() == mid) {
        ret = channel->SetRtpTransport(rtp_transport);
      }
    }
  }

  if (mid == sctp_mid_n_) {
    data_channel_controller_.OnTransportChanged(data_channel_transport);
    if (dtls_transport) {
      signaling_thread()->PostTask(SafeTask(
          signaling_thread_safety_.flag(),
          [this,
           name = std::string(dtls_transport->internal()->transport_name())] {
            RTC_DCHECK_RUN_ON(signaling_thread());
            SetSctpTransportName(std::move(name));
          }));
    }
  }

  return ret;
}

PeerConnectionObserver* PeerConnection::Observer() const {
  RTC_DCHECK_RUN_ON(signaling_thread());
  RTC_DCHECK(observer_);
  return observer_;
}

void PeerConnection::StartSctpTransport(int local_port,
                                        int remote_port,
                                        int max_message_size) {
  RTC_DCHECK_RUN_ON(signaling_thread());
  if (!sctp_mid_s_)
    return;

  network_thread()->PostTask(SafeTask(
      network_thread_safety_,
      [this, mid = *sctp_mid_s_, local_port, remote_port, max_message_size] {
        rtc::scoped_refptr<SctpTransport> sctp_transport =
            transport_controller_n()->GetSctpTransport(mid);
        if (sctp_transport)
          sctp_transport->Start(local_port, remote_port, max_message_size);
      }));
}

CryptoOptions PeerConnection::GetCryptoOptions() {
  RTC_DCHECK_RUN_ON(signaling_thread());
  // TODO(bugs.webrtc.org/9891) - Remove PeerConnectionFactory::CryptoOptions
  // after it has been removed.
  return configuration_.crypto_options.has_value()
             ? *configuration_.crypto_options
             : options_.crypto_options;
}

void PeerConnection::ClearStatsCache() {
  RTC_DCHECK_RUN_ON(signaling_thread());
  if (legacy_stats_) {
    legacy_stats_->InvalidateCache();
  }
  if (stats_collector_) {
    stats_collector_->ClearCachedStatsReport();
  }
}

bool PeerConnection::ShouldFireNegotiationNeededEvent(uint32_t event_id) {
  RTC_DCHECK_RUN_ON(signaling_thread());
  return sdp_handler_->ShouldFireNegotiationNeededEvent(event_id);
}

void PeerConnection::RequestUsagePatternReportForTesting() {
  RTC_DCHECK_RUN_ON(signaling_thread());
  message_handler_.RequestUsagePatternReport(
      [this]() {
        RTC_DCHECK_RUN_ON(signaling_thread());
        ReportUsagePattern();
      },
      /* delay_ms= */ 0);
}

int PeerConnection::FeedbackAccordingToRfc8888CountForTesting() const {
  return worker_thread()->BlockingCall([this]() {
    RTC_DCHECK_RUN_ON(worker_thread());
    return call_->FeedbackAccordingToRfc8888Count();
  });
}

int PeerConnection::FeedbackAccordingToTransportCcCountForTesting() const {
  return worker_thread()->BlockingCall([this]() {
    RTC_DCHECK_RUN_ON(worker_thread());
    return call_->FeedbackAccordingToTransportCcCount();
  });
}

std::function<void(const rtc::CopyOnWriteBuffer& packet,
                   int64_t packet_time_us)>
PeerConnection::InitializeRtcpCallback() {
  RTC_DCHECK_RUN_ON(network_thread());
  return [this](const rtc::CopyOnWriteBuffer& packet,
                int64_t /*packet_time_us*/) {
    worker_thread()->PostTask(SafeTask(worker_thread_safety_, [this, packet]() {
      call_ptr_->Receiver()->DeliverRtcpPacket(packet);
    }));
  };
}

std::function<void(const RtpPacketReceived& parsed_packet)>
PeerConnection::InitializeUnDemuxablePacketHandler() {
  RTC_DCHECK_RUN_ON(network_thread());
  return [this](const RtpPacketReceived& parsed_packet) {
    worker_thread()->PostTask(
        SafeTask(worker_thread_safety_, [this, parsed_packet]() {
          // Deliver the packet anyway to Call to allow Call to do BWE.
          // Even if there is no media receiver, the packet has still
          // been received on the network and has been correcly parsed.
          call_ptr_->Receiver()->DeliverRtpPacket(
              MediaType::ANY, parsed_packet,
              /*undemuxable_packet_handler=*/
              [](const RtpPacketReceived& packet) { return false; });
        }));
  };
}

<<<<<<< HEAD
// RingRTC change to add methods (see interface header)
rtc::scoped_refptr<webrtc::IceGathererInterface>
PeerConnection::CreateSharedIceGatherer() {
  return network_thread()
      ->BlockingCall(
          [this] {
            RTC_DCHECK_RUN_ON(network_thread());
            return port_allocator_->CreateIceGatherer("shared");
          });
}

bool PeerConnection::UseSharedIceGatherer(
    rtc::scoped_refptr<webrtc::IceGathererInterface> shared_ice_gatherer) {
  RTC_DCHECK(shared_ice_gatherer);
  shared_ice_gatherer_ = std::move(shared_ice_gatherer);
  return true;
}

// RingRTC change to explicitly control when incoming packets can be processed
bool PeerConnection::SetIncomingRtpEnabled(bool enabled) {
  return network_thread()->BlockingCall([this, enabled] {
    JsepTransportController* transport_controller = this->transport_controller_n();
    return transport_controller->SetIncomingRtpEnabled(enabled);
  });
}

bool PeerConnection::SendRtp(std::unique_ptr<RtpPacket> rtp_packet) {
  RTC_DCHECK_RUN_ON(signaling_thread());

  // Is there a better way to std::move the unique_ptr?
  RtpPacket* raw_rtp_packet = rtp_packet.release();
  return network_thread()->BlockingCall([this, raw_rtp_packet] {
    JsepTransportController* transport_controller = this->transport_controller_n();
    RtpTransportInternal* rtp_transport = transport_controller->GetBundledRtpTransport();
    if (!rtp_transport) {
      return false;
    }

    std::unique_ptr<RtpPacket> rtp_packet(raw_rtp_packet);

    // Doesn't copy because we're not writing to it.
    rtc::CopyOnWriteBuffer buffer = rtp_packet->Buffer();
    rtc::PacketOptions options;
    // This makes the packet use SRTP instead of DTLS.
    int flags = cricket::PF_SRTP_BYPASS;
    return rtp_transport->SendRtpPacket(&buffer, options, flags);
  });
}

// RingRTC change to receive RTP data
bool PeerConnection::ReceiveRtp(uint8_t pt, bool enable_incoming) {
  RtpDemuxerCriteria demux_criteria;
  demux_criteria.payload_types().insert(pt);
  RtpPacketSinkInterface* sink = Observer();
  return network_thread()->BlockingCall([this, demux_criteria, sink, enable_incoming] {
    JsepTransportController* transport_controller = this->transport_controller_n();
    RtpTransportInternal* rtp_transport = transport_controller->GetBundledRtpTransport();
    if (!rtp_transport) {
      return false;
    }
    if (enable_incoming) {
      rtp_transport->SetIncomingRtpEnabled(true);
    }
    rtp_demuxer_sink_registered_ = rtp_transport->RegisterRtpDemuxerSink(demux_criteria, sink);
    return rtp_demuxer_sink_registered_;
  });
}

void PeerConnection::ConfigureAudioEncoders(const webrtc::AudioEncoder::Config& config) {
  std::vector<cricket::VoiceChannel*> sending_voice_channels;
  for (const auto& transceiver : rtp_manager()->transceivers()->List()) {
    if (transceiver->media_type() != cricket::MEDIA_TYPE_AUDIO) {
      continue;
    }

    if (transceiver->direction() == webrtc::RtpTransceiverDirection::kSendRecv ||
        transceiver->direction() == webrtc::RtpTransceiverDirection::kSendOnly) {
      auto* voice_channel = static_cast<cricket::VoiceChannel*>(transceiver->internal()->channel());
      if (voice_channel) {
        sending_voice_channels.push_back(voice_channel);
      }
    }
  }

  worker_thread()->BlockingCall([&config, sending_voice_channels] {
    for (auto voice_channel : sending_voice_channels) {
      voice_channel->ConfigureEncoders(config);
    }

    if (sending_voice_channels.size() == 0) {
      RTC_LOG(LS_WARNING) << "PeerConnection::ConfigureAudioEncoders(...) changed no transceivers!";
    } else {
      RTC_LOG(LS_INFO) << "PeerConnection::ConfigureAudioEncoders(...) changed "
                       << sending_voice_channels.size() << " transceivers.";
    }
  });
}

void PeerConnection::GetAudioLevels(cricket::AudioLevel* captured_out,
                                    cricket::ReceivedAudioLevel* received_out,
                                    size_t received_out_size,
                                    size_t* received_size_out) {
  *captured_out = 0;
  *received_size_out = 0;

  std::vector<cricket::VoiceChannel*> sending_voice_channels;
  std::vector<cricket::VoiceChannel*> receiving_voice_channels;
  auto transceivers = rtp_manager()->transceivers()->List();
  for (auto transceiver : transceivers) {
    if (transceiver->media_type() != cricket::MEDIA_TYPE_AUDIO) {
      continue;
    }

    auto is_send_recv = transceiver->direction() == RtpTransceiverDirection::kSendRecv;
    if (is_send_recv || transceiver->direction() == RtpTransceiverDirection::kSendOnly) {
      auto* voice_channel = static_cast<cricket::VoiceChannel*>(transceiver->internal()->channel());
      if (voice_channel) {
        sending_voice_channels.push_back(voice_channel);
      }
    }
    if (is_send_recv || transceiver->direction() == RtpTransceiverDirection::kRecvOnly) {
      auto* voice_channel = static_cast<cricket::VoiceChannel*>(transceiver->internal()->channel());
      if (voice_channel) {
        receiving_voice_channels.push_back(voice_channel);
      }
    }
  }

  worker_thread()->BlockingCall([captured_out, sending_voice_channels] {
    for (auto voice_channel : sending_voice_channels) {
      voice_channel->GetCapturedAudioLevel(captured_out);
    }
  });

  *received_size_out = worker_thread()->BlockingCall([received_out, received_out_size, receiving_voice_channels] {
    size_t received_size = 0;

    for (auto voice_channel : receiving_voice_channels) {
      if (received_size == received_out_size) {
        break;
      }

      auto audio_level = voice_channel->GetReceivedAudioLevel();
      if (audio_level) {
        received_out[received_size++] = *audio_level;
      }
    }

    return received_size;
  });
}

// RingRTC change to get upload bandwidth estimate
uint32_t PeerConnection::GetLastBandwidthEstimateBps() {
  return worker_thread()->BlockingCall([this] {
    RTC_DCHECK_RUN_ON(worker_thread());
    return this->call_->GetLastBandwidthEstimateBps();
  });
=======
bool PeerConnection::CanAttemptDtlsStunPiggybacking(
    const RTCConfiguration& configuration) {
  // Enable DTLS-in-STUN only if no certificates were passed those
  // may be RSA certificates and this feature only works with small
  // ECDSA certificates. Determining the type of the key is
  // not trivially possible at this point.
  return dtls_enabled_ && configuration.certificates.empty() &&
         env_.field_trials().IsEnabled("WebRTC-IceHandshakeDtls");
>>>>>>> 8d78f5de
}

}  // namespace webrtc<|MERGE_RESOLUTION|>--- conflicted
+++ resolved
@@ -72,11 +72,7 @@
 #include "modules/rtp_rtcp/source/rtp_packet_received.h"
 #include "p2p/base/basic_async_resolver_factory.h"
 #include "p2p/base/connection_info.h"
-<<<<<<< HEAD
-#include "p2p/base/dtls_transport_internal.h"
 #include "p2p/base/ice_gatherer.h"
-=======
->>>>>>> 8d78f5de
 #include "p2p/base/ice_transport_internal.h"
 #include "p2p/base/p2p_constants.h"
 #include "p2p/base/p2p_transport_channel.h"
@@ -84,11 +80,8 @@
 #include "p2p/base/port_allocator.h"
 #include "p2p/base/transport_description.h"
 #include "p2p/base/transport_info.h"
-<<<<<<< HEAD
+#include "p2p/dtls/dtls_transport_internal.h"
 #include "pc/channel.h"
-=======
-#include "p2p/dtls/dtls_transport_internal.h"
->>>>>>> 8d78f5de
 #include "pc/channel_interface.h"
 #include "pc/connection_context.h"
 #include "pc/data_channel_utils.h"
@@ -3155,7 +3148,16 @@
   };
 }
 
-<<<<<<< HEAD
+bool PeerConnection::CanAttemptDtlsStunPiggybacking(
+    const RTCConfiguration& configuration) {
+  // Enable DTLS-in-STUN only if no certificates were passed those
+  // may be RSA certificates and this feature only works with small
+  // ECDSA certificates. Determining the type of the key is
+  // not trivially possible at this point.
+  return dtls_enabled_ && configuration.certificates.empty() &&
+         env_.field_trials().IsEnabled("WebRTC-IceHandshakeDtls");
+}
+
 // RingRTC change to add methods (see interface header)
 rtc::scoped_refptr<webrtc::IceGathererInterface>
 PeerConnection::CreateSharedIceGatherer() {
@@ -3314,16 +3316,6 @@
     RTC_DCHECK_RUN_ON(worker_thread());
     return this->call_->GetLastBandwidthEstimateBps();
   });
-=======
-bool PeerConnection::CanAttemptDtlsStunPiggybacking(
-    const RTCConfiguration& configuration) {
-  // Enable DTLS-in-STUN only if no certificates were passed those
-  // may be RSA certificates and this feature only works with small
-  // ECDSA certificates. Determining the type of the key is
-  // not trivially possible at this point.
-  return dtls_enabled_ && configuration.certificates.empty() &&
-         env_.field_trials().IsEnabled("WebRTC-IceHandshakeDtls");
->>>>>>> 8d78f5de
 }
 
 }  // namespace webrtc