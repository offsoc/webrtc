/*
 *  Copyright 2012 The WebRTC project authors. All Rights Reserved.
 *
 *  Use of this source code is governed by a BSD-style license
 *  that can be found in the LICENSE file in the root of the source
 *  tree. An additional intellectual property rights grant can be found
 *  in the file PATENTS.  All contributing project authors may
 *  be found in the AUTHORS file in the root of the source tree.
 */

#include "pc/peer_connection.h"

#include <limits.h>
#include <stddef.h>

#include <cstdint>
#include <functional>
#include <map>
#include <memory>
#include <optional>
#include <set>
#include <string>
#include <utility>
#include <vector>

#include "absl/algorithm/container.h"
#include "absl/strings/match.h"
#include "absl/strings/str_cat.h"
#include "absl/strings/string_view.h"
#include "api/adaptation/resource.h"
#include "api/audio/audio_device.h"
#include "api/candidate.h"
#include "api/crypto/crypto_options.h"
#include "api/data_channel_event_observer_interface.h"
#include "api/data_channel_interface.h"
#include "api/dtls_transport_interface.h"
#include "api/environment/environment.h"
#include "api/jsep.h"
#include "api/jsep_ice_candidate.h"
#include "api/make_ref_counted.h"
#include "api/media_stream_interface.h"
#include "api/media_types.h"
#include "api/peer_connection_interface.h"
#include "api/rtc_error.h"
#include "api/rtc_event_log_output.h"
#include "api/rtp_parameters.h"
#include "api/rtp_receiver_interface.h"
#include "api/rtp_sender_interface.h"
#include "api/rtp_transceiver_direction.h"
#include "api/rtp_transceiver_interface.h"
#include "api/scoped_refptr.h"
#include "api/sctp_transport_interface.h"
#include "api/sequence_checker.h"
#include "api/set_local_description_observer_interface.h"
#include "api/set_remote_description_observer_interface.h"
#include "api/stats/rtc_stats_collector_callback.h"
#include "api/task_queue/pending_task_safety_flag.h"
#include "api/transport/bandwidth_estimation_settings.h"
#include "api/transport/bitrate_settings.h"
#include "api/transport/data_channel_transport_interface.h"
#include "api/transport/enums.h"
#include "api/turn_customizer.h"
#include "api/uma_metrics.h"
#include "api/units/time_delta.h"
#include "api/video/video_codec_constants.h"
#include "call/audio_state.h"
#include "call/packet_receiver.h"
#include "call/payload_type.h"
#include "media/base/codec.h"
#include "media/base/media_config.h"
#include "media/base/media_engine.h"
#include "modules/rtp_rtcp/include/rtp_rtcp_defines.h"
#include "modules/rtp_rtcp/source/rtp_packet_received.h"
#include "p2p/base/connection_info.h"
#include "p2p/base/ice_transport_internal.h"
#include "p2p/base/p2p_constants.h"
#include "p2p/base/p2p_transport_channel.h"
#include "p2p/base/port.h"
#include "p2p/base/port_allocator.h"
#include "p2p/base/transport_description.h"
#include "p2p/base/transport_info.h"
#include "p2p/dtls/dtls_transport_internal.h"
#include "pc/channel_interface.h"
#include "pc/codec_vendor.h"
#include "pc/connection_context.h"
#include "pc/data_channel_utils.h"
#include "pc/dtls_transport.h"
#include "pc/ice_server_parsing.h"
#include "pc/jsep_transport_controller.h"
#include "pc/legacy_stats_collector.h"
#include "pc/rtc_stats_collector.h"
#include "pc/rtp_receiver.h"
#include "pc/rtp_receiver_proxy.h"
#include "pc/rtp_sender.h"
#include "pc/rtp_sender_proxy.h"
#include "pc/rtp_transceiver.h"
#include "pc/rtp_transmission_manager.h"
#include "pc/rtp_transport_internal.h"
#include "pc/sctp_data_channel.h"
#include "pc/sctp_transport.h"
#include "pc/sdp_offer_answer.h"
#include "pc/session_description.h"
#include "pc/transceiver_list.h"
#include "pc/transport_stats.h"
#include "pc/usage_pattern.h"
#include "rtc_base/checks.h"
#include "rtc_base/copy_on_write_buffer.h"
#include "rtc_base/crypto_random.h"
#include "rtc_base/ip_address.h"
#include "rtc_base/logging.h"
#include "rtc_base/net_helper.h"
#include "rtc_base/net_helpers.h"
#include "rtc_base/network.h"
#include "rtc_base/network_constants.h"
#include "rtc_base/rtc_certificate.h"
#include "rtc_base/socket_address.h"
#include "rtc_base/ssl_certificate.h"
#include "rtc_base/ssl_stream_adapter.h"
#include "rtc_base/thread.h"
#include "rtc_base/trace_event.h"
#include "rtc_base/unique_id_generator.h"
#include "system_wrappers/include/metrics.h"

<<<<<<< HEAD
// RingRTC change to support ICE forking
#include "p2p/base/ice_gatherer.h"
#include "pc/channel.h"

using cricket::MediaContentDescription;
using cricket::RidDescription;
using cricket::RidDirection;
using cricket::SimulcastDescription;
using cricket::SimulcastLayer;
using cricket::SimulcastLayerList;
using cricket::StreamParams;
using cricket::TransportInfo;
using ::webrtc::ContentInfo;
using ::webrtc::ContentInfos;
using ::webrtc::MediaProtocolType;
using ::webrtc::SessionDescription;

=======
>>>>>>> e4445e46
namespace webrtc {

namespace {
static const int REPORT_USAGE_PATTERN_DELAY_MS = 60000;

class CodecLookupHelperForPeerConnection : public CodecLookupHelper {
 public:
  explicit CodecLookupHelperForPeerConnection(PeerConnection* self)
      : self_(self),
        codec_vendor_(self_->context()->media_engine(),
                      self_->context()->use_rtx(),
                      self_->context()->env().field_trials()) {}

  webrtc::PayloadTypeSuggester* PayloadTypeSuggester() override {
    return self_->transport_controller_s();
  }

  CodecVendor* GetCodecVendor() override { return &codec_vendor_; }

 private:
  PeerConnection* self_;
  CodecVendor codec_vendor_;
};

uint32_t ConvertIceTransportTypeToCandidateFilter(
    PeerConnectionInterface::IceTransportsType type) {
  switch (type) {
    case PeerConnectionInterface::kNone:
      return CF_NONE;
    case PeerConnectionInterface::kRelay:
      return CF_RELAY;
    case PeerConnectionInterface::kNoHost:
      return (CF_ALL & ~CF_HOST);
    case PeerConnectionInterface::kAll:
      return CF_ALL;
    default:
      RTC_DCHECK_NOTREACHED();
  }
  return CF_NONE;
}

IceCandidatePairType GetIceCandidatePairCounter(const Candidate& local,
                                                const Candidate& remote) {
  if (local.is_local() && remote.is_local()) {
    bool local_hostname =
        !local.address().hostname().empty() && local.address().IsUnresolvedIP();
    bool remote_hostname = !remote.address().hostname().empty() &&
                           remote.address().IsUnresolvedIP();
    bool local_private = IPIsPrivate(local.address().ipaddr());
    bool remote_private = IPIsPrivate(remote.address().ipaddr());
    if (local_hostname) {
      if (remote_hostname) {
        return kIceCandidatePairHostNameHostName;
      } else if (remote_private) {
        return kIceCandidatePairHostNameHostPrivate;
      } else {
        return kIceCandidatePairHostNameHostPublic;
      }
    } else if (local_private) {
      if (remote_hostname) {
        return kIceCandidatePairHostPrivateHostName;
      } else if (remote_private) {
        return kIceCandidatePairHostPrivateHostPrivate;
      } else {
        return kIceCandidatePairHostPrivateHostPublic;
      }
    } else {
      if (remote_hostname) {
        return kIceCandidatePairHostPublicHostName;
      } else if (remote_private) {
        return kIceCandidatePairHostPublicHostPrivate;
      } else {
        return kIceCandidatePairHostPublicHostPublic;
      }
    }
  }

  if (local.is_local()) {
    if (remote.is_stun())
      return kIceCandidatePairHostSrflx;
    if (remote.is_relay())
      return kIceCandidatePairHostRelay;
    if (remote.is_prflx())
      return kIceCandidatePairHostPrflx;
  } else if (local.is_stun()) {
    if (remote.is_local())
      return kIceCandidatePairSrflxHost;
    if (remote.is_stun())
      return kIceCandidatePairSrflxSrflx;
    if (remote.is_relay())
      return kIceCandidatePairSrflxRelay;
    if (remote.is_prflx())
      return kIceCandidatePairSrflxPrflx;
  } else if (local.is_relay()) {
    if (remote.is_local())
      return kIceCandidatePairRelayHost;
    if (remote.is_stun())
      return kIceCandidatePairRelaySrflx;
    if (remote.is_relay())
      return kIceCandidatePairRelayRelay;
    if (remote.is_prflx())
      return kIceCandidatePairRelayPrflx;
  } else if (local.is_prflx()) {
    if (remote.is_local())
      return kIceCandidatePairPrflxHost;
    if (remote.is_stun())
      return kIceCandidatePairPrflxSrflx;
    if (remote.is_relay())
      return kIceCandidatePairPrflxRelay;
  }

  return kIceCandidatePairMax;
}

// Check if the changes of IceTransportsType motives an ice restart.
bool NeedIceRestart(bool surface_ice_candidates_on_ice_transport_type_changed,
                    PeerConnectionInterface::IceTransportsType current,
                    PeerConnectionInterface::IceTransportsType modified) {
  if (current == modified) {
    return false;
  }

  if (!surface_ice_candidates_on_ice_transport_type_changed) {
    return true;
  }

  auto current_filter = ConvertIceTransportTypeToCandidateFilter(current);
  auto modified_filter = ConvertIceTransportTypeToCandidateFilter(modified);

  // If surface_ice_candidates_on_ice_transport_type_changed is true and we
  // extend the filter, then no ice restart is needed.
  return (current_filter & modified_filter) != current_filter;
}

// Checks for valid pool size range and if a previous value has already been
// set, which is done via SetLocalDescription.
RTCError ValidateIceCandidatePoolSize(
    int ice_candidate_pool_size,
    std::optional<int> previous_ice_candidate_pool_size) {
  // Note that this isn't possible through chromium, since it's an unsigned
  // short in WebIDL.
  if (ice_candidate_pool_size < 0 ||
      ice_candidate_pool_size > static_cast<int>(UINT16_MAX)) {
    return RTCError(RTCErrorType::INVALID_RANGE);
  }

  // According to JSEP, after setLocalDescription, changing the candidate pool
  // size is not allowed, and changing the set of ICE servers will not result
  // in new candidates being gathered.
  if (previous_ice_candidate_pool_size.has_value() &&
      ice_candidate_pool_size != previous_ice_candidate_pool_size.value()) {
    LOG_AND_RETURN_ERROR(RTCErrorType::INVALID_MODIFICATION,
                         "Can't change candidate pool size after calling "
                         "SetLocalDescription.");
  }

  return RTCError::OK();
}

// The simplest (and most future-compatible) way to tell if a config was
// modified in an invalid way is to copy each property we do support modifying,
// then use operator==. There are far more properties we don't support modifying
// than those we do, and more could be added.
// This helper function accepts a proposed new `configuration` object, an
// existing configuration and returns a valid, modified, configuration that's
// based on the existing configuration, with modified properties copied from
// `configuration`.
// If the result of creating a modified configuration doesn't pass the above
// `operator==` test or a call to `ValidateConfiguration()`, then the function
// will return an error. Otherwise, the return value will be the new config.
RTCErrorOr<PeerConnectionInterface::RTCConfiguration> ApplyConfiguration(
    const PeerConnectionInterface::RTCConfiguration& configuration,
    const PeerConnectionInterface::RTCConfiguration& existing_configuration) {
  PeerConnectionInterface::RTCConfiguration modified_config =
      existing_configuration;
  modified_config.servers = configuration.servers;
  modified_config.type = configuration.type;
  modified_config.ice_candidate_pool_size =
      configuration.ice_candidate_pool_size;
  modified_config.prune_turn_ports = configuration.prune_turn_ports;
  modified_config.turn_port_prune_policy = configuration.turn_port_prune_policy;
  modified_config.surface_ice_candidates_on_ice_transport_type_changed =
      configuration.surface_ice_candidates_on_ice_transport_type_changed;
  modified_config.ice_check_min_interval = configuration.ice_check_min_interval;
  modified_config.ice_check_interval_strong_connectivity =
      configuration.ice_check_interval_strong_connectivity;
  modified_config.ice_check_interval_weak_connectivity =
      configuration.ice_check_interval_weak_connectivity;
  modified_config.ice_unwritable_timeout = configuration.ice_unwritable_timeout;
  modified_config.ice_unwritable_min_checks =
      configuration.ice_unwritable_min_checks;
  modified_config.ice_inactive_timeout = configuration.ice_inactive_timeout;
  modified_config.stun_candidate_keepalive_interval =
      configuration.stun_candidate_keepalive_interval;
  modified_config.turn_customizer = configuration.turn_customizer;
  modified_config.network_preference = configuration.network_preference;
  modified_config.active_reset_srtp_params =
      configuration.active_reset_srtp_params;
  modified_config.turn_logging_id = configuration.turn_logging_id;
  modified_config.stable_writable_connection_ping_interval_ms =
      configuration.stable_writable_connection_ping_interval_ms;
  if (configuration != modified_config) {
    LOG_AND_RETURN_ERROR(RTCErrorType::INVALID_MODIFICATION,
                         "Modifying the configuration in an unsupported way.");
  }

  RTCError err = IceConfig(modified_config).IsValid();
  if (!err.ok()) {
    return err;
  }

  return modified_config;
}

bool HasRtcpMuxEnabled(const ContentInfo* content) {
  return content->media_description()->rtcp_mux();
}

bool DtlsEnabled(const PeerConnectionInterface::RTCConfiguration& configuration,
                 const PeerConnectionFactoryInterface::Options& options,
                 const PeerConnectionDependencies& dependencies) {
  // RingRTC change to always disable DTLS.
  return false;
}

void NoteServerUsage(UsagePattern& usage_pattern,
                     const ServerAddresses& stun_servers,
                     const std::vector<RelayServerConfig>& turn_servers) {
  if (!stun_servers.empty()) {
    usage_pattern.NoteUsageEvent(UsageEvent::STUN_SERVER_ADDED);
  }
  if (!turn_servers.empty()) {
    usage_pattern.NoteUsageEvent(UsageEvent::TURN_SERVER_ADDED);
  }
}

}  // namespace

bool PeerConnectionInterface::RTCConfiguration::operator==(
    const PeerConnectionInterface::RTCConfiguration& o) const {
  // This static_assert prevents us from accidentally breaking operator==.
  // Note: Order matters! Fields must be ordered the same as RTCConfiguration.
  struct stuff_being_tested_for_equality {
    IceServers servers;
    IceTransportsType type;
    BundlePolicy bundle_policy;
    RtcpMuxPolicy rtcp_mux_policy;
    std::vector<scoped_refptr<RTCCertificate>> certificates;
    int ice_candidate_pool_size;
    bool disable_ipv6_on_wifi;
    int max_ipv6_networks;
    bool disable_link_local_networks;
    std::optional<int> screencast_min_bitrate;
    TcpCandidatePolicy tcp_candidate_policy;
    CandidateNetworkPolicy candidate_network_policy;
    int audio_jitter_buffer_max_packets;
    bool audio_jitter_buffer_fast_accelerate;
    int audio_jitter_buffer_min_delay_ms;
    int ice_connection_receiving_timeout;
    int ice_backup_candidate_pair_ping_interval;
    ContinualGatheringPolicy continual_gathering_policy;
    bool prioritize_most_likely_ice_candidate_pairs;
    struct MediaConfig media_config;
    bool prune_turn_ports;
    PortPrunePolicy turn_port_prune_policy;
    bool presume_writable_when_fully_relayed;
    bool enable_ice_renomination;
    bool redetermine_role_on_ice_restart;
    bool surface_ice_candidates_on_ice_transport_type_changed;
    std::optional<int> ice_check_interval_strong_connectivity;
    std::optional<int> ice_check_interval_weak_connectivity;
    std::optional<int> ice_check_min_interval;
    std::optional<int> ice_unwritable_timeout;
    std::optional<int> ice_unwritable_min_checks;
    std::optional<int> ice_inactive_timeout;
    std::optional<int> stun_candidate_keepalive_interval;
    TurnCustomizer* turn_customizer;
    SdpSemantics sdp_semantics;
    std::optional<AdapterType> network_preference;
    bool active_reset_srtp_params;
    std::optional<CryptoOptions> crypto_options;
    bool offer_extmap_allow_mixed;
    std::string turn_logging_id;
    bool enable_implicit_rollback;
    std::optional<int> report_usage_pattern_delay_ms;
    std::optional<int> stable_writable_connection_ping_interval_ms;
    VpnPreference vpn_preference;
    std::vector<NetworkMask> vpn_list;
    PortAllocatorConfig port_allocator_config;
    std::optional<TimeDelta> pacer_burst_interval;
  };
  static_assert(sizeof(stuff_being_tested_for_equality) == sizeof(*this),
                "Did you add something to RTCConfiguration and forget to "
                "update operator==?");
  return type == o.type && servers == o.servers &&
         bundle_policy == o.bundle_policy &&
         rtcp_mux_policy == o.rtcp_mux_policy &&
         tcp_candidate_policy == o.tcp_candidate_policy &&
         candidate_network_policy == o.candidate_network_policy &&
         audio_jitter_buffer_max_packets == o.audio_jitter_buffer_max_packets &&
         audio_jitter_buffer_fast_accelerate ==
             o.audio_jitter_buffer_fast_accelerate &&
         audio_jitter_buffer_min_delay_ms ==
             o.audio_jitter_buffer_min_delay_ms &&
         ice_connection_receiving_timeout ==
             o.ice_connection_receiving_timeout &&
         ice_backup_candidate_pair_ping_interval ==
             o.ice_backup_candidate_pair_ping_interval &&
         continual_gathering_policy == o.continual_gathering_policy &&
         certificates == o.certificates &&
         prioritize_most_likely_ice_candidate_pairs ==
             o.prioritize_most_likely_ice_candidate_pairs &&
         media_config == o.media_config &&
         disable_ipv6_on_wifi == o.disable_ipv6_on_wifi &&
         max_ipv6_networks == o.max_ipv6_networks &&
         disable_link_local_networks == o.disable_link_local_networks &&
         screencast_min_bitrate == o.screencast_min_bitrate &&
         ice_candidate_pool_size == o.ice_candidate_pool_size &&
         prune_turn_ports == o.prune_turn_ports &&
         turn_port_prune_policy == o.turn_port_prune_policy &&
         presume_writable_when_fully_relayed ==
             o.presume_writable_when_fully_relayed &&
         enable_ice_renomination == o.enable_ice_renomination &&
         redetermine_role_on_ice_restart == o.redetermine_role_on_ice_restart &&
         surface_ice_candidates_on_ice_transport_type_changed ==
             o.surface_ice_candidates_on_ice_transport_type_changed &&
         ice_check_interval_strong_connectivity ==
             o.ice_check_interval_strong_connectivity &&
         ice_check_interval_weak_connectivity ==
             o.ice_check_interval_weak_connectivity &&
         ice_check_min_interval == o.ice_check_min_interval &&
         ice_unwritable_timeout == o.ice_unwritable_timeout &&
         ice_unwritable_min_checks == o.ice_unwritable_min_checks &&
         ice_inactive_timeout == o.ice_inactive_timeout &&
         stun_candidate_keepalive_interval ==
             o.stun_candidate_keepalive_interval &&
         turn_customizer == o.turn_customizer &&
         sdp_semantics == o.sdp_semantics &&
         network_preference == o.network_preference &&
         active_reset_srtp_params == o.active_reset_srtp_params &&
         crypto_options == o.crypto_options &&
         offer_extmap_allow_mixed == o.offer_extmap_allow_mixed &&
         turn_logging_id == o.turn_logging_id &&
         enable_implicit_rollback == o.enable_implicit_rollback &&
         report_usage_pattern_delay_ms == o.report_usage_pattern_delay_ms &&
         stable_writable_connection_ping_interval_ms ==
             o.stable_writable_connection_ping_interval_ms &&
         vpn_preference == o.vpn_preference && vpn_list == o.vpn_list &&
         port_allocator_config.min_port == o.port_allocator_config.min_port &&
         port_allocator_config.max_port == o.port_allocator_config.max_port &&
         port_allocator_config.flags == o.port_allocator_config.flags &&
         pacer_burst_interval == o.pacer_burst_interval;
}

bool PeerConnectionInterface::RTCConfiguration::operator!=(
    const PeerConnectionInterface::RTCConfiguration& o) const {
  return !(*this == o);
}

scoped_refptr<PeerConnection> PeerConnection::Create(
    const Environment& env,
    scoped_refptr<ConnectionContext> context,
    const PeerConnectionFactoryInterface::Options& options,
    std::unique_ptr<Call> call,
    const PeerConnectionInterface::RTCConfiguration& configuration,
    PeerConnectionDependencies& dependencies,
    const ServerAddresses& stun_servers,
    const std::vector<RelayServerConfig>& turn_servers) {
  RTC_DCHECK(IceConfig(configuration).IsValid().ok());
  RTC_DCHECK(dependencies.observer);
  RTC_DCHECK(dependencies.async_dns_resolver_factory);
  RTC_DCHECK(dependencies.allocator);

  bool is_unified_plan =
      configuration.sdp_semantics == SdpSemantics::kUnifiedPlan;
  bool dtls_enabled = DtlsEnabled(configuration, options, dependencies);

  TRACE_EVENT0("webrtc", "PeerConnection::Create");
  return make_ref_counted<PeerConnection>(
      configuration, env, context, options, is_unified_plan, std::move(call),
      dependencies, stun_servers, turn_servers, dtls_enabled);
}

PeerConnection::PeerConnection(
    const PeerConnectionInterface::RTCConfiguration& configuration,
    const Environment& env,
    scoped_refptr<ConnectionContext> context,
    const PeerConnectionFactoryInterface::Options& options,
    bool is_unified_plan,
    std::unique_ptr<Call> call,
    PeerConnectionDependencies& dependencies,
    const ServerAddresses& stun_servers,
    const std::vector<RelayServerConfig>& turn_servers,
    bool dtls_enabled)
    : env_(env),
      context_(context),
      options_(options),
      observer_(dependencies.observer),
      is_unified_plan_(is_unified_plan),
      dtls_enabled_(dtls_enabled),
      configuration_(configuration),
      async_dns_resolver_factory_(
          std::move(dependencies.async_dns_resolver_factory)),
      port_allocator_(std::move(dependencies.allocator)),
      ice_transport_factory_(std::move(dependencies.ice_transport_factory)),
      tls_cert_verifier_(std::move(dependencies.tls_cert_verifier)),
      call_(std::move(call)),
      network_thread_safety_(
          PendingTaskSafetyFlag::CreateAttachedToTaskQueue(true,
                                                           network_thread())),
      worker_thread_safety_(PendingTaskSafetyFlag::CreateAttachedToTaskQueue(
          /*alive=*/call_ != nullptr,
          worker_thread())),
      call_ptr_(call_.get()),
      legacy_stats_(std::make_unique<LegacyStatsCollector>(this)),
      stats_collector_(RTCStatsCollector::Create(this, env_)),
      // RFC 3264: The numeric value of the session id and version in the
      // o line MUST be representable with a "64 bit signed integer".
      // Due to this constraint session id `session_id_` is max limited to
      // LLONG_MAX.
      session_id_(absl::StrCat(CreateRandomId64() & LLONG_MAX)),
      data_channel_controller_(this),
      message_handler_(signaling_thread()),
      codec_lookup_helper_(
          std::make_unique<CodecLookupHelperForPeerConnection>(this)),
      weak_factory_(this) {
  // Field trials specific to the peerconnection should be owned by the `env`,
  RTC_DCHECK(dependencies.trials == nullptr);

  transport_controller_copy_ =
      InitializeNetworkThread(stun_servers, turn_servers);

  if (call_ptr_) {
    worker_thread()->BlockingCall([this, tc = transport_controller_copy_] {
      RTC_DCHECK_RUN_ON(worker_thread());
      call_->SetPayloadTypeSuggester(tc);
    });
  }

  sdp_handler_ = SdpOfferAnswerHandler::Create(
      this, configuration_, std::move(dependencies.cert_generator),
      std::move(dependencies.video_bitrate_allocator_factory), context_.get(),
      codec_lookup_helper_.get());
  rtp_manager_ = std::make_unique<RtpTransmissionManager>(
      env_, IsUnifiedPlan(), context_.get(), codec_lookup_helper_.get(),
      &usage_pattern_, observer_, legacy_stats_.get(), [this]() {
        RTC_DCHECK_RUN_ON(signaling_thread());
        sdp_handler_->UpdateNegotiationNeeded();
      });
  // Add default audio/video transceivers for Plan B SDP.
  if (!IsUnifiedPlan()) {
    rtp_manager_->transceivers()->Add(
        RtpTransceiverProxyWithInternal<RtpTransceiver>::Create(
            signaling_thread(), make_ref_counted<RtpTransceiver>(
                                    webrtc::MediaType::AUDIO, context_.get(),
                                    codec_lookup_helper_.get())));
    rtp_manager_->transceivers()->Add(
        RtpTransceiverProxyWithInternal<RtpTransceiver>::Create(
            signaling_thread(), make_ref_counted<RtpTransceiver>(
                                    webrtc::MediaType::VIDEO, context_.get(),
                                    codec_lookup_helper_.get())));
  }

  const int delay_ms = configuration_.report_usage_pattern_delay_ms
                           ? *configuration_.report_usage_pattern_delay_ms
                           : REPORT_USAGE_PATTERN_DELAY_MS;
  message_handler_.RequestUsagePatternReport(
      [this]() {
        RTC_DCHECK_RUN_ON(signaling_thread());
        ReportUsagePattern();
      },
      delay_ms);
}

PeerConnection::~PeerConnection() {
  TRACE_EVENT0("webrtc", "PeerConnection::~PeerConnection");
  RTC_DCHECK_RUN_ON(signaling_thread());

  if (sdp_handler_) {
    sdp_handler_->PrepareForShutdown();
  }

  // In case `Close()` wasn't called, always make sure the controller cancels
  // potentially pending operations.
  data_channel_controller_.PrepareForShutdown();

  // Need to stop transceivers before destroying the stats collector because
  // AudioRtpSender has a reference to the LegacyStatsCollector it will update
  // when stopping.
  if (rtp_manager()) {
    for (const auto& transceiver : rtp_manager()->transceivers()->List()) {
      transceiver->StopInternal();
    }
  }

  legacy_stats_.reset(nullptr);
  if (stats_collector_) {
    stats_collector_->WaitForPendingRequest();
    stats_collector_ = nullptr;
  }

  if (sdp_handler_) {
    // Don't destroy BaseChannels until after stats has been cleaned up so that
    // the last stats request can still read from the channels.
    sdp_handler_->DestroyMediaChannels();
    RTC_LOG(LS_INFO) << "Session: " << session_id() << " is destroyed.";
    sdp_handler_->ResetSessionDescFactory();
  }

  // port_allocator_ and transport_controller_ live on the network thread and
  // should be destroyed there.
  transport_controller_copy_ = nullptr;
  network_thread()->BlockingCall([this] {
    RTC_DCHECK_RUN_ON(network_thread());
    TeardownDataChannelTransport_n(RTCError::OK());
    transport_controller_.reset();
    port_allocator_.reset();
    if (network_thread_safety_)
      network_thread_safety_->SetNotAlive();
  });
  sctp_mid_s_.reset();
  SetSctpTransportName("");

  // call_ must be destroyed on the worker thread.
  worker_thread()->BlockingCall([this] {
    RTC_DCHECK_RUN_ON(worker_thread());
    worker_thread_safety_->SetNotAlive();
    call_.reset();
  });

  data_channel_controller_.PrepareForShutdown();
}

JsepTransportController* PeerConnection::InitializeNetworkThread(
    const ServerAddresses& stun_servers,
    const std::vector<RelayServerConfig>& turn_servers) {
  RTC_DCHECK_RUN_ON(signaling_thread());

  NoteServerUsage(usage_pattern_, stun_servers, turn_servers);
  return network_thread()->BlockingCall([&, config = &configuration_] {
    RTC_DCHECK_RUN_ON(network_thread());
    RTC_DCHECK(network_thread_safety_->alive());
    InitializePortAllocatorResult pa_result =
        InitializePortAllocator_n(stun_servers, turn_servers, *config);
    // Send information about IPv4/IPv6 status.
    PeerConnectionAddressFamilyCounter address_family =
        pa_result.enable_ipv6 ? kPeerConnection_IPv6 : kPeerConnection_IPv4;
    RTC_HISTOGRAM_ENUMERATION("WebRTC.PeerConnection.IPMetrics", address_family,
                              kPeerConnectionAddressFamilyCounter_Max);
    return InitializeTransportController_n(*config);
  });
}

JsepTransportController* PeerConnection::InitializeTransportController_n(
    const RTCConfiguration& configuration) {
  JsepTransportController::Config config;
  config.redetermine_role_on_ice_restart =
      configuration.redetermine_role_on_ice_restart;
  config.ssl_max_version = options_.ssl_max_version;
  config.disable_encryption = options_.disable_encryption;
  config.bundle_policy = configuration.bundle_policy;
  config.rtcp_mux_policy = configuration.rtcp_mux_policy;
  // TODO(bugs.webrtc.org/9891) - Remove options_.crypto_options then remove
  // this stub.
  config.crypto_options = configuration.crypto_options.has_value()
                              ? *configuration.crypto_options
                              : options_.crypto_options;

  // Maybe enable PQC from FieldTrials
  config.crypto_options.ephemeral_key_exchange_cipher_groups.Update(
      &context_->env().field_trials());
  config.transport_observer = this;
  config.rtcp_handler = InitializeRtcpCallback();
  config.un_demuxable_packet_handler = InitializeUnDemuxablePacketHandler();
  config.event_log = &env_.event_log();
#if defined(ENABLE_EXTERNAL_AUTH)
  config.enable_external_auth = true;
#endif
  config.active_reset_srtp_params = configuration.active_reset_srtp_params;

  // DTLS has to be enabled to use SCTP.
  if (dtls_enabled_) {
    config.sctp_factory = context_->sctp_transport_factory();
  }

  config.ice_transport_factory = ice_transport_factory_.get();
  config.on_dtls_handshake_error_ =
      [weak_ptr = weak_factory_.GetWeakPtr()](SSLHandshakeError s) {
        if (weak_ptr) {
          weak_ptr->OnTransportControllerDtlsHandshakeError(s);
        }
      };

  transport_controller_.reset(
      new JsepTransportController(env_, network_thread(), port_allocator_.get(),
                                  async_dns_resolver_factory_.get(),
                                  payload_type_picker_, std::move(config)));

  transport_controller_->SubscribeIceConnectionState(
      [this](::webrtc::IceConnectionState s) {
        RTC_DCHECK_RUN_ON(network_thread());
        signaling_thread()->PostTask(
            SafeTask(signaling_thread_safety_.flag(), [this, s]() {
              RTC_DCHECK_RUN_ON(signaling_thread());
              OnTransportControllerConnectionState(s);
            }));
      });
  transport_controller_->SubscribeConnectionState(
      [this](PeerConnectionInterface::PeerConnectionState s) {
        RTC_DCHECK_RUN_ON(network_thread());
        signaling_thread()->PostTask(
            SafeTask(signaling_thread_safety_.flag(), [this, s]() {
              RTC_DCHECK_RUN_ON(signaling_thread());
              SetConnectionState(s);
            }));
      });
  transport_controller_->SubscribeStandardizedIceConnectionState(
      [this](PeerConnectionInterface::IceConnectionState s) {
        RTC_DCHECK_RUN_ON(network_thread());
        signaling_thread()->PostTask(
            SafeTask(signaling_thread_safety_.flag(), [this, s]() {
              RTC_DCHECK_RUN_ON(signaling_thread());
              SetStandardizedIceConnectionState(s);
            }));
      });
  transport_controller_->SubscribeIceGatheringState(
      [this](::webrtc::IceGatheringState s) {
        RTC_DCHECK_RUN_ON(network_thread());
        signaling_thread()->PostTask(
            SafeTask(signaling_thread_safety_.flag(), [this, s]() {
              RTC_DCHECK_RUN_ON(signaling_thread());
              OnTransportControllerGatheringState(s);
            }));
      });
  transport_controller_->SubscribeIceCandidateGathered(
      [this](const std::string& transport,
             const std::vector<Candidate>& candidates) {
        RTC_DCHECK_RUN_ON(network_thread());
        signaling_thread()->PostTask(
            SafeTask(signaling_thread_safety_.flag(),
                     [this, t = transport, c = candidates]() {
                       RTC_DCHECK_RUN_ON(signaling_thread());
                       OnTransportControllerCandidatesGathered(t, c);
                     }));
      });
  transport_controller_->SubscribeIceCandidateError(
      [this](const IceCandidateErrorEvent& event) {
        RTC_DCHECK_RUN_ON(network_thread());
        signaling_thread()->PostTask(
            SafeTask(signaling_thread_safety_.flag(), [this, event = event]() {
              RTC_DCHECK_RUN_ON(signaling_thread());
              OnTransportControllerCandidateError(event);
            }));
      });
  transport_controller_->SubscribeIceCandidatesRemoved(
      [this](const std::vector<Candidate>& c) {
        RTC_DCHECK_RUN_ON(network_thread());
        signaling_thread()->PostTask(
            SafeTask(signaling_thread_safety_.flag(), [this, c = c]() {
              RTC_DCHECK_RUN_ON(signaling_thread());
              OnTransportControllerCandidatesRemoved(c);
            }));
      });
  transport_controller_->SubscribeIceCandidatePairChanged(
      [this](const CandidatePairChangeEvent& event) {
        RTC_DCHECK_RUN_ON(network_thread());
        signaling_thread()->PostTask(
            SafeTask(signaling_thread_safety_.flag(), [this, event = event]() {
              RTC_DCHECK_RUN_ON(signaling_thread());
              OnTransportControllerCandidateChanged(event);
            }));
      });

  IceConfig ice_config(configuration);
  ice_config.dtls_handshake_in_stun =
      CanAttemptDtlsStunPiggybacking(configuration);

  transport_controller_->SetIceConfig(ice_config);
  return transport_controller_.get();
}

scoped_refptr<StreamCollectionInterface> PeerConnection::local_streams() {
  RTC_DCHECK_RUN_ON(signaling_thread());
  RTC_CHECK(!IsUnifiedPlan()) << "local_streams is not available with Unified "
                                 "Plan SdpSemantics. Please use GetSenders "
                                 "instead.";
  return sdp_handler_->local_streams();
}

scoped_refptr<StreamCollectionInterface> PeerConnection::remote_streams() {
  RTC_DCHECK_RUN_ON(signaling_thread());
  RTC_CHECK(!IsUnifiedPlan()) << "remote_streams is not available with Unified "
                                 "Plan SdpSemantics. Please use GetReceivers "
                                 "instead.";
  return sdp_handler_->remote_streams();
}

bool PeerConnection::AddStream(MediaStreamInterface* local_stream) {
  RTC_DCHECK_RUN_ON(signaling_thread());
  RTC_CHECK(!IsUnifiedPlan()) << "AddStream is not available with Unified Plan "
                                 "SdpSemantics. Please use AddTrack instead.";
  TRACE_EVENT0("webrtc", "PeerConnection::AddStream");
  if (!ConfiguredForMedia()) {
    RTC_LOG(LS_ERROR) << "AddStream: Not configured for media";
    return false;
  }
  return sdp_handler_->AddStream(local_stream);
}

void PeerConnection::RemoveStream(MediaStreamInterface* local_stream) {
  RTC_DCHECK_RUN_ON(signaling_thread());
  RTC_DCHECK(ConfiguredForMedia());
  RTC_CHECK(!IsUnifiedPlan()) << "RemoveStream is not available with Unified "
                                 "Plan SdpSemantics. Please use RemoveTrack "
                                 "instead.";
  TRACE_EVENT0("webrtc", "PeerConnection::RemoveStream");
  sdp_handler_->RemoveStream(local_stream);
}

RTCErrorOr<scoped_refptr<RtpSenderInterface>> PeerConnection::AddTrack(
    scoped_refptr<MediaStreamTrackInterface> track,
    const std::vector<std::string>& stream_ids) {
  return AddTrack(std::move(track), stream_ids, nullptr);
}

RTCErrorOr<scoped_refptr<RtpSenderInterface>> PeerConnection::AddTrack(
    scoped_refptr<MediaStreamTrackInterface> track,
    const std::vector<std::string>& stream_ids,
    const std::vector<RtpEncodingParameters>& init_send_encodings) {
  return AddTrack(std::move(track), stream_ids, &init_send_encodings);
}

RTCErrorOr<scoped_refptr<RtpSenderInterface>> PeerConnection::AddTrack(
    scoped_refptr<MediaStreamTrackInterface> track,
    const std::vector<std::string>& stream_ids,
    const std::vector<RtpEncodingParameters>* init_send_encodings) {
  RTC_DCHECK_RUN_ON(signaling_thread());
  TRACE_EVENT0("webrtc", "PeerConnection::AddTrack");
  if (!ConfiguredForMedia()) {
    LOG_AND_RETURN_ERROR(RTCErrorType::UNSUPPORTED_OPERATION,
                         "Not configured for media");
  }
  if (!track) {
    LOG_AND_RETURN_ERROR(RTCErrorType::INVALID_PARAMETER, "Track is null.");
  }
  if (!(track->kind() == MediaStreamTrackInterface::kAudioKind ||
        track->kind() == MediaStreamTrackInterface::kVideoKind)) {
    LOG_AND_RETURN_ERROR(RTCErrorType::INVALID_PARAMETER,
                         "Track has invalid kind: " + track->kind());
  }
  if (IsClosed()) {
    LOG_AND_RETURN_ERROR(RTCErrorType::INVALID_STATE,
                         "PeerConnection is closed.");
  }
  if (rtp_manager()->FindSenderForTrack(track.get())) {
    LOG_AND_RETURN_ERROR(
        RTCErrorType::INVALID_PARAMETER,
        "Sender already exists for track " + track->id() + ".");
  }
  auto sender_or_error =
      rtp_manager()->AddTrack(track, stream_ids, init_send_encodings);
  if (sender_or_error.ok()) {
    sdp_handler_->UpdateNegotiationNeeded();
    legacy_stats_->AddTrack(track.get());
  }
  return sender_or_error;
}

RTCError PeerConnection::RemoveTrackOrError(
    scoped_refptr<RtpSenderInterface> sender) {
  RTC_DCHECK_RUN_ON(signaling_thread());
  if (!ConfiguredForMedia()) {
    LOG_AND_RETURN_ERROR(RTCErrorType::UNSUPPORTED_OPERATION,
                         "Not configured for media");
  }
  if (!sender) {
    LOG_AND_RETURN_ERROR(RTCErrorType::INVALID_PARAMETER, "Sender is null.");
  }
  if (IsClosed()) {
    LOG_AND_RETURN_ERROR(RTCErrorType::INVALID_STATE,
                         "PeerConnection is closed.");
  }
  if (IsUnifiedPlan()) {
    auto transceiver = FindTransceiverBySender(sender);
    if (!transceiver || !sender->track()) {
      return RTCError::OK();
    }
    sender->SetTrack(nullptr);
    if (transceiver->direction() == RtpTransceiverDirection::kSendRecv) {
      transceiver->internal()->set_direction(
          RtpTransceiverDirection::kRecvOnly);
    } else if (transceiver->direction() == RtpTransceiverDirection::kSendOnly) {
      transceiver->internal()->set_direction(
          RtpTransceiverDirection::kInactive);
    }
  } else {
    bool removed;
    if (sender->media_type() == webrtc::MediaType::AUDIO) {
      removed = rtp_manager()->GetAudioTransceiver()->internal()->RemoveSender(
          sender.get());
    } else {
      RTC_DCHECK_EQ(webrtc::MediaType::VIDEO, sender->media_type());
      removed = rtp_manager()->GetVideoTransceiver()->internal()->RemoveSender(
          sender.get());
    }
    if (!removed) {
      LOG_AND_RETURN_ERROR(
          RTCErrorType::INVALID_PARAMETER,
          "Couldn't find sender " + sender->id() + " to remove.");
    }
  }
  sdp_handler_->UpdateNegotiationNeeded();
  return RTCError::OK();
}

scoped_refptr<RtpTransceiverProxyWithInternal<RtpTransceiver>>
PeerConnection::FindTransceiverBySender(
    scoped_refptr<RtpSenderInterface> sender) {
  return rtp_manager()->transceivers()->FindBySender(sender);
}

RTCErrorOr<scoped_refptr<RtpTransceiverInterface>>
PeerConnection::AddTransceiver(scoped_refptr<MediaStreamTrackInterface> track) {
  if (!ConfiguredForMedia()) {
    LOG_AND_RETURN_ERROR(RTCErrorType::UNSUPPORTED_OPERATION,
                         "Not configured for media");
  }

  return AddTransceiver(track, RtpTransceiverInit());
}

RTCErrorOr<scoped_refptr<RtpTransceiverInterface>>
PeerConnection::AddTransceiver(scoped_refptr<MediaStreamTrackInterface> track,
                               const RtpTransceiverInit& init) {
  RTC_DCHECK_RUN_ON(signaling_thread());
  if (!ConfiguredForMedia()) {
    LOG_AND_RETURN_ERROR(RTCErrorType::UNSUPPORTED_OPERATION,
                         "Not configured for media");
  }
  RTC_CHECK(IsUnifiedPlan())
      << "AddTransceiver is only available with Unified Plan SdpSemantics";
  if (!track) {
    LOG_AND_RETURN_ERROR(RTCErrorType::INVALID_PARAMETER, "track is null");
  }
  webrtc::MediaType media_type;
  if (track->kind() == MediaStreamTrackInterface::kAudioKind) {
    media_type = webrtc::MediaType::AUDIO;
  } else if (track->kind() == MediaStreamTrackInterface::kVideoKind) {
    media_type = webrtc::MediaType::VIDEO;
  } else {
    LOG_AND_RETURN_ERROR(RTCErrorType::INVALID_PARAMETER,
                         "Track kind is not audio or video");
  }
  return AddTransceiver(media_type, track, init);
}

RTCErrorOr<scoped_refptr<RtpTransceiverInterface>>
PeerConnection::AddTransceiver(webrtc::MediaType media_type) {
  return AddTransceiver(media_type, RtpTransceiverInit());
}

RTCErrorOr<scoped_refptr<RtpTransceiverInterface>>
PeerConnection::AddTransceiver(webrtc::MediaType media_type,
                               const RtpTransceiverInit& init) {
  RTC_DCHECK_RUN_ON(signaling_thread());
  if (!ConfiguredForMedia()) {
    LOG_AND_RETURN_ERROR(RTCErrorType::UNSUPPORTED_OPERATION,
                         "Not configured for media");
  }
  RTC_CHECK(IsUnifiedPlan())
      << "AddTransceiver is only available with Unified Plan SdpSemantics";
  if (!(media_type == webrtc::MediaType::AUDIO ||
        media_type == webrtc::MediaType::VIDEO)) {
    LOG_AND_RETURN_ERROR(RTCErrorType::INVALID_PARAMETER,
                         "media type is not audio or video");
  }
  return AddTransceiver(media_type, nullptr, init);
}

RTCErrorOr<scoped_refptr<RtpTransceiverInterface>>
PeerConnection::AddTransceiver(webrtc::MediaType media_type,
                               scoped_refptr<MediaStreamTrackInterface> track,
                               const RtpTransceiverInit& init,
                               bool update_negotiation_needed) {
  RTC_DCHECK_RUN_ON(signaling_thread());
  if (!ConfiguredForMedia()) {
    LOG_AND_RETURN_ERROR(RTCErrorType::UNSUPPORTED_OPERATION,
                         "Not configured for media");
  }
  RTC_DCHECK((media_type == webrtc::MediaType::AUDIO ||
              media_type == webrtc::MediaType::VIDEO));
  if (track) {
    RTC_DCHECK_EQ(media_type,
                  (track->kind() == MediaStreamTrackInterface::kAudioKind
                       ? webrtc::MediaType::AUDIO
                       : webrtc::MediaType::VIDEO));
  }

  size_t num_rids = absl::c_count_if(init.send_encodings,
                                     [](const RtpEncodingParameters& encoding) {
                                       return !encoding.rid.empty();
                                     });
  if (num_rids > 0 && num_rids != init.send_encodings.size()) {
    LOG_AND_RETURN_ERROR(
        RTCErrorType::INVALID_PARAMETER,
        "RIDs must be provided for either all or none of the send encodings.");
  }

  if (num_rids > 0 && absl::c_any_of(init.send_encodings,
                                     [](const RtpEncodingParameters& encoding) {
                                       return !IsLegalRsidName(encoding.rid);
                                     })) {
    LOG_AND_RETURN_ERROR(RTCErrorType::INVALID_PARAMETER,
                         "Invalid RID value provided.");
  }

  if (absl::c_any_of(init.send_encodings,
                     [](const RtpEncodingParameters& encoding) {
                       return encoding.ssrc.has_value();
                     })) {
    LOG_AND_RETURN_ERROR(
        RTCErrorType::UNSUPPORTED_PARAMETER,
        "Attempted to set an unimplemented parameter of RtpParameters.");
  }

  RtpParameters parameters;
  parameters.encodings = init.send_encodings;

  // Encodings are dropped from the tail if too many are provided.
  size_t max_simulcast_streams =
      media_type == webrtc::MediaType::VIDEO ? kMaxSimulcastStreams : 1u;
  if (parameters.encodings.size() > max_simulcast_streams) {
    parameters.encodings.erase(
        parameters.encodings.begin() + max_simulcast_streams,
        parameters.encodings.end());
  }

  // Single RID should be removed.
  if (parameters.encodings.size() == 1 &&
      !parameters.encodings[0].rid.empty()) {
    RTC_LOG(LS_INFO) << "Removing RID: " << parameters.encodings[0].rid << ".";
    parameters.encodings[0].rid.clear();
  }

  // If RIDs were not provided, they are generated for simulcast scenario.
  if (parameters.encodings.size() > 1 && num_rids == 0) {
    UniqueStringGenerator rid_generator;
    for (RtpEncodingParameters& encoding : parameters.encodings) {
      encoding.rid = rid_generator.GenerateString();
    }
  }

  // If no encoding parameters were provided, a default entry is created.
  if (parameters.encodings.empty()) {
    parameters.encodings.push_back({});
  }

  if (UnimplementedRtpParameterHasValue(parameters)) {
    LOG_AND_RETURN_ERROR(
        RTCErrorType::UNSUPPORTED_PARAMETER,
        "Attempted to set an unimplemented parameter of RtpParameters.");
  }

  std::vector<Codec> codecs;
  // Gather the current codec capabilities to allow checking scalabilityMode and
  // codec selection against supported values.
  CodecVendor codec_vendor(context_->media_engine(), false,
                           context_->env().field_trials());
  if (media_type == webrtc::MediaType::VIDEO) {
    codecs = codec_vendor.video_send_codecs().codecs();
  } else {
    codecs = codec_vendor.audio_send_codecs().codecs();
  }

  auto result = CheckRtpParametersValues(parameters, codecs, std::nullopt,
                                         env_.field_trials());
  if (!result.ok()) {
    if (result.type() == RTCErrorType::INVALID_MODIFICATION) {
      result.set_type(RTCErrorType::UNSUPPORTED_OPERATION);
    }
    LOG_AND_RETURN_ERROR(result.type(), result.message());
  }

  RTC_LOG(LS_INFO) << "Adding " << webrtc::MediaTypeToString(media_type)
                   << " transceiver in response to a call to AddTransceiver.";
  // Set the sender ID equal to the track ID if the track is specified unless
  // that sender ID is already in use.
  std::string sender_id = (track && !rtp_manager()->FindSenderById(track->id())
                               ? track->id()
                               : CreateRandomUuid());
  auto sender = rtp_manager()->CreateSender(
      media_type, sender_id, track, init.stream_ids, parameters.encodings);
  auto receiver = rtp_manager()->CreateReceiver(media_type, CreateRandomUuid());
  auto transceiver = rtp_manager()->CreateAndAddTransceiver(sender, receiver);
  transceiver->internal()->set_direction(init.direction);

  if (update_negotiation_needed) {
    sdp_handler_->UpdateNegotiationNeeded();
  }

  return scoped_refptr<RtpTransceiverInterface>(transceiver);
}

void PeerConnection::OnNegotiationNeeded() {
  RTC_DCHECK_RUN_ON(signaling_thread());
  RTC_DCHECK(!IsClosed());
  sdp_handler_->UpdateNegotiationNeeded();
}

scoped_refptr<RtpSenderInterface> PeerConnection::CreateSender(
    const std::string& kind,
    const std::string& stream_id) {
  RTC_DCHECK_RUN_ON(signaling_thread());
  if (!ConfiguredForMedia()) {
    RTC_LOG(LS_ERROR) << "Not configured for media";
    return nullptr;
  }
  RTC_CHECK(!IsUnifiedPlan()) << "CreateSender is not available with Unified "
                                 "Plan SdpSemantics. Please use AddTransceiver "
                                 "instead.";
  TRACE_EVENT0("webrtc", "PeerConnection::CreateSender");
  if (IsClosed()) {
    return nullptr;
  }

  // Internally we need to have one stream with Plan B semantics, so we
  // generate a random stream ID if not specified.
  std::vector<std::string> stream_ids;
  if (stream_id.empty()) {
    stream_ids.push_back(CreateRandomUuid());
    RTC_LOG(LS_INFO)
        << "No stream_id specified for sender. Generated stream ID: "
        << stream_ids[0];
  } else {
    stream_ids.push_back(stream_id);
  }

  // TODO(steveanton): Move construction of the RtpSenders to RtpTransceiver.
  scoped_refptr<RtpSenderProxyWithInternal<RtpSenderInternal>> new_sender;
  if (kind == MediaStreamTrackInterface::kAudioKind) {
    auto audio_sender =
        AudioRtpSender::Create(env_, worker_thread(), CreateRandomUuid(),
                               legacy_stats_.get(), rtp_manager());
    audio_sender->SetMediaChannel(rtp_manager()->voice_media_send_channel());
    new_sender = RtpSenderProxyWithInternal<RtpSenderInternal>::Create(
        signaling_thread(), audio_sender);
    rtp_manager()->GetAudioTransceiver()->internal()->AddSender(new_sender);
  } else if (kind == MediaStreamTrackInterface::kVideoKind) {
    auto video_sender = VideoRtpSender::Create(
        env_, worker_thread(), CreateRandomUuid(), rtp_manager());
    video_sender->SetMediaChannel(rtp_manager()->video_media_send_channel());
    new_sender = RtpSenderProxyWithInternal<RtpSenderInternal>::Create(
        signaling_thread(), video_sender);
    rtp_manager()->GetVideoTransceiver()->internal()->AddSender(new_sender);
  } else {
    RTC_LOG(LS_ERROR) << "CreateSender called with invalid kind: " << kind;
    return nullptr;
  }
  new_sender->internal()->set_stream_ids(stream_ids);

  return new_sender;
}

std::vector<scoped_refptr<RtpSenderInterface>> PeerConnection::GetSenders()
    const {
  RTC_DCHECK_RUN_ON(signaling_thread());
  std::vector<scoped_refptr<RtpSenderInterface>> ret;
  if (ConfiguredForMedia()) {
    for (const auto& sender : rtp_manager()->GetSendersInternal()) {
      ret.push_back(sender);
    }
  }
  return ret;
}

std::vector<scoped_refptr<RtpReceiverInterface>> PeerConnection::GetReceivers()
    const {
  RTC_DCHECK_RUN_ON(signaling_thread());
  std::vector<scoped_refptr<RtpReceiverInterface>> ret;
  if (ConfiguredForMedia()) {
    for (const auto& receiver : rtp_manager()->GetReceiversInternal()) {
      ret.push_back(receiver);
    }
  }
  return ret;
}

std::vector<scoped_refptr<RtpTransceiverInterface>>
PeerConnection::GetTransceivers() const {
  RTC_DCHECK_RUN_ON(signaling_thread());
  RTC_CHECK(IsUnifiedPlan())
      << "GetTransceivers is only supported with Unified Plan SdpSemantics.";
  std::vector<scoped_refptr<RtpTransceiverInterface>> all_transceivers;
  if (ConfiguredForMedia()) {
    for (const auto& transceiver : rtp_manager()->transceivers()->List()) {
      all_transceivers.push_back(transceiver);
    }
  }
  return all_transceivers;
}

bool PeerConnection::GetStats(StatsObserver* observer,
                              MediaStreamTrackInterface* track,
                              StatsOutputLevel level) {
  TRACE_EVENT0("webrtc", "PeerConnection::GetStats (legacy)");
  RTC_DCHECK_RUN_ON(signaling_thread());
  if (!observer) {
    RTC_LOG(LS_ERROR) << "Legacy GetStats - observer is NULL.";
    return false;
  }

  RTC_LOG_THREAD_BLOCK_COUNT();

  legacy_stats_->UpdateStats(level);

  RTC_DCHECK_BLOCK_COUNT_NO_MORE_THAN(4);

  // The LegacyStatsCollector is used to tell if a track is valid because it may
  // remember tracks that the PeerConnection previously removed.
  if (track && !legacy_stats_->IsValidTrack(track->id())) {
    RTC_LOG(LS_WARNING) << "Legacy GetStats is called with an invalid track: "
                        << track->id();
    return false;
  }
  message_handler_.PostGetStats(observer, legacy_stats_.get(), track);

  return true;
}

void PeerConnection::GetStats(RTCStatsCollectorCallback* callback) {
  TRACE_EVENT0("webrtc", "PeerConnection::GetStats");
  RTC_DCHECK_RUN_ON(signaling_thread());
  RTC_DCHECK(stats_collector_);
  RTC_DCHECK(callback);
  RTC_LOG_THREAD_BLOCK_COUNT();
  stats_collector_->GetStatsReport(
      scoped_refptr<RTCStatsCollectorCallback>(callback));
  RTC_DCHECK_BLOCK_COUNT_NO_MORE_THAN(2);
}

void PeerConnection::GetStats(
    scoped_refptr<RtpSenderInterface> selector,
    scoped_refptr<RTCStatsCollectorCallback> callback) {
  TRACE_EVENT0("webrtc", "PeerConnection::GetStats");
  RTC_DCHECK_RUN_ON(signaling_thread());
  RTC_DCHECK(callback);
  RTC_DCHECK(stats_collector_);
  RTC_LOG_THREAD_BLOCK_COUNT();
  scoped_refptr<RtpSenderInternal> internal_sender;
  if (selector) {
    for (const auto& proxy_transceiver :
         rtp_manager()->transceivers()->List()) {
      for (const auto& proxy_sender :
           proxy_transceiver->internal()->senders()) {
        if (proxy_sender == selector) {
          internal_sender = proxy_sender->internal();
          break;
        }
      }
      if (internal_sender)
        break;
    }
  }
  // If there is no `internal_sender` then `selector` is either null or does not
  // belong to the PeerConnection (in Plan B, senders can be removed from the
  // PeerConnection). This means that "all the stats objects representing the
  // selector" is an empty set. Invoking GetStatsReport() with a null selector
  // produces an empty stats report.
  stats_collector_->GetStatsReport(internal_sender, callback);
  RTC_DCHECK_BLOCK_COUNT_NO_MORE_THAN(2);
}

void PeerConnection::GetStats(
    scoped_refptr<RtpReceiverInterface> selector,
    scoped_refptr<RTCStatsCollectorCallback> callback) {
  TRACE_EVENT0("webrtc", "PeerConnection::GetStats");
  RTC_DCHECK_RUN_ON(signaling_thread());
  RTC_DCHECK(callback);
  RTC_DCHECK(stats_collector_);
  RTC_LOG_THREAD_BLOCK_COUNT();
  scoped_refptr<RtpReceiverInternal> internal_receiver;
  if (selector) {
    for (const auto& proxy_transceiver :
         rtp_manager()->transceivers()->List()) {
      for (const auto& proxy_receiver :
           proxy_transceiver->internal()->receivers()) {
        if (proxy_receiver == selector) {
          internal_receiver = proxy_receiver->internal();
          break;
        }
      }
      if (internal_receiver)
        break;
    }
  }
  // If there is no `internal_receiver` then `selector` is either null or does
  // not belong to the PeerConnection (in Plan B, receivers can be removed from
  // the PeerConnection). This means that "all the stats objects representing
  // the selector" is an empty set. Invoking GetStatsReport() with a null
  // selector produces an empty stats report.
  stats_collector_->GetStatsReport(internal_receiver, callback);
  RTC_DCHECK_BLOCK_COUNT_NO_MORE_THAN(2);
}

PeerConnectionInterface::SignalingState PeerConnection::signaling_state() {
  RTC_DCHECK_RUN_ON(signaling_thread());
  return sdp_handler_->signaling_state();
}

PeerConnectionInterface::IceConnectionState
PeerConnection::ice_connection_state() {
  RTC_DCHECK_RUN_ON(signaling_thread());
  return ice_connection_state_;
}

PeerConnectionInterface::IceConnectionState
PeerConnection::standardized_ice_connection_state() {
  RTC_DCHECK_RUN_ON(signaling_thread());
  return standardized_ice_connection_state_;
}

PeerConnectionInterface::PeerConnectionState
PeerConnection::peer_connection_state() {
  RTC_DCHECK_RUN_ON(signaling_thread());
  return connection_state_;
}

PeerConnectionInterface::IceGatheringState
PeerConnection::ice_gathering_state() {
  RTC_DCHECK_RUN_ON(signaling_thread());
  return ice_gathering_state_;
}

std::optional<bool> PeerConnection::can_trickle_ice_candidates() {
  RTC_DCHECK_RUN_ON(signaling_thread());
  const SessionDescriptionInterface* description = current_remote_description();
  if (!description) {
    description = pending_remote_description();
  }
  if (!description) {
    return std::nullopt;
  }
  // TODO(bugs.webrtc.org/7443): Change to retrieve from session-level option.
  if (description->description()->transport_infos().size() < 1) {
    return std::nullopt;
  }
  return description->description()->transport_infos()[0].description.HasOption(
      "trickle");
}

RTCErrorOr<scoped_refptr<DataChannelInterface>>
PeerConnection::CreateDataChannelOrError(const std::string& label,
                                         const DataChannelInit* config) {
  RTC_DCHECK_RUN_ON(signaling_thread());
  TRACE_EVENT0("webrtc", "PeerConnection::CreateDataChannel");

  if (IsClosed()) {
    LOG_AND_RETURN_ERROR(RTCErrorType::INVALID_STATE,
                         "CreateDataChannelOrError: PeerConnection is closed.");
  }

  bool first_datachannel = !data_channel_controller_.HasUsedDataChannels();

  InternalDataChannelInit internal_config;
  if (config) {
    internal_config = InternalDataChannelInit(*config);
  }

  internal_config.fallback_ssl_role = sdp_handler_->GuessSslRole();
  RTCErrorOr<scoped_refptr<DataChannelInterface>> ret =
      data_channel_controller_.InternalCreateDataChannelWithProxy(
          label, internal_config);
  if (!ret.ok()) {
    return ret.MoveError();
  }

  scoped_refptr<DataChannelInterface> channel = ret.MoveValue();

  // Check the onRenegotiationNeeded event (with plan-b backward compat)
  if (configuration_.sdp_semantics == SdpSemantics::kUnifiedPlan ||
      (configuration_.sdp_semantics == SdpSemantics::kPlanB_DEPRECATED &&
       first_datachannel)) {
    sdp_handler_->UpdateNegotiationNeeded();
  }
  NoteUsageEvent(UsageEvent::DATA_ADDED);
  return channel;
}

void PeerConnection::RestartIce() {
  RTC_DCHECK_RUN_ON(signaling_thread());
  sdp_handler_->RestartIce();
}

void PeerConnection::CreateOffer(CreateSessionDescriptionObserver* observer,
                                 const RTCOfferAnswerOptions& options) {
  RTC_DCHECK_RUN_ON(signaling_thread());
  sdp_handler_->CreateOffer(observer, options);
}

void PeerConnection::CreateAnswer(CreateSessionDescriptionObserver* observer,
                                  const RTCOfferAnswerOptions& options) {
  RTC_DCHECK_RUN_ON(signaling_thread());
  sdp_handler_->CreateAnswer(observer, options);
}

void PeerConnection::SetLocalDescription(
    SetSessionDescriptionObserver* observer,
    SessionDescriptionInterface* desc_ptr) {
  RTC_DCHECK_RUN_ON(signaling_thread());
  sdp_handler_->SetLocalDescription(observer, desc_ptr);
}

void PeerConnection::SetLocalDescription(
    std::unique_ptr<SessionDescriptionInterface> desc,
    scoped_refptr<SetLocalDescriptionObserverInterface> observer) {
  RTC_DCHECK_RUN_ON(signaling_thread());
  sdp_handler_->SetLocalDescription(std::move(desc), observer);
}

void PeerConnection::SetLocalDescription(
    SetSessionDescriptionObserver* observer) {
  RTC_DCHECK_RUN_ON(signaling_thread());
  sdp_handler_->SetLocalDescription(observer);
}

void PeerConnection::SetLocalDescription(
    scoped_refptr<SetLocalDescriptionObserverInterface> observer) {
  RTC_DCHECK_RUN_ON(signaling_thread());
  sdp_handler_->SetLocalDescription(observer);
}

void PeerConnection::SetRemoteDescription(
    SetSessionDescriptionObserver* observer,
    SessionDescriptionInterface* desc_ptr) {
  RTC_DCHECK_RUN_ON(signaling_thread());
  sdp_handler_->SetRemoteDescription(observer, desc_ptr);
}

void PeerConnection::SetRemoteDescription(
    std::unique_ptr<SessionDescriptionInterface> desc,
    scoped_refptr<SetRemoteDescriptionObserverInterface> observer) {
  RTC_DCHECK_RUN_ON(signaling_thread());
  sdp_handler_->SetRemoteDescription(std::move(desc), observer);
}

PeerConnectionInterface::RTCConfiguration PeerConnection::GetConfiguration() {
  RTC_DCHECK_RUN_ON(signaling_thread());
  return configuration_;
}

RTCError PeerConnection::SetConfiguration(
    const RTCConfiguration& configuration) {
  RTC_DCHECK_RUN_ON(signaling_thread());
  TRACE_EVENT0("webrtc", "PeerConnection::SetConfiguration");
  if (IsClosed()) {
    LOG_AND_RETURN_ERROR(RTCErrorType::INVALID_STATE,
                         "SetConfiguration: PeerConnection is closed.");
  }

  const bool has_local_description = local_description() != nullptr;

  RTCError validate_error = ValidateIceCandidatePoolSize(
      configuration.ice_candidate_pool_size,
      has_local_description
          ? std::optional<int>(configuration_.ice_candidate_pool_size)
          : std::nullopt);
  if (!validate_error.ok()) {
    return validate_error;
  }

  if (has_local_description &&
      configuration.crypto_options != configuration_.crypto_options) {
    LOG_AND_RETURN_ERROR(RTCErrorType::INVALID_MODIFICATION,
                         "Can't change crypto_options after calling "
                         "SetLocalDescription.");
  }

  // Create a new, configuration object whose Ice config will have been
  // validated..
  RTCErrorOr<RTCConfiguration> validated_config =
      ApplyConfiguration(configuration, configuration_);
  if (!validated_config.ok()) {
    return validated_config.error();
  }

  // Parse ICE servers before hopping to network thread.
  ServerAddresses stun_servers;
  std::vector<RelayServerConfig> turn_servers;
  validate_error = ParseAndValidateIceServersFromConfiguration(
      configuration, stun_servers, turn_servers);
  if (!validate_error.ok()) {
    return validate_error;
  }
  NoteServerUsage(usage_pattern_, stun_servers, turn_servers);

  const RTCConfiguration& modified_config = validated_config.value();
  const bool needs_ice_restart =
      modified_config.servers != configuration_.servers ||
      NeedIceRestart(
          configuration_.surface_ice_candidates_on_ice_transport_type_changed,
          configuration_.type, modified_config.type) ||
      modified_config.GetTurnPortPrunePolicy() !=
          configuration_.GetTurnPortPrunePolicy();
  IceConfig ice_config(modified_config);
  ice_config.dtls_handshake_in_stun =
      CanAttemptDtlsStunPiggybacking(modified_config);

  // Apply part of the configuration on the network thread.  In theory this
  // shouldn't fail.
  if (!network_thread()->BlockingCall(
          [this, needs_ice_restart, &ice_config, &stun_servers, &turn_servers,
           &modified_config, has_local_description] {
            RTC_DCHECK_RUN_ON(network_thread());
            // As described in JSEP, calling setConfiguration with new ICE
            // servers or candidate policy must set a "needs-ice-restart" bit so
            // that the next offer triggers an ICE restart which will pick up
            // the changes.
            if (needs_ice_restart)
              transport_controller_->SetNeedsIceRestartFlag();

            transport_controller_->SetIceConfig(ice_config);
            transport_controller_->SetActiveResetSrtpParams(
                modified_config.active_reset_srtp_params);
            return ReconfigurePortAllocator_n(
                stun_servers, turn_servers, modified_config.type,
                modified_config.ice_candidate_pool_size,
                modified_config.GetTurnPortPrunePolicy(),
                modified_config.turn_customizer,
                modified_config.stun_candidate_keepalive_interval,
                has_local_description);
          })) {
    LOG_AND_RETURN_ERROR(RTCErrorType::INTERNAL_ERROR,
                         "Failed to apply configuration to PortAllocator.");
  }

  configuration_ = modified_config;
  return RTCError::OK();
}

bool PeerConnection::AddIceCandidate(
    const IceCandidateInterface* ice_candidate) {
  RTC_DCHECK_RUN_ON(signaling_thread());
  ClearStatsCache();
  return sdp_handler_->AddIceCandidate(ice_candidate);
}

void PeerConnection::AddIceCandidate(
    std::unique_ptr<IceCandidateInterface> candidate,
    std::function<void(RTCError)> callback) {
  RTC_DCHECK_RUN_ON(signaling_thread());
  sdp_handler_->AddIceCandidate(std::move(candidate),
                                [this, callback](RTCError result) {
                                  ClearStatsCache();
                                  callback(result);
                                });
}

bool PeerConnection::RemoveIceCandidates(
    const std::vector<Candidate>& candidates) {
  TRACE_EVENT0("webrtc", "PeerConnection::RemoveIceCandidates");
  RTC_DCHECK_RUN_ON(signaling_thread());
  return sdp_handler_->RemoveIceCandidates(candidates);
}

RTCError PeerConnection::SetBitrate(const BitrateSettings& bitrate) {
  if (!worker_thread()->IsCurrent()) {
    return worker_thread()->BlockingCall([&]() { return SetBitrate(bitrate); });
  }
  RTC_DCHECK_RUN_ON(worker_thread());

  const bool has_min = bitrate.min_bitrate_bps.has_value();
  const bool has_start = bitrate.start_bitrate_bps.has_value();
  const bool has_max = bitrate.max_bitrate_bps.has_value();
  if (has_min && *bitrate.min_bitrate_bps < 0) {
    LOG_AND_RETURN_ERROR(RTCErrorType::INVALID_PARAMETER,
                         "min_bitrate_bps <= 0");
  }
  if (has_start) {
    if (has_min && *bitrate.start_bitrate_bps < *bitrate.min_bitrate_bps) {
      LOG_AND_RETURN_ERROR(RTCErrorType::INVALID_PARAMETER,
                           "start_bitrate_bps < min_bitrate_bps");
    } else if (*bitrate.start_bitrate_bps < 0) {
      LOG_AND_RETURN_ERROR(RTCErrorType::INVALID_PARAMETER,
                           "curent_bitrate_bps < 0");
    }
  }
  if (has_max) {
    if (has_start && *bitrate.max_bitrate_bps < *bitrate.start_bitrate_bps) {
      LOG_AND_RETURN_ERROR(RTCErrorType::INVALID_PARAMETER,
                           "max_bitrate_bps < start_bitrate_bps");
    } else if (has_min && *bitrate.max_bitrate_bps < *bitrate.min_bitrate_bps) {
      LOG_AND_RETURN_ERROR(RTCErrorType::INVALID_PARAMETER,
                           "max_bitrate_bps < min_bitrate_bps");
    } else if (*bitrate.max_bitrate_bps < 0) {
      LOG_AND_RETURN_ERROR(RTCErrorType::INVALID_PARAMETER,
                           "max_bitrate_bps < 0");
    }
  }

  RTC_DCHECK(call_.get());
  call_->SetClientBitratePreferences(bitrate);

  return RTCError::OK();
}

void PeerConnection::ReconfigureBandwidthEstimation(
    const BandwidthEstimationSettings& settings) {
  worker_thread()->PostTask(SafeTask(worker_thread_safety_, [this, settings]() {
    RTC_DCHECK_RUN_ON(worker_thread());
    call_->GetTransportControllerSend()->ReconfigureBandwidthEstimation(
        settings);
  }));
}

void PeerConnection::SetAudioPlayout(bool playout) {
  if (!worker_thread()->IsCurrent()) {
    worker_thread()->BlockingCall(
        [this, playout] { SetAudioPlayout(playout); });
    return;
  }
  auto audio_state = context_->media_engine()->voice().GetAudioState();
  audio_state->SetPlayout(playout);
}

void PeerConnection::SetAudioRecording(bool recording) {
  if (!worker_thread()->IsCurrent()) {
    worker_thread()->BlockingCall(
        [this, recording] { SetAudioRecording(recording); });
    return;
  }
  auto audio_state = context_->media_engine()->voice().GetAudioState();
  audio_state->SetRecording(recording);
}

void PeerConnection::AddAdaptationResource(scoped_refptr<Resource> resource) {
  if (!worker_thread()->IsCurrent()) {
    return worker_thread()->BlockingCall(
        [this, resource]() { return AddAdaptationResource(resource); });
  }
  RTC_DCHECK_RUN_ON(worker_thread());
  if (!call_) {
    // The PeerConnection has been closed.
    return;
  }
  call_->AddAdaptationResource(resource);
}

bool PeerConnection::ConfiguredForMedia() const {
  return context_->media_engine();
}

bool PeerConnection::StartRtcEventLog(std::unique_ptr<RtcEventLogOutput> output,
                                      int64_t output_period_ms) {
  return worker_thread()->BlockingCall(
      [this, output = std::move(output), output_period_ms]() mutable {
        return StartRtcEventLog_w(std::move(output), output_period_ms);
      });
}

bool PeerConnection::StartRtcEventLog(
    std::unique_ptr<RtcEventLogOutput> output) {
  int64_t output_period_ms = 5000;
  if (trials().IsDisabled("WebRTC-RtcEventLogNewFormat")) {
    output_period_ms = RtcEventLog::kImmediateOutput;
  }
  return StartRtcEventLog(std::move(output), output_period_ms);
}

void PeerConnection::StopRtcEventLog() {
  worker_thread()->BlockingCall([this] { StopRtcEventLog_w(); });
}

void PeerConnection::SetDataChannelEventObserver(
    std::unique_ptr<DataChannelEventObserverInterface> observer) {
  network_thread()->PostTask(SafeTask(
      network_thread_safety_, [this, obs = std::move(observer)]() mutable {
        RTC_DCHECK_RUN_ON(network_thread());
        data_channel_controller_.SetEventObserver(std::move(obs));
      }));
}

scoped_refptr<DtlsTransportInterface> PeerConnection::LookupDtlsTransportByMid(
    const std::string& mid) {
  RTC_DCHECK_RUN_ON(network_thread());
  return transport_controller_->LookupDtlsTransportByMid(mid);
}

scoped_refptr<DtlsTransport> PeerConnection::LookupDtlsTransportByMidInternal(
    const std::string& mid) {
  RTC_DCHECK_RUN_ON(signaling_thread());
  // TODO(bugs.webrtc.org/9987): Avoid the thread jump.
  // This might be done by caching the value on the signaling thread.
  return network_thread()->BlockingCall([this, mid]() {
    RTC_DCHECK_RUN_ON(network_thread());
    return transport_controller_->LookupDtlsTransportByMid(mid);
  });
}

scoped_refptr<SctpTransportInterface> PeerConnection::GetSctpTransport() const {
  RTC_DCHECK_RUN_ON(network_thread());
  if (!sctp_mid_n_)
    return nullptr;

  return transport_controller_->GetSctpTransport(*sctp_mid_n_);
}

const SessionDescriptionInterface* PeerConnection::local_description() const {
  RTC_DCHECK_RUN_ON(signaling_thread());
  return sdp_handler_->local_description();
}

const SessionDescriptionInterface* PeerConnection::remote_description() const {
  RTC_DCHECK_RUN_ON(signaling_thread());
  return sdp_handler_->remote_description();
}

const SessionDescriptionInterface* PeerConnection::current_local_description()
    const {
  RTC_DCHECK_RUN_ON(signaling_thread());
  return sdp_handler_->current_local_description();
}

const SessionDescriptionInterface* PeerConnection::current_remote_description()
    const {
  RTC_DCHECK_RUN_ON(signaling_thread());
  return sdp_handler_->current_remote_description();
}

const SessionDescriptionInterface* PeerConnection::pending_local_description()
    const {
  RTC_DCHECK_RUN_ON(signaling_thread());
  return sdp_handler_->pending_local_description();
}

const SessionDescriptionInterface* PeerConnection::pending_remote_description()
    const {
  RTC_DCHECK_RUN_ON(signaling_thread());
  return sdp_handler_->pending_remote_description();
}

void PeerConnection::Close() {
  RTC_DCHECK_RUN_ON(signaling_thread());
  TRACE_EVENT0("webrtc", "PeerConnection::Close");

  RTC_LOG_THREAD_BLOCK_COUNT();

  if (IsClosed()) {
    return;
  }
  // Update stats here so that we have the most recent stats for tracks and
  // streams before the channels are closed.
  legacy_stats_->UpdateStats(kStatsOutputLevelStandard);

  ice_connection_state_ = PeerConnectionInterface::kIceConnectionClosed;
  Observer()->OnIceConnectionChange(ice_connection_state_);
  standardized_ice_connection_state_ =
      PeerConnectionInterface::IceConnectionState::kIceConnectionClosed;
  connection_state_ = PeerConnectionInterface::PeerConnectionState::kClosed;
  Observer()->OnConnectionChange(connection_state_);

  sdp_handler_->Close();

  NoteUsageEvent(UsageEvent::CLOSE_CALLED);

  if (ConfiguredForMedia()) {
    for (const auto& transceiver : rtp_manager()->transceivers()->List()) {
      transceiver->internal()->SetPeerConnectionClosed();
      if (!transceiver->stopped())
        transceiver->StopInternal();
    }
  }
  // Ensure that all asynchronous stats requests are completed before destroying
  // the transport controller below.
  if (stats_collector_) {
    stats_collector_->WaitForPendingRequest();
  }

  // Don't destroy BaseChannels until after stats has been cleaned up so that
  // the last stats request can still read from the channels.
  // TODO(tommi): The voice/video channels will be partially uninitialized on
  // the network thread (see `RtpTransceiver::ClearChannel`), partially on the
  // worker thread (see `PushNewMediaChannelAndDeleteChannel`) and then
  // eventually freed on the signaling thread.
  // It would be good to combine those steps with the teardown steps here.
  sdp_handler_->DestroyMediaChannels();

  // The event log is used in the transport controller, which must be outlived
  // by the former. CreateOffer by the peer connection is implemented
  // asynchronously and if the peer connection is closed without resetting the
  // WebRTC session description factory, the session description factory would
  // call the transport controller.
  sdp_handler_->ResetSessionDescFactory();
  if (ConfiguredForMedia()) {
    rtp_manager_->Close();
  }

  // RingRTC change to receive RTP data
  RtpPacketSinkInterface* sink = Observer();

  network_thread()->BlockingCall([this, sink] {
    RTC_DCHECK_RUN_ON(network_thread());

    // RingRTC change to receive RTP data
    if (rtp_demuxer_sink_registered_) {
      JsepTransportController *transport_controller = this->transport_controller_n();
      RtpTransportInternal *rtp_transport = transport_controller->GetBundledRtpTransport();
      rtp_transport->UnregisterRtpDemuxerSink(sink);
    }

    TeardownDataChannelTransport_n({});
    transport_controller_.reset();
    port_allocator_->DiscardCandidatePool();
    if (network_thread_safety_) {
      network_thread_safety_->SetNotAlive();
    }
  });

  sctp_mid_s_.reset();
  SetSctpTransportName("");

  worker_thread()->BlockingCall([this] {
    RTC_DCHECK_RUN_ON(worker_thread());
    worker_thread_safety_->SetNotAlive();
    call_.reset();
    StopRtcEventLog_w();
  });
  ReportUsagePattern();
  ReportCloseUsageMetrics();

  // Signal shutdown to the sdp handler. This invalidates weak pointers for
  // internal pending callbacks.
  sdp_handler_->PrepareForShutdown();
  data_channel_controller_.PrepareForShutdown();

  // The .h file says that observer can be discarded after close() returns.
  // Make sure this is true.
  observer_ = nullptr;
}

void PeerConnection::SetIceConnectionState(IceConnectionState new_state) {
  RTC_DCHECK_RUN_ON(signaling_thread());
  if (ice_connection_state_ == new_state) {
    return;
  }

  // After transitioning to "closed", ignore any additional states from
  // TransportController (such as "disconnected").
  if (IsClosed()) {
    return;
  }

  RTC_LOG(LS_INFO) << "Changing IceConnectionState " << ice_connection_state_
                   << " => " << new_state;
  RTC_DCHECK(ice_connection_state_ !=
             PeerConnectionInterface::kIceConnectionClosed);

  ice_connection_state_ = new_state;
  Observer()->OnIceConnectionChange(ice_connection_state_);
}

void PeerConnection::SetStandardizedIceConnectionState(
    PeerConnectionInterface::IceConnectionState new_state) {
  if (standardized_ice_connection_state_ == new_state) {
    return;
  }

  if (IsClosed()) {
    return;
  }

  RTC_LOG(LS_INFO) << "Changing standardized IceConnectionState "
                   << standardized_ice_connection_state_ << " => " << new_state;

  standardized_ice_connection_state_ = new_state;
  Observer()->OnStandardizedIceConnectionChange(new_state);
}

void PeerConnection::SetConnectionState(
    PeerConnectionInterface::PeerConnectionState new_state) {
  if (connection_state_ == new_state)
    return;
  if (IsClosed())
    return;
  connection_state_ = new_state;
  Observer()->OnConnectionChange(new_state);

  // The first connection state change to connected happens once per
  // connection which makes it a good point to report metrics.
  if (new_state == PeerConnectionState::kConnected && !was_ever_connected_) {
    was_ever_connected_ = true;
    ReportFirstConnectUsageMetrics();
  }
}

void PeerConnection::ReportFirstConnectUsageMetrics() {
  // Record bundle-policy from configuration. Done here from
  // connectionStateChange to limit to actually established connections.
  BundlePolicyUsage policy = kBundlePolicyUsageMax;
  switch (configuration_.bundle_policy) {
    case kBundlePolicyBalanced:
      policy = kBundlePolicyUsageBalanced;
      break;
    case kBundlePolicyMaxBundle:
      policy = kBundlePolicyUsageMaxBundle;
      break;
    case kBundlePolicyMaxCompat:
      policy = kBundlePolicyUsageMaxCompat;
      break;
  }
  RTC_HISTOGRAM_ENUMERATION("WebRTC.PeerConnection.BundlePolicy", policy,
                            kBundlePolicyUsageMax);

  // Record whether there was a local or remote provisional answer.
  ProvisionalAnswerUsage pranswer = kProvisionalAnswerNotUsed;
  if (local_description()->GetType() == SdpType::kPrAnswer) {
    pranswer = kProvisionalAnswerLocal;
  } else if (remote_description()->GetType() == SdpType::kPrAnswer) {
    pranswer = kProvisionalAnswerRemote;
  }
  RTC_HISTOGRAM_ENUMERATION("WebRTC.PeerConnection.ProvisionalAnswer", pranswer,
                            kProvisionalAnswerMax);

  auto transport_infos = remote_description()->description()->transport_infos();
  if (!transport_infos.empty()) {
    // Record the number of valid / invalid ice-ufrag. We do allow certain
    // non-spec ice-char for backward-compat reasons. At this point we know
    // that the ufrag/pwd consists of a valid ice-char or one of the four
    // not allowed characters since we have passed the IsIceChar check done
    // by the p2p transport description on setRemoteDescription calls.
    auto ice_parameters = transport_infos[0].description.GetIceParameters();
    auto is_invalid_char = [](char c) {
      return c == '-' || c == '=' || c == '#' || c == '_';
    };
    bool isUsingInvalidIceCharInUfrag =
        absl::c_any_of(ice_parameters.ufrag, is_invalid_char);
    bool isUsingInvalidIceCharInPwd =
        absl::c_any_of(ice_parameters.pwd, is_invalid_char);
    RTC_HISTOGRAM_BOOLEAN(
        "WebRTC.PeerConnection.ValidIceChars",
        !(isUsingInvalidIceCharInUfrag || isUsingInvalidIceCharInPwd));

    // Record whether the hash algorithm of the first transport's
    // DTLS fingerprint is still using SHA-1.
    if (transport_infos[0].description.identity_fingerprint) {
      RTC_HISTOGRAM_BOOLEAN(
          "WebRTC.PeerConnection.DtlsFingerprintLegacySha1",
          absl::EqualsIgnoreCase(
              transport_infos[0].description.identity_fingerprint->algorithm,
              "sha-1"));
    }
  }

  // Record RtcpMuxPolicy setting.
  RtcpMuxPolicyUsage rtcp_mux_policy = kRtcpMuxPolicyUsageMax;
  switch (configuration_.rtcp_mux_policy) {
    case kRtcpMuxPolicyNegotiate:
      rtcp_mux_policy = kRtcpMuxPolicyUsageNegotiate;
      break;
    case kRtcpMuxPolicyRequire:
      rtcp_mux_policy = kRtcpMuxPolicyUsageRequire;
      break;
  }
  RTC_HISTOGRAM_ENUMERATION("WebRTC.PeerConnection.RtcpMuxPolicy",
                            rtcp_mux_policy, kRtcpMuxPolicyUsageMax);
  switch (local_description()->GetType()) {
    case SdpType::kOffer:
      RTC_HISTOGRAM_ENUMERATION(
          "WebRTC.PeerConnection.SdpMunging.Offer.ConnectionEstablished",
          sdp_handler_->sdp_munging_type(), SdpMungingType::kMaxValue);
      break;
    case SdpType::kAnswer:
      RTC_HISTOGRAM_ENUMERATION(
          "WebRTC.PeerConnection.SdpMunging.Answer.ConnectionEstablished",
          sdp_handler_->sdp_munging_type(), SdpMungingType::kMaxValue);
      break;
    case SdpType::kPrAnswer:
      RTC_HISTOGRAM_ENUMERATION(
          "WebRTC.PeerConnection.SdpMunging.PrAnswer.ConnectionEstablished",
          sdp_handler_->sdp_munging_type(), SdpMungingType::kMaxValue);
      break;
    case SdpType::kRollback:
      // Rollback does not have SDP so can not be munged.
      break;
  }
}

void PeerConnection::ReportCloseUsageMetrics() {
  if (!was_ever_connected_) {
    return;
  }
  RTC_DCHECK(local_description());
  RTC_DCHECK(sdp_handler_);
  switch (local_description()->GetType()) {
    case SdpType::kOffer:
      RTC_HISTOGRAM_ENUMERATION(
          "WebRTC.PeerConnection.SdpMunging.Offer.ConnectionClosed",
          sdp_handler_->sdp_munging_type(), SdpMungingType::kMaxValue);
      break;
    case SdpType::kAnswer:
      RTC_HISTOGRAM_ENUMERATION(
          "WebRTC.PeerConnection.SdpMunging.Answer.ConnectionClosed",
          sdp_handler_->sdp_munging_type(), SdpMungingType::kMaxValue);
      break;
    case SdpType::kPrAnswer:
      RTC_HISTOGRAM_ENUMERATION(
          "WebRTC.PeerConnection.SdpMunging.PrAnswer.ConnectionClosed",
          sdp_handler_->sdp_munging_type(), SdpMungingType::kMaxValue);
      break;
    case SdpType::kRollback:
      // Rollback does not have SDP so can not be munged.
      break;
  }
}

void PeerConnection::OnIceGatheringChange(
    PeerConnectionInterface::IceGatheringState new_state) {
  if (IsClosed()) {
    return;
  }
  ice_gathering_state_ = new_state;
  Observer()->OnIceGatheringChange(ice_gathering_state_);
}

void PeerConnection::OnIceCandidate(
    std::unique_ptr<IceCandidateInterface> candidate) {
  if (IsClosed()) {
    return;
  }
  ReportIceCandidateCollected(candidate->candidate());
  ClearStatsCache();
  Observer()->OnIceCandidate(candidate.get());
}

void PeerConnection::OnIceCandidateError(const std::string& address,
                                         int port,
                                         const std::string& url,
                                         int error_code,
                                         const std::string& error_text) {
  if (IsClosed()) {
    return;
  }
  Observer()->OnIceCandidateError(address, port, url, error_code, error_text);
}

void PeerConnection::OnIceCandidatesRemoved(
    const std::vector<Candidate>& candidates) {
  if (IsClosed()) {
    return;
  }
  Observer()->OnIceCandidatesRemoved(candidates);
}

void PeerConnection::OnSelectedCandidatePairChanged(
    const CandidatePairChangeEvent& event) {
  if (IsClosed()) {
    return;
  }

  if (event.selected_candidate_pair.local_candidate().is_local() &&
      event.selected_candidate_pair.remote_candidate().is_local()) {
    NoteUsageEvent(UsageEvent::DIRECT_CONNECTION_SELECTED);
  }

  Observer()->OnIceSelectedCandidatePairChanged(event);
}

bool PeerConnection::CreateDataChannelTransport(absl::string_view mid) {
  RTC_DCHECK_RUN_ON(signaling_thread());
  RTC_DCHECK(!sctp_mid().has_value() || mid == sctp_mid().value());
  RTC_LOG(LS_INFO) << "Creating data channel, mid=" << mid;

  std::optional<std::string> transport_name =
      network_thread()->BlockingCall([&] {
        RTC_DCHECK_RUN_ON(network_thread());
        return SetupDataChannelTransport_n(mid);
      });
  if (!transport_name)
    return false;

  sctp_mid_s_ = std::string(mid);
  SetSctpTransportName(transport_name.value());

  return true;
}

void PeerConnection::DestroyDataChannelTransport(RTCError error) {
  RTC_DCHECK_RUN_ON(signaling_thread());
  network_thread()->BlockingCall([&] {
    RTC_DCHECK_RUN_ON(network_thread());
    TeardownDataChannelTransport_n(error);
  });
  sctp_mid_s_.reset();
  SetSctpTransportName("");
}

void PeerConnection::OnSctpDataChannelStateChanged(
    int channel_id,
    DataChannelInterface::DataState state) {
  RTC_DCHECK_RUN_ON(signaling_thread());
  if (stats_collector_)
    stats_collector_->OnSctpDataChannelStateChanged(channel_id, state);
}

PeerConnection::InitializePortAllocatorResult
PeerConnection::InitializePortAllocator_n(
    const ServerAddresses& stun_servers,
    const std::vector<RelayServerConfig>& turn_servers,
    const RTCConfiguration& configuration) {
  RTC_DCHECK_RUN_ON(network_thread());

  port_allocator_->Initialize();
  // To handle both internal and externally created port allocator, we will
  // enable BUNDLE here.
  int port_allocator_flags = port_allocator_->flags();
  // RingRTC change to default flags (code removed)
  if (trials().IsDisabled("WebRTC-IPv6Default")) {
    port_allocator_flags &= ~(PORTALLOCATOR_ENABLE_IPV6);
  }
  if (configuration.disable_ipv6_on_wifi) {
    port_allocator_flags &= ~(PORTALLOCATOR_ENABLE_IPV6_ON_WIFI);
    RTC_LOG(LS_INFO) << "IPv6 candidates on Wi-Fi are disabled.";
  }

  if (configuration.tcp_candidate_policy == kTcpCandidatePolicyDisabled) {
    port_allocator_flags |= PORTALLOCATOR_DISABLE_TCP;
    RTC_LOG(LS_INFO) << "TCP candidates are disabled.";
  }

  if (configuration.candidate_network_policy ==
      kCandidateNetworkPolicyLowCost) {
    port_allocator_flags |= PORTALLOCATOR_DISABLE_COSTLY_NETWORKS;
    RTC_LOG(LS_INFO) << "Do not gather candidates on high-cost networks";
  }

  if (configuration.disable_link_local_networks) {
    port_allocator_flags |= PORTALLOCATOR_DISABLE_LINK_LOCAL_NETWORKS;
    RTC_LOG(LS_INFO) << "Disable candidates on link-local network interfaces.";
  }

  port_allocator_->set_flags(port_allocator_flags);
  // RingRTC change to use no step delay while allocating ports.
  port_allocator_->set_step_delay(0);
  port_allocator_->SetCandidateFilter(
      ConvertIceTransportTypeToCandidateFilter(configuration.type));
  port_allocator_->set_max_ipv6_networks(configuration.max_ipv6_networks);

  auto turn_servers_copy = turn_servers;
  for (auto& turn_server : turn_servers_copy) {
    turn_server.tls_cert_verifier = tls_cert_verifier_.get();
  }

  // RingRTC change to control TURN port pruning.
  auto turn_port_prune_policy = configuration.GetTurnPortPrunePolicy();
  if (trials().IsEnabled("RingRTC-PruneTurnPorts")) {
    turn_port_prune_policy = webrtc::KEEP_FIRST_READY;
  }

  // Call this last since it may create pooled allocator sessions using the
  // properties set above.
  port_allocator_->SetConfiguration(
      stun_servers, std::move(turn_servers_copy),
      configuration.ice_candidate_pool_size,
      turn_port_prune_policy, configuration.turn_customizer,
      configuration.stun_candidate_keepalive_interval);

  InitializePortAllocatorResult res;
  res.enable_ipv6 = port_allocator_flags & PORTALLOCATOR_ENABLE_IPV6;
  return res;
}

bool PeerConnection::ReconfigurePortAllocator_n(
    const ServerAddresses& stun_servers,
    const std::vector<RelayServerConfig>& turn_servers,
    IceTransportsType type,
    int candidate_pool_size,
    PortPrunePolicy turn_port_prune_policy,
    TurnCustomizer* turn_customizer,
    std::optional<int> stun_candidate_keepalive_interval,
    bool have_local_description) {
  RTC_DCHECK_RUN_ON(network_thread());
  port_allocator_->SetCandidateFilter(
      ConvertIceTransportTypeToCandidateFilter(type));
  // Add the custom tls turn servers if they exist.
  auto turn_servers_copy = turn_servers;
  for (auto& turn_server : turn_servers_copy) {
    turn_server.tls_cert_verifier = tls_cert_verifier_.get();
  }
  // Call this last since it may create pooled allocator sessions using the
  // candidate filter set above.
  return port_allocator_->SetConfiguration(
      stun_servers, std::move(turn_servers_copy), candidate_pool_size,
      turn_port_prune_policy, turn_customizer,
      stun_candidate_keepalive_interval);
}

bool PeerConnection::StartRtcEventLog_w(
    std::unique_ptr<RtcEventLogOutput> output,
    int64_t output_period_ms) {
  RTC_DCHECK_RUN_ON(worker_thread());
  if (!worker_thread_safety_->alive()) {
    return false;
  }
  return env_.event_log().StartLogging(std::move(output), output_period_ms);
}

void PeerConnection::StopRtcEventLog_w() {
  RTC_DCHECK_RUN_ON(worker_thread());
  env_.event_log().StopLogging();
}

std::optional<SSLRole> PeerConnection::GetSctpSslRole_n() {
  RTC_DCHECK_RUN_ON(network_thread());
  return sctp_mid_n_ ? transport_controller_->GetDtlsRole(*sctp_mid_n_)
                     : std::nullopt;
}

bool PeerConnection::GetSslRole(const std::string& content_name,
                                SSLRole* role) {
  RTC_DCHECK_RUN_ON(signaling_thread());
  if (!local_description() || !remote_description()) {
    RTC_LOG(LS_INFO)
        << "Local and Remote descriptions must be applied to get the "
           "SSL Role of the session.";
    return false;
  }

  auto dtls_role = network_thread()->BlockingCall([this, content_name]() {
    RTC_DCHECK_RUN_ON(network_thread());
    return transport_controller_->GetDtlsRole(content_name);
  });
  if (dtls_role) {
    *role = *dtls_role;
    return true;
  }
  return false;
}

bool PeerConnection::GetTransportDescription(
    const SessionDescription* description,
    const std::string& content_name,
    TransportDescription* tdesc) {
  if (!description || !tdesc) {
    return false;
  }
  const TransportInfo* transport_info =
      description->GetTransportInfoByName(content_name);
  if (!transport_info) {
    return false;
  }
  *tdesc = transport_info->description;
  return true;
}

std::vector<DataChannelStats> PeerConnection::GetDataChannelStats() const {
  RTC_DCHECK_RUN_ON(network_thread());
  return data_channel_controller_.GetDataChannelStats();
}

std::optional<std::string> PeerConnection::sctp_transport_name() const {
  RTC_DCHECK_RUN_ON(signaling_thread());
  if (sctp_mid_s_ && transport_controller_copy_)
    return sctp_transport_name_s_;
  return std::optional<std::string>();
}

void PeerConnection::SetSctpTransportName(std::string sctp_transport_name) {
  RTC_DCHECK_RUN_ON(signaling_thread());
  sctp_transport_name_s_ = std::move(sctp_transport_name);
  ClearStatsCache();
}

std::optional<std::string> PeerConnection::sctp_mid() const {
  RTC_DCHECK_RUN_ON(signaling_thread());
  return sctp_mid_s_;
}

CandidateStatsList PeerConnection::GetPooledCandidateStats() const {
  RTC_DCHECK_RUN_ON(network_thread());
  if (!network_thread_safety_->alive())
    return {};
  CandidateStatsList candidate_stats_list;
  port_allocator_->GetCandidateStatsFromPooledSessions(&candidate_stats_list);
  return candidate_stats_list;
}

std::map<std::string, TransportStats> PeerConnection::GetTransportStatsByNames(
    const std::set<std::string>& transport_names) {
  TRACE_EVENT0("webrtc", "PeerConnection::GetTransportStatsByNames");
  RTC_DCHECK_RUN_ON(network_thread());
  if (!network_thread_safety_->alive())
    return {};

  Thread::ScopedDisallowBlockingCalls no_blocking_calls;
  std::map<std::string, TransportStats> transport_stats_by_name;
  for (const std::string& transport_name : transport_names) {
    TransportStats transport_stats;
    bool success =
        transport_controller_->GetStats(transport_name, &transport_stats);
    if (success) {
      transport_stats_by_name[transport_name] = std::move(transport_stats);
    } else {
      RTC_LOG(LS_ERROR) << "Failed to get transport stats for transport_name="
                        << transport_name;
    }
  }
  return transport_stats_by_name;
}

bool PeerConnection::GetLocalCertificate(
    const std::string& transport_name,
    scoped_refptr<RTCCertificate>* certificate) {
  RTC_DCHECK_RUN_ON(network_thread());
  if (!network_thread_safety_->alive() || !certificate) {
    return false;
  }
  *certificate = transport_controller_->GetLocalCertificate(transport_name);
  return *certificate != nullptr;
}

std::unique_ptr<SSLCertChain> PeerConnection::GetRemoteSSLCertChain(
    const std::string& transport_name) {
  RTC_DCHECK_RUN_ON(network_thread());
  return transport_controller_->GetRemoteSSLCertChain(transport_name);
}

bool PeerConnection::IceRestartPending(const std::string& content_name) const {
  RTC_DCHECK_RUN_ON(signaling_thread());
  return sdp_handler_->IceRestartPending(content_name);
}

bool PeerConnection::NeedsIceRestart(const std::string& content_name) const {
  return network_thread()->BlockingCall([this, &content_name] {
    RTC_DCHECK_RUN_ON(network_thread());
    return transport_controller_->NeedsIceRestart(content_name);
  });
}

void PeerConnection::OnTransportControllerConnectionState(
    ::webrtc::IceConnectionState state) {
  switch (state) {
    case ::webrtc::kIceConnectionConnecting:
      // If the current state is Connected or Completed, then there were
      // writable channels but now there are not, so the next state must
      // be Disconnected.
      // kIceConnectionConnecting is currently used as the default,
      // un-connected state by the TransportController, so its only use is
      // detecting disconnections.
      if (ice_connection_state_ ==
              PeerConnectionInterface::kIceConnectionConnected ||
          ice_connection_state_ ==
              PeerConnectionInterface::kIceConnectionCompleted) {
        SetIceConnectionState(
            PeerConnectionInterface::kIceConnectionDisconnected);
      }
      break;
    case ::webrtc::kIceConnectionFailed:
      SetIceConnectionState(PeerConnectionInterface::kIceConnectionFailed);
      break;
    case ::webrtc::kIceConnectionConnected:
      RTC_LOG(LS_INFO) << "Changing to ICE connected state because "
                          "all transports are writable.";
      {
        std::vector<RtpTransceiverProxyRefPtr> transceivers;
        if (ConfiguredForMedia()) {
          transceivers = rtp_manager()->transceivers()->List();
        }

        network_thread()->PostTask(
            SafeTask(network_thread_safety_,
                     [this, transceivers = std::move(transceivers)] {
                       RTC_DCHECK_RUN_ON(network_thread());
                       ReportTransportStats(std::move(transceivers));
                     }));
      }

      SetIceConnectionState(PeerConnectionInterface::kIceConnectionConnected);
      NoteUsageEvent(UsageEvent::ICE_STATE_CONNECTED);
      break;
    case ::webrtc::kIceConnectionCompleted:
      RTC_LOG(LS_INFO) << "Changing to ICE completed state because "
                          "all transports are complete.";
      if (ice_connection_state_ !=
          PeerConnectionInterface::kIceConnectionConnected) {
        // If jumping directly from "checking" to "connected",
        // signal "connected" first.
        SetIceConnectionState(PeerConnectionInterface::kIceConnectionConnected);
      }
      SetIceConnectionState(PeerConnectionInterface::kIceConnectionCompleted);

      NoteUsageEvent(UsageEvent::ICE_STATE_CONNECTED);
      break;
    default:
      RTC_DCHECK_NOTREACHED();
  }
}

void PeerConnection::OnTransportControllerCandidatesGathered(
    const std::string& transport_name,
    const Candidates& candidates) {
  // TODO(bugs.webrtc.org/12427): Expect this to come in on the network thread
  // (not signaling as it currently does), handle appropriately.
  int sdp_mline_index;
  if (!GetLocalCandidateMediaIndex(transport_name, &sdp_mline_index)) {
    RTC_LOG(LS_ERROR)
        << "OnTransportControllerCandidatesGathered: content name "
        << transport_name << " not found";
    return;
  }

  for (Candidates::const_iterator citer = candidates.begin();
       citer != candidates.end(); ++citer) {
    // Use transport_name as the candidate media id.
    std::unique_ptr<JsepIceCandidate> candidate(
        new JsepIceCandidate(transport_name, sdp_mline_index, *citer));
    sdp_handler_->AddLocalIceCandidate(candidate.get());
    OnIceCandidate(std::move(candidate));
  }
}

void PeerConnection::OnTransportControllerCandidateError(
    const IceCandidateErrorEvent& event) {
  OnIceCandidateError(event.address, event.port, event.url, event.error_code,
                      event.error_text);
}

void PeerConnection::OnTransportControllerCandidatesRemoved(
    const std::vector<Candidate>& candidates) {
  // Sanity check.
  for (const Candidate& candidate : candidates) {
    if (candidate.transport_name().empty()) {
      RTC_LOG(LS_ERROR) << "OnTransportControllerCandidatesRemoved: "
                           "empty content name in candidate "
                        << candidate.ToString();
      return;
    }
  }
  sdp_handler_->RemoveLocalIceCandidates(candidates);
  OnIceCandidatesRemoved(candidates);
}

void PeerConnection::OnTransportControllerCandidateChanged(
    const CandidatePairChangeEvent& event) {
  OnSelectedCandidatePairChanged(event);
}

void PeerConnection::OnTransportControllerDtlsHandshakeError(
    SSLHandshakeError error) {
  RTC_HISTOGRAM_ENUMERATION("WebRTC.PeerConnection.DtlsHandshakeError",
                            static_cast<int>(error),
                            static_cast<int>(SSLHandshakeError::MAX_VALUE));
}

// Returns the media index for a local ice candidate given the content name.
bool PeerConnection::GetLocalCandidateMediaIndex(
    const std::string& content_name,
    int* sdp_mline_index) {
  if (!local_description() || !sdp_mline_index) {
    return false;
  }

  bool content_found = false;
  const ContentInfos& contents = local_description()->description()->contents();
  for (size_t index = 0; index < contents.size(); ++index) {
    if (contents[index].mid() == content_name) {
      *sdp_mline_index = static_cast<int>(index);
      content_found = true;
      break;
    }
  }
  return content_found;
}

Call::Stats PeerConnection::GetCallStats() {
  if (!worker_thread()->IsCurrent()) {
    return worker_thread()->BlockingCall([this] { return GetCallStats(); });
  }
  RTC_DCHECK_RUN_ON(worker_thread());
  Thread::ScopedDisallowBlockingCalls no_blocking_calls;
  if (call_) {
    return call_->GetStats();
  } else {
    return Call::Stats();
  }
}

std::optional<AudioDeviceModule::Stats> PeerConnection::GetAudioDeviceStats() {
  if (context_->media_engine()) {
    return context_->media_engine()->voice().GetAudioDeviceStats();
  }
  return std::nullopt;
}

std::optional<std::string> PeerConnection::SetupDataChannelTransport_n(
    absl::string_view mid) {
  sctp_mid_n_ = std::string(mid);
  DataChannelTransportInterface* transport =
      transport_controller_->GetDataChannelTransport(*sctp_mid_n_);
  if (!transport) {
#ifndef WEBRTC_HAVE_SCTP
    RTC_LOG(LS_ERROR) << "Data channel transport is not available"
                      << " as WebRTC has been compiled without SCTP support "
                         "(WEBRTC_HAVE_SCTP), mid="
                      << mid;
#else
    RTC_LOG(LS_ERROR)
        << "Data channel transport is not available for data channels, mid="
        << mid;
#endif
    sctp_mid_n_ = std::nullopt;
    return std::nullopt;
  }

  std::optional<std::string> transport_name;
  DtlsTransportInternal* dtls_transport =
      transport_controller_->GetDtlsTransport(*sctp_mid_n_);
  if (dtls_transport) {
    transport_name = dtls_transport->transport_name();
  } else {
    // Make sure we still set a valid string.
    transport_name = std::string("");
  }

  data_channel_controller_.SetupDataChannelTransport_n(transport);

  return transport_name;
}

void PeerConnection::TeardownDataChannelTransport_n(RTCError error) {
  if (sctp_mid_n_) {
    // `sctp_mid_` may still be active through an SCTP transport.  If not, unset
    // it.
    RTC_LOG(LS_INFO) << "Tearing down data channel transport for mid="
                     << *sctp_mid_n_;
    sctp_mid_n_.reset();
  }

  data_channel_controller_.TeardownDataChannelTransport_n(error);
}

// Returns false if bundle is enabled and rtcp_mux is disabled.
bool PeerConnection::ValidateBundleSettings(
    const SessionDescription* desc,
    const std::map<std::string, const ContentGroup*>& bundle_groups_by_mid) {
  if (bundle_groups_by_mid.empty())
    return true;

  const ContentInfos& contents = desc->contents();
  for (ContentInfos::const_iterator citer = contents.begin();
       citer != contents.end(); ++citer) {
    const ContentInfo* content = (&*citer);
    RTC_DCHECK(content != nullptr);
    auto it = bundle_groups_by_mid.find(content->mid());
    if (it != bundle_groups_by_mid.end() &&
        !(content->rejected || content->bundle_only) &&
        content->type == MediaProtocolType::kRtp) {
      if (!HasRtcpMuxEnabled(content))
        return false;
    }
  }
  // RTCP-MUX is enabled in all the contents.
  return true;
}

void PeerConnection::ReportSdpBundleUsage(
    const SessionDescriptionInterface& remote_description) {
  RTC_DCHECK_RUN_ON(signaling_thread());

  bool using_bundle =
      remote_description.description()->HasGroup(GROUP_TYPE_BUNDLE);
  int num_audio_mlines = 0;
  int num_video_mlines = 0;
  int num_data_mlines = 0;
  for (const ContentInfo& content :
       remote_description.description()->contents()) {
    webrtc::MediaType media_type = content.media_description()->type();
    if (media_type == webrtc::MediaType::AUDIO) {
      num_audio_mlines += 1;
    } else if (media_type == webrtc::MediaType::VIDEO) {
      num_video_mlines += 1;
    } else if (media_type == webrtc::MediaType::DATA) {
      num_data_mlines += 1;
    }
  }
  bool simple = num_audio_mlines <= 1 && num_video_mlines <= 1;
  BundleUsage usage = kBundleUsageMax;
  if (num_audio_mlines == 0 && num_video_mlines == 0) {
    if (num_data_mlines > 0) {
      usage = using_bundle ? kBundleUsageBundleDatachannelOnly
                           : kBundleUsageNoBundleDatachannelOnly;
    } else {
      usage = kBundleUsageEmpty;
    }
  } else if (configuration_.sdp_semantics == SdpSemantics::kPlanB_DEPRECATED) {
    // In plan-b, simple/complex usage will not show up in the number of
    // m-lines or BUNDLE.
    usage = using_bundle ? kBundleUsageBundlePlanB : kBundleUsageNoBundlePlanB;
  } else {
    if (simple) {
      usage =
          using_bundle ? kBundleUsageBundleSimple : kBundleUsageNoBundleSimple;
    } else {
      usage = using_bundle ? kBundleUsageBundleComplex
                           : kBundleUsageNoBundleComplex;
    }
  }
  RTC_HISTOGRAM_ENUMERATION("WebRTC.PeerConnection.BundleUsage", usage,
                            kBundleUsageMax);
}

void PeerConnection::ReportIceCandidateCollected(const Candidate& candidate) {
  NoteUsageEvent(UsageEvent::CANDIDATE_COLLECTED);
  if (candidate.address().IsPrivateIP()) {
    NoteUsageEvent(UsageEvent::PRIVATE_CANDIDATE_COLLECTED);
  }
  if (candidate.address().IsUnresolvedIP()) {
    NoteUsageEvent(UsageEvent::MDNS_CANDIDATE_COLLECTED);
  }
  if (candidate.address().family() == AF_INET6) {
    NoteUsageEvent(UsageEvent::IPV6_CANDIDATE_COLLECTED);
  }
}

void PeerConnection::NoteUsageEvent(UsageEvent event) {
  RTC_DCHECK_RUN_ON(signaling_thread());
  usage_pattern_.NoteUsageEvent(event);
}

// Asynchronously adds remote candidates on the network thread.
void PeerConnection::AddRemoteCandidate(absl::string_view mid,
                                        const Candidate& candidate) {
  RTC_DCHECK_RUN_ON(signaling_thread());

  if (candidate.network_type() != ADAPTER_TYPE_UNKNOWN) {
    RTC_DLOG(LS_WARNING) << "Using candidate with adapter type set - this "
                            "should only happen in test";
  }

  // Clear fields that do not make sense as remote candidates.
  Candidate new_candidate(candidate);
  new_candidate.set_network_type(ADAPTER_TYPE_UNKNOWN);
  new_candidate.set_relay_protocol("");
  new_candidate.set_underlying_type_for_vpn(ADAPTER_TYPE_UNKNOWN);

  network_thread()->PostTask(SafeTask(
      network_thread_safety_,
      [this, mid = std::string(mid), candidate = new_candidate] {
        RTC_DCHECK_RUN_ON(network_thread());
        std::vector<Candidate> candidates = {candidate};
        RTCError error =
            transport_controller_->AddRemoteCandidates(mid, candidates);
        if (error.ok()) {
          signaling_thread()->PostTask(SafeTask(
              signaling_thread_safety_.flag(),
              [this, candidate = std::move(candidate)] {
                ReportRemoteIceCandidateAdded(candidate);
                // Candidates successfully submitted for checking.
                if (ice_connection_state() ==
                        PeerConnectionInterface::kIceConnectionNew ||
                    ice_connection_state() ==
                        PeerConnectionInterface::kIceConnectionDisconnected) {
                  // If state is New, then the session has just gotten its first
                  // remote ICE candidates, so go to Checking. If state is
                  // Disconnected, the session is re-using old candidates or
                  // receiving additional ones, so go to Checking. If state is
                  // Connected, stay Connected.
                  // TODO(bemasc): If state is Connected, and the new candidates
                  // are for a newly added transport, then the state actually
                  // _should_ move to checking.  Add a way to distinguish that
                  // case.
                  SetIceConnectionState(
                      PeerConnectionInterface::kIceConnectionChecking);
                }
                // TODO(bemasc): If state is Completed, go back to Connected.
              }));
        } else {
          RTC_LOG(LS_WARNING) << error.message();
        }
      }));
}

void PeerConnection::ReportUsagePattern() const {
  usage_pattern_.ReportUsagePattern(observer_);
}

void PeerConnection::ReportRemoteIceCandidateAdded(const Candidate& candidate) {
  RTC_DCHECK_RUN_ON(signaling_thread());

  NoteUsageEvent(UsageEvent::REMOTE_CANDIDATE_ADDED);

  if (candidate.address().IsPrivateIP()) {
    NoteUsageEvent(UsageEvent::REMOTE_PRIVATE_CANDIDATE_ADDED);
  }
  if (candidate.address().IsUnresolvedIP()) {
    NoteUsageEvent(UsageEvent::REMOTE_MDNS_CANDIDATE_ADDED);
  }
  if (candidate.address().family() == AF_INET6) {
    NoteUsageEvent(UsageEvent::REMOTE_IPV6_CANDIDATE_ADDED);
  }
}

// RingRTC: Allow out-of-band / "manual" key negotiation.
bool PeerConnection::SrtpRequired() const {
  RTC_DCHECK_RUN_ON(signaling_thread());
  return (dtls_enabled_ ||
          sdp_handler_->webrtc_session_desc_factory()->ManuallySpecifyKeys());
}

void PeerConnection::OnTransportControllerGatheringState(
    ::webrtc::IceGatheringState state) {
  RTC_DCHECK(signaling_thread()->IsCurrent());
  if (state == ::webrtc::kIceGatheringGathering) {
    OnIceGatheringChange(PeerConnectionInterface::kIceGatheringGathering);
  } else if (state == ::webrtc::kIceGatheringComplete) {
    OnIceGatheringChange(PeerConnectionInterface::kIceGatheringComplete);
  } else if (state == ::webrtc::kIceGatheringNew) {
    OnIceGatheringChange(PeerConnectionInterface::kIceGatheringNew);
  } else {
    RTC_LOG(LS_ERROR) << "Unknown state received: " << state;
    RTC_DCHECK_NOTREACHED();
  }
}

// Runs on network_thread().
void PeerConnection::ReportTransportStats(
    std::vector<RtpTransceiverProxyRefPtr> transceivers) {
  TRACE_EVENT0("webrtc", "PeerConnection::ReportTransportStats");
  Thread::ScopedDisallowBlockingCalls no_blocking_calls;
  std::map<std::string, std::set<webrtc::MediaType>>
      media_types_by_transport_name;
  for (const auto& transceiver : transceivers) {
    if (transceiver->internal()->channel()) {
      std::string transport_name(
          transceiver->internal()->channel()->transport_name());
      media_types_by_transport_name[transport_name].insert(
          transceiver->media_type());
    }
  }

  if (sctp_mid_n_) {
    DtlsTransportInternal* dtls_transport =
        transport_controller_->GetDtlsTransport(*sctp_mid_n_);
    if (dtls_transport) {
      media_types_by_transport_name[dtls_transport->transport_name()].insert(
          webrtc::MediaType::DATA);
    }
  }

  for (const auto& entry : media_types_by_transport_name) {
    const std::string& transport_name = entry.first;
    const std::set<webrtc::MediaType> media_types = entry.second;
    TransportStats stats;
    if (transport_controller_->GetStats(transport_name, &stats)) {
      ReportBestConnectionState(stats);
      ReportNegotiatedCiphers(dtls_enabled_, stats, media_types);
    }
  }
}

// Walk through the ConnectionInfos to gather best connection usage
// for IPv4 and IPv6.
// static (no member state required)
void PeerConnection::ReportBestConnectionState(const TransportStats& stats) {
  for (const TransportChannelStats& channel_stats : stats.channel_stats) {
    for (const ConnectionInfo& connection_info :
         channel_stats.ice_transport_stats.connection_infos) {
      if (!connection_info.best_connection) {
        continue;
      }

      const Candidate& local = connection_info.local_candidate;
      const Candidate& remote = connection_info.remote_candidate;

      // Increment the counter for IceCandidatePairType.
      if (local.protocol() == TCP_PROTOCOL_NAME ||
          (local.is_relay() && local.relay_protocol() == TCP_PROTOCOL_NAME)) {
        RTC_HISTOGRAM_ENUMERATION("WebRTC.PeerConnection.CandidatePairType_TCP",
                                  GetIceCandidatePairCounter(local, remote),
                                  kIceCandidatePairMax);
      } else if (local.protocol() == UDP_PROTOCOL_NAME) {
        RTC_HISTOGRAM_ENUMERATION("WebRTC.PeerConnection.CandidatePairType_UDP",
                                  GetIceCandidatePairCounter(local, remote),
                                  kIceCandidatePairMax);
      } else {
        RTC_CHECK_NOTREACHED();
      }

      // Increment the counter for IP type.
      if (local.address().family() == AF_INET) {
        RTC_HISTOGRAM_ENUMERATION("WebRTC.PeerConnection.IPMetrics",
                                  kBestConnections_IPv4,
                                  kPeerConnectionAddressFamilyCounter_Max);
      } else if (local.address().family() == AF_INET6) {
        RTC_HISTOGRAM_ENUMERATION("WebRTC.PeerConnection.IPMetrics",
                                  kBestConnections_IPv6,
                                  kPeerConnectionAddressFamilyCounter_Max);
      } else {
        RTC_CHECK(!local.address().hostname().empty() &&
                  local.address().IsUnresolvedIP());
      }

      return;
    }
  }
}

// static
void PeerConnection::ReportNegotiatedCiphers(
    bool dtls_enabled,
    const TransportStats& stats,
    const std::set<webrtc::MediaType>& media_types) {
  if (!dtls_enabled || stats.channel_stats.empty()) {
    return;
  }

  int srtp_crypto_suite = stats.channel_stats[0].srtp_crypto_suite;
  int ssl_cipher_suite = stats.channel_stats[0].ssl_cipher_suite;
  if (srtp_crypto_suite == kSrtpInvalidCryptoSuite &&
      ssl_cipher_suite == kTlsNullWithNullNull) {
    return;
  }

  if (ssl_cipher_suite != kTlsNullWithNullNull) {
    for (webrtc::MediaType media_type : media_types) {
      switch (media_type) {
        case webrtc::MediaType::AUDIO:
          RTC_HISTOGRAM_ENUMERATION_SPARSE(
              "WebRTC.PeerConnection.SslCipherSuite.Audio", ssl_cipher_suite,
              kSslCipherSuiteMaxValue);
          break;
        case webrtc::MediaType::VIDEO:
          RTC_HISTOGRAM_ENUMERATION_SPARSE(
              "WebRTC.PeerConnection.SslCipherSuite.Video", ssl_cipher_suite,
              kSslCipherSuiteMaxValue);
          break;
        case webrtc::MediaType::DATA:
          RTC_HISTOGRAM_ENUMERATION_SPARSE(
              "WebRTC.PeerConnection.SslCipherSuite.Data", ssl_cipher_suite,
              kSslCipherSuiteMaxValue);
          break;
        default:
          RTC_DCHECK_NOTREACHED();
          continue;
      }
    }
  }

  uint16_t ssl_peer_signature_algorithm =
      stats.channel_stats[0].ssl_peer_signature_algorithm;
  if (ssl_peer_signature_algorithm != kSslSignatureAlgorithmUnknown) {
    for (webrtc::MediaType media_type : media_types) {
      switch (media_type) {
        case webrtc::MediaType::AUDIO:
          RTC_HISTOGRAM_ENUMERATION_SPARSE(
              "WebRTC.PeerConnection.SslPeerSignatureAlgorithm.Audio",
              ssl_peer_signature_algorithm, kSslSignatureAlgorithmMaxValue);
          break;
        case webrtc::MediaType::VIDEO:
          RTC_HISTOGRAM_ENUMERATION_SPARSE(
              "WebRTC.PeerConnection.SslPeerSignatureAlgorithm.Video",
              ssl_peer_signature_algorithm, kSslSignatureAlgorithmMaxValue);
          break;
        case webrtc::MediaType::DATA:
          RTC_HISTOGRAM_ENUMERATION_SPARSE(
              "WebRTC.PeerConnection.SslPeerSignatureAlgorithm.Data",
              ssl_peer_signature_algorithm, kSslSignatureAlgorithmMaxValue);
          break;
        default:
          RTC_DCHECK_NOTREACHED();
          continue;
      }
    }
  }
}

bool PeerConnection::OnTransportChanged(
    const std::string& mid,
    RtpTransportInternal* rtp_transport,
    scoped_refptr<DtlsTransport> dtls_transport,
    DataChannelTransportInterface* data_channel_transport) {
  RTC_DCHECK_RUN_ON(network_thread());
  bool ret = true;
  if (ConfiguredForMedia()) {
    for (const auto& transceiver :
         rtp_manager()->transceivers()->UnsafeList()) {
      ChannelInterface* channel = transceiver->internal()->channel();
      if (channel && channel->mid() == mid) {
        ret = channel->SetRtpTransport(rtp_transport);
      }
    }
  }

  if (mid == sctp_mid_n_) {
    data_channel_controller_.OnTransportChanged(data_channel_transport);
    if (dtls_transport) {
      signaling_thread()->PostTask(SafeTask(
          signaling_thread_safety_.flag(),
          [this,
           name = std::string(dtls_transport->internal()->transport_name())] {
            RTC_DCHECK_RUN_ON(signaling_thread());
            SetSctpTransportName(std::move(name));
          }));
    }
  }

  return ret;
}

PeerConnectionObserver* PeerConnection::Observer() const {
  RTC_DCHECK_RUN_ON(signaling_thread());
  RTC_DCHECK(observer_);
  return observer_;
}

RTCError PeerConnection::StartSctpTransport(const SctpOptions& options) {
  RTC_DCHECK_RUN_ON(signaling_thread());
  RTC_DCHECK(sctp_mid_s_);

  network_thread()->PostTask(
      SafeTask(network_thread_safety_, [this, mid = *sctp_mid_s_, options] {
        scoped_refptr<SctpTransport> sctp_transport =
            transport_controller_n()->GetSctpTransport(mid);
        if (sctp_transport)
          sctp_transport->Start(options);
      }));
  return RTCError::OK();
}

CryptoOptions PeerConnection::GetCryptoOptions() {
  RTC_DCHECK_RUN_ON(signaling_thread());
  // TODO(bugs.webrtc.org/9891) - Remove PeerConnectionFactory::CryptoOptions
  // after it has been removed.
  return configuration_.crypto_options.has_value()
             ? *configuration_.crypto_options
             : options_.crypto_options;
}

void PeerConnection::ClearStatsCache() {
  RTC_DCHECK_RUN_ON(signaling_thread());
  if (legacy_stats_) {
    legacy_stats_->InvalidateCache();
  }
  if (stats_collector_) {
    stats_collector_->ClearCachedStatsReport();
  }
}

bool PeerConnection::ShouldFireNegotiationNeededEvent(uint32_t event_id) {
  RTC_DCHECK_RUN_ON(signaling_thread());
  return sdp_handler_->ShouldFireNegotiationNeededEvent(event_id);
}

void PeerConnection::RequestUsagePatternReportForTesting() {
  RTC_DCHECK_RUN_ON(signaling_thread());
  message_handler_.RequestUsagePatternReport(
      [this]() {
        RTC_DCHECK_RUN_ON(signaling_thread());
        ReportUsagePattern();
      },
      /* delay_ms= */ 0);
}

int PeerConnection::FeedbackAccordingToRfc8888CountForTesting() const {
  return worker_thread()->BlockingCall([this]() {
    RTC_DCHECK_RUN_ON(worker_thread());
    return call_->FeedbackAccordingToRfc8888Count();
  });
}

int PeerConnection::FeedbackAccordingToTransportCcCountForTesting() const {
  return worker_thread()->BlockingCall([this]() {
    RTC_DCHECK_RUN_ON(worker_thread());
    return call_->FeedbackAccordingToTransportCcCount();
  });
}

std::function<void(const webrtc::CopyOnWriteBuffer& packet,
                   int64_t packet_time_us)>
PeerConnection::InitializeRtcpCallback() {
  RTC_DCHECK_RUN_ON(network_thread());
  return [this](const CopyOnWriteBuffer& packet, int64_t /*packet_time_us*/) {
    worker_thread()->PostTask(SafeTask(worker_thread_safety_, [this, packet]() {
      call_ptr_->Receiver()->DeliverRtcpPacket(packet);
    }));
  };
}

std::function<void(const RtpPacketReceived& parsed_packet)>
PeerConnection::InitializeUnDemuxablePacketHandler() {
  RTC_DCHECK_RUN_ON(network_thread());
  return [this](const RtpPacketReceived& parsed_packet) {
    worker_thread()->PostTask(
        SafeTask(worker_thread_safety_, [this, parsed_packet]() {
          // Deliver the packet anyway to Call to allow Call to do BWE.
          // Even if there is no media receiver, the packet has still
          // been received on the network and has been correcly parsed.
          call_ptr_->Receiver()->DeliverRtpPacket(
              MediaType::ANY, parsed_packet,
              /*undemuxable_packet_handler=*/
              [](const RtpPacketReceived& packet) { return false; });
        }));
  };
}

bool PeerConnection::CanAttemptDtlsStunPiggybacking(
    const RTCConfiguration& configuration) {
  // Enable DTLS-in-STUN only if no certificates were passed those
  // may be RSA certificates and this feature only works with small
  // ECDSA certificates. Determining the type of the key is
  // not trivially possible at this point.
  return dtls_enabled_ && configuration.certificates.empty() &&
         env_.field_trials().IsEnabled("WebRTC-IceHandshakeDtls");
}

// RingRTC change to add methods (see interface header)
rtc::scoped_refptr<webrtc::IceGathererInterface>
PeerConnection::CreateSharedIceGatherer() {
  return network_thread()
      ->BlockingCall(
          [this] {
            RTC_DCHECK_RUN_ON(network_thread());
            return port_allocator_->CreateIceGatherer("shared");
          });
}

bool PeerConnection::UseSharedIceGatherer(
    rtc::scoped_refptr<webrtc::IceGathererInterface> shared_ice_gatherer) {
  RTC_DCHECK(shared_ice_gatherer);
  shared_ice_gatherer_ = std::move(shared_ice_gatherer);
  return true;
}

// RingRTC change to explicitly control when incoming packets can be processed
bool PeerConnection::SetIncomingRtpEnabled(bool enabled) {
  return network_thread()->BlockingCall([this, enabled] {
    JsepTransportController* transport_controller = this->transport_controller_n();
    return transport_controller->SetIncomingRtpEnabled(enabled);
  });
}

bool PeerConnection::SendRtp(std::unique_ptr<RtpPacket> rtp_packet) {
  RTC_DCHECK_RUN_ON(signaling_thread());

  // Is there a better way to std::move the unique_ptr?
  RtpPacket* raw_rtp_packet = rtp_packet.release();
  return network_thread()->BlockingCall([this, raw_rtp_packet] {
    JsepTransportController* transport_controller = this->transport_controller_n();
    RtpTransportInternal* rtp_transport = transport_controller->GetBundledRtpTransport();
    if (!rtp_transport) {
      return false;
    }

    std::unique_ptr<RtpPacket> rtp_packet(raw_rtp_packet);

    // Doesn't copy because we're not writing to it.
    rtc::CopyOnWriteBuffer buffer = rtp_packet->Buffer();
    rtc::PacketOptions options;
    // This makes the packet use SRTP instead of DTLS.
    int flags = cricket::PF_SRTP_BYPASS;
    return rtp_transport->SendRtpPacket(&buffer, options, flags);
  });
}

// RingRTC change to receive RTP data
bool PeerConnection::ReceiveRtp(uint8_t pt, bool enable_incoming) {
  RtpDemuxerCriteria demux_criteria;
  demux_criteria.payload_types().insert(pt);
  RtpPacketSinkInterface* sink = Observer();
  return network_thread()->BlockingCall([this, demux_criteria, sink, enable_incoming] {
    JsepTransportController* transport_controller = this->transport_controller_n();
    RtpTransportInternal* rtp_transport = transport_controller->GetBundledRtpTransport();
    if (!rtp_transport) {
      return false;
    }
    if (enable_incoming) {
      rtp_transport->SetIncomingRtpEnabled(true);
    }
    rtp_demuxer_sink_registered_ = rtp_transport->RegisterRtpDemuxerSink(demux_criteria, sink);
    return rtp_demuxer_sink_registered_;
  });
}

void PeerConnection::ConfigureAudioEncoders(const webrtc::AudioEncoder::Config& config) {
  std::vector<cricket::VoiceChannel*> sending_voice_channels;
  for (const auto& transceiver : rtp_manager()->transceivers()->List()) {
    if (transceiver->media_type() != webrtc::MediaType::AUDIO) {
      continue;
    }

    if (transceiver->direction() == webrtc::RtpTransceiverDirection::kSendRecv ||
        transceiver->direction() == webrtc::RtpTransceiverDirection::kSendOnly) {
      auto* voice_channel = static_cast<cricket::VoiceChannel*>(transceiver->internal()->channel());
      if (voice_channel) {
        sending_voice_channels.push_back(voice_channel);
      }
    }
  }

  worker_thread()->BlockingCall([&config, sending_voice_channels] {
    for (auto voice_channel : sending_voice_channels) {
      voice_channel->ConfigureEncoders(config);
    }

    if (sending_voice_channels.size() == 0) {
      RTC_LOG(LS_WARNING) << "PeerConnection::ConfigureAudioEncoders(...) changed no transceivers!";
    } else {
      RTC_LOG(LS_INFO) << "PeerConnection::ConfigureAudioEncoders(...) changed "
                       << sending_voice_channels.size() << " transceivers.";
    }
  });
}

// RingRTC change to get audio levels
void PeerConnection::GetAudioLevels(uint16_t* captured_out,
                                    cricket::ReceivedAudioLevel* received_out,
                                    size_t received_out_size,
                                    size_t* received_size_out) {
  *captured_out = 0;
  *received_size_out = 0;

  std::vector<cricket::VoiceChannel*> sending_voice_channels;
  std::vector<cricket::VoiceChannel*> receiving_voice_channels;
  auto transceivers = rtp_manager()->transceivers()->List();
  for (auto transceiver : transceivers) {
    if (transceiver->media_type() != webrtc::MediaType::AUDIO) {
      continue;
    }

    auto is_send_recv = transceiver->direction() == RtpTransceiverDirection::kSendRecv;
    if (is_send_recv || transceiver->direction() == RtpTransceiverDirection::kSendOnly) {
      auto* voice_channel = static_cast<cricket::VoiceChannel*>(transceiver->internal()->channel());
      if (voice_channel) {
        sending_voice_channels.push_back(voice_channel);
      }
    }
    if (is_send_recv || transceiver->direction() == RtpTransceiverDirection::kRecvOnly) {
      auto* voice_channel = static_cast<cricket::VoiceChannel*>(transceiver->internal()->channel());
      if (voice_channel) {
        receiving_voice_channels.push_back(voice_channel);
      }
    }
  }

  worker_thread()->BlockingCall([captured_out, sending_voice_channels] {
    for (auto voice_channel : sending_voice_channels) {
      voice_channel->GetCapturedAudioLevel(captured_out);
    }
  });

  *received_size_out = worker_thread()->BlockingCall([received_out, received_out_size, receiving_voice_channels] {
    size_t received_size = 0;

    for (auto voice_channel : receiving_voice_channels) {
      if (received_size == received_out_size) {
        break;
      }

      auto audio_level = voice_channel->GetReceivedAudioLevel();
      if (audio_level) {
        received_out[received_size++] = *audio_level;
      }
    }

    return received_size;
  });
}

// RingRTC change to get upload bandwidth estimate
uint32_t PeerConnection::GetLastBandwidthEstimateBps() {
  return worker_thread()->BlockingCall([this] {
    RTC_DCHECK_RUN_ON(worker_thread());
    return this->call_->GetLastBandwidthEstimateBps();
  });
}

}  // namespace webrtc<|MERGE_RESOLUTION|>--- conflicted
+++ resolved
@@ -121,26 +121,10 @@
 #include "rtc_base/unique_id_generator.h"
 #include "system_wrappers/include/metrics.h"
 
-<<<<<<< HEAD
 // RingRTC change to support ICE forking
 #include "p2p/base/ice_gatherer.h"
 #include "pc/channel.h"
 
-using cricket::MediaContentDescription;
-using cricket::RidDescription;
-using cricket::RidDirection;
-using cricket::SimulcastDescription;
-using cricket::SimulcastLayer;
-using cricket::SimulcastLayerList;
-using cricket::StreamParams;
-using cricket::TransportInfo;
-using ::webrtc::ContentInfo;
-using ::webrtc::ContentInfos;
-using ::webrtc::MediaProtocolType;
-using ::webrtc::SessionDescription;
-
-=======
->>>>>>> e4445e46
 namespace webrtc {
 
 namespace {
@@ -2195,7 +2179,7 @@
   // RingRTC change to control TURN port pruning.
   auto turn_port_prune_policy = configuration.GetTurnPortPrunePolicy();
   if (trials().IsEnabled("RingRTC-PruneTurnPorts")) {
-    turn_port_prune_policy = webrtc::KEEP_FIRST_READY;
+    turn_port_prune_policy = KEEP_FIRST_READY;
   }
 
   // Call this last since it may create pooled allocator sessions using the
@@ -3055,7 +3039,7 @@
 }
 
 // RingRTC change to add methods (see interface header)
-rtc::scoped_refptr<webrtc::IceGathererInterface>
+scoped_refptr<IceGathererInterface>
 PeerConnection::CreateSharedIceGatherer() {
   return network_thread()
       ->BlockingCall(
@@ -3066,7 +3050,7 @@
 }
 
 bool PeerConnection::UseSharedIceGatherer(
-    rtc::scoped_refptr<webrtc::IceGathererInterface> shared_ice_gatherer) {
+    scoped_refptr<IceGathererInterface> shared_ice_gatherer) {
   RTC_DCHECK(shared_ice_gatherer);
   shared_ice_gatherer_ = std::move(shared_ice_gatherer);
   return true;
@@ -3095,10 +3079,10 @@
     std::unique_ptr<RtpPacket> rtp_packet(raw_rtp_packet);
 
     // Doesn't copy because we're not writing to it.
-    rtc::CopyOnWriteBuffer buffer = rtp_packet->Buffer();
-    rtc::PacketOptions options;
+    CopyOnWriteBuffer buffer = rtp_packet->Buffer();
+    PacketOptions options;
     // This makes the packet use SRTP instead of DTLS.
-    int flags = cricket::PF_SRTP_BYPASS;
+    int flags = PF_SRTP_BYPASS;
     return rtp_transport->SendRtpPacket(&buffer, options, flags);
   });
 }
@@ -3122,16 +3106,16 @@
   });
 }
 
-void PeerConnection::ConfigureAudioEncoders(const webrtc::AudioEncoder::Config& config) {
-  std::vector<cricket::VoiceChannel*> sending_voice_channels;
+void PeerConnection::ConfigureAudioEncoders(const AudioEncoder::Config& config) {
+  std::vector<VoiceChannel*> sending_voice_channels;
   for (const auto& transceiver : rtp_manager()->transceivers()->List()) {
-    if (transceiver->media_type() != webrtc::MediaType::AUDIO) {
+    if (transceiver->media_type() != MediaType::AUDIO) {
       continue;
     }
 
-    if (transceiver->direction() == webrtc::RtpTransceiverDirection::kSendRecv ||
-        transceiver->direction() == webrtc::RtpTransceiverDirection::kSendOnly) {
-      auto* voice_channel = static_cast<cricket::VoiceChannel*>(transceiver->internal()->channel());
+    if (transceiver->direction() == RtpTransceiverDirection::kSendRecv ||
+        transceiver->direction() == RtpTransceiverDirection::kSendOnly) {
+      auto* voice_channel = static_cast<VoiceChannel*>(transceiver->internal()->channel());
       if (voice_channel) {
         sending_voice_channels.push_back(voice_channel);
       }
@@ -3154,29 +3138,29 @@
 
 // RingRTC change to get audio levels
 void PeerConnection::GetAudioLevels(uint16_t* captured_out,
-                                    cricket::ReceivedAudioLevel* received_out,
+                                    ReceivedAudioLevel* received_out,
                                     size_t received_out_size,
                                     size_t* received_size_out) {
   *captured_out = 0;
   *received_size_out = 0;
 
-  std::vector<cricket::VoiceChannel*> sending_voice_channels;
-  std::vector<cricket::VoiceChannel*> receiving_voice_channels;
+  std::vector<VoiceChannel*> sending_voice_channels;
+  std::vector<VoiceChannel*> receiving_voice_channels;
   auto transceivers = rtp_manager()->transceivers()->List();
   for (auto transceiver : transceivers) {
-    if (transceiver->media_type() != webrtc::MediaType::AUDIO) {
+    if (transceiver->media_type() != MediaType::AUDIO) {
       continue;
     }
 
     auto is_send_recv = transceiver->direction() == RtpTransceiverDirection::kSendRecv;
     if (is_send_recv || transceiver->direction() == RtpTransceiverDirection::kSendOnly) {
-      auto* voice_channel = static_cast<cricket::VoiceChannel*>(transceiver->internal()->channel());
+      auto* voice_channel = static_cast<VoiceChannel*>(transceiver->internal()->channel());
       if (voice_channel) {
         sending_voice_channels.push_back(voice_channel);
       }
     }
     if (is_send_recv || transceiver->direction() == RtpTransceiverDirection::kRecvOnly) {
-      auto* voice_channel = static_cast<cricket::VoiceChannel*>(transceiver->internal()->channel());
+      auto* voice_channel = static_cast<VoiceChannel*>(transceiver->internal()->channel());
       if (voice_channel) {
         receiving_voice_channels.push_back(voice_channel);
       }
