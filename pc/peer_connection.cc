/*
 *  Copyright 2012 The WebRTC project authors. All Rights Reserved.
 *
 *  Use of this source code is governed by a BSD-style license
 *  that can be found in the LICENSE file in the root of the source
 *  tree. An additional intellectual property rights grant can be found
 *  in the file PATENTS.  All contributing project authors may
 *  be found in the AUTHORS file in the root of the source tree.
 */

#include "pc/peer_connection.h"

#include <limits.h>
#include <stddef.h>

#include <algorithm>
#include <memory>
#include <set>
#include <string>
#include <utility>

#include "absl/algorithm/container.h"
#include "absl/strings/match.h"
#include "absl/strings/string_view.h"
#include "absl/types/optional.h"
#include "api/jsep_ice_candidate.h"
#include "api/media_types.h"
#include "api/rtp_parameters.h"
#include "api/rtp_transceiver_direction.h"
#include "api/uma_metrics.h"
#include "api/video/video_codec_constants.h"
#include "call/audio_state.h"
#include "call/packet_receiver.h"
#include "media/base/media_channel.h"
#include "media/base/media_config.h"
#include "media/base/media_engine.h"
#include "media/base/rid_description.h"
#include "media/base/stream_params.h"
#include "modules/rtp_rtcp/include/rtp_rtcp_defines.h"
#include "p2p/base/basic_async_resolver_factory.h"
#include "p2p/base/connection.h"
#include "p2p/base/connection_info.h"
#include "p2p/base/dtls_transport_internal.h"
#include "p2p/base/ice_gatherer.h"
#include "p2p/base/p2p_constants.h"
#include "p2p/base/p2p_transport_channel.h"
#include "p2p/base/transport_info.h"
#include "pc/channel.h"
#include "pc/ice_server_parsing.h"
#include "pc/rtp_receiver.h"
#include "pc/rtp_receiver_proxy.h"
#include "pc/rtp_sender.h"
#include "pc/rtp_sender_proxy.h"
#include "pc/sctp_transport.h"
#include "pc/simulcast_description.h"
#include "pc/webrtc_session_description_factory.h"
#include "rtc_base/helpers.h"
#include "rtc_base/ip_address.h"
#include "rtc_base/logging.h"
#include "rtc_base/net_helper.h"
#include "rtc_base/network.h"
#include "rtc_base/network_constants.h"
#include "rtc_base/socket_address.h"
#include "rtc_base/string_encode.h"
#include "rtc_base/trace_event.h"
#include "rtc_base/unique_id_generator.h"
#include "system_wrappers/include/metrics.h"

using cricket::ContentInfo;
using cricket::ContentInfos;
using cricket::MediaContentDescription;
using cricket::MediaProtocolType;
using cricket::RidDescription;
using cricket::RidDirection;
using cricket::SessionDescription;
using cricket::SimulcastDescription;
using cricket::SimulcastLayer;
using cricket::SimulcastLayerList;
using cricket::StreamParams;
using cricket::TransportInfo;

using cricket::LOCAL_PORT_TYPE;
using cricket::PRFLX_PORT_TYPE;
using cricket::RELAY_PORT_TYPE;
using cricket::STUN_PORT_TYPE;

namespace webrtc {

namespace {

// UMA metric names.
const char kSimulcastNumberOfEncodings[] =
    "WebRTC.PeerConnection.Simulcast.NumberOfSendEncodings";

static const int REPORT_USAGE_PATTERN_DELAY_MS = 60000;

uint32_t ConvertIceTransportTypeToCandidateFilter(
    PeerConnectionInterface::IceTransportsType type) {
  switch (type) {
    case PeerConnectionInterface::kNone:
      return cricket::CF_NONE;
    case PeerConnectionInterface::kRelay:
      return cricket::CF_RELAY;
    case PeerConnectionInterface::kNoHost:
      return (cricket::CF_ALL & ~cricket::CF_HOST);
    case PeerConnectionInterface::kAll:
      return cricket::CF_ALL;
    default:
      RTC_DCHECK_NOTREACHED();
  }
  return cricket::CF_NONE;
}

IceCandidatePairType GetIceCandidatePairCounter(
    const cricket::Candidate& local,
    const cricket::Candidate& remote) {
  const auto& l = local.type();
  const auto& r = remote.type();
  const auto& host = LOCAL_PORT_TYPE;
  const auto& srflx = STUN_PORT_TYPE;
  const auto& relay = RELAY_PORT_TYPE;
  const auto& prflx = PRFLX_PORT_TYPE;
  if (l == host && r == host) {
    bool local_hostname =
        !local.address().hostname().empty() && local.address().IsUnresolvedIP();
    bool remote_hostname = !remote.address().hostname().empty() &&
                           remote.address().IsUnresolvedIP();
    bool local_private = IPIsPrivate(local.address().ipaddr());
    bool remote_private = IPIsPrivate(remote.address().ipaddr());
    if (local_hostname) {
      if (remote_hostname) {
        return kIceCandidatePairHostNameHostName;
      } else if (remote_private) {
        return kIceCandidatePairHostNameHostPrivate;
      } else {
        return kIceCandidatePairHostNameHostPublic;
      }
    } else if (local_private) {
      if (remote_hostname) {
        return kIceCandidatePairHostPrivateHostName;
      } else if (remote_private) {
        return kIceCandidatePairHostPrivateHostPrivate;
      } else {
        return kIceCandidatePairHostPrivateHostPublic;
      }
    } else {
      if (remote_hostname) {
        return kIceCandidatePairHostPublicHostName;
      } else if (remote_private) {
        return kIceCandidatePairHostPublicHostPrivate;
      } else {
        return kIceCandidatePairHostPublicHostPublic;
      }
    }
  }
  if (l == host && r == srflx)
    return kIceCandidatePairHostSrflx;
  if (l == host && r == relay)
    return kIceCandidatePairHostRelay;
  if (l == host && r == prflx)
    return kIceCandidatePairHostPrflx;
  if (l == srflx && r == host)
    return kIceCandidatePairSrflxHost;
  if (l == srflx && r == srflx)
    return kIceCandidatePairSrflxSrflx;
  if (l == srflx && r == relay)
    return kIceCandidatePairSrflxRelay;
  if (l == srflx && r == prflx)
    return kIceCandidatePairSrflxPrflx;
  if (l == relay && r == host)
    return kIceCandidatePairRelayHost;
  if (l == relay && r == srflx)
    return kIceCandidatePairRelaySrflx;
  if (l == relay && r == relay)
    return kIceCandidatePairRelayRelay;
  if (l == relay && r == prflx)
    return kIceCandidatePairRelayPrflx;
  if (l == prflx && r == host)
    return kIceCandidatePairPrflxHost;
  if (l == prflx && r == srflx)
    return kIceCandidatePairPrflxSrflx;
  if (l == prflx && r == relay)
    return kIceCandidatePairPrflxRelay;
  return kIceCandidatePairMax;
}

absl::optional<int> RTCConfigurationToIceConfigOptionalInt(
    int rtc_configuration_parameter) {
  if (rtc_configuration_parameter ==
      webrtc::PeerConnectionInterface::RTCConfiguration::kUndefined) {
    return absl::nullopt;
  }
  return rtc_configuration_parameter;
}

// Check if the changes of IceTransportsType motives an ice restart.
bool NeedIceRestart(bool surface_ice_candidates_on_ice_transport_type_changed,
                    PeerConnectionInterface::IceTransportsType current,
                    PeerConnectionInterface::IceTransportsType modified) {
  if (current == modified) {
    return false;
  }

  if (!surface_ice_candidates_on_ice_transport_type_changed) {
    return true;
  }

  auto current_filter = ConvertIceTransportTypeToCandidateFilter(current);
  auto modified_filter = ConvertIceTransportTypeToCandidateFilter(modified);

  // If surface_ice_candidates_on_ice_transport_type_changed is true and we
  // extend the filter, then no ice restart is needed.
  return (current_filter & modified_filter) != current_filter;
}

cricket::IceConfig ParseIceConfig(
    const PeerConnectionInterface::RTCConfiguration& config) {
  cricket::ContinualGatheringPolicy gathering_policy;
  switch (config.continual_gathering_policy) {
    case PeerConnectionInterface::GATHER_ONCE:
      gathering_policy = cricket::GATHER_ONCE;
      break;
    case PeerConnectionInterface::GATHER_CONTINUALLY:
      gathering_policy = cricket::GATHER_CONTINUALLY;
      break;
    default:
      RTC_DCHECK_NOTREACHED();
      gathering_policy = cricket::GATHER_ONCE;
  }

  cricket::IceConfig ice_config;
  ice_config.receiving_timeout = RTCConfigurationToIceConfigOptionalInt(
      config.ice_connection_receiving_timeout);
  ice_config.prioritize_most_likely_candidate_pairs =
      config.prioritize_most_likely_ice_candidate_pairs;
  ice_config.backup_connection_ping_interval =
      RTCConfigurationToIceConfigOptionalInt(
          config.ice_backup_candidate_pair_ping_interval);
  ice_config.continual_gathering_policy = gathering_policy;
  ice_config.presume_writable_when_fully_relayed =
      config.presume_writable_when_fully_relayed;
  ice_config.surface_ice_candidates_on_ice_transport_type_changed =
      config.surface_ice_candidates_on_ice_transport_type_changed;
  ice_config.ice_check_interval_strong_connectivity =
      config.ice_check_interval_strong_connectivity;
  ice_config.ice_check_interval_weak_connectivity =
      config.ice_check_interval_weak_connectivity;
  ice_config.ice_check_min_interval = config.ice_check_min_interval;
  ice_config.ice_unwritable_timeout = config.ice_unwritable_timeout;
  ice_config.ice_unwritable_min_checks = config.ice_unwritable_min_checks;
  ice_config.ice_inactive_timeout = config.ice_inactive_timeout;
  ice_config.stun_keepalive_interval = config.stun_candidate_keepalive_interval;
  ice_config.network_preference = config.network_preference;
  ice_config.stable_writable_connection_ping_interval =
      config.stable_writable_connection_ping_interval_ms;
  return ice_config;
}

// Ensures the configuration doesn't have any parameters with invalid values,
// or values that conflict with other parameters.
//
// Returns RTCError::OK() if there are no issues.
RTCError ValidateConfiguration(
    const PeerConnectionInterface::RTCConfiguration& config) {
  return cricket::P2PTransportChannel::ValidateIceConfig(
      ParseIceConfig(config));
}

// Checks for valid pool size range and if a previous value has already been
// set, which is done via SetLocalDescription.
RTCError ValidateIceCandidatePoolSize(
    int ice_candidate_pool_size,
    absl::optional<int> previous_ice_candidate_pool_size) {
  // Note that this isn't possible through chromium, since it's an unsigned
  // short in WebIDL.
  if (ice_candidate_pool_size < 0 ||
      ice_candidate_pool_size > static_cast<int>(UINT16_MAX)) {
    return RTCError(RTCErrorType::INVALID_RANGE);
  }

  // According to JSEP, after setLocalDescription, changing the candidate pool
  // size is not allowed, and changing the set of ICE servers will not result
  // in new candidates being gathered.
  if (previous_ice_candidate_pool_size.has_value() &&
      ice_candidate_pool_size != previous_ice_candidate_pool_size.value()) {
    LOG_AND_RETURN_ERROR(RTCErrorType::INVALID_MODIFICATION,
                         "Can't change candidate pool size after calling "
                         "SetLocalDescription.");
  }

  return RTCError::OK();
}

// The simplest (and most future-compatible) way to tell if a config was
// modified in an invalid way is to copy each property we do support modifying,
// then use operator==. There are far more properties we don't support modifying
// than those we do, and more could be added.
// This helper function accepts a proposed new `configuration` object, an
// existing configuration and returns a valid, modified, configuration that's
// based on the existing configuration, with modified properties copied from
// `configuration`.
// If the result of creating a modified configuration doesn't pass the above
// `operator==` test or a call to `ValidateConfiguration()`, then the function
// will return an error. Otherwise, the return value will be the new config.
RTCErrorOr<PeerConnectionInterface::RTCConfiguration> ApplyConfiguration(
    const PeerConnectionInterface::RTCConfiguration& configuration,
    const PeerConnectionInterface::RTCConfiguration& existing_configuration) {
  PeerConnectionInterface::RTCConfiguration modified_config =
      existing_configuration;
  modified_config.servers = configuration.servers;
  modified_config.type = configuration.type;
  modified_config.ice_candidate_pool_size =
      configuration.ice_candidate_pool_size;
  modified_config.prune_turn_ports = configuration.prune_turn_ports;
  modified_config.turn_port_prune_policy = configuration.turn_port_prune_policy;
  modified_config.surface_ice_candidates_on_ice_transport_type_changed =
      configuration.surface_ice_candidates_on_ice_transport_type_changed;
  modified_config.ice_check_min_interval = configuration.ice_check_min_interval;
  modified_config.ice_check_interval_strong_connectivity =
      configuration.ice_check_interval_strong_connectivity;
  modified_config.ice_check_interval_weak_connectivity =
      configuration.ice_check_interval_weak_connectivity;
  modified_config.ice_unwritable_timeout = configuration.ice_unwritable_timeout;
  modified_config.ice_unwritable_min_checks =
      configuration.ice_unwritable_min_checks;
  modified_config.ice_inactive_timeout = configuration.ice_inactive_timeout;
  modified_config.stun_candidate_keepalive_interval =
      configuration.stun_candidate_keepalive_interval;
  modified_config.turn_customizer = configuration.turn_customizer;
  modified_config.network_preference = configuration.network_preference;
  modified_config.active_reset_srtp_params =
      configuration.active_reset_srtp_params;
  modified_config.turn_logging_id = configuration.turn_logging_id;
  modified_config.stable_writable_connection_ping_interval_ms =
      configuration.stable_writable_connection_ping_interval_ms;
  if (configuration != modified_config) {
    LOG_AND_RETURN_ERROR(RTCErrorType::INVALID_MODIFICATION,
                         "Modifying the configuration in an unsupported way.");
  }

  RTCError err = ValidateConfiguration(modified_config);
  if (!err.ok()) {
    return err;
  }

  return modified_config;
}

bool HasRtcpMuxEnabled(const cricket::ContentInfo* content) {
  return content->media_description()->rtcp_mux();
}

bool DtlsEnabled(const PeerConnectionInterface::RTCConfiguration& configuration,
                 const PeerConnectionFactoryInterface::Options& options,
                 const PeerConnectionDependencies& dependencies) {
  // RingRTC change to always disable DTLS.
  return false;
}

// Calls `ParseIceServersOrError` to extract ice server information from the
// `configuration` and then validates the extracted configuration. For a
// non-empty list of servers, usage gets recorded via `usage_pattern`.
RTCError ParseAndValidateIceServersFromConfiguration(
    const PeerConnectionInterface::RTCConfiguration& configuration,
    cricket::ServerAddresses& stun_servers,
    std::vector<cricket::RelayServerConfig>& turn_servers,
    UsagePattern& usage_pattern) {
  RTC_DCHECK(stun_servers.empty());
  RTC_DCHECK(turn_servers.empty());
  RTCError err = ParseIceServersOrError(configuration.servers, &stun_servers,
                                        &turn_servers);
  if (!err.ok()) {
    return err;
  }

  // Restrict number of TURN servers.
  if (turn_servers.size() > cricket::kMaxTurnServers) {
    RTC_LOG(LS_WARNING) << "Number of configured TURN servers is "
                        << turn_servers.size()
                        << " which exceeds the maximum allowed number of "
                        << cricket::kMaxTurnServers;
    turn_servers.resize(cricket::kMaxTurnServers);
  }

  // Add the turn logging id to all turn servers
  for (cricket::RelayServerConfig& turn_server : turn_servers) {
    turn_server.turn_logging_id = configuration.turn_logging_id;
  }

  // Note if STUN or TURN servers were supplied.
  if (!stun_servers.empty()) {
    usage_pattern.NoteUsageEvent(UsageEvent::STUN_SERVER_ADDED);
  }
  if (!turn_servers.empty()) {
    usage_pattern.NoteUsageEvent(UsageEvent::TURN_SERVER_ADDED);
  }
  return RTCError::OK();
}

}  // namespace

bool PeerConnectionInterface::RTCConfiguration::operator==(
    const PeerConnectionInterface::RTCConfiguration& o) const {
  // This static_assert prevents us from accidentally breaking operator==.
  // Note: Order matters! Fields must be ordered the same as RTCConfiguration.
  struct stuff_being_tested_for_equality {
    IceServers servers;
    IceTransportsType type;
    BundlePolicy bundle_policy;
    RtcpMuxPolicy rtcp_mux_policy;
    std::vector<rtc::scoped_refptr<rtc::RTCCertificate>> certificates;
    int ice_candidate_pool_size;
    bool disable_ipv6_on_wifi;
    int max_ipv6_networks;
    bool disable_link_local_networks;
    absl::optional<int> screencast_min_bitrate;
#if defined(WEBRTC_FUCHSIA)
    absl::optional<bool> enable_dtls_srtp;
#endif
    TcpCandidatePolicy tcp_candidate_policy;
    CandidateNetworkPolicy candidate_network_policy;
    int audio_jitter_buffer_max_packets;
    bool audio_jitter_buffer_fast_accelerate;
    int audio_jitter_buffer_min_delay_ms;
    int ice_connection_receiving_timeout;
    int ice_backup_candidate_pair_ping_interval;
    ContinualGatheringPolicy continual_gathering_policy;
    bool prioritize_most_likely_ice_candidate_pairs;
    struct cricket::MediaConfig media_config;
    bool prune_turn_ports;
    PortPrunePolicy turn_port_prune_policy;
    bool presume_writable_when_fully_relayed;
    bool enable_ice_renomination;
    bool redetermine_role_on_ice_restart;
    bool surface_ice_candidates_on_ice_transport_type_changed;
    absl::optional<int> ice_check_interval_strong_connectivity;
    absl::optional<int> ice_check_interval_weak_connectivity;
    absl::optional<int> ice_check_min_interval;
    absl::optional<int> ice_unwritable_timeout;
    absl::optional<int> ice_unwritable_min_checks;
    absl::optional<int> ice_inactive_timeout;
    absl::optional<int> stun_candidate_keepalive_interval;
    webrtc::TurnCustomizer* turn_customizer;
    SdpSemantics sdp_semantics;
    absl::optional<rtc::AdapterType> network_preference;
    bool active_reset_srtp_params;
    absl::optional<CryptoOptions> crypto_options;
    bool offer_extmap_allow_mixed;
    std::string turn_logging_id;
    bool enable_implicit_rollback;
    absl::optional<int> report_usage_pattern_delay_ms;
    absl::optional<int> stable_writable_connection_ping_interval_ms;
    webrtc::VpnPreference vpn_preference;
    std::vector<rtc::NetworkMask> vpn_list;
    PortAllocatorConfig port_allocator_config;
    absl::optional<TimeDelta> pacer_burst_interval;
  };
  static_assert(sizeof(stuff_being_tested_for_equality) == sizeof(*this),
                "Did you add something to RTCConfiguration and forget to "
                "update operator==?");
  return type == o.type && servers == o.servers &&
         bundle_policy == o.bundle_policy &&
         rtcp_mux_policy == o.rtcp_mux_policy &&
         tcp_candidate_policy == o.tcp_candidate_policy &&
         candidate_network_policy == o.candidate_network_policy &&
         audio_jitter_buffer_max_packets == o.audio_jitter_buffer_max_packets &&
         audio_jitter_buffer_fast_accelerate ==
             o.audio_jitter_buffer_fast_accelerate &&
         audio_jitter_buffer_min_delay_ms ==
             o.audio_jitter_buffer_min_delay_ms &&
         ice_connection_receiving_timeout ==
             o.ice_connection_receiving_timeout &&
         ice_backup_candidate_pair_ping_interval ==
             o.ice_backup_candidate_pair_ping_interval &&
         continual_gathering_policy == o.continual_gathering_policy &&
         certificates == o.certificates &&
         prioritize_most_likely_ice_candidate_pairs ==
             o.prioritize_most_likely_ice_candidate_pairs &&
         media_config == o.media_config &&
         disable_ipv6_on_wifi == o.disable_ipv6_on_wifi &&
         max_ipv6_networks == o.max_ipv6_networks &&
         disable_link_local_networks == o.disable_link_local_networks &&
         screencast_min_bitrate == o.screencast_min_bitrate &&
#if defined(WEBRTC_FUCHSIA)
         enable_dtls_srtp == o.enable_dtls_srtp &&
#endif
         ice_candidate_pool_size == o.ice_candidate_pool_size &&
         prune_turn_ports == o.prune_turn_ports &&
         turn_port_prune_policy == o.turn_port_prune_policy &&
         presume_writable_when_fully_relayed ==
             o.presume_writable_when_fully_relayed &&
         enable_ice_renomination == o.enable_ice_renomination &&
         redetermine_role_on_ice_restart == o.redetermine_role_on_ice_restart &&
         surface_ice_candidates_on_ice_transport_type_changed ==
             o.surface_ice_candidates_on_ice_transport_type_changed &&
         ice_check_interval_strong_connectivity ==
             o.ice_check_interval_strong_connectivity &&
         ice_check_interval_weak_connectivity ==
             o.ice_check_interval_weak_connectivity &&
         ice_check_min_interval == o.ice_check_min_interval &&
         ice_unwritable_timeout == o.ice_unwritable_timeout &&
         ice_unwritable_min_checks == o.ice_unwritable_min_checks &&
         ice_inactive_timeout == o.ice_inactive_timeout &&
         stun_candidate_keepalive_interval ==
             o.stun_candidate_keepalive_interval &&
         turn_customizer == o.turn_customizer &&
         sdp_semantics == o.sdp_semantics &&
         network_preference == o.network_preference &&
         active_reset_srtp_params == o.active_reset_srtp_params &&
         crypto_options == o.crypto_options &&
         offer_extmap_allow_mixed == o.offer_extmap_allow_mixed &&
         turn_logging_id == o.turn_logging_id &&
         enable_implicit_rollback == o.enable_implicit_rollback &&
         report_usage_pattern_delay_ms == o.report_usage_pattern_delay_ms &&
         stable_writable_connection_ping_interval_ms ==
             o.stable_writable_connection_ping_interval_ms &&
         vpn_preference == o.vpn_preference && vpn_list == o.vpn_list &&
         port_allocator_config.min_port == o.port_allocator_config.min_port &&
         port_allocator_config.max_port == o.port_allocator_config.max_port &&
         port_allocator_config.flags == o.port_allocator_config.flags &&
         pacer_burst_interval == o.pacer_burst_interval;
}

bool PeerConnectionInterface::RTCConfiguration::operator!=(
    const PeerConnectionInterface::RTCConfiguration& o) const {
  return !(*this == o);
}

RTCErrorOr<rtc::scoped_refptr<PeerConnection>> PeerConnection::Create(
    rtc::scoped_refptr<ConnectionContext> context,
    const PeerConnectionFactoryInterface::Options& options,
    std::unique_ptr<RtcEventLog> event_log,
    std::unique_ptr<Call> call,
    const PeerConnectionInterface::RTCConfiguration& configuration,
    PeerConnectionDependencies dependencies) {
  // TODO(https://crbug.com/webrtc/13528): Remove support for kPlanB.
  if (configuration.sdp_semantics == SdpSemantics::kPlanB_DEPRECATED) {
    RTC_LOG(LS_WARNING)
        << "PeerConnection constructed with legacy SDP semantics!";
  }

  RTCError config_error = cricket::P2PTransportChannel::ValidateIceConfig(
      ParseIceConfig(configuration));
  if (!config_error.ok()) {
    RTC_LOG(LS_ERROR) << "Invalid ICE configuration: "
                      << config_error.message();
    return config_error;
  }

  if (!dependencies.allocator) {
    RTC_LOG(LS_ERROR)
        << "PeerConnection initialized without a PortAllocator? "
           "This shouldn't happen if using PeerConnectionFactory.";
    return RTCError(
        RTCErrorType::INVALID_PARAMETER,
        "Attempt to create a PeerConnection without a PortAllocatorFactory");
  }

  if (!dependencies.observer) {
    // TODO(deadbeef): Why do we do this?
    RTC_LOG(LS_ERROR) << "PeerConnection initialized without a "
                         "PeerConnectionObserver";
    return RTCError(RTCErrorType::INVALID_PARAMETER,
                    "Attempt to create a PeerConnection without an observer");
  }

  bool is_unified_plan =
      configuration.sdp_semantics == SdpSemantics::kUnifiedPlan;
  bool dtls_enabled = DtlsEnabled(configuration, options, dependencies);

  // Interim code: If an AsyncResolverFactory is given, but not an
  // AsyncDnsResolverFactory, wrap it in a WrappingAsyncDnsResolverFactory
  // If neither is given, create a BasicAsyncDnsResolverFactory.
  // TODO(bugs.webrtc.org/12598): Remove code once all callers pass a
  // AsyncDnsResolverFactory.
#pragma clang diagnostic push
#pragma clang diagnostic ignored "-Wdeprecated-declarations"
  if (dependencies.async_dns_resolver_factory &&
      dependencies.async_resolver_factory) {
    RTC_LOG(LS_ERROR)
        << "Attempt to set both old and new type of DNS resolver factory";
    return RTCError(RTCErrorType::INVALID_PARAMETER,
                    "Both old and new type of DNS resolver given");
  }
  if (!dependencies.async_dns_resolver_factory) {
    if (dependencies.async_resolver_factory) {
      dependencies.async_dns_resolver_factory =
          std::make_unique<WrappingAsyncDnsResolverFactory>(
              std::move(dependencies.async_resolver_factory));
    } else {
      dependencies.async_dns_resolver_factory =
          std::make_unique<BasicAsyncDnsResolverFactory>();
    }
  }
#pragma clang diagnostic pop

  // The PeerConnection constructor consumes some, but not all, dependencies.
  auto pc = rtc::make_ref_counted<PeerConnection>(
      context, options, is_unified_plan, std::move(event_log), std::move(call),
      dependencies, dtls_enabled);
  RTCError init_error = pc->Initialize(configuration, std::move(dependencies));
  if (!init_error.ok()) {
    RTC_LOG(LS_ERROR) << "PeerConnection initialization failed";
    return init_error;
  }
  return pc;
}

PeerConnection::PeerConnection(
    rtc::scoped_refptr<ConnectionContext> context,
    const PeerConnectionFactoryInterface::Options& options,
    bool is_unified_plan,
    std::unique_ptr<RtcEventLog> event_log,
    std::unique_ptr<Call> call,
    PeerConnectionDependencies& dependencies,
    bool dtls_enabled)
    : context_(context),
      trials_(std::move(dependencies.trials), &context->field_trials()),
      options_(options),
      observer_(dependencies.observer),
      is_unified_plan_(is_unified_plan),
      event_log_(std::move(event_log)),
      event_log_ptr_(event_log_.get()),
      async_dns_resolver_factory_(
          std::move(dependencies.async_dns_resolver_factory)),
      port_allocator_(std::move(dependencies.allocator)),
      ice_transport_factory_(std::move(dependencies.ice_transport_factory)),
      tls_cert_verifier_(std::move(dependencies.tls_cert_verifier)),
      call_(std::move(call)),
      worker_thread_safety_(PendingTaskSafetyFlag::CreateAttachedToTaskQueue(
          /*alive=*/call_ != nullptr,
          worker_thread())),
      call_ptr_(call_.get()),
      // RFC 3264: The numeric value of the session id and version in the
      // o line MUST be representable with a "64 bit signed integer".
      // Due to this constraint session id `session_id_` is max limited to
      // LLONG_MAX.
      session_id_(rtc::ToString(rtc::CreateRandomId64() & LLONG_MAX)),
      dtls_enabled_(dtls_enabled),
      data_channel_controller_(this),
      message_handler_(signaling_thread()),
      weak_factory_(this) {}

PeerConnection::~PeerConnection() {
  TRACE_EVENT0("webrtc", "PeerConnection::~PeerConnection");
  RTC_DCHECK_RUN_ON(signaling_thread());

  if (sdp_handler_) {
    sdp_handler_->PrepareForShutdown();
  }

  // In case `Close()` wasn't called, always make sure the controller cancels
  // potentially pending operations.
  data_channel_controller_.PrepareForShutdown();

  // Need to stop transceivers before destroying the stats collector because
  // AudioRtpSender has a reference to the LegacyStatsCollector it will update
  // when stopping.
  if (rtp_manager()) {
    for (const auto& transceiver : rtp_manager()->transceivers()->List()) {
      transceiver->StopInternal();
    }
  }

  legacy_stats_.reset(nullptr);
  if (stats_collector_) {
    stats_collector_->WaitForPendingRequest();
    stats_collector_ = nullptr;
  }

  if (sdp_handler_) {
    // Don't destroy BaseChannels until after stats has been cleaned up so that
    // the last stats request can still read from the channels.
    sdp_handler_->DestroyMediaChannels();
    RTC_LOG(LS_INFO) << "Session: " << session_id() << " is destroyed.";
    sdp_handler_->ResetSessionDescFactory();
  }

  // port_allocator_ and transport_controller_ live on the network thread and
  // should be destroyed there.
  transport_controller_copy_ = nullptr;
  network_thread()->BlockingCall([this] {
    RTC_DCHECK_RUN_ON(network_thread());
    TeardownDataChannelTransport_n(RTCError::OK());
    transport_controller_.reset();
    port_allocator_.reset();
    if (network_thread_safety_)
      network_thread_safety_->SetNotAlive();
  });
  sctp_mid_s_.reset();
  SetSctpTransportName("");

  // call_ and event_log_ must be destroyed on the worker thread.
  worker_thread()->BlockingCall([this] {
    RTC_DCHECK_RUN_ON(worker_thread());
    worker_thread_safety_->SetNotAlive();
    call_.reset();
    // The event log must outlive call (and any other object that uses it).
    event_log_.reset();
  });

  data_channel_controller_.PrepareForShutdown();
}

RTCError PeerConnection::Initialize(
    const PeerConnectionInterface::RTCConfiguration& configuration,
    PeerConnectionDependencies dependencies) {
  RTC_DCHECK_RUN_ON(signaling_thread());
  TRACE_EVENT0("webrtc", "PeerConnection::Initialize");

  cricket::ServerAddresses stun_servers;
  std::vector<cricket::RelayServerConfig> turn_servers;
  RTCError parse_error = ParseAndValidateIceServersFromConfiguration(
      configuration, stun_servers, turn_servers, usage_pattern_);
  if (!parse_error.ok()) {
    return parse_error;
  }

  // Network thread initialization.
  transport_controller_copy_ = network_thread()->BlockingCall([&] {
    RTC_DCHECK_RUN_ON(network_thread());
    network_thread_safety_ = PendingTaskSafetyFlag::Create();
    InitializePortAllocatorResult pa_result =
        InitializePortAllocator_n(stun_servers, turn_servers, configuration);
    // Send information about IPv4/IPv6 status.
    PeerConnectionAddressFamilyCounter address_family =
        pa_result.enable_ipv6 ? kPeerConnection_IPv6 : kPeerConnection_IPv4;
    RTC_HISTOGRAM_ENUMERATION("WebRTC.PeerConnection.IPMetrics", address_family,
                              kPeerConnectionAddressFamilyCounter_Max);
    return InitializeTransportController_n(configuration, dependencies);
  });

  configuration_ = configuration;

  legacy_stats_ = std::make_unique<LegacyStatsCollector>(this);
  stats_collector_ = RTCStatsCollector::Create(this);

  sdp_handler_ = SdpOfferAnswerHandler::Create(this, configuration,
                                               dependencies, context_.get());

  rtp_manager_ = std::make_unique<RtpTransmissionManager>(
      IsUnifiedPlan(), context_.get(), &usage_pattern_, observer_,
      legacy_stats_.get(), [this]() {
        RTC_DCHECK_RUN_ON(signaling_thread());
        sdp_handler_->UpdateNegotiationNeeded();
      });

  // Add default audio/video transceivers for Plan B SDP.
  if (!IsUnifiedPlan()) {
    rtp_manager()->transceivers()->Add(
        RtpTransceiverProxyWithInternal<RtpTransceiver>::Create(
            signaling_thread(), rtc::make_ref_counted<RtpTransceiver>(
                                    cricket::MEDIA_TYPE_AUDIO, context())));
    rtp_manager()->transceivers()->Add(
        RtpTransceiverProxyWithInternal<RtpTransceiver>::Create(
            signaling_thread(), rtc::make_ref_counted<RtpTransceiver>(
                                    cricket::MEDIA_TYPE_VIDEO, context())));
  }

  int delay_ms = configuration.report_usage_pattern_delay_ms
                     ? *configuration.report_usage_pattern_delay_ms
                     : REPORT_USAGE_PATTERN_DELAY_MS;
  message_handler_.RequestUsagePatternReport(
      [this]() {
        RTC_DCHECK_RUN_ON(signaling_thread());
        ReportUsagePattern();
      },
      delay_ms);

  // Record the number of configured ICE servers for all connections.
  RTC_HISTOGRAM_COUNTS_LINEAR("WebRTC.PeerConnection.IceServers.Configured",
                              configuration_.servers.size(), 0, 31, 32);

  return RTCError::OK();
}

JsepTransportController* PeerConnection::InitializeTransportController_n(
    const RTCConfiguration& configuration,
    const PeerConnectionDependencies& dependencies) {
  JsepTransportController::Config config;
  config.redetermine_role_on_ice_restart =
      configuration.redetermine_role_on_ice_restart;
  config.ssl_max_version = options_.ssl_max_version;
  config.disable_encryption = options_.disable_encryption;
  config.bundle_policy = configuration.bundle_policy;
  config.rtcp_mux_policy = configuration.rtcp_mux_policy;
  // TODO(bugs.webrtc.org/9891) - Remove options_.crypto_options then remove
  // this stub.
  config.crypto_options = configuration.crypto_options.has_value()
                              ? *configuration.crypto_options
                              : options_.crypto_options;
  config.transport_observer = this;
  config.rtcp_handler = InitializeRtcpCallback();
  config.un_demuxable_packet_handler = InitializeUnDemuxablePacketHandler();
  config.event_log = event_log_ptr_;
#if defined(ENABLE_EXTERNAL_AUTH)
  config.enable_external_auth = true;
#endif
  config.active_reset_srtp_params = configuration.active_reset_srtp_params;

  // DTLS has to be enabled to use SCTP.
  if (dtls_enabled_) {
    config.sctp_factory = context_->sctp_transport_factory();
  }

  config.ice_transport_factory = ice_transport_factory_.get();
  config.on_dtls_handshake_error_ =
      [weak_ptr = weak_factory_.GetWeakPtr()](rtc::SSLHandshakeError s) {
        if (weak_ptr) {
          weak_ptr->OnTransportControllerDtlsHandshakeError(s);
        }
      };

  config.field_trials = trials_.get();

  transport_controller_.reset(new JsepTransportController(
      network_thread(), port_allocator_.get(),
      async_dns_resolver_factory_.get(), std::move(config)));

  transport_controller_->SubscribeIceConnectionState(
      [this](cricket::IceConnectionState s) {
        RTC_DCHECK_RUN_ON(network_thread());
        signaling_thread()->PostTask(
            SafeTask(signaling_thread_safety_.flag(), [this, s]() {
              RTC_DCHECK_RUN_ON(signaling_thread());
              OnTransportControllerConnectionState(s);
            }));
      });
  transport_controller_->SubscribeConnectionState(
      [this](PeerConnectionInterface::PeerConnectionState s) {
        RTC_DCHECK_RUN_ON(network_thread());
        signaling_thread()->PostTask(
            SafeTask(signaling_thread_safety_.flag(), [this, s]() {
              RTC_DCHECK_RUN_ON(signaling_thread());
              SetConnectionState(s);
            }));
      });
  transport_controller_->SubscribeStandardizedIceConnectionState(
      [this](PeerConnectionInterface::IceConnectionState s) {
        RTC_DCHECK_RUN_ON(network_thread());
        signaling_thread()->PostTask(
            SafeTask(signaling_thread_safety_.flag(), [this, s]() {
              RTC_DCHECK_RUN_ON(signaling_thread());
              SetStandardizedIceConnectionState(s);
            }));
      });
  transport_controller_->SubscribeIceGatheringState(
      [this](cricket::IceGatheringState s) {
        RTC_DCHECK_RUN_ON(network_thread());
        signaling_thread()->PostTask(
            SafeTask(signaling_thread_safety_.flag(), [this, s]() {
              RTC_DCHECK_RUN_ON(signaling_thread());
              OnTransportControllerGatheringState(s);
            }));
      });
  transport_controller_->SubscribeIceCandidateGathered(
      [this](const std::string& transport,
             const std::vector<cricket::Candidate>& candidates) {
        RTC_DCHECK_RUN_ON(network_thread());
        signaling_thread()->PostTask(
            SafeTask(signaling_thread_safety_.flag(),
                     [this, t = transport, c = candidates]() {
                       RTC_DCHECK_RUN_ON(signaling_thread());
                       OnTransportControllerCandidatesGathered(t, c);
                     }));
      });
  transport_controller_->SubscribeIceCandidateError(
      [this](const cricket::IceCandidateErrorEvent& event) {
        RTC_DCHECK_RUN_ON(network_thread());
        signaling_thread()->PostTask(
            SafeTask(signaling_thread_safety_.flag(), [this, event = event]() {
              RTC_DCHECK_RUN_ON(signaling_thread());
              OnTransportControllerCandidateError(event);
            }));
      });
  transport_controller_->SubscribeIceCandidatesRemoved(
      [this](const std::vector<cricket::Candidate>& c) {
        RTC_DCHECK_RUN_ON(network_thread());
        signaling_thread()->PostTask(
            SafeTask(signaling_thread_safety_.flag(), [this, c = c]() {
              RTC_DCHECK_RUN_ON(signaling_thread());
              OnTransportControllerCandidatesRemoved(c);
            }));
      });
  transport_controller_->SubscribeIceCandidatePairChanged(
      [this](const cricket::CandidatePairChangeEvent& event) {
        RTC_DCHECK_RUN_ON(network_thread());
        signaling_thread()->PostTask(
            SafeTask(signaling_thread_safety_.flag(), [this, event = event]() {
              RTC_DCHECK_RUN_ON(signaling_thread());
              OnTransportControllerCandidateChanged(event);
            }));
      });

  transport_controller_->SetIceConfig(ParseIceConfig(configuration));
  return transport_controller_.get();
}

rtc::scoped_refptr<StreamCollectionInterface> PeerConnection::local_streams() {
  RTC_DCHECK_RUN_ON(signaling_thread());
  RTC_CHECK(!IsUnifiedPlan()) << "local_streams is not available with Unified "
                                 "Plan SdpSemantics. Please use GetSenders "
                                 "instead.";
  return sdp_handler_->local_streams();
}

rtc::scoped_refptr<StreamCollectionInterface> PeerConnection::remote_streams() {
  RTC_DCHECK_RUN_ON(signaling_thread());
  RTC_CHECK(!IsUnifiedPlan()) << "remote_streams is not available with Unified "
                                 "Plan SdpSemantics. Please use GetReceivers "
                                 "instead.";
  return sdp_handler_->remote_streams();
}

bool PeerConnection::AddStream(MediaStreamInterface* local_stream) {
  RTC_DCHECK_RUN_ON(signaling_thread());
  RTC_CHECK(!IsUnifiedPlan()) << "AddStream is not available with Unified Plan "
                                 "SdpSemantics. Please use AddTrack instead.";
  TRACE_EVENT0("webrtc", "PeerConnection::AddStream");
  if (!ConfiguredForMedia()) {
    RTC_LOG(LS_ERROR) << "AddStream: Not configured for media";
    return false;
  }
  return sdp_handler_->AddStream(local_stream);
}

void PeerConnection::RemoveStream(MediaStreamInterface* local_stream) {
  RTC_DCHECK_RUN_ON(signaling_thread());
  RTC_DCHECK(ConfiguredForMedia());
  RTC_CHECK(!IsUnifiedPlan()) << "RemoveStream is not available with Unified "
                                 "Plan SdpSemantics. Please use RemoveTrack "
                                 "instead.";
  TRACE_EVENT0("webrtc", "PeerConnection::RemoveStream");
  sdp_handler_->RemoveStream(local_stream);
}

RTCErrorOr<rtc::scoped_refptr<RtpSenderInterface>> PeerConnection::AddTrack(
    rtc::scoped_refptr<MediaStreamTrackInterface> track,
    const std::vector<std::string>& stream_ids) {
  return AddTrack(std::move(track), stream_ids, nullptr);
}

RTCErrorOr<rtc::scoped_refptr<RtpSenderInterface>> PeerConnection::AddTrack(
    rtc::scoped_refptr<MediaStreamTrackInterface> track,
    const std::vector<std::string>& stream_ids,
    const std::vector<RtpEncodingParameters>& init_send_encodings) {
  return AddTrack(std::move(track), stream_ids, &init_send_encodings);
}

RTCErrorOr<rtc::scoped_refptr<RtpSenderInterface>> PeerConnection::AddTrack(
    rtc::scoped_refptr<MediaStreamTrackInterface> track,
    const std::vector<std::string>& stream_ids,
    const std::vector<RtpEncodingParameters>* init_send_encodings) {
  RTC_DCHECK_RUN_ON(signaling_thread());
  TRACE_EVENT0("webrtc", "PeerConnection::AddTrack");
  if (!ConfiguredForMedia()) {
    LOG_AND_RETURN_ERROR(RTCErrorType::UNSUPPORTED_OPERATION,
                         "Not configured for media");
  }
  if (!track) {
    LOG_AND_RETURN_ERROR(RTCErrorType::INVALID_PARAMETER, "Track is null.");
  }
  if (!(track->kind() == MediaStreamTrackInterface::kAudioKind ||
        track->kind() == MediaStreamTrackInterface::kVideoKind)) {
    LOG_AND_RETURN_ERROR(RTCErrorType::INVALID_PARAMETER,
                         "Track has invalid kind: " + track->kind());
  }
  if (IsClosed()) {
    LOG_AND_RETURN_ERROR(RTCErrorType::INVALID_STATE,
                         "PeerConnection is closed.");
  }
  if (rtp_manager()->FindSenderForTrack(track.get())) {
    LOG_AND_RETURN_ERROR(
        RTCErrorType::INVALID_PARAMETER,
        "Sender already exists for track " + track->id() + ".");
  }
  auto sender_or_error =
      rtp_manager()->AddTrack(track, stream_ids, init_send_encodings);
  if (sender_or_error.ok()) {
    sdp_handler_->UpdateNegotiationNeeded();
    legacy_stats_->AddTrack(track.get());
  }
  return sender_or_error;
}

RTCError PeerConnection::RemoveTrackOrError(
    rtc::scoped_refptr<RtpSenderInterface> sender) {
  RTC_DCHECK_RUN_ON(signaling_thread());
  if (!ConfiguredForMedia()) {
    LOG_AND_RETURN_ERROR(RTCErrorType::UNSUPPORTED_OPERATION,
                         "Not configured for media");
  }
  if (!sender) {
    LOG_AND_RETURN_ERROR(RTCErrorType::INVALID_PARAMETER, "Sender is null.");
  }
  if (IsClosed()) {
    LOG_AND_RETURN_ERROR(RTCErrorType::INVALID_STATE,
                         "PeerConnection is closed.");
  }
  if (IsUnifiedPlan()) {
    auto transceiver = FindTransceiverBySender(sender);
    if (!transceiver || !sender->track()) {
      return RTCError::OK();
    }
    sender->SetTrack(nullptr);
    if (transceiver->direction() == RtpTransceiverDirection::kSendRecv) {
      transceiver->internal()->set_direction(
          RtpTransceiverDirection::kRecvOnly);
    } else if (transceiver->direction() == RtpTransceiverDirection::kSendOnly) {
      transceiver->internal()->set_direction(
          RtpTransceiverDirection::kInactive);
    }
  } else {
    bool removed;
    if (sender->media_type() == cricket::MEDIA_TYPE_AUDIO) {
      removed = rtp_manager()->GetAudioTransceiver()->internal()->RemoveSender(
          sender.get());
    } else {
      RTC_DCHECK_EQ(cricket::MEDIA_TYPE_VIDEO, sender->media_type());
      removed = rtp_manager()->GetVideoTransceiver()->internal()->RemoveSender(
          sender.get());
    }
    if (!removed) {
      LOG_AND_RETURN_ERROR(
          RTCErrorType::INVALID_PARAMETER,
          "Couldn't find sender " + sender->id() + " to remove.");
    }
  }
  sdp_handler_->UpdateNegotiationNeeded();
  return RTCError::OK();
}

rtc::scoped_refptr<RtpTransceiverProxyWithInternal<RtpTransceiver>>
PeerConnection::FindTransceiverBySender(
    rtc::scoped_refptr<RtpSenderInterface> sender) {
  return rtp_manager()->transceivers()->FindBySender(sender);
}

RTCErrorOr<rtc::scoped_refptr<RtpTransceiverInterface>>
PeerConnection::AddTransceiver(
    rtc::scoped_refptr<MediaStreamTrackInterface> track) {
  if (!ConfiguredForMedia()) {
    LOG_AND_RETURN_ERROR(RTCErrorType::UNSUPPORTED_OPERATION,
                         "Not configured for media");
  }

  return AddTransceiver(track, RtpTransceiverInit());
}

RtpTransportInternal* PeerConnection::GetRtpTransport(const std::string& mid) {
  // TODO(bugs.webrtc.org/9987): Avoid the thread jump.
  // This might be done by caching the value on the signaling thread.
  RTC_DCHECK_RUN_ON(signaling_thread());
  return network_thread()->BlockingCall([this, &mid] {
    RTC_DCHECK_RUN_ON(network_thread());
    auto rtp_transport = transport_controller_->GetRtpTransport(mid);
    RTC_DCHECK(rtp_transport);
    return rtp_transport;
  });
}

RTCErrorOr<rtc::scoped_refptr<RtpTransceiverInterface>>
PeerConnection::AddTransceiver(
    rtc::scoped_refptr<MediaStreamTrackInterface> track,
    const RtpTransceiverInit& init) {
  RTC_DCHECK_RUN_ON(signaling_thread());
  if (!ConfiguredForMedia()) {
    LOG_AND_RETURN_ERROR(RTCErrorType::UNSUPPORTED_OPERATION,
                         "Not configured for media");
  }
  RTC_CHECK(IsUnifiedPlan())
      << "AddTransceiver is only available with Unified Plan SdpSemantics";
  if (!track) {
    LOG_AND_RETURN_ERROR(RTCErrorType::INVALID_PARAMETER, "track is null");
  }
  cricket::MediaType media_type;
  if (track->kind() == MediaStreamTrackInterface::kAudioKind) {
    media_type = cricket::MEDIA_TYPE_AUDIO;
  } else if (track->kind() == MediaStreamTrackInterface::kVideoKind) {
    media_type = cricket::MEDIA_TYPE_VIDEO;
  } else {
    LOG_AND_RETURN_ERROR(RTCErrorType::INVALID_PARAMETER,
                         "Track kind is not audio or video");
  }
  return AddTransceiver(media_type, track, init);
}

RTCErrorOr<rtc::scoped_refptr<RtpTransceiverInterface>>
PeerConnection::AddTransceiver(cricket::MediaType media_type) {
  return AddTransceiver(media_type, RtpTransceiverInit());
}

RTCErrorOr<rtc::scoped_refptr<RtpTransceiverInterface>>
PeerConnection::AddTransceiver(cricket::MediaType media_type,
                               const RtpTransceiverInit& init) {
  RTC_DCHECK_RUN_ON(signaling_thread());
  if (!ConfiguredForMedia()) {
    LOG_AND_RETURN_ERROR(RTCErrorType::UNSUPPORTED_OPERATION,
                         "Not configured for media");
  }
  RTC_CHECK(IsUnifiedPlan())
      << "AddTransceiver is only available with Unified Plan SdpSemantics";
  if (!(media_type == cricket::MEDIA_TYPE_AUDIO ||
        media_type == cricket::MEDIA_TYPE_VIDEO)) {
    LOG_AND_RETURN_ERROR(RTCErrorType::INVALID_PARAMETER,
                         "media type is not audio or video");
  }
  return AddTransceiver(media_type, nullptr, init);
}

RTCErrorOr<rtc::scoped_refptr<RtpTransceiverInterface>>
PeerConnection::AddTransceiver(
    cricket::MediaType media_type,
    rtc::scoped_refptr<MediaStreamTrackInterface> track,
    const RtpTransceiverInit& init,
    bool update_negotiation_needed) {
  RTC_DCHECK_RUN_ON(signaling_thread());
  if (!ConfiguredForMedia()) {
    LOG_AND_RETURN_ERROR(RTCErrorType::UNSUPPORTED_OPERATION,
                         "Not configured for media");
  }
  RTC_DCHECK((media_type == cricket::MEDIA_TYPE_AUDIO ||
              media_type == cricket::MEDIA_TYPE_VIDEO));
  if (track) {
    RTC_DCHECK_EQ(media_type,
                  (track->kind() == MediaStreamTrackInterface::kAudioKind
                       ? cricket::MEDIA_TYPE_AUDIO
                       : cricket::MEDIA_TYPE_VIDEO));
  }

  RTC_HISTOGRAM_COUNTS_LINEAR(kSimulcastNumberOfEncodings,
                              init.send_encodings.size(), 0, 7, 8);

  size_t num_rids = absl::c_count_if(init.send_encodings,
                                     [](const RtpEncodingParameters& encoding) {
                                       return !encoding.rid.empty();
                                     });
  if (num_rids > 0 && num_rids != init.send_encodings.size()) {
    LOG_AND_RETURN_ERROR(
        RTCErrorType::INVALID_PARAMETER,
        "RIDs must be provided for either all or none of the send encodings.");
  }

  if (num_rids > 0 && absl::c_any_of(init.send_encodings,
                                     [](const RtpEncodingParameters& encoding) {
                                       return !IsLegalRsidName(encoding.rid);
                                     })) {
    LOG_AND_RETURN_ERROR(RTCErrorType::INVALID_PARAMETER,
                         "Invalid RID value provided.");
  }

  if (absl::c_any_of(init.send_encodings,
                     [](const RtpEncodingParameters& encoding) {
                       return encoding.ssrc.has_value();
                     })) {
    LOG_AND_RETURN_ERROR(
        RTCErrorType::UNSUPPORTED_PARAMETER,
        "Attempted to set an unimplemented parameter of RtpParameters.");
  }

  RtpParameters parameters;
  parameters.encodings = init.send_encodings;

  // Encodings are dropped from the tail if too many are provided.
  size_t max_simulcast_streams =
      media_type == cricket::MEDIA_TYPE_VIDEO ? kMaxSimulcastStreams : 1u;
  if (parameters.encodings.size() > max_simulcast_streams) {
    parameters.encodings.erase(
        parameters.encodings.begin() + max_simulcast_streams,
        parameters.encodings.end());
  }

  // Single RID should be removed.
  if (parameters.encodings.size() == 1 &&
      !parameters.encodings[0].rid.empty()) {
    RTC_LOG(LS_INFO) << "Removing RID: " << parameters.encodings[0].rid << ".";
    parameters.encodings[0].rid.clear();
  }

  // If RIDs were not provided, they are generated for simulcast scenario.
  if (parameters.encodings.size() > 1 && num_rids == 0) {
    rtc::UniqueStringGenerator rid_generator;
    for (RtpEncodingParameters& encoding : parameters.encodings) {
      encoding.rid = rid_generator.GenerateString();
    }
  }

  // If no encoding parameters were provided, a default entry is created.
  if (parameters.encodings.empty()) {
    parameters.encodings.push_back({});
  }

  if (UnimplementedRtpParameterHasValue(parameters)) {
    LOG_AND_RETURN_ERROR(
        RTCErrorType::UNSUPPORTED_PARAMETER,
        "Attempted to set an unimplemented parameter of RtpParameters.");
  }

  std::vector<cricket::VideoCodec> codecs;
  // Gather the current codec capabilities to allow checking scalabilityMode and
  // codec selection against supported values.
  if (media_type == cricket::MEDIA_TYPE_VIDEO) {
    codecs = context_->media_engine()->video().send_codecs(false);
  } else {
    codecs = context_->media_engine()->voice().send_codecs();
  }

  auto result =
      cricket::CheckRtpParametersValues(parameters, codecs, absl::nullopt);
  if (!result.ok()) {
    if (result.type() == RTCErrorType::INVALID_MODIFICATION) {
      result.set_type(RTCErrorType::UNSUPPORTED_OPERATION);
    }
    LOG_AND_RETURN_ERROR(result.type(), result.message());
  }

  RTC_LOG(LS_INFO) << "Adding " << cricket::MediaTypeToString(media_type)
                   << " transceiver in response to a call to AddTransceiver.";
  // Set the sender ID equal to the track ID if the track is specified unless
  // that sender ID is already in use.
  std::string sender_id = (track && !rtp_manager()->FindSenderById(track->id())
                               ? track->id()
                               : rtc::CreateRandomUuid());
  auto sender = rtp_manager()->CreateSender(
      media_type, sender_id, track, init.stream_ids, parameters.encodings);
  auto receiver =
      rtp_manager()->CreateReceiver(media_type, rtc::CreateRandomUuid());
  auto transceiver = rtp_manager()->CreateAndAddTransceiver(sender, receiver);
  transceiver->internal()->set_direction(init.direction);

  if (update_negotiation_needed) {
    sdp_handler_->UpdateNegotiationNeeded();
  }

  return rtc::scoped_refptr<RtpTransceiverInterface>(transceiver);
}

void PeerConnection::OnNegotiationNeeded() {
  RTC_DCHECK_RUN_ON(signaling_thread());
  RTC_DCHECK(!IsClosed());
  sdp_handler_->UpdateNegotiationNeeded();
}

rtc::scoped_refptr<RtpSenderInterface> PeerConnection::CreateSender(
    const std::string& kind,
    const std::string& stream_id) {
  RTC_DCHECK_RUN_ON(signaling_thread());
  if (!ConfiguredForMedia()) {
    RTC_LOG(LS_ERROR) << "Not configured for media";
    return nullptr;
  }
  RTC_CHECK(!IsUnifiedPlan()) << "CreateSender is not available with Unified "
                                 "Plan SdpSemantics. Please use AddTransceiver "
                                 "instead.";
  TRACE_EVENT0("webrtc", "PeerConnection::CreateSender");
  if (IsClosed()) {
    return nullptr;
  }

  // Internally we need to have one stream with Plan B semantics, so we
  // generate a random stream ID if not specified.
  std::vector<std::string> stream_ids;
  if (stream_id.empty()) {
    stream_ids.push_back(rtc::CreateRandomUuid());
    RTC_LOG(LS_INFO)
        << "No stream_id specified for sender. Generated stream ID: "
        << stream_ids[0];
  } else {
    stream_ids.push_back(stream_id);
  }

  // TODO(steveanton): Move construction of the RtpSenders to RtpTransceiver.
  rtc::scoped_refptr<RtpSenderProxyWithInternal<RtpSenderInternal>> new_sender;
  if (kind == MediaStreamTrackInterface::kAudioKind) {
    auto audio_sender =
        AudioRtpSender::Create(worker_thread(), rtc::CreateRandomUuid(),
                               legacy_stats_.get(), rtp_manager());
    audio_sender->SetMediaChannel(rtp_manager()->voice_media_send_channel());
    new_sender = RtpSenderProxyWithInternal<RtpSenderInternal>::Create(
        signaling_thread(), audio_sender);
    rtp_manager()->GetAudioTransceiver()->internal()->AddSender(new_sender);
  } else if (kind == MediaStreamTrackInterface::kVideoKind) {
    auto video_sender = VideoRtpSender::Create(
        worker_thread(), rtc::CreateRandomUuid(), rtp_manager());
    video_sender->SetMediaChannel(rtp_manager()->video_media_send_channel());
    new_sender = RtpSenderProxyWithInternal<RtpSenderInternal>::Create(
        signaling_thread(), video_sender);
    rtp_manager()->GetVideoTransceiver()->internal()->AddSender(new_sender);
  } else {
    RTC_LOG(LS_ERROR) << "CreateSender called with invalid kind: " << kind;
    return nullptr;
  }
  new_sender->internal()->set_stream_ids(stream_ids);

  return new_sender;
}

std::vector<rtc::scoped_refptr<RtpSenderInterface>> PeerConnection::GetSenders()
    const {
  RTC_DCHECK_RUN_ON(signaling_thread());
  std::vector<rtc::scoped_refptr<RtpSenderInterface>> ret;
  if (ConfiguredForMedia()) {
    for (const auto& sender : rtp_manager()->GetSendersInternal()) {
      ret.push_back(sender);
    }
  }
  return ret;
}

std::vector<rtc::scoped_refptr<RtpReceiverInterface>>
PeerConnection::GetReceivers() const {
  RTC_DCHECK_RUN_ON(signaling_thread());
  std::vector<rtc::scoped_refptr<RtpReceiverInterface>> ret;
  if (ConfiguredForMedia()) {
    for (const auto& receiver : rtp_manager()->GetReceiversInternal()) {
      ret.push_back(receiver);
    }
  }
  return ret;
}

std::vector<rtc::scoped_refptr<RtpTransceiverInterface>>
PeerConnection::GetTransceivers() const {
  RTC_DCHECK_RUN_ON(signaling_thread());
  RTC_CHECK(IsUnifiedPlan())
      << "GetTransceivers is only supported with Unified Plan SdpSemantics.";
  std::vector<rtc::scoped_refptr<RtpTransceiverInterface>> all_transceivers;
  if (ConfiguredForMedia()) {
    for (const auto& transceiver : rtp_manager()->transceivers()->List()) {
      all_transceivers.push_back(transceiver);
    }
  }
  return all_transceivers;
}

bool PeerConnection::GetStats(StatsObserver* observer,
                              MediaStreamTrackInterface* track,
                              StatsOutputLevel level) {
  TRACE_EVENT0("webrtc", "PeerConnection::GetStats (legacy)");
  RTC_DCHECK_RUN_ON(signaling_thread());
  if (!observer) {
    RTC_LOG(LS_ERROR) << "Legacy GetStats - observer is NULL.";
    return false;
  }

  RTC_LOG_THREAD_BLOCK_COUNT();

  legacy_stats_->UpdateStats(level);

  RTC_DCHECK_BLOCK_COUNT_NO_MORE_THAN(4);

  // The LegacyStatsCollector is used to tell if a track is valid because it may
  // remember tracks that the PeerConnection previously removed.
  if (track && !legacy_stats_->IsValidTrack(track->id())) {
    RTC_LOG(LS_WARNING) << "Legacy GetStats is called with an invalid track: "
                        << track->id();
    return false;
  }
  message_handler_.PostGetStats(observer, legacy_stats_.get(), track);

  return true;
}

void PeerConnection::GetStats(RTCStatsCollectorCallback* callback) {
  TRACE_EVENT0("webrtc", "PeerConnection::GetStats");
  RTC_DCHECK_RUN_ON(signaling_thread());
  RTC_DCHECK(stats_collector_);
  RTC_DCHECK(callback);
  RTC_LOG_THREAD_BLOCK_COUNT();
  stats_collector_->GetStatsReport(
      rtc::scoped_refptr<RTCStatsCollectorCallback>(callback));
  RTC_DCHECK_BLOCK_COUNT_NO_MORE_THAN(2);
}

void PeerConnection::GetStats(
    rtc::scoped_refptr<RtpSenderInterface> selector,
    rtc::scoped_refptr<RTCStatsCollectorCallback> callback) {
  TRACE_EVENT0("webrtc", "PeerConnection::GetStats");
  RTC_DCHECK_RUN_ON(signaling_thread());
  RTC_DCHECK(callback);
  RTC_DCHECK(stats_collector_);
  RTC_LOG_THREAD_BLOCK_COUNT();
  rtc::scoped_refptr<RtpSenderInternal> internal_sender;
  if (selector) {
    for (const auto& proxy_transceiver :
         rtp_manager()->transceivers()->List()) {
      for (const auto& proxy_sender :
           proxy_transceiver->internal()->senders()) {
        if (proxy_sender == selector) {
          internal_sender = proxy_sender->internal();
          break;
        }
      }
      if (internal_sender)
        break;
    }
  }
  // If there is no `internal_sender` then `selector` is either null or does not
  // belong to the PeerConnection (in Plan B, senders can be removed from the
  // PeerConnection). This means that "all the stats objects representing the
  // selector" is an empty set. Invoking GetStatsReport() with a null selector
  // produces an empty stats report.
  stats_collector_->GetStatsReport(internal_sender, callback);
  RTC_DCHECK_BLOCK_COUNT_NO_MORE_THAN(2);
}

void PeerConnection::GetStats(
    rtc::scoped_refptr<RtpReceiverInterface> selector,
    rtc::scoped_refptr<RTCStatsCollectorCallback> callback) {
  TRACE_EVENT0("webrtc", "PeerConnection::GetStats");
  RTC_DCHECK_RUN_ON(signaling_thread());
  RTC_DCHECK(callback);
  RTC_DCHECK(stats_collector_);
  RTC_LOG_THREAD_BLOCK_COUNT();
  rtc::scoped_refptr<RtpReceiverInternal> internal_receiver;
  if (selector) {
    for (const auto& proxy_transceiver :
         rtp_manager()->transceivers()->List()) {
      for (const auto& proxy_receiver :
           proxy_transceiver->internal()->receivers()) {
        if (proxy_receiver == selector) {
          internal_receiver = proxy_receiver->internal();
          break;
        }
      }
      if (internal_receiver)
        break;
    }
  }
  // If there is no `internal_receiver` then `selector` is either null or does
  // not belong to the PeerConnection (in Plan B, receivers can be removed from
  // the PeerConnection). This means that "all the stats objects representing
  // the selector" is an empty set. Invoking GetStatsReport() with a null
  // selector produces an empty stats report.
  stats_collector_->GetStatsReport(internal_receiver, callback);
  RTC_DCHECK_BLOCK_COUNT_NO_MORE_THAN(2);
}

PeerConnectionInterface::SignalingState PeerConnection::signaling_state() {
  RTC_DCHECK_RUN_ON(signaling_thread());
  return sdp_handler_->signaling_state();
}

PeerConnectionInterface::IceConnectionState
PeerConnection::ice_connection_state() {
  RTC_DCHECK_RUN_ON(signaling_thread());
  return ice_connection_state_;
}

PeerConnectionInterface::IceConnectionState
PeerConnection::standardized_ice_connection_state() {
  RTC_DCHECK_RUN_ON(signaling_thread());
  return standardized_ice_connection_state_;
}

PeerConnectionInterface::PeerConnectionState
PeerConnection::peer_connection_state() {
  RTC_DCHECK_RUN_ON(signaling_thread());
  return connection_state_;
}

PeerConnectionInterface::IceGatheringState
PeerConnection::ice_gathering_state() {
  RTC_DCHECK_RUN_ON(signaling_thread());
  return ice_gathering_state_;
}

absl::optional<bool> PeerConnection::can_trickle_ice_candidates() {
  RTC_DCHECK_RUN_ON(signaling_thread());
  const SessionDescriptionInterface* description = current_remote_description();
  if (!description) {
    description = pending_remote_description();
  }
  if (!description) {
    return absl::nullopt;
  }
  // TODO(bugs.webrtc.org/7443): Change to retrieve from session-level option.
  if (description->description()->transport_infos().size() < 1) {
    return absl::nullopt;
  }
  return description->description()->transport_infos()[0].description.HasOption(
      "trickle");
}

RTCErrorOr<rtc::scoped_refptr<DataChannelInterface>>
PeerConnection::CreateDataChannelOrError(const std::string& label,
                                         const DataChannelInit* config) {
  RTC_DCHECK_RUN_ON(signaling_thread());
  TRACE_EVENT0("webrtc", "PeerConnection::CreateDataChannel");

  if (IsClosed()) {
    LOG_AND_RETURN_ERROR(RTCErrorType::INVALID_STATE,
                         "CreateDataChannelOrError: PeerConnection is closed.");
  }

  bool first_datachannel = !data_channel_controller_.HasUsedDataChannels();

  InternalDataChannelInit internal_config;
  if (config) {
    internal_config = InternalDataChannelInit(*config);
  }

  internal_config.fallback_ssl_role = sdp_handler_->GuessSslRole();
  RTCErrorOr<rtc::scoped_refptr<DataChannelInterface>> ret =
      data_channel_controller_.InternalCreateDataChannelWithProxy(
          label, internal_config);
  if (!ret.ok()) {
    return ret.MoveError();
  }

  rtc::scoped_refptr<DataChannelInterface> channel = ret.MoveValue();

  // Check the onRenegotiationNeeded event (with plan-b backward compat)
  if (configuration_.sdp_semantics == SdpSemantics::kUnifiedPlan ||
      (configuration_.sdp_semantics == SdpSemantics::kPlanB_DEPRECATED &&
       first_datachannel)) {
    sdp_handler_->UpdateNegotiationNeeded();
  }
  NoteUsageEvent(UsageEvent::DATA_ADDED);
  return channel;
}

void PeerConnection::RestartIce() {
  RTC_DCHECK_RUN_ON(signaling_thread());
  sdp_handler_->RestartIce();
}

void PeerConnection::CreateOffer(CreateSessionDescriptionObserver* observer,
                                 const RTCOfferAnswerOptions& options) {
  RTC_DCHECK_RUN_ON(signaling_thread());
  sdp_handler_->CreateOffer(observer, options);
}

void PeerConnection::CreateAnswer(CreateSessionDescriptionObserver* observer,
                                  const RTCOfferAnswerOptions& options) {
  RTC_DCHECK_RUN_ON(signaling_thread());
  sdp_handler_->CreateAnswer(observer, options);
}

void PeerConnection::SetLocalDescription(
    SetSessionDescriptionObserver* observer,
    SessionDescriptionInterface* desc_ptr) {
  RTC_DCHECK_RUN_ON(signaling_thread());
  sdp_handler_->SetLocalDescription(observer, desc_ptr);
}

void PeerConnection::SetLocalDescription(
    std::unique_ptr<SessionDescriptionInterface> desc,
    rtc::scoped_refptr<SetLocalDescriptionObserverInterface> observer) {
  RTC_DCHECK_RUN_ON(signaling_thread());
  sdp_handler_->SetLocalDescription(std::move(desc), observer);
}

void PeerConnection::SetLocalDescription(
    SetSessionDescriptionObserver* observer) {
  RTC_DCHECK_RUN_ON(signaling_thread());
  sdp_handler_->SetLocalDescription(observer);
}

void PeerConnection::SetLocalDescription(
    rtc::scoped_refptr<SetLocalDescriptionObserverInterface> observer) {
  RTC_DCHECK_RUN_ON(signaling_thread());
  sdp_handler_->SetLocalDescription(observer);
}

void PeerConnection::SetRemoteDescription(
    SetSessionDescriptionObserver* observer,
    SessionDescriptionInterface* desc_ptr) {
  RTC_DCHECK_RUN_ON(signaling_thread());
  sdp_handler_->SetRemoteDescription(observer, desc_ptr);
}

void PeerConnection::SetRemoteDescription(
    std::unique_ptr<SessionDescriptionInterface> desc,
    rtc::scoped_refptr<SetRemoteDescriptionObserverInterface> observer) {
  RTC_DCHECK_RUN_ON(signaling_thread());
  sdp_handler_->SetRemoteDescription(std::move(desc), observer);
}

PeerConnectionInterface::RTCConfiguration PeerConnection::GetConfiguration() {
  RTC_DCHECK_RUN_ON(signaling_thread());
  return configuration_;
}

RTCError PeerConnection::SetConfiguration(
    const RTCConfiguration& configuration) {
  RTC_DCHECK_RUN_ON(signaling_thread());
  TRACE_EVENT0("webrtc", "PeerConnection::SetConfiguration");
  if (IsClosed()) {
    LOG_AND_RETURN_ERROR(RTCErrorType::INVALID_STATE,
                         "SetConfiguration: PeerConnection is closed.");
  }

  const bool has_local_description = local_description() != nullptr;

  RTCError validate_error = ValidateIceCandidatePoolSize(
      configuration.ice_candidate_pool_size,
      has_local_description
          ? absl::optional<int>(configuration_.ice_candidate_pool_size)
          : absl::nullopt);
  if (!validate_error.ok()) {
    return validate_error;
  }

  if (has_local_description &&
      configuration.crypto_options != configuration_.crypto_options) {
    LOG_AND_RETURN_ERROR(RTCErrorType::INVALID_MODIFICATION,
                         "Can't change crypto_options after calling "
                         "SetLocalDescription.");
  }

  // Create a new, configuration object whose Ice config will have been
  // validated..
  RTCErrorOr<RTCConfiguration> validated_config =
      ApplyConfiguration(configuration, configuration_);
  if (!validated_config.ok()) {
    return validated_config.error();
  }

  // Parse ICE servers before hopping to network thread.
  cricket::ServerAddresses stun_servers;
  std::vector<cricket::RelayServerConfig> turn_servers;
  validate_error = ParseAndValidateIceServersFromConfiguration(
      configuration, stun_servers, turn_servers, usage_pattern_);
  if (!validate_error.ok()) {
    return validate_error;
  }

  const RTCConfiguration& modified_config = validated_config.value();
  const bool needs_ice_restart =
      modified_config.servers != configuration_.servers ||
      NeedIceRestart(
          configuration_.surface_ice_candidates_on_ice_transport_type_changed,
          configuration_.type, modified_config.type) ||
      modified_config.GetTurnPortPrunePolicy() !=
          configuration_.GetTurnPortPrunePolicy();
  cricket::IceConfig ice_config = ParseIceConfig(modified_config);

  // Apply part of the configuration on the network thread.  In theory this
  // shouldn't fail.
  if (!network_thread()->BlockingCall(
          [this, needs_ice_restart, &ice_config, &stun_servers, &turn_servers,
           &modified_config, has_local_description] {
            RTC_DCHECK_RUN_ON(network_thread());
            // As described in JSEP, calling setConfiguration with new ICE
            // servers or candidate policy must set a "needs-ice-restart" bit so
            // that the next offer triggers an ICE restart which will pick up
            // the changes.
            if (needs_ice_restart)
              transport_controller_->SetNeedsIceRestartFlag();

            transport_controller_->SetIceConfig(ice_config);
            transport_controller_->SetActiveResetSrtpParams(
                modified_config.active_reset_srtp_params);
            return ReconfigurePortAllocator_n(
                stun_servers, turn_servers, modified_config.type,
                modified_config.ice_candidate_pool_size,
                modified_config.GetTurnPortPrunePolicy(),
                modified_config.turn_customizer,
                modified_config.stun_candidate_keepalive_interval,
                has_local_description);
          })) {
    LOG_AND_RETURN_ERROR(RTCErrorType::INTERNAL_ERROR,
                         "Failed to apply configuration to PortAllocator.");
  }

  configuration_ = modified_config;
  return RTCError::OK();
}

bool PeerConnection::AddIceCandidate(
    const IceCandidateInterface* ice_candidate) {
  RTC_DCHECK_RUN_ON(signaling_thread());
  ClearStatsCache();
  return sdp_handler_->AddIceCandidate(ice_candidate);
}

void PeerConnection::AddIceCandidate(
    std::unique_ptr<IceCandidateInterface> candidate,
    std::function<void(RTCError)> callback) {
  RTC_DCHECK_RUN_ON(signaling_thread());
  sdp_handler_->AddIceCandidate(std::move(candidate),
                                [this, callback](webrtc::RTCError result) {
                                  ClearStatsCache();
                                  callback(result);
                                });
}

bool PeerConnection::RemoveIceCandidates(
    const std::vector<cricket::Candidate>& candidates) {
  TRACE_EVENT0("webrtc", "PeerConnection::RemoveIceCandidates");
  RTC_DCHECK_RUN_ON(signaling_thread());
  return sdp_handler_->RemoveIceCandidates(candidates);
}

RTCError PeerConnection::SetBitrate(const BitrateSettings& bitrate) {
  if (!worker_thread()->IsCurrent()) {
    return worker_thread()->BlockingCall([&]() { return SetBitrate(bitrate); });
  }
  RTC_DCHECK_RUN_ON(worker_thread());

  const bool has_min = bitrate.min_bitrate_bps.has_value();
  const bool has_start = bitrate.start_bitrate_bps.has_value();
  const bool has_max = bitrate.max_bitrate_bps.has_value();
  if (has_min && *bitrate.min_bitrate_bps < 0) {
    LOG_AND_RETURN_ERROR(RTCErrorType::INVALID_PARAMETER,
                         "min_bitrate_bps <= 0");
  }
  if (has_start) {
    if (has_min && *bitrate.start_bitrate_bps < *bitrate.min_bitrate_bps) {
      LOG_AND_RETURN_ERROR(RTCErrorType::INVALID_PARAMETER,
                           "start_bitrate_bps < min_bitrate_bps");
    } else if (*bitrate.start_bitrate_bps < 0) {
      LOG_AND_RETURN_ERROR(RTCErrorType::INVALID_PARAMETER,
                           "curent_bitrate_bps < 0");
    }
  }
  if (has_max) {
    if (has_start && *bitrate.max_bitrate_bps < *bitrate.start_bitrate_bps) {
      LOG_AND_RETURN_ERROR(RTCErrorType::INVALID_PARAMETER,
                           "max_bitrate_bps < start_bitrate_bps");
    } else if (has_min && *bitrate.max_bitrate_bps < *bitrate.min_bitrate_bps) {
      LOG_AND_RETURN_ERROR(RTCErrorType::INVALID_PARAMETER,
                           "max_bitrate_bps < min_bitrate_bps");
    } else if (*bitrate.max_bitrate_bps < 0) {
      LOG_AND_RETURN_ERROR(RTCErrorType::INVALID_PARAMETER,
                           "max_bitrate_bps < 0");
    }
  }

  RTC_DCHECK(call_.get());
  call_->SetClientBitratePreferences(bitrate);

  return RTCError::OK();
}

void PeerConnection::SetAudioPlayout(bool playout) {
  if (!worker_thread()->IsCurrent()) {
    worker_thread()->BlockingCall(
        [this, playout] { SetAudioPlayout(playout); });
    return;
  }
  auto audio_state = context_->media_engine()->voice().GetAudioState();
  audio_state->SetPlayout(playout);
}

void PeerConnection::SetAudioRecording(bool recording) {
  if (!worker_thread()->IsCurrent()) {
    worker_thread()->BlockingCall(
        [this, recording] { SetAudioRecording(recording); });
    return;
  }
  auto audio_state = context_->media_engine()->voice().GetAudioState();
  audio_state->SetRecording(recording);
}

// RingRTC change to disable CNG for muted incoming streams.
void PeerConnection::SetIncomingAudioMuted(uint32_t ssrc, bool muted) {
  auto ssrc_str = rtc::ToString(ssrc);
  for (auto transceiver : rtp_manager()->transceivers()->List()) {
    if (transceiver->media_type() != cricket::MEDIA_TYPE_AUDIO || transceiver->direction() != RtpTransceiverDirection::kRecvOnly) {
      continue;
    }

    auto* voice_channel = static_cast<cricket::VoiceChannel*>(transceiver->internal()->channel());
    if (voice_channel && transceiver->receiver()->stream_ids()[0] == ssrc_str) {
      voice_channel->SetIncomingAudioMuted(ssrc, muted);
    }
  }
}

void PeerConnection::AddAdaptationResource(
    rtc::scoped_refptr<Resource> resource) {
  if (!worker_thread()->IsCurrent()) {
    return worker_thread()->BlockingCall(
        [this, resource]() { return AddAdaptationResource(resource); });
  }
  RTC_DCHECK_RUN_ON(worker_thread());
  if (!call_) {
    // The PeerConnection has been closed.
    return;
  }
  call_->AddAdaptationResource(resource);
}

bool PeerConnection::ConfiguredForMedia() const {
  return context_->media_engine();
}

bool PeerConnection::StartRtcEventLog(std::unique_ptr<RtcEventLogOutput> output,
                                      int64_t output_period_ms) {
  return worker_thread()->BlockingCall(
      [this, output = std::move(output), output_period_ms]() mutable {
        return StartRtcEventLog_w(std::move(output), output_period_ms);
      });
}

bool PeerConnection::StartRtcEventLog(
    std::unique_ptr<RtcEventLogOutput> output) {
  int64_t output_period_ms = 5000;
  if (trials().IsDisabled("WebRTC-RtcEventLogNewFormat")) {
    output_period_ms = webrtc::RtcEventLog::kImmediateOutput;
  }
  return StartRtcEventLog(std::move(output), output_period_ms);
}

void PeerConnection::StopRtcEventLog() {
  worker_thread()->BlockingCall([this] { StopRtcEventLog_w(); });
}

rtc::scoped_refptr<DtlsTransportInterface>
PeerConnection::LookupDtlsTransportByMid(const std::string& mid) {
  RTC_DCHECK_RUN_ON(network_thread());
  return transport_controller_->LookupDtlsTransportByMid(mid);
}

rtc::scoped_refptr<DtlsTransport>
PeerConnection::LookupDtlsTransportByMidInternal(const std::string& mid) {
  RTC_DCHECK_RUN_ON(signaling_thread());
  // TODO(bugs.webrtc.org/9987): Avoid the thread jump.
  // This might be done by caching the value on the signaling thread.
  return network_thread()->BlockingCall([this, mid]() {
    RTC_DCHECK_RUN_ON(network_thread());
    return transport_controller_->LookupDtlsTransportByMid(mid);
  });
}

rtc::scoped_refptr<SctpTransportInterface> PeerConnection::GetSctpTransport()
    const {
  RTC_DCHECK_RUN_ON(network_thread());
  if (!sctp_mid_n_)
    return nullptr;

  return transport_controller_->GetSctpTransport(*sctp_mid_n_);
}

const SessionDescriptionInterface* PeerConnection::local_description() const {
  RTC_DCHECK_RUN_ON(signaling_thread());
  return sdp_handler_->local_description();
}

const SessionDescriptionInterface* PeerConnection::remote_description() const {
  RTC_DCHECK_RUN_ON(signaling_thread());
  return sdp_handler_->remote_description();
}

const SessionDescriptionInterface* PeerConnection::current_local_description()
    const {
  RTC_DCHECK_RUN_ON(signaling_thread());
  return sdp_handler_->current_local_description();
}

const SessionDescriptionInterface* PeerConnection::current_remote_description()
    const {
  RTC_DCHECK_RUN_ON(signaling_thread());
  return sdp_handler_->current_remote_description();
}

const SessionDescriptionInterface* PeerConnection::pending_local_description()
    const {
  RTC_DCHECK_RUN_ON(signaling_thread());
  return sdp_handler_->pending_local_description();
}

const SessionDescriptionInterface* PeerConnection::pending_remote_description()
    const {
  RTC_DCHECK_RUN_ON(signaling_thread());
  return sdp_handler_->pending_remote_description();
}

void PeerConnection::Close() {
  RTC_DCHECK_RUN_ON(signaling_thread());
  TRACE_EVENT0("webrtc", "PeerConnection::Close");

  RTC_LOG_THREAD_BLOCK_COUNT();

  if (IsClosed()) {
    return;
  }
  // Update stats here so that we have the most recent stats for tracks and
  // streams before the channels are closed.
  legacy_stats_->UpdateStats(kStatsOutputLevelStandard);

  ice_connection_state_ = PeerConnectionInterface::kIceConnectionClosed;
  Observer()->OnIceConnectionChange(ice_connection_state_);
  standardized_ice_connection_state_ =
      PeerConnectionInterface::IceConnectionState::kIceConnectionClosed;
  connection_state_ = PeerConnectionInterface::PeerConnectionState::kClosed;
  Observer()->OnConnectionChange(connection_state_);

  sdp_handler_->Close();

  NoteUsageEvent(UsageEvent::CLOSE_CALLED);

  if (ConfiguredForMedia()) {
    for (const auto& transceiver : rtp_manager()->transceivers()->List()) {
      transceiver->internal()->SetPeerConnectionClosed();
      if (!transceiver->stopped())
        transceiver->StopInternal();
    }
  }
  // Ensure that all asynchronous stats requests are completed before destroying
  // the transport controller below.
  if (stats_collector_) {
    stats_collector_->WaitForPendingRequest();
  }

  // Don't destroy BaseChannels until after stats has been cleaned up so that
  // the last stats request can still read from the channels.
  // TODO(tommi): The voice/video channels will be partially uninitialized on
  // the network thread (see `RtpTransceiver::ClearChannel`), partially on the
  // worker thread (see `PushNewMediaChannelAndDeleteChannel`) and then
  // eventually freed on the signaling thread.
  // It would be good to combine those steps with the teardown steps here.
  sdp_handler_->DestroyMediaChannels();

  // The event log is used in the transport controller, which must be outlived
  // by the former. CreateOffer by the peer connection is implemented
  // asynchronously and if the peer connection is closed without resetting the
  // WebRTC session description factory, the session description factory would
  // call the transport controller.
  sdp_handler_->ResetSessionDescFactory();
  if (ConfiguredForMedia()) {
    rtp_manager_->Close();
  }

<<<<<<< HEAD
  // RingRTC change to receive RTP data
  RtpPacketSinkInterface* sink = Observer();

  network_thread()->BlockingCall([this, sink] {
    // Data channels will already have been unset via the DestroyAllChannels()
    // call above, which triggers a call to TeardownDataChannelTransport_n().
    // TODO(tommi): ^^ That's not exactly optimal since this is yet another
    // blocking hop to the network thread during Close(). Further still, the
    // voice/video/data channels will be cleared on the worker thread.
    RTC_DCHECK_RUN_ON(network_thread());

    // RingRTC change to receive RTP data
    if (rtp_demuxer_sink_registered_) {
      JsepTransportController *transport_controller = this->transport_controller_n();
      RtpTransportInternal *rtp_transport = transport_controller->GetBundledRtpTransport();
      rtp_transport->UnregisterRtpDemuxerSink(sink);
    }

=======
  network_thread()->BlockingCall([this] {
    RTC_DCHECK_RUN_ON(network_thread());
    TeardownDataChannelTransport_n({});
>>>>>>> b0cc68e6
    transport_controller_.reset();
    port_allocator_->DiscardCandidatePool();
    if (network_thread_safety_) {
      network_thread_safety_->SetNotAlive();
    }
  });

  sctp_mid_s_.reset();
  SetSctpTransportName("");

  worker_thread()->BlockingCall([this] {
    RTC_DCHECK_RUN_ON(worker_thread());
    worker_thread_safety_->SetNotAlive();
    call_.reset();
    // The event log must outlive call (and any other object that uses it).
    event_log_.reset();
  });
  ReportUsagePattern();

  // Signal shutdown to the sdp handler. This invalidates weak pointers for
  // internal pending callbacks.
  sdp_handler_->PrepareForShutdown();
  data_channel_controller_.PrepareForShutdown();

  // The .h file says that observer can be discarded after close() returns.
  // Make sure this is true.
  observer_ = nullptr;
}

void PeerConnection::SetIceConnectionState(IceConnectionState new_state) {
  RTC_DCHECK_RUN_ON(signaling_thread());
  if (ice_connection_state_ == new_state) {
    return;
  }

  // After transitioning to "closed", ignore any additional states from
  // TransportController (such as "disconnected").
  if (IsClosed()) {
    return;
  }

  RTC_LOG(LS_INFO) << "Changing IceConnectionState " << ice_connection_state_
                   << " => " << new_state;
  RTC_DCHECK(ice_connection_state_ !=
             PeerConnectionInterface::kIceConnectionClosed);

  ice_connection_state_ = new_state;
  Observer()->OnIceConnectionChange(ice_connection_state_);
}

void PeerConnection::SetStandardizedIceConnectionState(
    PeerConnectionInterface::IceConnectionState new_state) {
  if (standardized_ice_connection_state_ == new_state) {
    return;
  }

  if (IsClosed()) {
    return;
  }

  RTC_LOG(LS_INFO) << "Changing standardized IceConnectionState "
                   << standardized_ice_connection_state_ << " => " << new_state;

  standardized_ice_connection_state_ = new_state;
  Observer()->OnStandardizedIceConnectionChange(new_state);
}

void PeerConnection::SetConnectionState(
    PeerConnectionInterface::PeerConnectionState new_state) {
  if (connection_state_ == new_state)
    return;
  if (IsClosed())
    return;
  connection_state_ = new_state;
  Observer()->OnConnectionChange(new_state);

  // The first connection state change to connected happens once per
  // connection which makes it a good point to report metrics.
  if (new_state == PeerConnectionState::kConnected && !was_ever_connected_) {
    was_ever_connected_ = true;
    ReportFirstConnectUsageMetrics();
  }
}

void PeerConnection::ReportFirstConnectUsageMetrics() {
  // Record bundle-policy from configuration. Done here from
  // connectionStateChange to limit to actually established connections.
  BundlePolicyUsage policy = kBundlePolicyUsageMax;
  switch (configuration_.bundle_policy) {
    case kBundlePolicyBalanced:
      policy = kBundlePolicyUsageBalanced;
      break;
    case kBundlePolicyMaxBundle:
      policy = kBundlePolicyUsageMaxBundle;
      break;
    case kBundlePolicyMaxCompat:
      policy = kBundlePolicyUsageMaxCompat;
      break;
  }
  RTC_HISTOGRAM_ENUMERATION("WebRTC.PeerConnection.BundlePolicy", policy,
                            kBundlePolicyUsageMax);

  // Record whether there was a local or remote provisional answer.
  ProvisionalAnswerUsage pranswer = kProvisionalAnswerNotUsed;
  if (local_description()->GetType() == SdpType::kPrAnswer) {
    pranswer = kProvisionalAnswerLocal;
  } else if (remote_description()->GetType() == SdpType::kPrAnswer) {
    pranswer = kProvisionalAnswerRemote;
  }
  RTC_HISTOGRAM_ENUMERATION("WebRTC.PeerConnection.ProvisionalAnswer", pranswer,
                            kProvisionalAnswerMax);

  // Record the number of valid / invalid ice-ufrag. We do allow certain
  // non-spec ice-char for backward-compat reasons. At this point we know
  // that the ufrag/pwd consists of a valid ice-char or one of the four
  // not allowed characters since we have passed the IsIceChar check done
  // by the p2p transport description on setRemoteDescription calls.
  auto transport_infos = remote_description()->description()->transport_infos();
  if (transport_infos.size() > 0) {
    auto ice_parameters = transport_infos[0].description.GetIceParameters();
    auto is_invalid_char = [](char c) {
      return c == '-' || c == '=' || c == '#' || c == '_';
    };
    bool isUsingInvalidIceCharInUfrag =
        absl::c_any_of(ice_parameters.ufrag, is_invalid_char);
    bool isUsingInvalidIceCharInPwd =
        absl::c_any_of(ice_parameters.pwd, is_invalid_char);
    RTC_HISTOGRAM_BOOLEAN(
        "WebRTC.PeerConnection.ValidIceChars",
        !(isUsingInvalidIceCharInUfrag || isUsingInvalidIceCharInPwd));
  }

  // Record RtcpMuxPolicy setting.
  RtcpMuxPolicyUsage rtcp_mux_policy = kRtcpMuxPolicyUsageMax;
  switch (configuration_.rtcp_mux_policy) {
    case kRtcpMuxPolicyNegotiate:
      rtcp_mux_policy = kRtcpMuxPolicyUsageNegotiate;
      break;
    case kRtcpMuxPolicyRequire:
      rtcp_mux_policy = kRtcpMuxPolicyUsageRequire;
      break;
  }
  RTC_HISTOGRAM_ENUMERATION("WebRTC.PeerConnection.RtcpMuxPolicy",
                            rtcp_mux_policy, kRtcpMuxPolicyUsageMax);
}

void PeerConnection::OnIceGatheringChange(
    PeerConnectionInterface::IceGatheringState new_state) {
  if (IsClosed()) {
    return;
  }
  ice_gathering_state_ = new_state;
  Observer()->OnIceGatheringChange(ice_gathering_state_);
}

void PeerConnection::OnIceCandidate(
    std::unique_ptr<IceCandidateInterface> candidate) {
  if (IsClosed()) {
    return;
  }
  ReportIceCandidateCollected(candidate->candidate());
  ClearStatsCache();
  Observer()->OnIceCandidate(candidate.get());
}

void PeerConnection::OnIceCandidateError(const std::string& address,
                                         int port,
                                         const std::string& url,
                                         int error_code,
                                         const std::string& error_text) {
  if (IsClosed()) {
    return;
  }
  Observer()->OnIceCandidateError(address, port, url, error_code, error_text);
}

void PeerConnection::OnIceCandidatesRemoved(
    const std::vector<cricket::Candidate>& candidates) {
  if (IsClosed()) {
    return;
  }
  Observer()->OnIceCandidatesRemoved(candidates);
}

void PeerConnection::OnSelectedCandidatePairChanged(
    const cricket::CandidatePairChangeEvent& event) {
  if (IsClosed()) {
    return;
  }

  if (event.selected_candidate_pair.local_candidate().type() ==
          LOCAL_PORT_TYPE &&
      event.selected_candidate_pair.remote_candidate().type() ==
          LOCAL_PORT_TYPE) {
    NoteUsageEvent(UsageEvent::DIRECT_CONNECTION_SELECTED);
  }

  Observer()->OnIceSelectedCandidatePairChanged(event);
}

bool PeerConnection::CreateDataChannelTransport(absl::string_view mid) {
  RTC_DCHECK_RUN_ON(signaling_thread());
  RTC_DCHECK(!sctp_mid().has_value() || mid == sctp_mid().value());
  RTC_LOG(LS_INFO) << "Creating data channel, mid=" << mid;

  absl::optional<std::string> transport_name =
      network_thread()->BlockingCall([&] {
        RTC_DCHECK_RUN_ON(network_thread());
        return SetupDataChannelTransport_n(mid);
      });
  if (!transport_name)
    return false;

  sctp_mid_s_ = std::string(mid);
  SetSctpTransportName(transport_name.value());

  return true;
}

void PeerConnection::DestroyDataChannelTransport(RTCError error) {
  RTC_DCHECK_RUN_ON(signaling_thread());
  network_thread()->BlockingCall([&] {
    RTC_DCHECK_RUN_ON(network_thread());
    TeardownDataChannelTransport_n(error);
  });
  sctp_mid_s_.reset();
  SetSctpTransportName("");
}

void PeerConnection::OnSctpDataChannelStateChanged(
    int channel_id,
    DataChannelInterface::DataState state) {
  RTC_DCHECK_RUN_ON(signaling_thread());
  if (stats_collector_)
    stats_collector_->OnSctpDataChannelStateChanged(channel_id, state);
}

PeerConnection::InitializePortAllocatorResult
PeerConnection::InitializePortAllocator_n(
    const cricket::ServerAddresses& stun_servers,
    const std::vector<cricket::RelayServerConfig>& turn_servers,
    const RTCConfiguration& configuration) {
  RTC_DCHECK_RUN_ON(network_thread());

  port_allocator_->Initialize();
  // To handle both internal and externally created port allocator, we will
  // enable BUNDLE here.
  int port_allocator_flags = port_allocator_->flags();
  // RingRTC change to default flags (code removed)
  if (trials().IsDisabled("WebRTC-IPv6Default")) {
    port_allocator_flags &= ~(cricket::PORTALLOCATOR_ENABLE_IPV6);
  }
  if (configuration.disable_ipv6_on_wifi) {
    port_allocator_flags &= ~(cricket::PORTALLOCATOR_ENABLE_IPV6_ON_WIFI);
    RTC_LOG(LS_INFO) << "IPv6 candidates on Wi-Fi are disabled.";
  }

  if (configuration.tcp_candidate_policy == kTcpCandidatePolicyDisabled) {
    port_allocator_flags |= cricket::PORTALLOCATOR_DISABLE_TCP;
    RTC_LOG(LS_INFO) << "TCP candidates are disabled.";
  }

  if (configuration.candidate_network_policy ==
      kCandidateNetworkPolicyLowCost) {
    port_allocator_flags |= cricket::PORTALLOCATOR_DISABLE_COSTLY_NETWORKS;
    RTC_LOG(LS_INFO) << "Do not gather candidates on high-cost networks";
  }

  if (configuration.disable_link_local_networks) {
    port_allocator_flags |= cricket::PORTALLOCATOR_DISABLE_LINK_LOCAL_NETWORKS;
    RTC_LOG(LS_INFO) << "Disable candidates on link-local network interfaces.";
  }

  port_allocator_->set_flags(port_allocator_flags);
  // RingRTC change to use no step delay while allocating ports.
  port_allocator_->set_step_delay(0);
  port_allocator_->SetCandidateFilter(
      ConvertIceTransportTypeToCandidateFilter(configuration.type));
  port_allocator_->set_max_ipv6_networks(configuration.max_ipv6_networks);

  auto turn_servers_copy = turn_servers;
  for (auto& turn_server : turn_servers_copy) {
    turn_server.tls_cert_verifier = tls_cert_verifier_.get();
  }

  // RingRTC change to control TURN port pruning.
  auto turn_port_prune_policy = configuration.GetTurnPortPrunePolicy();
  if (trials().IsEnabled("RingRTC-PruneTurnPorts")) {
    turn_port_prune_policy = webrtc::KEEP_FIRST_READY;
  }

  // Call this last since it may create pooled allocator sessions using the
  // properties set above.
  port_allocator_->SetConfiguration(
      stun_servers, std::move(turn_servers_copy),
      configuration.ice_candidate_pool_size,
      turn_port_prune_policy, configuration.turn_customizer,
      configuration.stun_candidate_keepalive_interval);

  InitializePortAllocatorResult res;
  res.enable_ipv6 = port_allocator_flags & cricket::PORTALLOCATOR_ENABLE_IPV6;
  return res;
}

bool PeerConnection::ReconfigurePortAllocator_n(
    const cricket::ServerAddresses& stun_servers,
    const std::vector<cricket::RelayServerConfig>& turn_servers,
    IceTransportsType type,
    int candidate_pool_size,
    PortPrunePolicy turn_port_prune_policy,
    webrtc::TurnCustomizer* turn_customizer,
    absl::optional<int> stun_candidate_keepalive_interval,
    bool have_local_description) {
  RTC_DCHECK_RUN_ON(network_thread());
  port_allocator_->SetCandidateFilter(
      ConvertIceTransportTypeToCandidateFilter(type));
  // Add the custom tls turn servers if they exist.
  auto turn_servers_copy = turn_servers;
  for (auto& turn_server : turn_servers_copy) {
    turn_server.tls_cert_verifier = tls_cert_verifier_.get();
  }
  // Call this last since it may create pooled allocator sessions using the
  // candidate filter set above.
  return port_allocator_->SetConfiguration(
      stun_servers, std::move(turn_servers_copy), candidate_pool_size,
      turn_port_prune_policy, turn_customizer,
      stun_candidate_keepalive_interval);
}

bool PeerConnection::StartRtcEventLog_w(
    std::unique_ptr<RtcEventLogOutput> output,
    int64_t output_period_ms) {
  RTC_DCHECK_RUN_ON(worker_thread());
  if (!event_log_) {
    return false;
  }
  return event_log_->StartLogging(std::move(output), output_period_ms);
}

void PeerConnection::StopRtcEventLog_w() {
  RTC_DCHECK_RUN_ON(worker_thread());
  if (event_log_) {
    event_log_->StopLogging();
  }
}

absl::optional<rtc::SSLRole> PeerConnection::GetSctpSslRole_n() {
  RTC_DCHECK_RUN_ON(network_thread());
  return sctp_mid_n_ ? transport_controller_->GetDtlsRole(*sctp_mid_n_)
                     : absl::nullopt;
}

bool PeerConnection::GetSslRole(const std::string& content_name,
                                rtc::SSLRole* role) {
  RTC_DCHECK_RUN_ON(signaling_thread());
  if (!local_description() || !remote_description()) {
    RTC_LOG(LS_INFO)
        << "Local and Remote descriptions must be applied to get the "
           "SSL Role of the session.";
    return false;
  }

  auto dtls_role = network_thread()->BlockingCall([this, content_name]() {
    RTC_DCHECK_RUN_ON(network_thread());
    return transport_controller_->GetDtlsRole(content_name);
  });
  if (dtls_role) {
    *role = *dtls_role;
    return true;
  }
  return false;
}

bool PeerConnection::GetTransportDescription(
    const SessionDescription* description,
    const std::string& content_name,
    cricket::TransportDescription* tdesc) {
  if (!description || !tdesc) {
    return false;
  }
  const TransportInfo* transport_info =
      description->GetTransportInfoByName(content_name);
  if (!transport_info) {
    return false;
  }
  *tdesc = transport_info->description;
  return true;
}

std::vector<DataChannelStats> PeerConnection::GetDataChannelStats() const {
  RTC_DCHECK_RUN_ON(network_thread());
  return data_channel_controller_.GetDataChannelStats();
}

absl::optional<std::string> PeerConnection::sctp_transport_name() const {
  RTC_DCHECK_RUN_ON(signaling_thread());
  if (sctp_mid_s_ && transport_controller_copy_)
    return sctp_transport_name_s_;
  return absl::optional<std::string>();
}

void PeerConnection::SetSctpTransportName(std::string sctp_transport_name) {
  RTC_DCHECK_RUN_ON(signaling_thread());
  sctp_transport_name_s_ = std::move(sctp_transport_name);
  ClearStatsCache();
}

absl::optional<std::string> PeerConnection::sctp_mid() const {
  RTC_DCHECK_RUN_ON(signaling_thread());
  return sctp_mid_s_;
}

cricket::CandidateStatsList PeerConnection::GetPooledCandidateStats() const {
  RTC_DCHECK_RUN_ON(network_thread());
  if (!network_thread_safety_->alive())
    return {};
  cricket::CandidateStatsList candidate_stats_list;
  port_allocator_->GetCandidateStatsFromPooledSessions(&candidate_stats_list);
  return candidate_stats_list;
}

std::map<std::string, cricket::TransportStats>
PeerConnection::GetTransportStatsByNames(
    const std::set<std::string>& transport_names) {
  TRACE_EVENT0("webrtc", "PeerConnection::GetTransportStatsByNames");
  RTC_DCHECK_RUN_ON(network_thread());
  if (!network_thread_safety_->alive())
    return {};

  rtc::Thread::ScopedDisallowBlockingCalls no_blocking_calls;
  std::map<std::string, cricket::TransportStats> transport_stats_by_name;
  for (const std::string& transport_name : transport_names) {
    cricket::TransportStats transport_stats;
    bool success =
        transport_controller_->GetStats(transport_name, &transport_stats);
    if (success) {
      transport_stats_by_name[transport_name] = std::move(transport_stats);
    } else {
      RTC_LOG(LS_ERROR) << "Failed to get transport stats for transport_name="
                        << transport_name;
    }
  }
  return transport_stats_by_name;
}

bool PeerConnection::GetLocalCertificate(
    const std::string& transport_name,
    rtc::scoped_refptr<rtc::RTCCertificate>* certificate) {
  RTC_DCHECK_RUN_ON(network_thread());
  if (!network_thread_safety_->alive() || !certificate) {
    return false;
  }
  *certificate = transport_controller_->GetLocalCertificate(transport_name);
  return *certificate != nullptr;
}

std::unique_ptr<rtc::SSLCertChain> PeerConnection::GetRemoteSSLCertChain(
    const std::string& transport_name) {
  RTC_DCHECK_RUN_ON(network_thread());
  return transport_controller_->GetRemoteSSLCertChain(transport_name);
}

bool PeerConnection::IceRestartPending(const std::string& content_name) const {
  RTC_DCHECK_RUN_ON(signaling_thread());
  return sdp_handler_->IceRestartPending(content_name);
}

bool PeerConnection::NeedsIceRestart(const std::string& content_name) const {
  return network_thread()->BlockingCall([this, &content_name] {
    RTC_DCHECK_RUN_ON(network_thread());
    return transport_controller_->NeedsIceRestart(content_name);
  });
}

void PeerConnection::OnTransportControllerConnectionState(
    cricket::IceConnectionState state) {
  switch (state) {
    case cricket::kIceConnectionConnecting:
      // If the current state is Connected or Completed, then there were
      // writable channels but now there are not, so the next state must
      // be Disconnected.
      // kIceConnectionConnecting is currently used as the default,
      // un-connected state by the TransportController, so its only use is
      // detecting disconnections.
      if (ice_connection_state_ ==
              PeerConnectionInterface::kIceConnectionConnected ||
          ice_connection_state_ ==
              PeerConnectionInterface::kIceConnectionCompleted) {
        SetIceConnectionState(
            PeerConnectionInterface::kIceConnectionDisconnected);
      }
      break;
    case cricket::kIceConnectionFailed:
      SetIceConnectionState(PeerConnectionInterface::kIceConnectionFailed);
      break;
    case cricket::kIceConnectionConnected:
      RTC_LOG(LS_INFO) << "Changing to ICE connected state because "
                          "all transports are writable.";
      {
        std::vector<RtpTransceiverProxyRefPtr> transceivers;
        if (ConfiguredForMedia()) {
          transceivers = rtp_manager()->transceivers()->List();
        }

        network_thread()->PostTask(
            SafeTask(network_thread_safety_,
                     [this, transceivers = std::move(transceivers)] {
                       RTC_DCHECK_RUN_ON(network_thread());
                       ReportTransportStats(std::move(transceivers));
                     }));
      }

      SetIceConnectionState(PeerConnectionInterface::kIceConnectionConnected);
      NoteUsageEvent(UsageEvent::ICE_STATE_CONNECTED);
      break;
    case cricket::kIceConnectionCompleted:
      RTC_LOG(LS_INFO) << "Changing to ICE completed state because "
                          "all transports are complete.";
      if (ice_connection_state_ !=
          PeerConnectionInterface::kIceConnectionConnected) {
        // If jumping directly from "checking" to "connected",
        // signal "connected" first.
        SetIceConnectionState(PeerConnectionInterface::kIceConnectionConnected);
      }
      SetIceConnectionState(PeerConnectionInterface::kIceConnectionCompleted);

      NoteUsageEvent(UsageEvent::ICE_STATE_CONNECTED);
      break;
    default:
      RTC_DCHECK_NOTREACHED();
  }
}

void PeerConnection::OnTransportControllerCandidatesGathered(
    const std::string& transport_name,
    const cricket::Candidates& candidates) {
  // TODO(bugs.webrtc.org/12427): Expect this to come in on the network thread
  // (not signaling as it currently does), handle appropriately.
  int sdp_mline_index;
  if (!GetLocalCandidateMediaIndex(transport_name, &sdp_mline_index)) {
    RTC_LOG(LS_ERROR)
        << "OnTransportControllerCandidatesGathered: content name "
        << transport_name << " not found";
    return;
  }

  for (cricket::Candidates::const_iterator citer = candidates.begin();
       citer != candidates.end(); ++citer) {
    // Use transport_name as the candidate media id.
    std::unique_ptr<JsepIceCandidate> candidate(
        new JsepIceCandidate(transport_name, sdp_mline_index, *citer));
    sdp_handler_->AddLocalIceCandidate(candidate.get());
    OnIceCandidate(std::move(candidate));
  }
}

void PeerConnection::OnTransportControllerCandidateError(
    const cricket::IceCandidateErrorEvent& event) {
  OnIceCandidateError(event.address, event.port, event.url, event.error_code,
                      event.error_text);
}

void PeerConnection::OnTransportControllerCandidatesRemoved(
    const std::vector<cricket::Candidate>& candidates) {
  // Sanity check.
  for (const cricket::Candidate& candidate : candidates) {
    if (candidate.transport_name().empty()) {
      RTC_LOG(LS_ERROR) << "OnTransportControllerCandidatesRemoved: "
                           "empty content name in candidate "
                        << candidate.ToString();
      return;
    }
  }
  sdp_handler_->RemoveLocalIceCandidates(candidates);
  OnIceCandidatesRemoved(candidates);
}

void PeerConnection::OnTransportControllerCandidateChanged(
    const cricket::CandidatePairChangeEvent& event) {
  OnSelectedCandidatePairChanged(event);
}

void PeerConnection::OnTransportControllerDtlsHandshakeError(
    rtc::SSLHandshakeError error) {
  RTC_HISTOGRAM_ENUMERATION(
      "WebRTC.PeerConnection.DtlsHandshakeError", static_cast<int>(error),
      static_cast<int>(rtc::SSLHandshakeError::MAX_VALUE));
}

// Returns the media index for a local ice candidate given the content name.
bool PeerConnection::GetLocalCandidateMediaIndex(
    const std::string& content_name,
    int* sdp_mline_index) {
  if (!local_description() || !sdp_mline_index) {
    return false;
  }

  bool content_found = false;
  const ContentInfos& contents = local_description()->description()->contents();
  for (size_t index = 0; index < contents.size(); ++index) {
    if (contents[index].name == content_name) {
      *sdp_mline_index = static_cast<int>(index);
      content_found = true;
      break;
    }
  }
  return content_found;
}

Call::Stats PeerConnection::GetCallStats() {
  if (!worker_thread()->IsCurrent()) {
    return worker_thread()->BlockingCall([this] { return GetCallStats(); });
  }
  RTC_DCHECK_RUN_ON(worker_thread());
  rtc::Thread::ScopedDisallowBlockingCalls no_blocking_calls;
  if (call_) {
    return call_->GetStats();
  } else {
    return Call::Stats();
  }
}

absl::optional<AudioDeviceModule::Stats> PeerConnection::GetAudioDeviceStats() {
  if (context_->media_engine()) {
    return context_->media_engine()->voice().GetAudioDeviceStats();
  }
  return absl::nullopt;
}

absl::optional<std::string> PeerConnection::SetupDataChannelTransport_n(
    absl::string_view mid) {
  sctp_mid_n_ = std::string(mid);
  DataChannelTransportInterface* transport =
      transport_controller_->GetDataChannelTransport(*sctp_mid_n_);
  if (!transport) {
    RTC_LOG(LS_ERROR)
        << "Data channel transport is not available for data channels, mid="
        << mid;
    sctp_mid_n_ = absl::nullopt;
    return absl::nullopt;
  }

  absl::optional<std::string> transport_name;
  cricket::DtlsTransportInternal* dtls_transport =
      transport_controller_->GetDtlsTransport(*sctp_mid_n_);
  if (dtls_transport) {
    transport_name = dtls_transport->transport_name();
  } else {
    // Make sure we still set a valid string.
    transport_name = std::string("");
  }

  data_channel_controller_.SetupDataChannelTransport_n(transport);

  return transport_name;
}

void PeerConnection::TeardownDataChannelTransport_n(RTCError error) {
  if (sctp_mid_n_) {
    // `sctp_mid_` may still be active through an SCTP transport.  If not, unset
    // it.
    RTC_LOG(LS_INFO) << "Tearing down data channel transport for mid="
                     << *sctp_mid_n_;
    sctp_mid_n_.reset();
  }

  data_channel_controller_.TeardownDataChannelTransport_n(error);
}

// Returns false if bundle is enabled and rtcp_mux is disabled.
bool PeerConnection::ValidateBundleSettings(
    const SessionDescription* desc,
    const std::map<std::string, const cricket::ContentGroup*>&
        bundle_groups_by_mid) {
  if (bundle_groups_by_mid.empty())
    return true;

  const cricket::ContentInfos& contents = desc->contents();
  for (cricket::ContentInfos::const_iterator citer = contents.begin();
       citer != contents.end(); ++citer) {
    const cricket::ContentInfo* content = (&*citer);
    RTC_DCHECK(content != NULL);
    auto it = bundle_groups_by_mid.find(content->name);
    if (it != bundle_groups_by_mid.end() &&
        !(content->rejected || content->bundle_only) &&
        content->type == MediaProtocolType::kRtp) {
      if (!HasRtcpMuxEnabled(content))
        return false;
    }
  }
  // RTCP-MUX is enabled in all the contents.
  return true;
}

void PeerConnection::ReportSdpBundleUsage(
    const SessionDescriptionInterface& remote_description) {
  RTC_DCHECK_RUN_ON(signaling_thread());

  bool using_bundle =
      remote_description.description()->HasGroup(cricket::GROUP_TYPE_BUNDLE);
  int num_audio_mlines = 0;
  int num_video_mlines = 0;
  int num_data_mlines = 0;
  for (const ContentInfo& content :
       remote_description.description()->contents()) {
    cricket::MediaType media_type = content.media_description()->type();
    if (media_type == cricket::MEDIA_TYPE_AUDIO) {
      num_audio_mlines += 1;
    } else if (media_type == cricket::MEDIA_TYPE_VIDEO) {
      num_video_mlines += 1;
    } else if (media_type == cricket::MEDIA_TYPE_DATA) {
      num_data_mlines += 1;
    }
  }
  bool simple = num_audio_mlines <= 1 && num_video_mlines <= 1;
  BundleUsage usage = kBundleUsageMax;
  if (num_audio_mlines == 0 && num_video_mlines == 0) {
    if (num_data_mlines > 0) {
      usage = using_bundle ? kBundleUsageBundleDatachannelOnly
                           : kBundleUsageNoBundleDatachannelOnly;
    } else {
      usage = kBundleUsageEmpty;
    }
  } else if (configuration_.sdp_semantics == SdpSemantics::kPlanB_DEPRECATED) {
    // In plan-b, simple/complex usage will not show up in the number of
    // m-lines or BUNDLE.
    usage = using_bundle ? kBundleUsageBundlePlanB : kBundleUsageNoBundlePlanB;
  } else {
    if (simple) {
      usage =
          using_bundle ? kBundleUsageBundleSimple : kBundleUsageNoBundleSimple;
    } else {
      usage = using_bundle ? kBundleUsageBundleComplex
                           : kBundleUsageNoBundleComplex;
    }
  }
  RTC_HISTOGRAM_ENUMERATION("WebRTC.PeerConnection.BundleUsage", usage,
                            kBundleUsageMax);
}

void PeerConnection::ReportIceCandidateCollected(
    const cricket::Candidate& candidate) {
  NoteUsageEvent(UsageEvent::CANDIDATE_COLLECTED);
  if (candidate.address().IsPrivateIP()) {
    NoteUsageEvent(UsageEvent::PRIVATE_CANDIDATE_COLLECTED);
  }
  if (candidate.address().IsUnresolvedIP()) {
    NoteUsageEvent(UsageEvent::MDNS_CANDIDATE_COLLECTED);
  }
  if (candidate.address().family() == AF_INET6) {
    NoteUsageEvent(UsageEvent::IPV6_CANDIDATE_COLLECTED);
  }
}

void PeerConnection::NoteUsageEvent(UsageEvent event) {
  RTC_DCHECK_RUN_ON(signaling_thread());
  usage_pattern_.NoteUsageEvent(event);
}

// Asynchronously adds remote candidates on the network thread.
void PeerConnection::AddRemoteCandidate(const std::string& mid,
                                        const cricket::Candidate& candidate) {
  RTC_DCHECK_RUN_ON(signaling_thread());

  if (candidate.network_type() != rtc::ADAPTER_TYPE_UNKNOWN) {
    RTC_DLOG(LS_WARNING) << "Using candidate with adapter type set - this "
                            "should only happen in test";
  }

  // Clear fields that do not make sense as remote candidates.
  cricket::Candidate new_candidate(candidate);
  new_candidate.set_network_type(rtc::ADAPTER_TYPE_UNKNOWN);
  new_candidate.set_relay_protocol("");
  new_candidate.set_underlying_type_for_vpn(rtc::ADAPTER_TYPE_UNKNOWN);

  network_thread()->PostTask(SafeTask(
      network_thread_safety_, [this, mid = mid, candidate = new_candidate] {
        RTC_DCHECK_RUN_ON(network_thread());
        std::vector<cricket::Candidate> candidates = {candidate};
        RTCError error =
            transport_controller_->AddRemoteCandidates(mid, candidates);
        if (error.ok()) {
          signaling_thread()->PostTask(SafeTask(
              signaling_thread_safety_.flag(),
              [this, candidate = std::move(candidate)] {
                ReportRemoteIceCandidateAdded(candidate);
                // Candidates successfully submitted for checking.
                if (ice_connection_state() ==
                        PeerConnectionInterface::kIceConnectionNew ||
                    ice_connection_state() ==
                        PeerConnectionInterface::kIceConnectionDisconnected) {
                  // If state is New, then the session has just gotten its first
                  // remote ICE candidates, so go to Checking. If state is
                  // Disconnected, the session is re-using old candidates or
                  // receiving additional ones, so go to Checking. If state is
                  // Connected, stay Connected.
                  // TODO(bemasc): If state is Connected, and the new candidates
                  // are for a newly added transport, then the state actually
                  // _should_ move to checking.  Add a way to distinguish that
                  // case.
                  SetIceConnectionState(
                      PeerConnectionInterface::kIceConnectionChecking);
                }
                // TODO(bemasc): If state is Completed, go back to Connected.
              }));
        } else {
          RTC_LOG(LS_WARNING) << error.message();
        }
      }));
}

void PeerConnection::ReportUsagePattern() const {
  usage_pattern_.ReportUsagePattern(observer_);
}

void PeerConnection::ReportRemoteIceCandidateAdded(
    const cricket::Candidate& candidate) {
  RTC_DCHECK_RUN_ON(signaling_thread());

  NoteUsageEvent(UsageEvent::REMOTE_CANDIDATE_ADDED);

  if (candidate.address().IsPrivateIP()) {
    NoteUsageEvent(UsageEvent::REMOTE_PRIVATE_CANDIDATE_ADDED);
  }
  if (candidate.address().IsUnresolvedIP()) {
    NoteUsageEvent(UsageEvent::REMOTE_MDNS_CANDIDATE_ADDED);
  }
  if (candidate.address().family() == AF_INET6) {
    NoteUsageEvent(UsageEvent::REMOTE_IPV6_CANDIDATE_ADDED);
  }
}

bool PeerConnection::SrtpRequired() const {
  RTC_DCHECK_RUN_ON(signaling_thread());
  return (dtls_enabled_ ||
          sdp_handler_->webrtc_session_desc_factory()->SdesPolicy() ==
              cricket::SEC_REQUIRED);
}

void PeerConnection::OnTransportControllerGatheringState(
    cricket::IceGatheringState state) {
  RTC_DCHECK(signaling_thread()->IsCurrent());
  if (state == cricket::kIceGatheringGathering) {
    OnIceGatheringChange(PeerConnectionInterface::kIceGatheringGathering);
  } else if (state == cricket::kIceGatheringComplete) {
    OnIceGatheringChange(PeerConnectionInterface::kIceGatheringComplete);
  } else if (state == cricket::kIceGatheringNew) {
    OnIceGatheringChange(PeerConnectionInterface::kIceGatheringNew);
  } else {
    RTC_LOG(LS_ERROR) << "Unknown state received: " << state;
    RTC_DCHECK_NOTREACHED();
  }
}

// Runs on network_thread().
void PeerConnection::ReportTransportStats(
    std::vector<RtpTransceiverProxyRefPtr> transceivers) {
  TRACE_EVENT0("webrtc", "PeerConnection::ReportTransportStats");
  rtc::Thread::ScopedDisallowBlockingCalls no_blocking_calls;
  std::map<std::string, std::set<cricket::MediaType>>
      media_types_by_transport_name;
  for (const auto& transceiver : transceivers) {
    if (transceiver->internal()->channel()) {
      std::string transport_name(
          transceiver->internal()->channel()->transport_name());
      media_types_by_transport_name[transport_name].insert(
          transceiver->media_type());
    }
  }

  if (sctp_mid_n_) {
    cricket::DtlsTransportInternal* dtls_transport =
        transport_controller_->GetDtlsTransport(*sctp_mid_n_);
    if (dtls_transport) {
      media_types_by_transport_name[dtls_transport->transport_name()].insert(
          cricket::MEDIA_TYPE_DATA);
    }
  }

  for (const auto& entry : media_types_by_transport_name) {
    const std::string& transport_name = entry.first;
    const std::set<cricket::MediaType> media_types = entry.second;
    cricket::TransportStats stats;
    if (transport_controller_->GetStats(transport_name, &stats)) {
      ReportBestConnectionState(stats);
      ReportNegotiatedCiphers(dtls_enabled_, stats, media_types);
    }
  }
}

// Walk through the ConnectionInfos to gather best connection usage
// for IPv4 and IPv6.
// static (no member state required)
void PeerConnection::ReportBestConnectionState(
    const cricket::TransportStats& stats) {
  for (const cricket::TransportChannelStats& channel_stats :
       stats.channel_stats) {
    for (const cricket::ConnectionInfo& connection_info :
         channel_stats.ice_transport_stats.connection_infos) {
      if (!connection_info.best_connection) {
        continue;
      }

      const cricket::Candidate& local = connection_info.local_candidate;
      const cricket::Candidate& remote = connection_info.remote_candidate;

      // Increment the counter for IceCandidatePairType.
      if (local.protocol() == cricket::TCP_PROTOCOL_NAME ||
          (local.type() == RELAY_PORT_TYPE &&
           local.relay_protocol() == cricket::TCP_PROTOCOL_NAME)) {
        RTC_HISTOGRAM_ENUMERATION("WebRTC.PeerConnection.CandidatePairType_TCP",
                                  GetIceCandidatePairCounter(local, remote),
                                  kIceCandidatePairMax);
      } else if (local.protocol() == cricket::UDP_PROTOCOL_NAME) {
        RTC_HISTOGRAM_ENUMERATION("WebRTC.PeerConnection.CandidatePairType_UDP",
                                  GetIceCandidatePairCounter(local, remote),
                                  kIceCandidatePairMax);
      } else {
        RTC_CHECK_NOTREACHED();
      }

      // Increment the counter for IP type.
      if (local.address().family() == AF_INET) {
        RTC_HISTOGRAM_ENUMERATION("WebRTC.PeerConnection.IPMetrics",
                                  kBestConnections_IPv4,
                                  kPeerConnectionAddressFamilyCounter_Max);
      } else if (local.address().family() == AF_INET6) {
        RTC_HISTOGRAM_ENUMERATION("WebRTC.PeerConnection.IPMetrics",
                                  kBestConnections_IPv6,
                                  kPeerConnectionAddressFamilyCounter_Max);
      } else {
        RTC_CHECK(!local.address().hostname().empty() &&
                  local.address().IsUnresolvedIP());
      }

      return;
    }
  }
}

// static
void PeerConnection::ReportNegotiatedCiphers(
    bool dtls_enabled,
    const cricket::TransportStats& stats,
    const std::set<cricket::MediaType>& media_types) {
  if (!dtls_enabled || stats.channel_stats.empty()) {
    return;
  }

  int srtp_crypto_suite = stats.channel_stats[0].srtp_crypto_suite;
  int ssl_cipher_suite = stats.channel_stats[0].ssl_cipher_suite;
  if (srtp_crypto_suite == rtc::kSrtpInvalidCryptoSuite &&
      ssl_cipher_suite == rtc::kTlsNullWithNullNull) {
    return;
  }

  if (ssl_cipher_suite != rtc::kTlsNullWithNullNull) {
    for (cricket::MediaType media_type : media_types) {
      switch (media_type) {
        case cricket::MEDIA_TYPE_AUDIO:
          RTC_HISTOGRAM_ENUMERATION_SPARSE(
              "WebRTC.PeerConnection.SslCipherSuite.Audio", ssl_cipher_suite,
              rtc::kSslCipherSuiteMaxValue);
          break;
        case cricket::MEDIA_TYPE_VIDEO:
          RTC_HISTOGRAM_ENUMERATION_SPARSE(
              "WebRTC.PeerConnection.SslCipherSuite.Video", ssl_cipher_suite,
              rtc::kSslCipherSuiteMaxValue);
          break;
        case cricket::MEDIA_TYPE_DATA:
          RTC_HISTOGRAM_ENUMERATION_SPARSE(
              "WebRTC.PeerConnection.SslCipherSuite.Data", ssl_cipher_suite,
              rtc::kSslCipherSuiteMaxValue);
          break;
        default:
          RTC_DCHECK_NOTREACHED();
          continue;
      }
    }
  }

  uint16_t ssl_peer_signature_algorithm =
      stats.channel_stats[0].ssl_peer_signature_algorithm;
  if (ssl_peer_signature_algorithm != rtc::kSslSignatureAlgorithmUnknown) {
    for (cricket::MediaType media_type : media_types) {
      switch (media_type) {
        case cricket::MEDIA_TYPE_AUDIO:
          RTC_HISTOGRAM_ENUMERATION_SPARSE(
              "WebRTC.PeerConnection.SslPeerSignatureAlgorithm.Audio",
              ssl_peer_signature_algorithm,
              rtc::kSslSignatureAlgorithmMaxValue);
          break;
        case cricket::MEDIA_TYPE_VIDEO:
          RTC_HISTOGRAM_ENUMERATION_SPARSE(
              "WebRTC.PeerConnection.SslPeerSignatureAlgorithm.Video",
              ssl_peer_signature_algorithm,
              rtc::kSslSignatureAlgorithmMaxValue);
          break;
        case cricket::MEDIA_TYPE_DATA:
          RTC_HISTOGRAM_ENUMERATION_SPARSE(
              "WebRTC.PeerConnection.SslPeerSignatureAlgorithm.Data",
              ssl_peer_signature_algorithm,
              rtc::kSslSignatureAlgorithmMaxValue);
          break;
        default:
          RTC_DCHECK_NOTREACHED();
          continue;
      }
    }
  }
}

bool PeerConnection::OnTransportChanged(
    const std::string& mid,
    RtpTransportInternal* rtp_transport,
    rtc::scoped_refptr<DtlsTransport> dtls_transport,
    DataChannelTransportInterface* data_channel_transport) {
  RTC_DCHECK_RUN_ON(network_thread());
  bool ret = true;
  if (ConfiguredForMedia()) {
    for (const auto& transceiver :
         rtp_manager()->transceivers()->UnsafeList()) {
      cricket::ChannelInterface* channel = transceiver->internal()->channel();
      if (channel && channel->mid() == mid) {
        ret = channel->SetRtpTransport(rtp_transport);
      }
    }
  }

  if (mid == sctp_mid_n_) {
    data_channel_controller_.OnTransportChanged(data_channel_transport);
    if (dtls_transport) {
      signaling_thread()->PostTask(SafeTask(
          signaling_thread_safety_.flag(),
          [this,
           name = std::string(dtls_transport->internal()->transport_name())] {
            RTC_DCHECK_RUN_ON(signaling_thread());
            SetSctpTransportName(std::move(name));
          }));
    }
  }

  return ret;
}

PeerConnectionObserver* PeerConnection::Observer() const {
  RTC_DCHECK_RUN_ON(signaling_thread());
  RTC_DCHECK(observer_);
  return observer_;
}

void PeerConnection::StartSctpTransport(int local_port,
                                        int remote_port,
                                        int max_message_size) {
  RTC_DCHECK_RUN_ON(signaling_thread());
  if (!sctp_mid_s_)
    return;

  network_thread()->PostTask(SafeTask(
      network_thread_safety_,
      [this, mid = *sctp_mid_s_, local_port, remote_port, max_message_size] {
        rtc::scoped_refptr<SctpTransport> sctp_transport =
            transport_controller_n()->GetSctpTransport(mid);
        if (sctp_transport)
          sctp_transport->Start(local_port, remote_port, max_message_size);
      }));
}

CryptoOptions PeerConnection::GetCryptoOptions() {
  RTC_DCHECK_RUN_ON(signaling_thread());
  // TODO(bugs.webrtc.org/9891) - Remove PeerConnectionFactory::CryptoOptions
  // after it has been removed.
  return configuration_.crypto_options.has_value()
             ? *configuration_.crypto_options
             : options_.crypto_options;
}

void PeerConnection::ClearStatsCache() {
  RTC_DCHECK_RUN_ON(signaling_thread());
  if (legacy_stats_) {
    legacy_stats_->InvalidateCache();
  }
  if (stats_collector_) {
    stats_collector_->ClearCachedStatsReport();
  }
}

bool PeerConnection::ShouldFireNegotiationNeededEvent(uint32_t event_id) {
  RTC_DCHECK_RUN_ON(signaling_thread());
  return sdp_handler_->ShouldFireNegotiationNeededEvent(event_id);
}

void PeerConnection::RequestUsagePatternReportForTesting() {
  RTC_DCHECK_RUN_ON(signaling_thread());
  message_handler_.RequestUsagePatternReport(
      [this]() {
        RTC_DCHECK_RUN_ON(signaling_thread());
        ReportUsagePattern();
      },
      /* delay_ms= */ 0);
}

std::function<void(const rtc::CopyOnWriteBuffer& packet,
                   int64_t packet_time_us)>
PeerConnection::InitializeRtcpCallback() {
  RTC_DCHECK_RUN_ON(network_thread());
  return [this](const rtc::CopyOnWriteBuffer& packet,
                int64_t /*packet_time_us*/) {
    worker_thread()->PostTask(SafeTask(worker_thread_safety_, [this, packet]() {
      call_ptr_->Receiver()->DeliverRtcpPacket(packet);
    }));
  };
}

std::function<void(const RtpPacketReceived& parsed_packet)>
PeerConnection::InitializeUnDemuxablePacketHandler() {
  RTC_DCHECK_RUN_ON(network_thread());
  return [this](const RtpPacketReceived& parsed_packet) {
    worker_thread()->PostTask(
        SafeTask(worker_thread_safety_, [this, parsed_packet]() {
          // Deliver the packet anyway to Call to allow Call to do BWE.
          // Even if there is no media receiver, the packet has still
          // been received on the network and has been correcly parsed.
          call_ptr_->Receiver()->DeliverRtpPacket(
              MediaType::ANY, parsed_packet,
              /*undemuxable_packet_handler=*/
              [](const RtpPacketReceived& packet) { return false; });
        }));
  };
}

// RingRTC change to add methods (see interface header)
rtc::scoped_refptr<webrtc::IceGathererInterface>
PeerConnection::CreateSharedIceGatherer() {
  return network_thread()
      ->BlockingCall(
          [this] {
            RTC_DCHECK_RUN_ON(network_thread());
            return port_allocator_->CreateIceGatherer("shared");
          });
}

bool PeerConnection::UseSharedIceGatherer(
    rtc::scoped_refptr<webrtc::IceGathererInterface> shared_ice_gatherer) {
  RTC_DCHECK(shared_ice_gatherer);
  shared_ice_gatherer_ = std::move(shared_ice_gatherer);
  return true;
}

// RingRTC change to explicitly control when incoming packets can be processed
bool PeerConnection::SetIncomingRtpEnabled(bool enabled) {
  return network_thread()->BlockingCall([this, enabled] {
    JsepTransportController* transport_controller = this->transport_controller_n();
    return transport_controller->SetIncomingRtpEnabled(enabled);
  });
}

bool PeerConnection::SendRtp(std::unique_ptr<RtpPacket> rtp_packet) {
  RTC_DCHECK_RUN_ON(signaling_thread());

  // Is there a better way to std::move the unique_ptr?
  RtpPacket* raw_rtp_packet = rtp_packet.release();
  return network_thread()->BlockingCall([this, raw_rtp_packet] {
    JsepTransportController* transport_controller = this->transport_controller_n();
    RtpTransportInternal* rtp_transport = transport_controller->GetBundledRtpTransport();
    if (!rtp_transport) {
      return false;
    }

    std::unique_ptr<RtpPacket> rtp_packet(raw_rtp_packet);

    // Doesn't copy because we're not writing to it.
    rtc::CopyOnWriteBuffer buffer = rtp_packet->Buffer();
    rtc::PacketOptions options;
    // This makes the packet use SRTP instead of DTLS.
    int flags = cricket::PF_SRTP_BYPASS;
    return rtp_transport->SendRtpPacket(&buffer, options, flags);
  });
}

// RingRTC change to receive RTP data
bool PeerConnection::ReceiveRtp(uint8_t pt, bool enable_incoming) {
  RtpDemuxerCriteria demux_criteria;
  demux_criteria.payload_types().insert(pt);
  RtpPacketSinkInterface* sink = Observer();
  return network_thread()->BlockingCall([this, demux_criteria, sink, enable_incoming] {
    JsepTransportController* transport_controller = this->transport_controller_n();
    RtpTransportInternal* rtp_transport = transport_controller->GetBundledRtpTransport();
    if (!rtp_transport) {
      return false;
    }
    if (enable_incoming) {
      rtp_transport->SetIncomingRtpEnabled(true);
    }
    rtp_demuxer_sink_registered_ = rtp_transport->RegisterRtpDemuxerSink(demux_criteria, sink);
    return rtp_demuxer_sink_registered_;
  });
}

void PeerConnection::ConfigureAudioEncoders(const webrtc::AudioEncoder::Config& config) {
  int count = 0;
  for (const auto& transceiver : rtp_manager()->transceivers()->List()) {
    if (transceiver->media_type() != cricket::MEDIA_TYPE_AUDIO) {
      continue;
    }

    if (transceiver->direction() == webrtc::RtpTransceiverDirection::kSendRecv ||
        transceiver->direction() == webrtc::RtpTransceiverDirection::kSendOnly) {
      cricket::VoiceChannel* voice_channel = static_cast<cricket::VoiceChannel*>(transceiver->internal()->channel());
      voice_channel->ConfigureEncoders(config);
      count++;
    }
  }
  if (count == 0) {
    RTC_LOG(LS_WARNING) << "PeerConnection::ConfigureAudioEncoders(...) changed no transceivers!";
  } else {
    RTC_LOG(LS_INFO) << "PeerConnection::ConfigureAudioEncoders(...) changed " << count << " transceivers.";
  }
}

void PeerConnection::GetAudioLevels(cricket::AudioLevel* captured_out,
                                    cricket::ReceivedAudioLevel* received_out,
                                    size_t received_out_size,
                                    size_t* received_size_out) {
  *captured_out = 0;
  *received_size_out = 0;

  std::vector<cricket::VoiceChannel*> receiving_voice_channels;
  auto transceivers = rtp_manager()->transceivers()->List();
  for (auto transceiver : transceivers) {
    if (transceiver->media_type() != cricket::MEDIA_TYPE_AUDIO) {
      continue;
    }

    auto is_send_recv = transceiver->direction() == RtpTransceiverDirection::kSendRecv;
    if (is_send_recv || transceiver->direction() == RtpTransceiverDirection::kSendOnly) {
      auto* voice_channel = static_cast<cricket::VoiceChannel*>(transceiver->internal()->channel());
      if (voice_channel) {
        voice_channel->GetCapturedAudioLevel(captured_out);
      }
    }
    if (is_send_recv || transceiver->direction() == RtpTransceiverDirection::kRecvOnly) {
      auto* voice_channel = static_cast<cricket::VoiceChannel*>(transceiver->internal()->channel());
      if (voice_channel) {
        receiving_voice_channels.push_back(voice_channel);
      }
    }
  }

  *received_size_out = worker_thread()->BlockingCall([received_out, received_out_size, receiving_voice_channels] {
    size_t received_size = 0;

    for (auto voice_channel : receiving_voice_channels) {
      if (received_size == received_out_size) {
        break;
      }

      auto audio_level = voice_channel->GetReceivedAudioLevel();
      if (audio_level) {
        received_out[received_size++] = *audio_level;
      }
    }

    return received_size;
  });
}

// RingRTC change to get upload bandwidth estimate
uint32_t PeerConnection::GetLastBandwidthEstimateBps() {
  return worker_thread()->BlockingCall([this] {
    RTC_DCHECK_RUN_ON(worker_thread());
    return this->call_->GetLastBandwidthEstimateBps();
  });
}

}  // namespace webrtc<|MERGE_RESOLUTION|>--- conflicted
+++ resolved
@@ -767,10 +767,6 @@
       },
       delay_ms);
 
-  // Record the number of configured ICE servers for all connections.
-  RTC_HISTOGRAM_COUNTS_LINEAR("WebRTC.PeerConnection.IceServers.Configured",
-                              configuration_.servers.size(), 0, 31, 32);
-
   return RTCError::OK();
 }
 
@@ -1924,16 +1920,10 @@
     rtp_manager_->Close();
   }
 
-<<<<<<< HEAD
   // RingRTC change to receive RTP data
   RtpPacketSinkInterface* sink = Observer();
 
   network_thread()->BlockingCall([this, sink] {
-    // Data channels will already have been unset via the DestroyAllChannels()
-    // call above, which triggers a call to TeardownDataChannelTransport_n().
-    // TODO(tommi): ^^ That's not exactly optimal since this is yet another
-    // blocking hop to the network thread during Close(). Further still, the
-    // voice/video/data channels will be cleared on the worker thread.
     RTC_DCHECK_RUN_ON(network_thread());
 
     // RingRTC change to receive RTP data
@@ -1943,11 +1933,7 @@
       rtp_transport->UnregisterRtpDemuxerSink(sink);
     }
 
-=======
-  network_thread()->BlockingCall([this] {
-    RTC_DCHECK_RUN_ON(network_thread());
     TeardownDataChannelTransport_n({});
->>>>>>> b0cc68e6
     transport_controller_.reset();
     port_allocator_->DiscardCandidatePool();
     if (network_thread_safety_) {
