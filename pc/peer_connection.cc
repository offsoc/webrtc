/*
 *  Copyright 2012 The WebRTC project authors. All Rights Reserved.
 *
 *  Use of this source code is governed by a BSD-style license
 *  that can be found in the LICENSE file in the root of the source
 *  tree. An additional intellectual property rights grant can be found
 *  in the file PATENTS.  All contributing project authors may
 *  be found in the AUTHORS file in the root of the source tree.
 */

#include "pc/peer_connection.h"

#include <limits.h>
#include <stddef.h>

#include <cstdint>
#include <functional>
#include <map>
#include <memory>
#include <optional>
#include <set>
#include <string>
#include <utility>
#include <vector>

#include "absl/algorithm/container.h"
#include "absl/strings/match.h"
#include "absl/strings/string_view.h"
#include "api/adaptation/resource.h"
#include "api/audio/audio_device.h"
#include "api/candidate.h"
#include "api/crypto/crypto_options.h"
#include "api/data_channel_interface.h"
#include "api/dtls_transport_interface.h"
#include "api/environment/environment.h"
#include "api/jsep.h"
#include "api/jsep_ice_candidate.h"
#include "api/make_ref_counted.h"
#include "api/media_stream_interface.h"
#include "api/media_types.h"
#include "api/peer_connection_interface.h"
#include "api/rtc_error.h"
#include "api/rtc_event_log_output.h"
#include "api/rtp_parameters.h"
#include "api/rtp_receiver_interface.h"
#include "api/rtp_sender_interface.h"
#include "api/rtp_transceiver_direction.h"
#include "api/rtp_transceiver_interface.h"
#include "api/scoped_refptr.h"
#include "api/sctp_transport_interface.h"
#include "api/sequence_checker.h"
#include "api/set_local_description_observer_interface.h"
#include "api/set_remote_description_observer_interface.h"
#include "api/stats/rtc_stats_collector_callback.h"
#include "api/task_queue/pending_task_safety_flag.h"
#include "api/transport/bandwidth_estimation_settings.h"
#include "api/transport/bitrate_settings.h"
#include "api/transport/data_channel_transport_interface.h"
#include "api/transport/enums.h"
#include "api/turn_customizer.h"
#include "api/uma_metrics.h"
#include "api/units/time_delta.h"
#include "api/video/video_codec_constants.h"
#include "call/audio_state.h"
#include "call/packet_receiver.h"
#include "call/payload_type.h"
#include "media/base/codec.h"
#include "media/base/media_config.h"
#include "media/base/media_engine.h"
#include "media/base/rid_description.h"
#include "media/base/stream_params.h"
#include "modules/rtp_rtcp/include/rtp_rtcp_defines.h"
#include "modules/rtp_rtcp/source/rtp_packet_received.h"
#include "p2p/base/connection_info.h"
#include "p2p/base/ice_gatherer.h"
#include "p2p/base/ice_transport_internal.h"
#include "p2p/base/p2p_constants.h"
#include "p2p/base/p2p_transport_channel.h"
#include "p2p/base/port.h"
#include "p2p/base/port_allocator.h"
#include "p2p/base/transport_description.h"
#include "p2p/base/transport_info.h"
#include "p2p/dtls/dtls_transport_internal.h"
#include "pc/channel.h"
#include "pc/channel_interface.h"
#include "pc/codec_vendor.h"
#include "pc/connection_context.h"
#include "pc/data_channel_utils.h"
#include "pc/dtls_transport.h"
#include "pc/ice_server_parsing.h"
#include "pc/jsep_transport_controller.h"
#include "pc/legacy_stats_collector.h"
#include "pc/rtc_stats_collector.h"
#include "pc/rtp_receiver.h"
#include "pc/rtp_receiver_proxy.h"
#include "pc/rtp_sender.h"
#include "pc/rtp_sender_proxy.h"
#include "pc/rtp_transceiver.h"
#include "pc/rtp_transmission_manager.h"
#include "pc/rtp_transport_internal.h"
#include "pc/sctp_data_channel.h"
#include "pc/sctp_transport.h"
#include "pc/sdp_offer_answer.h"
#include "pc/session_description.h"
#include "pc/simulcast_description.h"
#include "pc/transceiver_list.h"
#include "pc/transport_stats.h"
#include "pc/usage_pattern.h"
#include "rtc_base/checks.h"
#include "rtc_base/copy_on_write_buffer.h"
#include "rtc_base/crypto_random.h"
#include "rtc_base/ip_address.h"
#include "rtc_base/logging.h"
#include "rtc_base/net_helper.h"
#include "rtc_base/net_helpers.h"
#include "rtc_base/network.h"
#include "rtc_base/network_constants.h"
#include "rtc_base/rtc_certificate.h"
#include "rtc_base/socket_address.h"
#include "rtc_base/ssl_certificate.h"
#include "rtc_base/ssl_stream_adapter.h"
#include "rtc_base/string_encode.h"
#include "rtc_base/thread.h"
#include "rtc_base/trace_event.h"
#include "rtc_base/unique_id_generator.h"
#include "system_wrappers/include/metrics.h"

using cricket::MediaContentDescription;
using cricket::RidDescription;
using cricket::RidDirection;
using cricket::SimulcastDescription;
using cricket::SimulcastLayer;
using cricket::SimulcastLayerList;
using cricket::StreamParams;
using cricket::TransportInfo;
using ::webrtc::ContentInfo;
using ::webrtc::ContentInfos;
using ::webrtc::MediaProtocolType;
using ::webrtc::SessionDescription;

namespace webrtc {

namespace {
static const int REPORT_USAGE_PATTERN_DELAY_MS = 60000;

class CodecLookupHelperForPeerConnection : public cricket::CodecLookupHelper {
 public:
  explicit CodecLookupHelperForPeerConnection(PeerConnection* self)
      : self_(self) {}

  webrtc::PayloadTypeSuggester* PayloadTypeSuggester() override {
    return self_->transport_controller_s();
  }

  cricket::CodecVendor* CodecVendor(const std::string& mid) override {
    if (codec_vendors_.count(mid) == 0) {
      codec_vendors_.emplace(
          mid, cricket::CodecVendor{self_->context()->media_engine(),
                                    self_->context()->use_rtx(),
                                    self_->context()->env().field_trials()});
    }
    return &codec_vendors_.at(mid);
  }

 private:
  PeerConnection* self_;
  std::map<std::string, cricket::CodecVendor> codec_vendors_;
};

uint32_t ConvertIceTransportTypeToCandidateFilter(
    PeerConnectionInterface::IceTransportsType type) {
  switch (type) {
    case PeerConnectionInterface::kNone:
      return CF_NONE;
    case PeerConnectionInterface::kRelay:
      return CF_RELAY;
    case PeerConnectionInterface::kNoHost:
      return (CF_ALL & ~CF_HOST);
    case PeerConnectionInterface::kAll:
      return CF_ALL;
    default:
      RTC_DCHECK_NOTREACHED();
  }
  return CF_NONE;
}

IceCandidatePairType GetIceCandidatePairCounter(const Candidate& local,
                                                const Candidate& remote) {
  if (local.is_local() && remote.is_local()) {
    bool local_hostname =
        !local.address().hostname().empty() && local.address().IsUnresolvedIP();
    bool remote_hostname = !remote.address().hostname().empty() &&
                           remote.address().IsUnresolvedIP();
    bool local_private = IPIsPrivate(local.address().ipaddr());
    bool remote_private = IPIsPrivate(remote.address().ipaddr());
    if (local_hostname) {
      if (remote_hostname) {
        return kIceCandidatePairHostNameHostName;
      } else if (remote_private) {
        return kIceCandidatePairHostNameHostPrivate;
      } else {
        return kIceCandidatePairHostNameHostPublic;
      }
    } else if (local_private) {
      if (remote_hostname) {
        return kIceCandidatePairHostPrivateHostName;
      } else if (remote_private) {
        return kIceCandidatePairHostPrivateHostPrivate;
      } else {
        return kIceCandidatePairHostPrivateHostPublic;
      }
    } else {
      if (remote_hostname) {
        return kIceCandidatePairHostPublicHostName;
      } else if (remote_private) {
        return kIceCandidatePairHostPublicHostPrivate;
      } else {
        return kIceCandidatePairHostPublicHostPublic;
      }
    }
  }

  if (local.is_local()) {
    if (remote.is_stun())
      return kIceCandidatePairHostSrflx;
    if (remote.is_relay())
      return kIceCandidatePairHostRelay;
    if (remote.is_prflx())
      return kIceCandidatePairHostPrflx;
  } else if (local.is_stun()) {
    if (remote.is_local())
      return kIceCandidatePairSrflxHost;
    if (remote.is_stun())
      return kIceCandidatePairSrflxSrflx;
    if (remote.is_relay())
      return kIceCandidatePairSrflxRelay;
    if (remote.is_prflx())
      return kIceCandidatePairSrflxPrflx;
  } else if (local.is_relay()) {
    if (remote.is_local())
      return kIceCandidatePairRelayHost;
    if (remote.is_stun())
      return kIceCandidatePairRelaySrflx;
    if (remote.is_relay())
      return kIceCandidatePairRelayRelay;
    if (remote.is_prflx())
      return kIceCandidatePairRelayPrflx;
  } else if (local.is_prflx()) {
    if (remote.is_local())
      return kIceCandidatePairPrflxHost;
    if (remote.is_stun())
      return kIceCandidatePairPrflxSrflx;
    if (remote.is_relay())
      return kIceCandidatePairPrflxRelay;
  }

  return kIceCandidatePairMax;
}

// Check if the changes of IceTransportsType motives an ice restart.
bool NeedIceRestart(bool surface_ice_candidates_on_ice_transport_type_changed,
                    PeerConnectionInterface::IceTransportsType current,
                    PeerConnectionInterface::IceTransportsType modified) {
  if (current == modified) {
    return false;
  }

  if (!surface_ice_candidates_on_ice_transport_type_changed) {
    return true;
  }

  auto current_filter = ConvertIceTransportTypeToCandidateFilter(current);
  auto modified_filter = ConvertIceTransportTypeToCandidateFilter(modified);

  // If surface_ice_candidates_on_ice_transport_type_changed is true and we
  // extend the filter, then no ice restart is needed.
  return (current_filter & modified_filter) != current_filter;
}

// Checks for valid pool size range and if a previous value has already been
// set, which is done via SetLocalDescription.
RTCError ValidateIceCandidatePoolSize(
    int ice_candidate_pool_size,
    std::optional<int> previous_ice_candidate_pool_size) {
  // Note that this isn't possible through chromium, since it's an unsigned
  // short in WebIDL.
  if (ice_candidate_pool_size < 0 ||
      ice_candidate_pool_size > static_cast<int>(UINT16_MAX)) {
    return RTCError(RTCErrorType::INVALID_RANGE);
  }

  // According to JSEP, after setLocalDescription, changing the candidate pool
  // size is not allowed, and changing the set of ICE servers will not result
  // in new candidates being gathered.
  if (previous_ice_candidate_pool_size.has_value() &&
      ice_candidate_pool_size != previous_ice_candidate_pool_size.value()) {
    LOG_AND_RETURN_ERROR(RTCErrorType::INVALID_MODIFICATION,
                         "Can't change candidate pool size after calling "
                         "SetLocalDescription.");
  }

  return RTCError::OK();
}

// The simplest (and most future-compatible) way to tell if a config was
// modified in an invalid way is to copy each property we do support modifying,
// then use operator==. There are far more properties we don't support modifying
// than those we do, and more could be added.
// This helper function accepts a proposed new `configuration` object, an
// existing configuration and returns a valid, modified, configuration that's
// based on the existing configuration, with modified properties copied from
// `configuration`.
// If the result of creating a modified configuration doesn't pass the above
// `operator==` test or a call to `ValidateConfiguration()`, then the function
// will return an error. Otherwise, the return value will be the new config.
RTCErrorOr<PeerConnectionInterface::RTCConfiguration> ApplyConfiguration(
    const PeerConnectionInterface::RTCConfiguration& configuration,
    const PeerConnectionInterface::RTCConfiguration& existing_configuration) {
  PeerConnectionInterface::RTCConfiguration modified_config =
      existing_configuration;
  modified_config.servers = configuration.servers;
  modified_config.type = configuration.type;
  modified_config.ice_candidate_pool_size =
      configuration.ice_candidate_pool_size;
  modified_config.prune_turn_ports = configuration.prune_turn_ports;
  modified_config.turn_port_prune_policy = configuration.turn_port_prune_policy;
  modified_config.surface_ice_candidates_on_ice_transport_type_changed =
      configuration.surface_ice_candidates_on_ice_transport_type_changed;
  modified_config.ice_check_min_interval = configuration.ice_check_min_interval;
  modified_config.ice_check_interval_strong_connectivity =
      configuration.ice_check_interval_strong_connectivity;
  modified_config.ice_check_interval_weak_connectivity =
      configuration.ice_check_interval_weak_connectivity;
  modified_config.ice_unwritable_timeout = configuration.ice_unwritable_timeout;
  modified_config.ice_unwritable_min_checks =
      configuration.ice_unwritable_min_checks;
  modified_config.ice_inactive_timeout = configuration.ice_inactive_timeout;
  modified_config.stun_candidate_keepalive_interval =
      configuration.stun_candidate_keepalive_interval;
  modified_config.turn_customizer = configuration.turn_customizer;
  modified_config.network_preference = configuration.network_preference;
  modified_config.active_reset_srtp_params =
      configuration.active_reset_srtp_params;
  modified_config.turn_logging_id = configuration.turn_logging_id;
  modified_config.stable_writable_connection_ping_interval_ms =
      configuration.stable_writable_connection_ping_interval_ms;
  if (configuration != modified_config) {
    LOG_AND_RETURN_ERROR(RTCErrorType::INVALID_MODIFICATION,
                         "Modifying the configuration in an unsupported way.");
  }

  RTCError err = IceConfig(modified_config).IsValid();
  if (!err.ok()) {
    return err;
  }

  return modified_config;
}

bool HasRtcpMuxEnabled(const ContentInfo* content) {
  return content->media_description()->rtcp_mux();
}

bool DtlsEnabled(const PeerConnectionInterface::RTCConfiguration& configuration,
                 const PeerConnectionFactoryInterface::Options& options,
                 const PeerConnectionDependencies& dependencies) {
  // RingRTC change to always disable DTLS.
  return false;
}

void NoteServerUsage(UsagePattern& usage_pattern,
                     const cricket::ServerAddresses& stun_servers,
                     const std::vector<RelayServerConfig>& turn_servers) {
  if (!stun_servers.empty()) {
    usage_pattern.NoteUsageEvent(UsageEvent::STUN_SERVER_ADDED);
  }
  if (!turn_servers.empty()) {
    usage_pattern.NoteUsageEvent(UsageEvent::TURN_SERVER_ADDED);
  }
}

}  // namespace

bool PeerConnectionInterface::RTCConfiguration::operator==(
    const PeerConnectionInterface::RTCConfiguration& o) const {
  // This static_assert prevents us from accidentally breaking operator==.
  // Note: Order matters! Fields must be ordered the same as RTCConfiguration.
  struct stuff_being_tested_for_equality {
    IceServers servers;
    IceTransportsType type;
    BundlePolicy bundle_policy;
    RtcpMuxPolicy rtcp_mux_policy;
    std::vector<rtc::scoped_refptr<RTCCertificate>> certificates;
    int ice_candidate_pool_size;
    bool disable_ipv6_on_wifi;
    int max_ipv6_networks;
    bool disable_link_local_networks;
    std::optional<int> screencast_min_bitrate;
    TcpCandidatePolicy tcp_candidate_policy;
    CandidateNetworkPolicy candidate_network_policy;
    int audio_jitter_buffer_max_packets;
    bool audio_jitter_buffer_fast_accelerate;
    int audio_jitter_buffer_min_delay_ms;
    int ice_connection_receiving_timeout;
    int ice_backup_candidate_pair_ping_interval;
    ContinualGatheringPolicy continual_gathering_policy;
    bool prioritize_most_likely_ice_candidate_pairs;
    struct cricket::MediaConfig media_config;
    bool prune_turn_ports;
    PortPrunePolicy turn_port_prune_policy;
    bool presume_writable_when_fully_relayed;
    bool enable_ice_renomination;
    bool redetermine_role_on_ice_restart;
    bool surface_ice_candidates_on_ice_transport_type_changed;
    std::optional<int> ice_check_interval_strong_connectivity;
    std::optional<int> ice_check_interval_weak_connectivity;
    std::optional<int> ice_check_min_interval;
    std::optional<int> ice_unwritable_timeout;
    std::optional<int> ice_unwritable_min_checks;
    std::optional<int> ice_inactive_timeout;
    std::optional<int> stun_candidate_keepalive_interval;
    TurnCustomizer* turn_customizer;
    SdpSemantics sdp_semantics;
    std::optional<rtc::AdapterType> network_preference;
    bool active_reset_srtp_params;
    std::optional<CryptoOptions> crypto_options;
    bool offer_extmap_allow_mixed;
    std::string turn_logging_id;
    bool enable_implicit_rollback;
    std::optional<int> report_usage_pattern_delay_ms;
    std::optional<int> stable_writable_connection_ping_interval_ms;
    VpnPreference vpn_preference;
    std::vector<rtc::NetworkMask> vpn_list;
    PortAllocatorConfig port_allocator_config;
    std::optional<TimeDelta> pacer_burst_interval;
  };
  static_assert(sizeof(stuff_being_tested_for_equality) == sizeof(*this),
                "Did you add something to RTCConfiguration and forget to "
                "update operator==?");
  return type == o.type && servers == o.servers &&
         bundle_policy == o.bundle_policy &&
         rtcp_mux_policy == o.rtcp_mux_policy &&
         tcp_candidate_policy == o.tcp_candidate_policy &&
         candidate_network_policy == o.candidate_network_policy &&
         audio_jitter_buffer_max_packets == o.audio_jitter_buffer_max_packets &&
         audio_jitter_buffer_fast_accelerate ==
             o.audio_jitter_buffer_fast_accelerate &&
         audio_jitter_buffer_min_delay_ms ==
             o.audio_jitter_buffer_min_delay_ms &&
         ice_connection_receiving_timeout ==
             o.ice_connection_receiving_timeout &&
         ice_backup_candidate_pair_ping_interval ==
             o.ice_backup_candidate_pair_ping_interval &&
         continual_gathering_policy == o.continual_gathering_policy &&
         certificates == o.certificates &&
         prioritize_most_likely_ice_candidate_pairs ==
             o.prioritize_most_likely_ice_candidate_pairs &&
         media_config == o.media_config &&
         disable_ipv6_on_wifi == o.disable_ipv6_on_wifi &&
         max_ipv6_networks == o.max_ipv6_networks &&
         disable_link_local_networks == o.disable_link_local_networks &&
         screencast_min_bitrate == o.screencast_min_bitrate &&
         ice_candidate_pool_size == o.ice_candidate_pool_size &&
         prune_turn_ports == o.prune_turn_ports &&
         turn_port_prune_policy == o.turn_port_prune_policy &&
         presume_writable_when_fully_relayed ==
             o.presume_writable_when_fully_relayed &&
         enable_ice_renomination == o.enable_ice_renomination &&
         redetermine_role_on_ice_restart == o.redetermine_role_on_ice_restart &&
         surface_ice_candidates_on_ice_transport_type_changed ==
             o.surface_ice_candidates_on_ice_transport_type_changed &&
         ice_check_interval_strong_connectivity ==
             o.ice_check_interval_strong_connectivity &&
         ice_check_interval_weak_connectivity ==
             o.ice_check_interval_weak_connectivity &&
         ice_check_min_interval == o.ice_check_min_interval &&
         ice_unwritable_timeout == o.ice_unwritable_timeout &&
         ice_unwritable_min_checks == o.ice_unwritable_min_checks &&
         ice_inactive_timeout == o.ice_inactive_timeout &&
         stun_candidate_keepalive_interval ==
             o.stun_candidate_keepalive_interval &&
         turn_customizer == o.turn_customizer &&
         sdp_semantics == o.sdp_semantics &&
         network_preference == o.network_preference &&
         active_reset_srtp_params == o.active_reset_srtp_params &&
         crypto_options == o.crypto_options &&
         offer_extmap_allow_mixed == o.offer_extmap_allow_mixed &&
         turn_logging_id == o.turn_logging_id &&
         enable_implicit_rollback == o.enable_implicit_rollback &&
         report_usage_pattern_delay_ms == o.report_usage_pattern_delay_ms &&
         stable_writable_connection_ping_interval_ms ==
             o.stable_writable_connection_ping_interval_ms &&
         vpn_preference == o.vpn_preference && vpn_list == o.vpn_list &&
         port_allocator_config.min_port == o.port_allocator_config.min_port &&
         port_allocator_config.max_port == o.port_allocator_config.max_port &&
         port_allocator_config.flags == o.port_allocator_config.flags &&
         pacer_burst_interval == o.pacer_burst_interval;
}

bool PeerConnectionInterface::RTCConfiguration::operator!=(
    const PeerConnectionInterface::RTCConfiguration& o) const {
  return !(*this == o);
}

rtc::scoped_refptr<PeerConnection> PeerConnection::Create(
    const Environment& env,
    rtc::scoped_refptr<ConnectionContext> context,
    const PeerConnectionFactoryInterface::Options& options,
    std::unique_ptr<Call> call,
    const PeerConnectionInterface::RTCConfiguration& configuration,
    PeerConnectionDependencies& dependencies,
    const cricket::ServerAddresses& stun_servers,
    const std::vector<RelayServerConfig>& turn_servers) {
  RTC_DCHECK(IceConfig(configuration).IsValid().ok());
  RTC_DCHECK(dependencies.observer);
  RTC_DCHECK(dependencies.async_dns_resolver_factory);
  RTC_DCHECK(dependencies.allocator);

  bool is_unified_plan =
      configuration.sdp_semantics == SdpSemantics::kUnifiedPlan;
  bool dtls_enabled = DtlsEnabled(configuration, options, dependencies);

  TRACE_EVENT0("webrtc", "PeerConnection::Create");
  return rtc::make_ref_counted<PeerConnection>(
      configuration, env, context, options, is_unified_plan, std::move(call),
      dependencies, stun_servers, turn_servers, dtls_enabled);
}

PeerConnection::PeerConnection(
    const PeerConnectionInterface::RTCConfiguration& configuration,
    const Environment& env,
    rtc::scoped_refptr<ConnectionContext> context,
    const PeerConnectionFactoryInterface::Options& options,
    bool is_unified_plan,
    std::unique_ptr<Call> call,
    PeerConnectionDependencies& dependencies,
    const cricket::ServerAddresses& stun_servers,
    const std::vector<RelayServerConfig>& turn_servers,
    bool dtls_enabled)
    : env_(env),
      context_(context),
      options_(options),
      observer_(dependencies.observer),
      is_unified_plan_(is_unified_plan),
      dtls_enabled_(dtls_enabled),
      configuration_(configuration),
      async_dns_resolver_factory_(
          std::move(dependencies.async_dns_resolver_factory)),
      port_allocator_(std::move(dependencies.allocator)),
      ice_transport_factory_(std::move(dependencies.ice_transport_factory)),
      tls_cert_verifier_(std::move(dependencies.tls_cert_verifier)),
      call_(std::move(call)),
      network_thread_safety_(
          PendingTaskSafetyFlag::CreateAttachedToTaskQueue(true,
                                                           network_thread())),
      worker_thread_safety_(PendingTaskSafetyFlag::CreateAttachedToTaskQueue(
          /*alive=*/call_ != nullptr,
          worker_thread())),
      call_ptr_(call_.get()),
      legacy_stats_(std::make_unique<LegacyStatsCollector>(this)),
      stats_collector_(RTCStatsCollector::Create(this, env_)),
      // RFC 3264: The numeric value of the session id and version in the
      // o line MUST be representable with a "64 bit signed integer".
      // Due to this constraint session id `session_id_` is max limited to
      // LLONG_MAX.
      session_id_(rtc::ToString(CreateRandomId64() & LLONG_MAX)),
      data_channel_controller_(this),
      message_handler_(signaling_thread()),
      codec_lookup_helper_(
          std::make_unique<CodecLookupHelperForPeerConnection>(this)),
      weak_factory_(this) {
  // Field trials specific to the peerconnection should be owned by the `env`,
  RTC_DCHECK(dependencies.trials == nullptr);

  transport_controller_copy_ =
      InitializeNetworkThread(stun_servers, turn_servers);

  if (call_ptr_) {
    worker_thread()->BlockingCall([this, tc = transport_controller_copy_] {
      RTC_DCHECK_RUN_ON(worker_thread());
      call_->SetPayloadTypeSuggester(tc);
    });
  }

  sdp_handler_ = SdpOfferAnswerHandler::Create(
      this, configuration_, std::move(dependencies.cert_generator),
      std::move(dependencies.video_bitrate_allocator_factory), context_.get(),
      codec_lookup_helper_.get());
  rtp_manager_ = std::make_unique<RtpTransmissionManager>(
      env_, IsUnifiedPlan(), context_.get(), codec_lookup_helper_.get(),
      &usage_pattern_, observer_, legacy_stats_.get(), [this]() {
        RTC_DCHECK_RUN_ON(signaling_thread());
        sdp_handler_->UpdateNegotiationNeeded();
      });
  // Add default audio/video transceivers for Plan B SDP.
  if (!IsUnifiedPlan()) {
    rtp_manager_->transceivers()->Add(
        RtpTransceiverProxyWithInternal<RtpTransceiver>::Create(
            signaling_thread(), rtc::make_ref_counted<RtpTransceiver>(
                                    webrtc::MediaType::AUDIO, context_.get(),
                                    codec_lookup_helper_.get())));
    rtp_manager_->transceivers()->Add(
        RtpTransceiverProxyWithInternal<RtpTransceiver>::Create(
            signaling_thread(), rtc::make_ref_counted<RtpTransceiver>(
                                    webrtc::MediaType::VIDEO, context_.get(),
                                    codec_lookup_helper_.get())));
  }

  const int delay_ms = configuration_.report_usage_pattern_delay_ms
                           ? *configuration_.report_usage_pattern_delay_ms
                           : REPORT_USAGE_PATTERN_DELAY_MS;
  message_handler_.RequestUsagePatternReport(
      [this]() {
        RTC_DCHECK_RUN_ON(signaling_thread());
        ReportUsagePattern();
      },
      delay_ms);
}

PeerConnection::~PeerConnection() {
  TRACE_EVENT0("webrtc", "PeerConnection::~PeerConnection");
  RTC_DCHECK_RUN_ON(signaling_thread());

  if (sdp_handler_) {
    sdp_handler_->PrepareForShutdown();
  }

  // In case `Close()` wasn't called, always make sure the controller cancels
  // potentially pending operations.
  data_channel_controller_.PrepareForShutdown();

  // Need to stop transceivers before destroying the stats collector because
  // AudioRtpSender has a reference to the LegacyStatsCollector it will update
  // when stopping.
  if (rtp_manager()) {
    for (const auto& transceiver : rtp_manager()->transceivers()->List()) {
      transceiver->StopInternal();
    }
  }

  legacy_stats_.reset(nullptr);
  if (stats_collector_) {
    stats_collector_->WaitForPendingRequest();
    stats_collector_ = nullptr;
  }

  if (sdp_handler_) {
    // Don't destroy BaseChannels until after stats has been cleaned up so that
    // the last stats request can still read from the channels.
    sdp_handler_->DestroyMediaChannels();
    RTC_LOG(LS_INFO) << "Session: " << session_id() << " is destroyed.";
    sdp_handler_->ResetSessionDescFactory();
  }

  // port_allocator_ and transport_controller_ live on the network thread and
  // should be destroyed there.
  transport_controller_copy_ = nullptr;
  network_thread()->BlockingCall([this] {
    RTC_DCHECK_RUN_ON(network_thread());
    TeardownDataChannelTransport_n(RTCError::OK());
    transport_controller_.reset();
    port_allocator_.reset();
    if (network_thread_safety_)
      network_thread_safety_->SetNotAlive();
  });
  sctp_mid_s_.reset();
  SetSctpTransportName("");

  // call_ must be destroyed on the worker thread.
  worker_thread()->BlockingCall([this] {
    RTC_DCHECK_RUN_ON(worker_thread());
    worker_thread_safety_->SetNotAlive();
    call_.reset();
  });

  data_channel_controller_.PrepareForShutdown();
}

JsepTransportController* PeerConnection::InitializeNetworkThread(
    const cricket::ServerAddresses& stun_servers,
    const std::vector<RelayServerConfig>& turn_servers) {
  RTC_DCHECK_RUN_ON(signaling_thread());

  NoteServerUsage(usage_pattern_, stun_servers, turn_servers);
  return network_thread()->BlockingCall([&, config = &configuration_] {
    RTC_DCHECK_RUN_ON(network_thread());
    RTC_DCHECK(network_thread_safety_->alive());
    InitializePortAllocatorResult pa_result =
        InitializePortAllocator_n(stun_servers, turn_servers, *config);
    // Send information about IPv4/IPv6 status.
    PeerConnectionAddressFamilyCounter address_family =
        pa_result.enable_ipv6 ? kPeerConnection_IPv6 : kPeerConnection_IPv4;
    RTC_HISTOGRAM_ENUMERATION("WebRTC.PeerConnection.IPMetrics", address_family,
                              kPeerConnectionAddressFamilyCounter_Max);
    return InitializeTransportController_n(*config);
  });
}

JsepTransportController* PeerConnection::InitializeTransportController_n(
    const RTCConfiguration& configuration) {
  JsepTransportController::Config config;
  config.redetermine_role_on_ice_restart =
      configuration.redetermine_role_on_ice_restart;
  config.ssl_max_version = options_.ssl_max_version;
  config.disable_encryption = options_.disable_encryption;
  config.bundle_policy = configuration.bundle_policy;
  config.rtcp_mux_policy = configuration.rtcp_mux_policy;
  // TODO(bugs.webrtc.org/9891) - Remove options_.crypto_options then remove
  // this stub.
  config.crypto_options = configuration.crypto_options.has_value()
                              ? *configuration.crypto_options
                              : options_.crypto_options;
  config.transport_observer = this;
  config.rtcp_handler = InitializeRtcpCallback();
  config.un_demuxable_packet_handler = InitializeUnDemuxablePacketHandler();
  config.event_log = &env_.event_log();
#if defined(ENABLE_EXTERNAL_AUTH)
  config.enable_external_auth = true;
#endif
  config.active_reset_srtp_params = configuration.active_reset_srtp_params;

  // DTLS has to be enabled to use SCTP.
  if (dtls_enabled_) {
    config.sctp_factory = context_->sctp_transport_factory();
  }

  config.ice_transport_factory = ice_transport_factory_.get();
  config.on_dtls_handshake_error_ =
      [weak_ptr = weak_factory_.GetWeakPtr()](rtc::SSLHandshakeError s) {
        if (weak_ptr) {
          weak_ptr->OnTransportControllerDtlsHandshakeError(s);
        }
      };

  transport_controller_.reset(
      new JsepTransportController(env_, network_thread(), port_allocator_.get(),
                                  async_dns_resolver_factory_.get(),
                                  payload_type_picker_, std::move(config)));

  transport_controller_->SubscribeIceConnectionState(
      [this](cricket::IceConnectionState s) {
        RTC_DCHECK_RUN_ON(network_thread());
        signaling_thread()->PostTask(
            SafeTask(signaling_thread_safety_.flag(), [this, s]() {
              RTC_DCHECK_RUN_ON(signaling_thread());
              OnTransportControllerConnectionState(s);
            }));
      });
  transport_controller_->SubscribeConnectionState(
      [this](PeerConnectionInterface::PeerConnectionState s) {
        RTC_DCHECK_RUN_ON(network_thread());
        signaling_thread()->PostTask(
            SafeTask(signaling_thread_safety_.flag(), [this, s]() {
              RTC_DCHECK_RUN_ON(signaling_thread());
              SetConnectionState(s);
            }));
      });
  transport_controller_->SubscribeStandardizedIceConnectionState(
      [this](PeerConnectionInterface::IceConnectionState s) {
        RTC_DCHECK_RUN_ON(network_thread());
        signaling_thread()->PostTask(
            SafeTask(signaling_thread_safety_.flag(), [this, s]() {
              RTC_DCHECK_RUN_ON(signaling_thread());
              SetStandardizedIceConnectionState(s);
            }));
      });
  transport_controller_->SubscribeIceGatheringState(
      [this](::webrtc::IceGatheringState s) {
        RTC_DCHECK_RUN_ON(network_thread());
        signaling_thread()->PostTask(
            SafeTask(signaling_thread_safety_.flag(), [this, s]() {
              RTC_DCHECK_RUN_ON(signaling_thread());
              OnTransportControllerGatheringState(s);
            }));
      });
  transport_controller_->SubscribeIceCandidateGathered(
      [this](const std::string& transport,
             const std::vector<cricket::Candidate>& candidates) {
        RTC_DCHECK_RUN_ON(network_thread());
        signaling_thread()->PostTask(
            SafeTask(signaling_thread_safety_.flag(),
                     [this, t = transport, c = candidates]() {
                       RTC_DCHECK_RUN_ON(signaling_thread());
                       OnTransportControllerCandidatesGathered(t, c);
                     }));
      });
  transport_controller_->SubscribeIceCandidateError(
      [this](const cricket::IceCandidateErrorEvent& event) {
        RTC_DCHECK_RUN_ON(network_thread());
        signaling_thread()->PostTask(
            SafeTask(signaling_thread_safety_.flag(), [this, event = event]() {
              RTC_DCHECK_RUN_ON(signaling_thread());
              OnTransportControllerCandidateError(event);
            }));
      });
  transport_controller_->SubscribeIceCandidatesRemoved(
      [this](const std::vector<cricket::Candidate>& c) {
        RTC_DCHECK_RUN_ON(network_thread());
        signaling_thread()->PostTask(
            SafeTask(signaling_thread_safety_.flag(), [this, c = c]() {
              RTC_DCHECK_RUN_ON(signaling_thread());
              OnTransportControllerCandidatesRemoved(c);
            }));
      });
  transport_controller_->SubscribeIceCandidatePairChanged(
      [this](const cricket::CandidatePairChangeEvent& event) {
        RTC_DCHECK_RUN_ON(network_thread());
        signaling_thread()->PostTask(
            SafeTask(signaling_thread_safety_.flag(), [this, event = event]() {
              RTC_DCHECK_RUN_ON(signaling_thread());
              OnTransportControllerCandidateChanged(event);
            }));
      });

  IceConfig ice_config(configuration);
  ice_config.dtls_handshake_in_stun =
      CanAttemptDtlsStunPiggybacking(configuration);

  transport_controller_->SetIceConfig(ice_config);
  return transport_controller_.get();
}

rtc::scoped_refptr<StreamCollectionInterface> PeerConnection::local_streams() {
  RTC_DCHECK_RUN_ON(signaling_thread());
  RTC_CHECK(!IsUnifiedPlan()) << "local_streams is not available with Unified "
                                 "Plan SdpSemantics. Please use GetSenders "
                                 "instead.";
  return sdp_handler_->local_streams();
}

rtc::scoped_refptr<StreamCollectionInterface> PeerConnection::remote_streams() {
  RTC_DCHECK_RUN_ON(signaling_thread());
  RTC_CHECK(!IsUnifiedPlan()) << "remote_streams is not available with Unified "
                                 "Plan SdpSemantics. Please use GetReceivers "
                                 "instead.";
  return sdp_handler_->remote_streams();
}

bool PeerConnection::AddStream(MediaStreamInterface* local_stream) {
  RTC_DCHECK_RUN_ON(signaling_thread());
  RTC_CHECK(!IsUnifiedPlan()) << "AddStream is not available with Unified Plan "
                                 "SdpSemantics. Please use AddTrack instead.";
  TRACE_EVENT0("webrtc", "PeerConnection::AddStream");
  if (!ConfiguredForMedia()) {
    RTC_LOG(LS_ERROR) << "AddStream: Not configured for media";
    return false;
  }
  return sdp_handler_->AddStream(local_stream);
}

void PeerConnection::RemoveStream(MediaStreamInterface* local_stream) {
  RTC_DCHECK_RUN_ON(signaling_thread());
  RTC_DCHECK(ConfiguredForMedia());
  RTC_CHECK(!IsUnifiedPlan()) << "RemoveStream is not available with Unified "
                                 "Plan SdpSemantics. Please use RemoveTrack "
                                 "instead.";
  TRACE_EVENT0("webrtc", "PeerConnection::RemoveStream");
  sdp_handler_->RemoveStream(local_stream);
}

RTCErrorOr<rtc::scoped_refptr<RtpSenderInterface>> PeerConnection::AddTrack(
    rtc::scoped_refptr<MediaStreamTrackInterface> track,
    const std::vector<std::string>& stream_ids) {
  return AddTrack(std::move(track), stream_ids, nullptr);
}

RTCErrorOr<rtc::scoped_refptr<RtpSenderInterface>> PeerConnection::AddTrack(
    rtc::scoped_refptr<MediaStreamTrackInterface> track,
    const std::vector<std::string>& stream_ids,
    const std::vector<RtpEncodingParameters>& init_send_encodings) {
  return AddTrack(std::move(track), stream_ids, &init_send_encodings);
}

RTCErrorOr<rtc::scoped_refptr<RtpSenderInterface>> PeerConnection::AddTrack(
    rtc::scoped_refptr<MediaStreamTrackInterface> track,
    const std::vector<std::string>& stream_ids,
    const std::vector<RtpEncodingParameters>* init_send_encodings) {
  RTC_DCHECK_RUN_ON(signaling_thread());
  TRACE_EVENT0("webrtc", "PeerConnection::AddTrack");
  if (!ConfiguredForMedia()) {
    LOG_AND_RETURN_ERROR(RTCErrorType::UNSUPPORTED_OPERATION,
                         "Not configured for media");
  }
  if (!track) {
    LOG_AND_RETURN_ERROR(RTCErrorType::INVALID_PARAMETER, "Track is null.");
  }
  if (!(track->kind() == MediaStreamTrackInterface::kAudioKind ||
        track->kind() == MediaStreamTrackInterface::kVideoKind)) {
    LOG_AND_RETURN_ERROR(RTCErrorType::INVALID_PARAMETER,
                         "Track has invalid kind: " + track->kind());
  }
  if (IsClosed()) {
    LOG_AND_RETURN_ERROR(RTCErrorType::INVALID_STATE,
                         "PeerConnection is closed.");
  }
  if (rtp_manager()->FindSenderForTrack(track.get())) {
    LOG_AND_RETURN_ERROR(
        RTCErrorType::INVALID_PARAMETER,
        "Sender already exists for track " + track->id() + ".");
  }
  auto sender_or_error =
      rtp_manager()->AddTrack(track, stream_ids, init_send_encodings);
  if (sender_or_error.ok()) {
    sdp_handler_->UpdateNegotiationNeeded();
    legacy_stats_->AddTrack(track.get());
  }
  return sender_or_error;
}

RTCError PeerConnection::RemoveTrackOrError(
    rtc::scoped_refptr<RtpSenderInterface> sender) {
  RTC_DCHECK_RUN_ON(signaling_thread());
  if (!ConfiguredForMedia()) {
    LOG_AND_RETURN_ERROR(RTCErrorType::UNSUPPORTED_OPERATION,
                         "Not configured for media");
  }
  if (!sender) {
    LOG_AND_RETURN_ERROR(RTCErrorType::INVALID_PARAMETER, "Sender is null.");
  }
  if (IsClosed()) {
    LOG_AND_RETURN_ERROR(RTCErrorType::INVALID_STATE,
                         "PeerConnection is closed.");
  }
  if (IsUnifiedPlan()) {
    auto transceiver = FindTransceiverBySender(sender);
    if (!transceiver || !sender->track()) {
      return RTCError::OK();
    }
    sender->SetTrack(nullptr);
    if (transceiver->direction() == RtpTransceiverDirection::kSendRecv) {
      transceiver->internal()->set_direction(
          RtpTransceiverDirection::kRecvOnly);
    } else if (transceiver->direction() == RtpTransceiverDirection::kSendOnly) {
      transceiver->internal()->set_direction(
          RtpTransceiverDirection::kInactive);
    }
  } else {
    bool removed;
    if (sender->media_type() == webrtc::MediaType::AUDIO) {
      removed = rtp_manager()->GetAudioTransceiver()->internal()->RemoveSender(
          sender.get());
    } else {
      RTC_DCHECK_EQ(webrtc::MediaType::VIDEO, sender->media_type());
      removed = rtp_manager()->GetVideoTransceiver()->internal()->RemoveSender(
          sender.get());
    }
    if (!removed) {
      LOG_AND_RETURN_ERROR(
          RTCErrorType::INVALID_PARAMETER,
          "Couldn't find sender " + sender->id() + " to remove.");
    }
  }
  sdp_handler_->UpdateNegotiationNeeded();
  return RTCError::OK();
}

rtc::scoped_refptr<RtpTransceiverProxyWithInternal<RtpTransceiver>>
PeerConnection::FindTransceiverBySender(
    rtc::scoped_refptr<RtpSenderInterface> sender) {
  return rtp_manager()->transceivers()->FindBySender(sender);
}

RTCErrorOr<rtc::scoped_refptr<RtpTransceiverInterface>>
PeerConnection::AddTransceiver(
    rtc::scoped_refptr<MediaStreamTrackInterface> track) {
  if (!ConfiguredForMedia()) {
    LOG_AND_RETURN_ERROR(RTCErrorType::UNSUPPORTED_OPERATION,
                         "Not configured for media");
  }

  return AddTransceiver(track, RtpTransceiverInit());
}

RTCErrorOr<rtc::scoped_refptr<RtpTransceiverInterface>>
PeerConnection::AddTransceiver(
    rtc::scoped_refptr<MediaStreamTrackInterface> track,
    const RtpTransceiverInit& init) {
  RTC_DCHECK_RUN_ON(signaling_thread());
  if (!ConfiguredForMedia()) {
    LOG_AND_RETURN_ERROR(RTCErrorType::UNSUPPORTED_OPERATION,
                         "Not configured for media");
  }
  RTC_CHECK(IsUnifiedPlan())
      << "AddTransceiver is only available with Unified Plan SdpSemantics";
  if (!track) {
    LOG_AND_RETURN_ERROR(RTCErrorType::INVALID_PARAMETER, "track is null");
  }
  webrtc::MediaType media_type;
  if (track->kind() == MediaStreamTrackInterface::kAudioKind) {
    media_type = webrtc::MediaType::AUDIO;
  } else if (track->kind() == MediaStreamTrackInterface::kVideoKind) {
    media_type = webrtc::MediaType::VIDEO;
  } else {
    LOG_AND_RETURN_ERROR(RTCErrorType::INVALID_PARAMETER,
                         "Track kind is not audio or video");
  }
  return AddTransceiver(media_type, track, init);
}

RTCErrorOr<rtc::scoped_refptr<RtpTransceiverInterface>>
PeerConnection::AddTransceiver(webrtc::MediaType media_type) {
  return AddTransceiver(media_type, RtpTransceiverInit());
}

RTCErrorOr<rtc::scoped_refptr<RtpTransceiverInterface>>
PeerConnection::AddTransceiver(webrtc::MediaType media_type,
                               const RtpTransceiverInit& init) {
  RTC_DCHECK_RUN_ON(signaling_thread());
  if (!ConfiguredForMedia()) {
    LOG_AND_RETURN_ERROR(RTCErrorType::UNSUPPORTED_OPERATION,
                         "Not configured for media");
  }
  RTC_CHECK(IsUnifiedPlan())
      << "AddTransceiver is only available with Unified Plan SdpSemantics";
  if (!(media_type == webrtc::MediaType::AUDIO ||
        media_type == webrtc::MediaType::VIDEO)) {
    LOG_AND_RETURN_ERROR(RTCErrorType::INVALID_PARAMETER,
                         "media type is not audio or video");
  }
  return AddTransceiver(media_type, nullptr, init);
}

RTCErrorOr<rtc::scoped_refptr<RtpTransceiverInterface>>
PeerConnection::AddTransceiver(
    webrtc::MediaType media_type,
    rtc::scoped_refptr<MediaStreamTrackInterface> track,
    const RtpTransceiverInit& init,
    bool update_negotiation_needed) {
  RTC_DCHECK_RUN_ON(signaling_thread());
  if (!ConfiguredForMedia()) {
    LOG_AND_RETURN_ERROR(RTCErrorType::UNSUPPORTED_OPERATION,
                         "Not configured for media");
  }
  RTC_DCHECK((media_type == webrtc::MediaType::AUDIO ||
              media_type == webrtc::MediaType::VIDEO));
  if (track) {
    RTC_DCHECK_EQ(media_type,
                  (track->kind() == MediaStreamTrackInterface::kAudioKind
                       ? webrtc::MediaType::AUDIO
                       : webrtc::MediaType::VIDEO));
  }

  size_t num_rids = absl::c_count_if(init.send_encodings,
                                     [](const RtpEncodingParameters& encoding) {
                                       return !encoding.rid.empty();
                                     });
  if (num_rids > 0 && num_rids != init.send_encodings.size()) {
    LOG_AND_RETURN_ERROR(
        RTCErrorType::INVALID_PARAMETER,
        "RIDs must be provided for either all or none of the send encodings.");
  }

  if (num_rids > 0 && absl::c_any_of(init.send_encodings,
                                     [](const RtpEncodingParameters& encoding) {
                                       return !IsLegalRsidName(encoding.rid);
                                     })) {
    LOG_AND_RETURN_ERROR(RTCErrorType::INVALID_PARAMETER,
                         "Invalid RID value provided.");
  }

  if (absl::c_any_of(init.send_encodings,
                     [](const RtpEncodingParameters& encoding) {
                       return encoding.ssrc.has_value();
                     })) {
    LOG_AND_RETURN_ERROR(
        RTCErrorType::UNSUPPORTED_PARAMETER,
        "Attempted to set an unimplemented parameter of RtpParameters.");
  }

  RtpParameters parameters;
  parameters.encodings = init.send_encodings;

  // Encodings are dropped from the tail if too many are provided.
  size_t max_simulcast_streams =
      media_type == webrtc::MediaType::VIDEO ? kMaxSimulcastStreams : 1u;
  if (parameters.encodings.size() > max_simulcast_streams) {
    parameters.encodings.erase(
        parameters.encodings.begin() + max_simulcast_streams,
        parameters.encodings.end());
  }

  // Single RID should be removed.
  if (parameters.encodings.size() == 1 &&
      !parameters.encodings[0].rid.empty()) {
    RTC_LOG(LS_INFO) << "Removing RID: " << parameters.encodings[0].rid << ".";
    parameters.encodings[0].rid.clear();
  }

  // If RIDs were not provided, they are generated for simulcast scenario.
  if (parameters.encodings.size() > 1 && num_rids == 0) {
    UniqueStringGenerator rid_generator;
    for (RtpEncodingParameters& encoding : parameters.encodings) {
      encoding.rid = rid_generator.GenerateString();
    }
  }

  // If no encoding parameters were provided, a default entry is created.
  if (parameters.encodings.empty()) {
    parameters.encodings.push_back({});
  }

  if (UnimplementedRtpParameterHasValue(parameters)) {
    LOG_AND_RETURN_ERROR(
        RTCErrorType::UNSUPPORTED_PARAMETER,
        "Attempted to set an unimplemented parameter of RtpParameters.");
  }

  std::vector<cricket::Codec> codecs;
  // Gather the current codec capabilities to allow checking scalabilityMode and
  // codec selection against supported values.
  cricket::CodecVendor codec_vendor(context_->media_engine(), false,
                                    context_->env().field_trials());
  if (media_type == webrtc::MediaType::VIDEO) {
    codecs = codec_vendor.video_send_codecs().codecs();
  } else {
    codecs = codec_vendor.audio_send_codecs().codecs();
  }

  auto result = cricket::CheckRtpParametersValues(
      parameters, codecs, std::nullopt, env_.field_trials());
  if (!result.ok()) {
    if (result.type() == RTCErrorType::INVALID_MODIFICATION) {
      result.set_type(RTCErrorType::UNSUPPORTED_OPERATION);
    }
    LOG_AND_RETURN_ERROR(result.type(), result.message());
  }

  RTC_LOG(LS_INFO) << "Adding " << webrtc::MediaTypeToString(media_type)
                   << " transceiver in response to a call to AddTransceiver.";
  // Set the sender ID equal to the track ID if the track is specified unless
  // that sender ID is already in use.
  std::string sender_id = (track && !rtp_manager()->FindSenderById(track->id())
                               ? track->id()
                               : CreateRandomUuid());
  auto sender = rtp_manager()->CreateSender(
      media_type, sender_id, track, init.stream_ids, parameters.encodings);
  auto receiver = rtp_manager()->CreateReceiver(media_type, CreateRandomUuid());
  auto transceiver = rtp_manager()->CreateAndAddTransceiver(sender, receiver);
  transceiver->internal()->set_direction(init.direction);

  if (update_negotiation_needed) {
    sdp_handler_->UpdateNegotiationNeeded();
  }

  return rtc::scoped_refptr<RtpTransceiverInterface>(transceiver);
}

void PeerConnection::OnNegotiationNeeded() {
  RTC_DCHECK_RUN_ON(signaling_thread());
  RTC_DCHECK(!IsClosed());
  sdp_handler_->UpdateNegotiationNeeded();
}

rtc::scoped_refptr<RtpSenderInterface> PeerConnection::CreateSender(
    const std::string& kind,
    const std::string& stream_id) {
  RTC_DCHECK_RUN_ON(signaling_thread());
  if (!ConfiguredForMedia()) {
    RTC_LOG(LS_ERROR) << "Not configured for media";
    return nullptr;
  }
  RTC_CHECK(!IsUnifiedPlan()) << "CreateSender is not available with Unified "
                                 "Plan SdpSemantics. Please use AddTransceiver "
                                 "instead.";
  TRACE_EVENT0("webrtc", "PeerConnection::CreateSender");
  if (IsClosed()) {
    return nullptr;
  }

  // Internally we need to have one stream with Plan B semantics, so we
  // generate a random stream ID if not specified.
  std::vector<std::string> stream_ids;
  if (stream_id.empty()) {
    stream_ids.push_back(CreateRandomUuid());
    RTC_LOG(LS_INFO)
        << "No stream_id specified for sender. Generated stream ID: "
        << stream_ids[0];
  } else {
    stream_ids.push_back(stream_id);
  }

  // TODO(steveanton): Move construction of the RtpSenders to RtpTransceiver.
  rtc::scoped_refptr<RtpSenderProxyWithInternal<RtpSenderInternal>> new_sender;
  if (kind == MediaStreamTrackInterface::kAudioKind) {
    auto audio_sender =
        AudioRtpSender::Create(env_, worker_thread(), CreateRandomUuid(),
                               legacy_stats_.get(), rtp_manager());
    audio_sender->SetMediaChannel(rtp_manager()->voice_media_send_channel());
    new_sender = RtpSenderProxyWithInternal<RtpSenderInternal>::Create(
        signaling_thread(), audio_sender);
    rtp_manager()->GetAudioTransceiver()->internal()->AddSender(new_sender);
  } else if (kind == MediaStreamTrackInterface::kVideoKind) {
    auto video_sender = VideoRtpSender::Create(
        env_, worker_thread(), CreateRandomUuid(), rtp_manager());
    video_sender->SetMediaChannel(rtp_manager()->video_media_send_channel());
    new_sender = RtpSenderProxyWithInternal<RtpSenderInternal>::Create(
        signaling_thread(), video_sender);
    rtp_manager()->GetVideoTransceiver()->internal()->AddSender(new_sender);
  } else {
    RTC_LOG(LS_ERROR) << "CreateSender called with invalid kind: " << kind;
    return nullptr;
  }
  new_sender->internal()->set_stream_ids(stream_ids);

  return new_sender;
}

std::vector<rtc::scoped_refptr<RtpSenderInterface>> PeerConnection::GetSenders()
    const {
  RTC_DCHECK_RUN_ON(signaling_thread());
  std::vector<rtc::scoped_refptr<RtpSenderInterface>> ret;
  if (ConfiguredForMedia()) {
    for (const auto& sender : rtp_manager()->GetSendersInternal()) {
      ret.push_back(sender);
    }
  }
  return ret;
}

std::vector<rtc::scoped_refptr<RtpReceiverInterface>>
PeerConnection::GetReceivers() const {
  RTC_DCHECK_RUN_ON(signaling_thread());
  std::vector<rtc::scoped_refptr<RtpReceiverInterface>> ret;
  if (ConfiguredForMedia()) {
    for (const auto& receiver : rtp_manager()->GetReceiversInternal()) {
      ret.push_back(receiver);
    }
  }
  return ret;
}

std::vector<rtc::scoped_refptr<RtpTransceiverInterface>>
PeerConnection::GetTransceivers() const {
  RTC_DCHECK_RUN_ON(signaling_thread());
  RTC_CHECK(IsUnifiedPlan())
      << "GetTransceivers is only supported with Unified Plan SdpSemantics.";
  std::vector<rtc::scoped_refptr<RtpTransceiverInterface>> all_transceivers;
  if (ConfiguredForMedia()) {
    for (const auto& transceiver : rtp_manager()->transceivers()->List()) {
      all_transceivers.push_back(transceiver);
    }
  }
  return all_transceivers;
}

bool PeerConnection::GetStats(StatsObserver* observer,
                              MediaStreamTrackInterface* track,
                              StatsOutputLevel level) {
  TRACE_EVENT0("webrtc", "PeerConnection::GetStats (legacy)");
  RTC_DCHECK_RUN_ON(signaling_thread());
  if (!observer) {
    RTC_LOG(LS_ERROR) << "Legacy GetStats - observer is NULL.";
    return false;
  }

  RTC_LOG_THREAD_BLOCK_COUNT();

  legacy_stats_->UpdateStats(level);

  RTC_DCHECK_BLOCK_COUNT_NO_MORE_THAN(4);

  // The LegacyStatsCollector is used to tell if a track is valid because it may
  // remember tracks that the PeerConnection previously removed.
  if (track && !legacy_stats_->IsValidTrack(track->id())) {
    RTC_LOG(LS_WARNING) << "Legacy GetStats is called with an invalid track: "
                        << track->id();
    return false;
  }
  message_handler_.PostGetStats(observer, legacy_stats_.get(), track);

  return true;
}

void PeerConnection::GetStats(RTCStatsCollectorCallback* callback) {
  TRACE_EVENT0("webrtc", "PeerConnection::GetStats");
  RTC_DCHECK_RUN_ON(signaling_thread());
  RTC_DCHECK(stats_collector_);
  RTC_DCHECK(callback);
  RTC_LOG_THREAD_BLOCK_COUNT();
  stats_collector_->GetStatsReport(
      rtc::scoped_refptr<RTCStatsCollectorCallback>(callback));
  RTC_DCHECK_BLOCK_COUNT_NO_MORE_THAN(2);
}

void PeerConnection::GetStats(
    rtc::scoped_refptr<RtpSenderInterface> selector,
    rtc::scoped_refptr<RTCStatsCollectorCallback> callback) {
  TRACE_EVENT0("webrtc", "PeerConnection::GetStats");
  RTC_DCHECK_RUN_ON(signaling_thread());
  RTC_DCHECK(callback);
  RTC_DCHECK(stats_collector_);
  RTC_LOG_THREAD_BLOCK_COUNT();
  rtc::scoped_refptr<RtpSenderInternal> internal_sender;
  if (selector) {
    for (const auto& proxy_transceiver :
         rtp_manager()->transceivers()->List()) {
      for (const auto& proxy_sender :
           proxy_transceiver->internal()->senders()) {
        if (proxy_sender == selector) {
          internal_sender = proxy_sender->internal();
          break;
        }
      }
      if (internal_sender)
        break;
    }
  }
  // If there is no `internal_sender` then `selector` is either null or does not
  // belong to the PeerConnection (in Plan B, senders can be removed from the
  // PeerConnection). This means that "all the stats objects representing the
  // selector" is an empty set. Invoking GetStatsReport() with a null selector
  // produces an empty stats report.
  stats_collector_->GetStatsReport(internal_sender, callback);
  RTC_DCHECK_BLOCK_COUNT_NO_MORE_THAN(2);
}

void PeerConnection::GetStats(
    rtc::scoped_refptr<RtpReceiverInterface> selector,
    rtc::scoped_refptr<RTCStatsCollectorCallback> callback) {
  TRACE_EVENT0("webrtc", "PeerConnection::GetStats");
  RTC_DCHECK_RUN_ON(signaling_thread());
  RTC_DCHECK(callback);
  RTC_DCHECK(stats_collector_);
  RTC_LOG_THREAD_BLOCK_COUNT();
  rtc::scoped_refptr<RtpReceiverInternal> internal_receiver;
  if (selector) {
    for (const auto& proxy_transceiver :
         rtp_manager()->transceivers()->List()) {
      for (const auto& proxy_receiver :
           proxy_transceiver->internal()->receivers()) {
        if (proxy_receiver == selector) {
          internal_receiver = proxy_receiver->internal();
          break;
        }
      }
      if (internal_receiver)
        break;
    }
  }
  // If there is no `internal_receiver` then `selector` is either null or does
  // not belong to the PeerConnection (in Plan B, receivers can be removed from
  // the PeerConnection). This means that "all the stats objects representing
  // the selector" is an empty set. Invoking GetStatsReport() with a null
  // selector produces an empty stats report.
  stats_collector_->GetStatsReport(internal_receiver, callback);
  RTC_DCHECK_BLOCK_COUNT_NO_MORE_THAN(2);
}

PeerConnectionInterface::SignalingState PeerConnection::signaling_state() {
  RTC_DCHECK_RUN_ON(signaling_thread());
  return sdp_handler_->signaling_state();
}

PeerConnectionInterface::IceConnectionState
PeerConnection::ice_connection_state() {
  RTC_DCHECK_RUN_ON(signaling_thread());
  return ice_connection_state_;
}

PeerConnectionInterface::IceConnectionState
PeerConnection::standardized_ice_connection_state() {
  RTC_DCHECK_RUN_ON(signaling_thread());
  return standardized_ice_connection_state_;
}

PeerConnectionInterface::PeerConnectionState
PeerConnection::peer_connection_state() {
  RTC_DCHECK_RUN_ON(signaling_thread());
  return connection_state_;
}

PeerConnectionInterface::IceGatheringState
PeerConnection::ice_gathering_state() {
  RTC_DCHECK_RUN_ON(signaling_thread());
  return ice_gathering_state_;
}

std::optional<bool> PeerConnection::can_trickle_ice_candidates() {
  RTC_DCHECK_RUN_ON(signaling_thread());
  const SessionDescriptionInterface* description = current_remote_description();
  if (!description) {
    description = pending_remote_description();
  }
  if (!description) {
    return std::nullopt;
  }
  // TODO(bugs.webrtc.org/7443): Change to retrieve from session-level option.
  if (description->description()->transport_infos().size() < 1) {
    return std::nullopt;
  }
  return description->description()->transport_infos()[0].description.HasOption(
      "trickle");
}

RTCErrorOr<rtc::scoped_refptr<DataChannelInterface>>
PeerConnection::CreateDataChannelOrError(const std::string& label,
                                         const DataChannelInit* config) {
  RTC_DCHECK_RUN_ON(signaling_thread());
  TRACE_EVENT0("webrtc", "PeerConnection::CreateDataChannel");

  if (IsClosed()) {
    LOG_AND_RETURN_ERROR(RTCErrorType::INVALID_STATE,
                         "CreateDataChannelOrError: PeerConnection is closed.");
  }

  bool first_datachannel = !data_channel_controller_.HasUsedDataChannels();

  InternalDataChannelInit internal_config;
  if (config) {
    internal_config = InternalDataChannelInit(*config);
  }

  internal_config.fallback_ssl_role = sdp_handler_->GuessSslRole();
  RTCErrorOr<rtc::scoped_refptr<DataChannelInterface>> ret =
      data_channel_controller_.InternalCreateDataChannelWithProxy(
          label, internal_config);
  if (!ret.ok()) {
    return ret.MoveError();
  }

  rtc::scoped_refptr<DataChannelInterface> channel = ret.MoveValue();

  // Check the onRenegotiationNeeded event (with plan-b backward compat)
  if (configuration_.sdp_semantics == SdpSemantics::kUnifiedPlan ||
      (configuration_.sdp_semantics == SdpSemantics::kPlanB_DEPRECATED &&
       first_datachannel)) {
    sdp_handler_->UpdateNegotiationNeeded();
  }
  NoteUsageEvent(UsageEvent::DATA_ADDED);
  return channel;
}

void PeerConnection::RestartIce() {
  RTC_DCHECK_RUN_ON(signaling_thread());
  sdp_handler_->RestartIce();
}

void PeerConnection::CreateOffer(CreateSessionDescriptionObserver* observer,
                                 const RTCOfferAnswerOptions& options) {
  RTC_DCHECK_RUN_ON(signaling_thread());
  sdp_handler_->CreateOffer(observer, options);
}

void PeerConnection::CreateAnswer(CreateSessionDescriptionObserver* observer,
                                  const RTCOfferAnswerOptions& options) {
  RTC_DCHECK_RUN_ON(signaling_thread());
  sdp_handler_->CreateAnswer(observer, options);
}

void PeerConnection::SetLocalDescription(
    SetSessionDescriptionObserver* observer,
    SessionDescriptionInterface* desc_ptr) {
  RTC_DCHECK_RUN_ON(signaling_thread());
  sdp_handler_->SetLocalDescription(observer, desc_ptr);
}

void PeerConnection::SetLocalDescription(
    std::unique_ptr<SessionDescriptionInterface> desc,
    rtc::scoped_refptr<SetLocalDescriptionObserverInterface> observer) {
  RTC_DCHECK_RUN_ON(signaling_thread());
  sdp_handler_->SetLocalDescription(std::move(desc), observer);
}

void PeerConnection::SetLocalDescription(
    SetSessionDescriptionObserver* observer) {
  RTC_DCHECK_RUN_ON(signaling_thread());
  sdp_handler_->SetLocalDescription(observer);
}

void PeerConnection::SetLocalDescription(
    rtc::scoped_refptr<SetLocalDescriptionObserverInterface> observer) {
  RTC_DCHECK_RUN_ON(signaling_thread());
  sdp_handler_->SetLocalDescription(observer);
}

void PeerConnection::SetRemoteDescription(
    SetSessionDescriptionObserver* observer,
    SessionDescriptionInterface* desc_ptr) {
  RTC_DCHECK_RUN_ON(signaling_thread());
  sdp_handler_->SetRemoteDescription(observer, desc_ptr);
}

void PeerConnection::SetRemoteDescription(
    std::unique_ptr<SessionDescriptionInterface> desc,
    rtc::scoped_refptr<SetRemoteDescriptionObserverInterface> observer) {
  RTC_DCHECK_RUN_ON(signaling_thread());
  sdp_handler_->SetRemoteDescription(std::move(desc), observer);
}

PeerConnectionInterface::RTCConfiguration PeerConnection::GetConfiguration() {
  RTC_DCHECK_RUN_ON(signaling_thread());
  return configuration_;
}

RTCError PeerConnection::SetConfiguration(
    const RTCConfiguration& configuration) {
  RTC_DCHECK_RUN_ON(signaling_thread());
  TRACE_EVENT0("webrtc", "PeerConnection::SetConfiguration");
  if (IsClosed()) {
    LOG_AND_RETURN_ERROR(RTCErrorType::INVALID_STATE,
                         "SetConfiguration: PeerConnection is closed.");
  }

  const bool has_local_description = local_description() != nullptr;

  RTCError validate_error = ValidateIceCandidatePoolSize(
      configuration.ice_candidate_pool_size,
      has_local_description
          ? std::optional<int>(configuration_.ice_candidate_pool_size)
          : std::nullopt);
  if (!validate_error.ok()) {
    return validate_error;
  }

  if (has_local_description &&
      configuration.crypto_options != configuration_.crypto_options) {
    LOG_AND_RETURN_ERROR(RTCErrorType::INVALID_MODIFICATION,
                         "Can't change crypto_options after calling "
                         "SetLocalDescription.");
  }

  // Create a new, configuration object whose Ice config will have been
  // validated..
  RTCErrorOr<RTCConfiguration> validated_config =
      ApplyConfiguration(configuration, configuration_);
  if (!validated_config.ok()) {
    return validated_config.error();
  }

  // Parse ICE servers before hopping to network thread.
  cricket::ServerAddresses stun_servers;
  std::vector<RelayServerConfig> turn_servers;
  validate_error = ParseAndValidateIceServersFromConfiguration(
      configuration, stun_servers, turn_servers);
  if (!validate_error.ok()) {
    return validate_error;
  }
  NoteServerUsage(usage_pattern_, stun_servers, turn_servers);

  const RTCConfiguration& modified_config = validated_config.value();
  const bool needs_ice_restart =
      modified_config.servers != configuration_.servers ||
      NeedIceRestart(
          configuration_.surface_ice_candidates_on_ice_transport_type_changed,
          configuration_.type, modified_config.type) ||
      modified_config.GetTurnPortPrunePolicy() !=
          configuration_.GetTurnPortPrunePolicy();
  IceConfig ice_config(modified_config);
  ice_config.dtls_handshake_in_stun =
      CanAttemptDtlsStunPiggybacking(modified_config);

  // Apply part of the configuration on the network thread.  In theory this
  // shouldn't fail.
  if (!network_thread()->BlockingCall(
          [this, needs_ice_restart, &ice_config, &stun_servers, &turn_servers,
           &modified_config, has_local_description] {
            RTC_DCHECK_RUN_ON(network_thread());
            // As described in JSEP, calling setConfiguration with new ICE
            // servers or candidate policy must set a "needs-ice-restart" bit so
            // that the next offer triggers an ICE restart which will pick up
            // the changes.
            if (needs_ice_restart)
              transport_controller_->SetNeedsIceRestartFlag();

            transport_controller_->SetIceConfig(ice_config);
            transport_controller_->SetActiveResetSrtpParams(
                modified_config.active_reset_srtp_params);
            return ReconfigurePortAllocator_n(
                stun_servers, turn_servers, modified_config.type,
                modified_config.ice_candidate_pool_size,
                modified_config.GetTurnPortPrunePolicy(),
                modified_config.turn_customizer,
                modified_config.stun_candidate_keepalive_interval,
                has_local_description);
          })) {
    LOG_AND_RETURN_ERROR(RTCErrorType::INTERNAL_ERROR,
                         "Failed to apply configuration to PortAllocator.");
  }

  configuration_ = modified_config;
  return RTCError::OK();
}

bool PeerConnection::AddIceCandidate(
    const IceCandidateInterface* ice_candidate) {
  RTC_DCHECK_RUN_ON(signaling_thread());
  ClearStatsCache();
  return sdp_handler_->AddIceCandidate(ice_candidate);
}

void PeerConnection::AddIceCandidate(
    std::unique_ptr<IceCandidateInterface> candidate,
    std::function<void(RTCError)> callback) {
  RTC_DCHECK_RUN_ON(signaling_thread());
  sdp_handler_->AddIceCandidate(std::move(candidate),
                                [this, callback](RTCError result) {
                                  ClearStatsCache();
                                  callback(result);
                                });
}

bool PeerConnection::RemoveIceCandidates(
    const std::vector<Candidate>& candidates) {
  TRACE_EVENT0("webrtc", "PeerConnection::RemoveIceCandidates");
  RTC_DCHECK_RUN_ON(signaling_thread());
  return sdp_handler_->RemoveIceCandidates(candidates);
}

RTCError PeerConnection::SetBitrate(const BitrateSettings& bitrate) {
  if (!worker_thread()->IsCurrent()) {
    return worker_thread()->BlockingCall([&]() { return SetBitrate(bitrate); });
  }
  RTC_DCHECK_RUN_ON(worker_thread());

  const bool has_min = bitrate.min_bitrate_bps.has_value();
  const bool has_start = bitrate.start_bitrate_bps.has_value();
  const bool has_max = bitrate.max_bitrate_bps.has_value();
  if (has_min && *bitrate.min_bitrate_bps < 0) {
    LOG_AND_RETURN_ERROR(RTCErrorType::INVALID_PARAMETER,
                         "min_bitrate_bps <= 0");
  }
  if (has_start) {
    if (has_min && *bitrate.start_bitrate_bps < *bitrate.min_bitrate_bps) {
      LOG_AND_RETURN_ERROR(RTCErrorType::INVALID_PARAMETER,
                           "start_bitrate_bps < min_bitrate_bps");
    } else if (*bitrate.start_bitrate_bps < 0) {
      LOG_AND_RETURN_ERROR(RTCErrorType::INVALID_PARAMETER,
                           "curent_bitrate_bps < 0");
    }
  }
  if (has_max) {
    if (has_start && *bitrate.max_bitrate_bps < *bitrate.start_bitrate_bps) {
      LOG_AND_RETURN_ERROR(RTCErrorType::INVALID_PARAMETER,
                           "max_bitrate_bps < start_bitrate_bps");
    } else if (has_min && *bitrate.max_bitrate_bps < *bitrate.min_bitrate_bps) {
      LOG_AND_RETURN_ERROR(RTCErrorType::INVALID_PARAMETER,
                           "max_bitrate_bps < min_bitrate_bps");
    } else if (*bitrate.max_bitrate_bps < 0) {
      LOG_AND_RETURN_ERROR(RTCErrorType::INVALID_PARAMETER,
                           "max_bitrate_bps < 0");
    }
  }

  RTC_DCHECK(call_.get());
  call_->SetClientBitratePreferences(bitrate);

  return RTCError::OK();
}

void PeerConnection::ReconfigureBandwidthEstimation(
    const BandwidthEstimationSettings& settings) {
  worker_thread()->PostTask(SafeTask(worker_thread_safety_, [this, settings]() {
    RTC_DCHECK_RUN_ON(worker_thread());
    call_->GetTransportControllerSend()->ReconfigureBandwidthEstimation(
        settings);
  }));
}

void PeerConnection::SetAudioPlayout(bool playout) {
  if (!worker_thread()->IsCurrent()) {
    worker_thread()->BlockingCall(
        [this, playout] { SetAudioPlayout(playout); });
    return;
  }
  auto audio_state = context_->media_engine()->voice().GetAudioState();
  audio_state->SetPlayout(playout);
}

void PeerConnection::SetAudioRecording(bool recording) {
  if (!worker_thread()->IsCurrent()) {
    worker_thread()->BlockingCall(
        [this, recording] { SetAudioRecording(recording); });
    return;
  }
  auto audio_state = context_->media_engine()->voice().GetAudioState();
  audio_state->SetRecording(recording);
}

void PeerConnection::AddAdaptationResource(
    rtc::scoped_refptr<Resource> resource) {
  if (!worker_thread()->IsCurrent()) {
    return worker_thread()->BlockingCall(
        [this, resource]() { return AddAdaptationResource(resource); });
  }
  RTC_DCHECK_RUN_ON(worker_thread());
  if (!call_) {
    // The PeerConnection has been closed.
    return;
  }
  call_->AddAdaptationResource(resource);
}

bool PeerConnection::ConfiguredForMedia() const {
  return context_->media_engine();
}

bool PeerConnection::StartRtcEventLog(std::unique_ptr<RtcEventLogOutput> output,
                                      int64_t output_period_ms) {
  return worker_thread()->BlockingCall(
      [this, output = std::move(output), output_period_ms]() mutable {
        return StartRtcEventLog_w(std::move(output), output_period_ms);
      });
}

bool PeerConnection::StartRtcEventLog(
    std::unique_ptr<RtcEventLogOutput> output) {
  int64_t output_period_ms = 5000;
  if (trials().IsDisabled("WebRTC-RtcEventLogNewFormat")) {
    output_period_ms = RtcEventLog::kImmediateOutput;
  }
  return StartRtcEventLog(std::move(output), output_period_ms);
}

void PeerConnection::StopRtcEventLog() {
  worker_thread()->BlockingCall([this] { StopRtcEventLog_w(); });
}

rtc::scoped_refptr<DtlsTransportInterface>
PeerConnection::LookupDtlsTransportByMid(const std::string& mid) {
  RTC_DCHECK_RUN_ON(network_thread());
  return transport_controller_->LookupDtlsTransportByMid(mid);
}

rtc::scoped_refptr<DtlsTransport>
PeerConnection::LookupDtlsTransportByMidInternal(const std::string& mid) {
  RTC_DCHECK_RUN_ON(signaling_thread());
  // TODO(bugs.webrtc.org/9987): Avoid the thread jump.
  // This might be done by caching the value on the signaling thread.
  return network_thread()->BlockingCall([this, mid]() {
    RTC_DCHECK_RUN_ON(network_thread());
    return transport_controller_->LookupDtlsTransportByMid(mid);
  });
}

rtc::scoped_refptr<SctpTransportInterface> PeerConnection::GetSctpTransport()
    const {
  RTC_DCHECK_RUN_ON(network_thread());
  if (!sctp_mid_n_)
    return nullptr;

  return transport_controller_->GetSctpTransport(*sctp_mid_n_);
}

const SessionDescriptionInterface* PeerConnection::local_description() const {
  RTC_DCHECK_RUN_ON(signaling_thread());
  return sdp_handler_->local_description();
}

const SessionDescriptionInterface* PeerConnection::remote_description() const {
  RTC_DCHECK_RUN_ON(signaling_thread());
  return sdp_handler_->remote_description();
}

const SessionDescriptionInterface* PeerConnection::current_local_description()
    const {
  RTC_DCHECK_RUN_ON(signaling_thread());
  return sdp_handler_->current_local_description();
}

const SessionDescriptionInterface* PeerConnection::current_remote_description()
    const {
  RTC_DCHECK_RUN_ON(signaling_thread());
  return sdp_handler_->current_remote_description();
}

const SessionDescriptionInterface* PeerConnection::pending_local_description()
    const {
  RTC_DCHECK_RUN_ON(signaling_thread());
  return sdp_handler_->pending_local_description();
}

const SessionDescriptionInterface* PeerConnection::pending_remote_description()
    const {
  RTC_DCHECK_RUN_ON(signaling_thread());
  return sdp_handler_->pending_remote_description();
}

void PeerConnection::Close() {
  RTC_DCHECK_RUN_ON(signaling_thread());
  TRACE_EVENT0("webrtc", "PeerConnection::Close");

  RTC_LOG_THREAD_BLOCK_COUNT();

  if (IsClosed()) {
    return;
  }
  // Update stats here so that we have the most recent stats for tracks and
  // streams before the channels are closed.
  legacy_stats_->UpdateStats(kStatsOutputLevelStandard);

  ice_connection_state_ = PeerConnectionInterface::kIceConnectionClosed;
  Observer()->OnIceConnectionChange(ice_connection_state_);
  standardized_ice_connection_state_ =
      PeerConnectionInterface::IceConnectionState::kIceConnectionClosed;
  connection_state_ = PeerConnectionInterface::PeerConnectionState::kClosed;
  Observer()->OnConnectionChange(connection_state_);

  sdp_handler_->Close();

  NoteUsageEvent(UsageEvent::CLOSE_CALLED);

  if (ConfiguredForMedia()) {
    for (const auto& transceiver : rtp_manager()->transceivers()->List()) {
      transceiver->internal()->SetPeerConnectionClosed();
      if (!transceiver->stopped())
        transceiver->StopInternal();
    }
  }
  // Ensure that all asynchronous stats requests are completed before destroying
  // the transport controller below.
  if (stats_collector_) {
    stats_collector_->WaitForPendingRequest();
  }

  // Don't destroy BaseChannels until after stats has been cleaned up so that
  // the last stats request can still read from the channels.
  // TODO(tommi): The voice/video channels will be partially uninitialized on
  // the network thread (see `RtpTransceiver::ClearChannel`), partially on the
  // worker thread (see `PushNewMediaChannelAndDeleteChannel`) and then
  // eventually freed on the signaling thread.
  // It would be good to combine those steps with the teardown steps here.
  sdp_handler_->DestroyMediaChannels();

  // The event log is used in the transport controller, which must be outlived
  // by the former. CreateOffer by the peer connection is implemented
  // asynchronously and if the peer connection is closed without resetting the
  // WebRTC session description factory, the session description factory would
  // call the transport controller.
  sdp_handler_->ResetSessionDescFactory();
  if (ConfiguredForMedia()) {
    rtp_manager_->Close();
  }

  // RingRTC change to receive RTP data
  RtpPacketSinkInterface* sink = Observer();

  network_thread()->BlockingCall([this, sink] {
    RTC_DCHECK_RUN_ON(network_thread());

    // RingRTC change to receive RTP data
    if (rtp_demuxer_sink_registered_) {
      JsepTransportController *transport_controller = this->transport_controller_n();
      RtpTransportInternal *rtp_transport = transport_controller->GetBundledRtpTransport();
      rtp_transport->UnregisterRtpDemuxerSink(sink);
    }

    TeardownDataChannelTransport_n({});
    transport_controller_.reset();
    port_allocator_->DiscardCandidatePool();
    if (network_thread_safety_) {
      network_thread_safety_->SetNotAlive();
    }
  });

  sctp_mid_s_.reset();
  SetSctpTransportName("");

  worker_thread()->BlockingCall([this] {
    RTC_DCHECK_RUN_ON(worker_thread());
    worker_thread_safety_->SetNotAlive();
    call_.reset();
    StopRtcEventLog_w();
  });
  ReportUsagePattern();
  ReportCloseUsageMetrics();

  // Signal shutdown to the sdp handler. This invalidates weak pointers for
  // internal pending callbacks.
  sdp_handler_->PrepareForShutdown();
  data_channel_controller_.PrepareForShutdown();

  // The .h file says that observer can be discarded after close() returns.
  // Make sure this is true.
  observer_ = nullptr;
}

void PeerConnection::SetIceConnectionState(IceConnectionState new_state) {
  RTC_DCHECK_RUN_ON(signaling_thread());
  if (ice_connection_state_ == new_state) {
    return;
  }

  // After transitioning to "closed", ignore any additional states from
  // TransportController (such as "disconnected").
  if (IsClosed()) {
    return;
  }

  RTC_LOG(LS_INFO) << "Changing IceConnectionState " << ice_connection_state_
                   << " => " << new_state;
  RTC_DCHECK(ice_connection_state_ !=
             PeerConnectionInterface::kIceConnectionClosed);

  ice_connection_state_ = new_state;
  Observer()->OnIceConnectionChange(ice_connection_state_);
}

void PeerConnection::SetStandardizedIceConnectionState(
    PeerConnectionInterface::IceConnectionState new_state) {
  if (standardized_ice_connection_state_ == new_state) {
    return;
  }

  if (IsClosed()) {
    return;
  }

  RTC_LOG(LS_INFO) << "Changing standardized IceConnectionState "
                   << standardized_ice_connection_state_ << " => " << new_state;

  standardized_ice_connection_state_ = new_state;
  Observer()->OnStandardizedIceConnectionChange(new_state);
}

void PeerConnection::SetConnectionState(
    PeerConnectionInterface::PeerConnectionState new_state) {
  if (connection_state_ == new_state)
    return;
  if (IsClosed())
    return;
  connection_state_ = new_state;
  Observer()->OnConnectionChange(new_state);

  // The first connection state change to connected happens once per
  // connection which makes it a good point to report metrics.
  if (new_state == PeerConnectionState::kConnected && !was_ever_connected_) {
    was_ever_connected_ = true;
    ReportFirstConnectUsageMetrics();
  }
}

void PeerConnection::ReportFirstConnectUsageMetrics() {
  // Record bundle-policy from configuration. Done here from
  // connectionStateChange to limit to actually established connections.
  BundlePolicyUsage policy = kBundlePolicyUsageMax;
  switch (configuration_.bundle_policy) {
    case kBundlePolicyBalanced:
      policy = kBundlePolicyUsageBalanced;
      break;
    case kBundlePolicyMaxBundle:
      policy = kBundlePolicyUsageMaxBundle;
      break;
    case kBundlePolicyMaxCompat:
      policy = kBundlePolicyUsageMaxCompat;
      break;
  }
  RTC_HISTOGRAM_ENUMERATION("WebRTC.PeerConnection.BundlePolicy", policy,
                            kBundlePolicyUsageMax);

  // Record whether there was a local or remote provisional answer.
  ProvisionalAnswerUsage pranswer = kProvisionalAnswerNotUsed;
  if (local_description()->GetType() == SdpType::kPrAnswer) {
    pranswer = kProvisionalAnswerLocal;
  } else if (remote_description()->GetType() == SdpType::kPrAnswer) {
    pranswer = kProvisionalAnswerRemote;
  }
  RTC_HISTOGRAM_ENUMERATION("WebRTC.PeerConnection.ProvisionalAnswer", pranswer,
                            kProvisionalAnswerMax);

  auto transport_infos = remote_description()->description()->transport_infos();
  if (!transport_infos.empty()) {
    // Record the number of valid / invalid ice-ufrag. We do allow certain
    // non-spec ice-char for backward-compat reasons. At this point we know
    // that the ufrag/pwd consists of a valid ice-char or one of the four
    // not allowed characters since we have passed the IsIceChar check done
    // by the p2p transport description on setRemoteDescription calls.
    auto ice_parameters = transport_infos[0].description.GetIceParameters();
    auto is_invalid_char = [](char c) {
      return c == '-' || c == '=' || c == '#' || c == '_';
    };
    bool isUsingInvalidIceCharInUfrag =
        absl::c_any_of(ice_parameters.ufrag, is_invalid_char);
    bool isUsingInvalidIceCharInPwd =
        absl::c_any_of(ice_parameters.pwd, is_invalid_char);
    RTC_HISTOGRAM_BOOLEAN(
        "WebRTC.PeerConnection.ValidIceChars",
        !(isUsingInvalidIceCharInUfrag || isUsingInvalidIceCharInPwd));

    // Record whether the hash algorithm of the first transport's
    // DTLS fingerprint is still using SHA-1.
    if (transport_infos[0].description.identity_fingerprint) {
      RTC_HISTOGRAM_BOOLEAN(
          "WebRTC.PeerConnection.DtlsFingerprintLegacySha1",
          absl::EqualsIgnoreCase(
              transport_infos[0].description.identity_fingerprint->algorithm,
              "sha-1"));
    }
  }

  // Record RtcpMuxPolicy setting.
  RtcpMuxPolicyUsage rtcp_mux_policy = kRtcpMuxPolicyUsageMax;
  switch (configuration_.rtcp_mux_policy) {
    case kRtcpMuxPolicyNegotiate:
      rtcp_mux_policy = kRtcpMuxPolicyUsageNegotiate;
      break;
    case kRtcpMuxPolicyRequire:
      rtcp_mux_policy = kRtcpMuxPolicyUsageRequire;
      break;
  }
  RTC_HISTOGRAM_ENUMERATION("WebRTC.PeerConnection.RtcpMuxPolicy",
                            rtcp_mux_policy, kRtcpMuxPolicyUsageMax);
  switch (local_description()->GetType()) {
    case SdpType::kOffer:
      RTC_HISTOGRAM_ENUMERATION(
          "WebRTC.PeerConnection.SdpMunging.Offer.ConnectionEstablished",
          sdp_handler_->sdp_munging_type(), SdpMungingType::kMaxValue);
      break;
    case SdpType::kAnswer:
      RTC_HISTOGRAM_ENUMERATION(
          "WebRTC.PeerConnection.SdpMunging.Answer.ConnectionEstablished",
          sdp_handler_->sdp_munging_type(), SdpMungingType::kMaxValue);
      break;
    case SdpType::kPrAnswer:
      RTC_HISTOGRAM_ENUMERATION(
          "WebRTC.PeerConnection.SdpMunging.PrAnswer.ConnectionEstablished",
          sdp_handler_->sdp_munging_type(), SdpMungingType::kMaxValue);
      break;
    case SdpType::kRollback:
      // Rollback does not have SDP so can not be munged.
      break;
  }
}

void PeerConnection::ReportCloseUsageMetrics() {
  if (!was_ever_connected_) {
    return;
  }
  RTC_DCHECK(local_description());
  RTC_DCHECK(sdp_handler_);
  switch (local_description()->GetType()) {
    case SdpType::kOffer:
      RTC_HISTOGRAM_ENUMERATION(
          "WebRTC.PeerConnection.SdpMunging.Offer.ConnectionClosed",
          sdp_handler_->sdp_munging_type(), SdpMungingType::kMaxValue);
      break;
    case SdpType::kAnswer:
      RTC_HISTOGRAM_ENUMERATION(
          "WebRTC.PeerConnection.SdpMunging.Answer.ConnectionClosed",
          sdp_handler_->sdp_munging_type(), SdpMungingType::kMaxValue);
      break;
    case SdpType::kPrAnswer:
      RTC_HISTOGRAM_ENUMERATION(
          "WebRTC.PeerConnection.SdpMunging.PrAnswer.ConnectionClosed",
          sdp_handler_->sdp_munging_type(), SdpMungingType::kMaxValue);
      break;
    case SdpType::kRollback:
      // Rollback does not have SDP so can not be munged.
      break;
  }
}

void PeerConnection::OnIceGatheringChange(
    PeerConnectionInterface::IceGatheringState new_state) {
  if (IsClosed()) {
    return;
  }
  ice_gathering_state_ = new_state;
  Observer()->OnIceGatheringChange(ice_gathering_state_);
}

void PeerConnection::OnIceCandidate(
    std::unique_ptr<IceCandidateInterface> candidate) {
  if (IsClosed()) {
    return;
  }
  ReportIceCandidateCollected(candidate->candidate());
  ClearStatsCache();
  Observer()->OnIceCandidate(candidate.get());
}

void PeerConnection::OnIceCandidateError(const std::string& address,
                                         int port,
                                         const std::string& url,
                                         int error_code,
                                         const std::string& error_text) {
  if (IsClosed()) {
    return;
  }
  Observer()->OnIceCandidateError(address, port, url, error_code, error_text);
}

void PeerConnection::OnIceCandidatesRemoved(
    const std::vector<Candidate>& candidates) {
  if (IsClosed()) {
    return;
  }
  Observer()->OnIceCandidatesRemoved(candidates);
}

void PeerConnection::OnSelectedCandidatePairChanged(
    const cricket::CandidatePairChangeEvent& event) {
  if (IsClosed()) {
    return;
  }

  if (event.selected_candidate_pair.local_candidate().is_local() &&
      event.selected_candidate_pair.remote_candidate().is_local()) {
    NoteUsageEvent(UsageEvent::DIRECT_CONNECTION_SELECTED);
  }

  Observer()->OnIceSelectedCandidatePairChanged(event);
}

bool PeerConnection::CreateDataChannelTransport(absl::string_view mid) {
  RTC_DCHECK_RUN_ON(signaling_thread());
  RTC_DCHECK(!sctp_mid().has_value() || mid == sctp_mid().value());
  RTC_LOG(LS_INFO) << "Creating data channel, mid=" << mid;

  std::optional<std::string> transport_name =
      network_thread()->BlockingCall([&] {
        RTC_DCHECK_RUN_ON(network_thread());
        return SetupDataChannelTransport_n(mid);
      });
  if (!transport_name)
    return false;

  sctp_mid_s_ = std::string(mid);
  SetSctpTransportName(transport_name.value());

  return true;
}

void PeerConnection::DestroyDataChannelTransport(RTCError error) {
  RTC_DCHECK_RUN_ON(signaling_thread());
  network_thread()->BlockingCall([&] {
    RTC_DCHECK_RUN_ON(network_thread());
    TeardownDataChannelTransport_n(error);
  });
  sctp_mid_s_.reset();
  SetSctpTransportName("");
}

void PeerConnection::OnSctpDataChannelStateChanged(
    int channel_id,
    DataChannelInterface::DataState state) {
  RTC_DCHECK_RUN_ON(signaling_thread());
  if (stats_collector_)
    stats_collector_->OnSctpDataChannelStateChanged(channel_id, state);
}

PeerConnection::InitializePortAllocatorResult
PeerConnection::InitializePortAllocator_n(
    const cricket::ServerAddresses& stun_servers,
    const std::vector<RelayServerConfig>& turn_servers,
    const RTCConfiguration& configuration) {
  RTC_DCHECK_RUN_ON(network_thread());

  port_allocator_->Initialize();
  // To handle both internal and externally created port allocator, we will
  // enable BUNDLE here.
  int port_allocator_flags = port_allocator_->flags();
<<<<<<< HEAD
  // RingRTC change to default flags (code removed)
=======
  port_allocator_flags |= PORTALLOCATOR_ENABLE_SHARED_SOCKET |
                          PORTALLOCATOR_ENABLE_IPV6 |
                          PORTALLOCATOR_ENABLE_IPV6_ON_WIFI;
>>>>>>> 2c8f5be6
  if (trials().IsDisabled("WebRTC-IPv6Default")) {
    port_allocator_flags &= ~(PORTALLOCATOR_ENABLE_IPV6);
  }
  if (configuration.disable_ipv6_on_wifi) {
    port_allocator_flags &= ~(PORTALLOCATOR_ENABLE_IPV6_ON_WIFI);
    RTC_LOG(LS_INFO) << "IPv6 candidates on Wi-Fi are disabled.";
  }

  if (configuration.tcp_candidate_policy == kTcpCandidatePolicyDisabled) {
    port_allocator_flags |= PORTALLOCATOR_DISABLE_TCP;
    RTC_LOG(LS_INFO) << "TCP candidates are disabled.";
  }

  if (configuration.candidate_network_policy ==
      kCandidateNetworkPolicyLowCost) {
    port_allocator_flags |= PORTALLOCATOR_DISABLE_COSTLY_NETWORKS;
    RTC_LOG(LS_INFO) << "Do not gather candidates on high-cost networks";
  }

  if (configuration.disable_link_local_networks) {
    port_allocator_flags |= PORTALLOCATOR_DISABLE_LINK_LOCAL_NETWORKS;
    RTC_LOG(LS_INFO) << "Disable candidates on link-local network interfaces.";
  }

  port_allocator_->set_flags(port_allocator_flags);
<<<<<<< HEAD
  // RingRTC change to use no step delay while allocating ports.
  port_allocator_->set_step_delay(0);
=======
  // No step delay is used while allocating ports.
  port_allocator_->set_step_delay(kMinimumStepDelay);
>>>>>>> 2c8f5be6
  port_allocator_->SetCandidateFilter(
      ConvertIceTransportTypeToCandidateFilter(configuration.type));
  port_allocator_->set_max_ipv6_networks(configuration.max_ipv6_networks);

  auto turn_servers_copy = turn_servers;
  for (auto& turn_server : turn_servers_copy) {
    turn_server.tls_cert_verifier = tls_cert_verifier_.get();
  }

  // RingRTC change to control TURN port pruning.
  auto turn_port_prune_policy = configuration.GetTurnPortPrunePolicy();
  if (trials().IsEnabled("RingRTC-PruneTurnPorts")) {
    turn_port_prune_policy = webrtc::KEEP_FIRST_READY;
  }

  // Call this last since it may create pooled allocator sessions using the
  // properties set above.
  port_allocator_->SetConfiguration(
      stun_servers, std::move(turn_servers_copy),
      configuration.ice_candidate_pool_size,
      turn_port_prune_policy, configuration.turn_customizer,
      configuration.stun_candidate_keepalive_interval);

  InitializePortAllocatorResult res;
  res.enable_ipv6 = port_allocator_flags & PORTALLOCATOR_ENABLE_IPV6;
  return res;
}

bool PeerConnection::ReconfigurePortAllocator_n(
    const cricket::ServerAddresses& stun_servers,
    const std::vector<RelayServerConfig>& turn_servers,
    IceTransportsType type,
    int candidate_pool_size,
    PortPrunePolicy turn_port_prune_policy,
    TurnCustomizer* turn_customizer,
    std::optional<int> stun_candidate_keepalive_interval,
    bool have_local_description) {
  RTC_DCHECK_RUN_ON(network_thread());
  port_allocator_->SetCandidateFilter(
      ConvertIceTransportTypeToCandidateFilter(type));
  // Add the custom tls turn servers if they exist.
  auto turn_servers_copy = turn_servers;
  for (auto& turn_server : turn_servers_copy) {
    turn_server.tls_cert_verifier = tls_cert_verifier_.get();
  }
  // Call this last since it may create pooled allocator sessions using the
  // candidate filter set above.
  return port_allocator_->SetConfiguration(
      stun_servers, std::move(turn_servers_copy), candidate_pool_size,
      turn_port_prune_policy, turn_customizer,
      stun_candidate_keepalive_interval);
}

bool PeerConnection::StartRtcEventLog_w(
    std::unique_ptr<RtcEventLogOutput> output,
    int64_t output_period_ms) {
  RTC_DCHECK_RUN_ON(worker_thread());
  if (!worker_thread_safety_->alive()) {
    return false;
  }
  return env_.event_log().StartLogging(std::move(output), output_period_ms);
}

void PeerConnection::StopRtcEventLog_w() {
  RTC_DCHECK_RUN_ON(worker_thread());
  env_.event_log().StopLogging();
}

std::optional<SSLRole> PeerConnection::GetSctpSslRole_n() {
  RTC_DCHECK_RUN_ON(network_thread());
  return sctp_mid_n_ ? transport_controller_->GetDtlsRole(*sctp_mid_n_)
                     : std::nullopt;
}

bool PeerConnection::GetSslRole(const std::string& content_name,
                                SSLRole* role) {
  RTC_DCHECK_RUN_ON(signaling_thread());
  if (!local_description() || !remote_description()) {
    RTC_LOG(LS_INFO)
        << "Local and Remote descriptions must be applied to get the "
           "SSL Role of the session.";
    return false;
  }

  auto dtls_role = network_thread()->BlockingCall([this, content_name]() {
    RTC_DCHECK_RUN_ON(network_thread());
    return transport_controller_->GetDtlsRole(content_name);
  });
  if (dtls_role) {
    *role = *dtls_role;
    return true;
  }
  return false;
}

bool PeerConnection::GetTransportDescription(
    const SessionDescription* description,
    const std::string& content_name,
    cricket::TransportDescription* tdesc) {
  if (!description || !tdesc) {
    return false;
  }
  const TransportInfo* transport_info =
      description->GetTransportInfoByName(content_name);
  if (!transport_info) {
    return false;
  }
  *tdesc = transport_info->description;
  return true;
}

std::vector<DataChannelStats> PeerConnection::GetDataChannelStats() const {
  RTC_DCHECK_RUN_ON(network_thread());
  return data_channel_controller_.GetDataChannelStats();
}

std::optional<std::string> PeerConnection::sctp_transport_name() const {
  RTC_DCHECK_RUN_ON(signaling_thread());
  if (sctp_mid_s_ && transport_controller_copy_)
    return sctp_transport_name_s_;
  return std::optional<std::string>();
}

void PeerConnection::SetSctpTransportName(std::string sctp_transport_name) {
  RTC_DCHECK_RUN_ON(signaling_thread());
  sctp_transport_name_s_ = std::move(sctp_transport_name);
  ClearStatsCache();
}

std::optional<std::string> PeerConnection::sctp_mid() const {
  RTC_DCHECK_RUN_ON(signaling_thread());
  return sctp_mid_s_;
}

cricket::CandidateStatsList PeerConnection::GetPooledCandidateStats() const {
  RTC_DCHECK_RUN_ON(network_thread());
  if (!network_thread_safety_->alive())
    return {};
  cricket::CandidateStatsList candidate_stats_list;
  port_allocator_->GetCandidateStatsFromPooledSessions(&candidate_stats_list);
  return candidate_stats_list;
}

std::map<std::string, cricket::TransportStats>
PeerConnection::GetTransportStatsByNames(
    const std::set<std::string>& transport_names) {
  TRACE_EVENT0("webrtc", "PeerConnection::GetTransportStatsByNames");
  RTC_DCHECK_RUN_ON(network_thread());
  if (!network_thread_safety_->alive())
    return {};

  Thread::ScopedDisallowBlockingCalls no_blocking_calls;
  std::map<std::string, cricket::TransportStats> transport_stats_by_name;
  for (const std::string& transport_name : transport_names) {
    cricket::TransportStats transport_stats;
    bool success =
        transport_controller_->GetStats(transport_name, &transport_stats);
    if (success) {
      transport_stats_by_name[transport_name] = std::move(transport_stats);
    } else {
      RTC_LOG(LS_ERROR) << "Failed to get transport stats for transport_name="
                        << transport_name;
    }
  }
  return transport_stats_by_name;
}

bool PeerConnection::GetLocalCertificate(
    const std::string& transport_name,
    rtc::scoped_refptr<RTCCertificate>* certificate) {
  RTC_DCHECK_RUN_ON(network_thread());
  if (!network_thread_safety_->alive() || !certificate) {
    return false;
  }
  *certificate = transport_controller_->GetLocalCertificate(transport_name);
  return *certificate != nullptr;
}

std::unique_ptr<rtc::SSLCertChain> PeerConnection::GetRemoteSSLCertChain(
    const std::string& transport_name) {
  RTC_DCHECK_RUN_ON(network_thread());
  return transport_controller_->GetRemoteSSLCertChain(transport_name);
}

bool PeerConnection::IceRestartPending(const std::string& content_name) const {
  RTC_DCHECK_RUN_ON(signaling_thread());
  return sdp_handler_->IceRestartPending(content_name);
}

bool PeerConnection::NeedsIceRestart(const std::string& content_name) const {
  return network_thread()->BlockingCall([this, &content_name] {
    RTC_DCHECK_RUN_ON(network_thread());
    return transport_controller_->NeedsIceRestart(content_name);
  });
}

void PeerConnection::OnTransportControllerConnectionState(
    cricket::IceConnectionState state) {
  switch (state) {
    case cricket::kIceConnectionConnecting:
      // If the current state is Connected or Completed, then there were
      // writable channels but now there are not, so the next state must
      // be Disconnected.
      // kIceConnectionConnecting is currently used as the default,
      // un-connected state by the TransportController, so its only use is
      // detecting disconnections.
      if (ice_connection_state_ ==
              PeerConnectionInterface::kIceConnectionConnected ||
          ice_connection_state_ ==
              PeerConnectionInterface::kIceConnectionCompleted) {
        SetIceConnectionState(
            PeerConnectionInterface::kIceConnectionDisconnected);
      }
      break;
    case cricket::kIceConnectionFailed:
      SetIceConnectionState(PeerConnectionInterface::kIceConnectionFailed);
      break;
    case cricket::kIceConnectionConnected:
      RTC_LOG(LS_INFO) << "Changing to ICE connected state because "
                          "all transports are writable.";
      {
        std::vector<RtpTransceiverProxyRefPtr> transceivers;
        if (ConfiguredForMedia()) {
          transceivers = rtp_manager()->transceivers()->List();
        }

        network_thread()->PostTask(
            SafeTask(network_thread_safety_,
                     [this, transceivers = std::move(transceivers)] {
                       RTC_DCHECK_RUN_ON(network_thread());
                       ReportTransportStats(std::move(transceivers));
                     }));
      }

      SetIceConnectionState(PeerConnectionInterface::kIceConnectionConnected);
      NoteUsageEvent(UsageEvent::ICE_STATE_CONNECTED);
      break;
    case cricket::kIceConnectionCompleted:
      RTC_LOG(LS_INFO) << "Changing to ICE completed state because "
                          "all transports are complete.";
      if (ice_connection_state_ !=
          PeerConnectionInterface::kIceConnectionConnected) {
        // If jumping directly from "checking" to "connected",
        // signal "connected" first.
        SetIceConnectionState(PeerConnectionInterface::kIceConnectionConnected);
      }
      SetIceConnectionState(PeerConnectionInterface::kIceConnectionCompleted);

      NoteUsageEvent(UsageEvent::ICE_STATE_CONNECTED);
      break;
    default:
      RTC_DCHECK_NOTREACHED();
  }
}

void PeerConnection::OnTransportControllerCandidatesGathered(
    const std::string& transport_name,
    const cricket::Candidates& candidates) {
  // TODO(bugs.webrtc.org/12427): Expect this to come in on the network thread
  // (not signaling as it currently does), handle appropriately.
  int sdp_mline_index;
  if (!GetLocalCandidateMediaIndex(transport_name, &sdp_mline_index)) {
    RTC_LOG(LS_ERROR)
        << "OnTransportControllerCandidatesGathered: content name "
        << transport_name << " not found";
    return;
  }

  for (cricket::Candidates::const_iterator citer = candidates.begin();
       citer != candidates.end(); ++citer) {
    // Use transport_name as the candidate media id.
    std::unique_ptr<JsepIceCandidate> candidate(
        new JsepIceCandidate(transport_name, sdp_mline_index, *citer));
    sdp_handler_->AddLocalIceCandidate(candidate.get());
    OnIceCandidate(std::move(candidate));
  }
}

void PeerConnection::OnTransportControllerCandidateError(
    const cricket::IceCandidateErrorEvent& event) {
  OnIceCandidateError(event.address, event.port, event.url, event.error_code,
                      event.error_text);
}

void PeerConnection::OnTransportControllerCandidatesRemoved(
    const std::vector<Candidate>& candidates) {
  // Sanity check.
  for (const cricket::Candidate& candidate : candidates) {
    if (candidate.transport_name().empty()) {
      RTC_LOG(LS_ERROR) << "OnTransportControllerCandidatesRemoved: "
                           "empty content name in candidate "
                        << candidate.ToString();
      return;
    }
  }
  sdp_handler_->RemoveLocalIceCandidates(candidates);
  OnIceCandidatesRemoved(candidates);
}

void PeerConnection::OnTransportControllerCandidateChanged(
    const cricket::CandidatePairChangeEvent& event) {
  OnSelectedCandidatePairChanged(event);
}

void PeerConnection::OnTransportControllerDtlsHandshakeError(
    SSLHandshakeError error) {
  RTC_HISTOGRAM_ENUMERATION("WebRTC.PeerConnection.DtlsHandshakeError",
                            static_cast<int>(error),
                            static_cast<int>(SSLHandshakeError::MAX_VALUE));
}

// Returns the media index for a local ice candidate given the content name.
bool PeerConnection::GetLocalCandidateMediaIndex(
    const std::string& content_name,
    int* sdp_mline_index) {
  if (!local_description() || !sdp_mline_index) {
    return false;
  }

  bool content_found = false;
  const ContentInfos& contents = local_description()->description()->contents();
  for (size_t index = 0; index < contents.size(); ++index) {
    if (contents[index].mid() == content_name) {
      *sdp_mline_index = static_cast<int>(index);
      content_found = true;
      break;
    }
  }
  return content_found;
}

Call::Stats PeerConnection::GetCallStats() {
  if (!worker_thread()->IsCurrent()) {
    return worker_thread()->BlockingCall([this] { return GetCallStats(); });
  }
  RTC_DCHECK_RUN_ON(worker_thread());
  Thread::ScopedDisallowBlockingCalls no_blocking_calls;
  if (call_) {
    return call_->GetStats();
  } else {
    return Call::Stats();
  }
}

std::optional<AudioDeviceModule::Stats> PeerConnection::GetAudioDeviceStats() {
  if (context_->media_engine()) {
    return context_->media_engine()->voice().GetAudioDeviceStats();
  }
  return std::nullopt;
}

std::optional<std::string> PeerConnection::SetupDataChannelTransport_n(
    absl::string_view mid) {
  sctp_mid_n_ = std::string(mid);
  DataChannelTransportInterface* transport =
      transport_controller_->GetDataChannelTransport(*sctp_mid_n_);
  if (!transport) {
    RTC_LOG(LS_ERROR)
        << "Data channel transport is not available for data channels, mid="
        << mid;
    sctp_mid_n_ = std::nullopt;
    return std::nullopt;
  }

  std::optional<std::string> transport_name;
  cricket::DtlsTransportInternal* dtls_transport =
      transport_controller_->GetDtlsTransport(*sctp_mid_n_);
  if (dtls_transport) {
    transport_name = dtls_transport->transport_name();
  } else {
    // Make sure we still set a valid string.
    transport_name = std::string("");
  }

  data_channel_controller_.SetupDataChannelTransport_n(transport);

  return transport_name;
}

void PeerConnection::TeardownDataChannelTransport_n(RTCError error) {
  if (sctp_mid_n_) {
    // `sctp_mid_` may still be active through an SCTP transport.  If not, unset
    // it.
    RTC_LOG(LS_INFO) << "Tearing down data channel transport for mid="
                     << *sctp_mid_n_;
    sctp_mid_n_.reset();
  }

  data_channel_controller_.TeardownDataChannelTransport_n(error);
}

// Returns false if bundle is enabled and rtcp_mux is disabled.
bool PeerConnection::ValidateBundleSettings(
    const SessionDescription* desc,
    const std::map<std::string, const ContentGroup*>& bundle_groups_by_mid) {
  if (bundle_groups_by_mid.empty())
    return true;

  const cricket::ContentInfos& contents = desc->contents();
  for (cricket::ContentInfos::const_iterator citer = contents.begin();
       citer != contents.end(); ++citer) {
    const ContentInfo* content = (&*citer);
    RTC_DCHECK(content != NULL);
    auto it = bundle_groups_by_mid.find(content->mid());
    if (it != bundle_groups_by_mid.end() &&
        !(content->rejected || content->bundle_only) &&
        content->type == MediaProtocolType::kRtp) {
      if (!HasRtcpMuxEnabled(content))
        return false;
    }
  }
  // RTCP-MUX is enabled in all the contents.
  return true;
}

void PeerConnection::ReportSdpBundleUsage(
    const SessionDescriptionInterface& remote_description) {
  RTC_DCHECK_RUN_ON(signaling_thread());

  bool using_bundle =
      remote_description.description()->HasGroup(cricket::GROUP_TYPE_BUNDLE);
  int num_audio_mlines = 0;
  int num_video_mlines = 0;
  int num_data_mlines = 0;
  for (const ContentInfo& content :
       remote_description.description()->contents()) {
    webrtc::MediaType media_type = content.media_description()->type();
    if (media_type == webrtc::MediaType::AUDIO) {
      num_audio_mlines += 1;
    } else if (media_type == webrtc::MediaType::VIDEO) {
      num_video_mlines += 1;
    } else if (media_type == webrtc::MediaType::DATA) {
      num_data_mlines += 1;
    }
  }
  bool simple = num_audio_mlines <= 1 && num_video_mlines <= 1;
  BundleUsage usage = kBundleUsageMax;
  if (num_audio_mlines == 0 && num_video_mlines == 0) {
    if (num_data_mlines > 0) {
      usage = using_bundle ? kBundleUsageBundleDatachannelOnly
                           : kBundleUsageNoBundleDatachannelOnly;
    } else {
      usage = kBundleUsageEmpty;
    }
  } else if (configuration_.sdp_semantics == SdpSemantics::kPlanB_DEPRECATED) {
    // In plan-b, simple/complex usage will not show up in the number of
    // m-lines or BUNDLE.
    usage = using_bundle ? kBundleUsageBundlePlanB : kBundleUsageNoBundlePlanB;
  } else {
    if (simple) {
      usage =
          using_bundle ? kBundleUsageBundleSimple : kBundleUsageNoBundleSimple;
    } else {
      usage = using_bundle ? kBundleUsageBundleComplex
                           : kBundleUsageNoBundleComplex;
    }
  }
  RTC_HISTOGRAM_ENUMERATION("WebRTC.PeerConnection.BundleUsage", usage,
                            kBundleUsageMax);
}

void PeerConnection::ReportIceCandidateCollected(const Candidate& candidate) {
  NoteUsageEvent(UsageEvent::CANDIDATE_COLLECTED);
  if (candidate.address().IsPrivateIP()) {
    NoteUsageEvent(UsageEvent::PRIVATE_CANDIDATE_COLLECTED);
  }
  if (candidate.address().IsUnresolvedIP()) {
    NoteUsageEvent(UsageEvent::MDNS_CANDIDATE_COLLECTED);
  }
  if (candidate.address().family() == AF_INET6) {
    NoteUsageEvent(UsageEvent::IPV6_CANDIDATE_COLLECTED);
  }
}

void PeerConnection::NoteUsageEvent(UsageEvent event) {
  RTC_DCHECK_RUN_ON(signaling_thread());
  usage_pattern_.NoteUsageEvent(event);
}

// Asynchronously adds remote candidates on the network thread.
void PeerConnection::AddRemoteCandidate(absl::string_view mid,
                                        const Candidate& candidate) {
  RTC_DCHECK_RUN_ON(signaling_thread());

  if (candidate.network_type() != rtc::ADAPTER_TYPE_UNKNOWN) {
    RTC_DLOG(LS_WARNING) << "Using candidate with adapter type set - this "
                            "should only happen in test";
  }

  // Clear fields that do not make sense as remote candidates.
  Candidate new_candidate(candidate);
  new_candidate.set_network_type(rtc::ADAPTER_TYPE_UNKNOWN);
  new_candidate.set_relay_protocol("");
  new_candidate.set_underlying_type_for_vpn(rtc::ADAPTER_TYPE_UNKNOWN);

  network_thread()->PostTask(SafeTask(
      network_thread_safety_,
      [this, mid = std::string(mid), candidate = new_candidate] {
        RTC_DCHECK_RUN_ON(network_thread());
        std::vector<Candidate> candidates = {candidate};
        RTCError error =
            transport_controller_->AddRemoteCandidates(mid, candidates);
        if (error.ok()) {
          signaling_thread()->PostTask(SafeTask(
              signaling_thread_safety_.flag(),
              [this, candidate = std::move(candidate)] {
                ReportRemoteIceCandidateAdded(candidate);
                // Candidates successfully submitted for checking.
                if (ice_connection_state() ==
                        PeerConnectionInterface::kIceConnectionNew ||
                    ice_connection_state() ==
                        PeerConnectionInterface::kIceConnectionDisconnected) {
                  // If state is New, then the session has just gotten its first
                  // remote ICE candidates, so go to Checking. If state is
                  // Disconnected, the session is re-using old candidates or
                  // receiving additional ones, so go to Checking. If state is
                  // Connected, stay Connected.
                  // TODO(bemasc): If state is Connected, and the new candidates
                  // are for a newly added transport, then the state actually
                  // _should_ move to checking.  Add a way to distinguish that
                  // case.
                  SetIceConnectionState(
                      PeerConnectionInterface::kIceConnectionChecking);
                }
                // TODO(bemasc): If state is Completed, go back to Connected.
              }));
        } else {
          RTC_LOG(LS_WARNING) << error.message();
        }
      }));
}

void PeerConnection::ReportUsagePattern() const {
  usage_pattern_.ReportUsagePattern(observer_);
}

void PeerConnection::ReportRemoteIceCandidateAdded(const Candidate& candidate) {
  RTC_DCHECK_RUN_ON(signaling_thread());

  NoteUsageEvent(UsageEvent::REMOTE_CANDIDATE_ADDED);

  if (candidate.address().IsPrivateIP()) {
    NoteUsageEvent(UsageEvent::REMOTE_PRIVATE_CANDIDATE_ADDED);
  }
  if (candidate.address().IsUnresolvedIP()) {
    NoteUsageEvent(UsageEvent::REMOTE_MDNS_CANDIDATE_ADDED);
  }
  if (candidate.address().family() == AF_INET6) {
    NoteUsageEvent(UsageEvent::REMOTE_IPV6_CANDIDATE_ADDED);
  }
}

// RingRTC: Allow out-of-band / "manual" key negotiation.
bool PeerConnection::SrtpRequired() const {
  RTC_DCHECK_RUN_ON(signaling_thread());
  return (dtls_enabled_ ||
          sdp_handler_->webrtc_session_desc_factory()->ManuallySpecifyKeys());
}

void PeerConnection::OnTransportControllerGatheringState(
    ::webrtc::IceGatheringState state) {
  RTC_DCHECK(signaling_thread()->IsCurrent());
  if (state == ::webrtc::kIceGatheringGathering) {
    OnIceGatheringChange(PeerConnectionInterface::kIceGatheringGathering);
  } else if (state == ::webrtc::kIceGatheringComplete) {
    OnIceGatheringChange(PeerConnectionInterface::kIceGatheringComplete);
  } else if (state == ::webrtc::kIceGatheringNew) {
    OnIceGatheringChange(PeerConnectionInterface::kIceGatheringNew);
  } else {
    RTC_LOG(LS_ERROR) << "Unknown state received: " << state;
    RTC_DCHECK_NOTREACHED();
  }
}

// Runs on network_thread().
void PeerConnection::ReportTransportStats(
    std::vector<RtpTransceiverProxyRefPtr> transceivers) {
  TRACE_EVENT0("webrtc", "PeerConnection::ReportTransportStats");
  Thread::ScopedDisallowBlockingCalls no_blocking_calls;
  std::map<std::string, std::set<webrtc::MediaType>>
      media_types_by_transport_name;
  for (const auto& transceiver : transceivers) {
    if (transceiver->internal()->channel()) {
      std::string transport_name(
          transceiver->internal()->channel()->transport_name());
      media_types_by_transport_name[transport_name].insert(
          transceiver->media_type());
    }
  }

  if (sctp_mid_n_) {
    cricket::DtlsTransportInternal* dtls_transport =
        transport_controller_->GetDtlsTransport(*sctp_mid_n_);
    if (dtls_transport) {
      media_types_by_transport_name[dtls_transport->transport_name()].insert(
          webrtc::MediaType::DATA);
    }
  }

  for (const auto& entry : media_types_by_transport_name) {
    const std::string& transport_name = entry.first;
    const std::set<webrtc::MediaType> media_types = entry.second;
    cricket::TransportStats stats;
    if (transport_controller_->GetStats(transport_name, &stats)) {
      ReportBestConnectionState(stats);
      ReportNegotiatedCiphers(dtls_enabled_, stats, media_types);
    }
  }
}

// Walk through the ConnectionInfos to gather best connection usage
// for IPv4 and IPv6.
// static (no member state required)
void PeerConnection::ReportBestConnectionState(
    const cricket::TransportStats& stats) {
  for (const cricket::TransportChannelStats& channel_stats :
       stats.channel_stats) {
    for (const cricket::ConnectionInfo& connection_info :
         channel_stats.ice_transport_stats.connection_infos) {
      if (!connection_info.best_connection) {
        continue;
      }

      const Candidate& local = connection_info.local_candidate;
      const Candidate& remote = connection_info.remote_candidate;

      // Increment the counter for IceCandidatePairType.
      if (local.protocol() == cricket::TCP_PROTOCOL_NAME ||
          (local.is_relay() &&
           local.relay_protocol() == cricket::TCP_PROTOCOL_NAME)) {
        RTC_HISTOGRAM_ENUMERATION("WebRTC.PeerConnection.CandidatePairType_TCP",
                                  GetIceCandidatePairCounter(local, remote),
                                  kIceCandidatePairMax);
      } else if (local.protocol() == cricket::UDP_PROTOCOL_NAME) {
        RTC_HISTOGRAM_ENUMERATION("WebRTC.PeerConnection.CandidatePairType_UDP",
                                  GetIceCandidatePairCounter(local, remote),
                                  kIceCandidatePairMax);
      } else {
        RTC_CHECK_NOTREACHED();
      }

      // Increment the counter for IP type.
      if (local.address().family() == AF_INET) {
        RTC_HISTOGRAM_ENUMERATION("WebRTC.PeerConnection.IPMetrics",
                                  kBestConnections_IPv4,
                                  kPeerConnectionAddressFamilyCounter_Max);
      } else if (local.address().family() == AF_INET6) {
        RTC_HISTOGRAM_ENUMERATION("WebRTC.PeerConnection.IPMetrics",
                                  kBestConnections_IPv6,
                                  kPeerConnectionAddressFamilyCounter_Max);
      } else {
        RTC_CHECK(!local.address().hostname().empty() &&
                  local.address().IsUnresolvedIP());
      }

      return;
    }
  }
}

// static
void PeerConnection::ReportNegotiatedCiphers(
    bool dtls_enabled,
    const cricket::TransportStats& stats,
    const std::set<webrtc::MediaType>& media_types) {
  if (!dtls_enabled || stats.channel_stats.empty()) {
    return;
  }

  int srtp_crypto_suite = stats.channel_stats[0].srtp_crypto_suite;
  int ssl_cipher_suite = stats.channel_stats[0].ssl_cipher_suite;
  if (srtp_crypto_suite == kSrtpInvalidCryptoSuite &&
      ssl_cipher_suite == kTlsNullWithNullNull) {
    return;
  }

  if (ssl_cipher_suite != kTlsNullWithNullNull) {
    for (webrtc::MediaType media_type : media_types) {
      switch (media_type) {
        case webrtc::MediaType::AUDIO:
          RTC_HISTOGRAM_ENUMERATION_SPARSE(
              "WebRTC.PeerConnection.SslCipherSuite.Audio", ssl_cipher_suite,
              kSslCipherSuiteMaxValue);
          break;
        case webrtc::MediaType::VIDEO:
          RTC_HISTOGRAM_ENUMERATION_SPARSE(
              "WebRTC.PeerConnection.SslCipherSuite.Video", ssl_cipher_suite,
              kSslCipherSuiteMaxValue);
          break;
        case webrtc::MediaType::DATA:
          RTC_HISTOGRAM_ENUMERATION_SPARSE(
              "WebRTC.PeerConnection.SslCipherSuite.Data", ssl_cipher_suite,
              kSslCipherSuiteMaxValue);
          break;
        default:
          RTC_DCHECK_NOTREACHED();
          continue;
      }
    }
  }

  uint16_t ssl_peer_signature_algorithm =
      stats.channel_stats[0].ssl_peer_signature_algorithm;
  if (ssl_peer_signature_algorithm != kSslSignatureAlgorithmUnknown) {
    for (webrtc::MediaType media_type : media_types) {
      switch (media_type) {
        case webrtc::MediaType::AUDIO:
          RTC_HISTOGRAM_ENUMERATION_SPARSE(
              "WebRTC.PeerConnection.SslPeerSignatureAlgorithm.Audio",
              ssl_peer_signature_algorithm, kSslSignatureAlgorithmMaxValue);
          break;
        case webrtc::MediaType::VIDEO:
          RTC_HISTOGRAM_ENUMERATION_SPARSE(
              "WebRTC.PeerConnection.SslPeerSignatureAlgorithm.Video",
              ssl_peer_signature_algorithm, kSslSignatureAlgorithmMaxValue);
          break;
        case webrtc::MediaType::DATA:
          RTC_HISTOGRAM_ENUMERATION_SPARSE(
              "WebRTC.PeerConnection.SslPeerSignatureAlgorithm.Data",
              ssl_peer_signature_algorithm, kSslSignatureAlgorithmMaxValue);
          break;
        default:
          RTC_DCHECK_NOTREACHED();
          continue;
      }
    }
  }
}

bool PeerConnection::OnTransportChanged(
    const std::string& mid,
    RtpTransportInternal* rtp_transport,
    rtc::scoped_refptr<DtlsTransport> dtls_transport,
    DataChannelTransportInterface* data_channel_transport) {
  RTC_DCHECK_RUN_ON(network_thread());
  bool ret = true;
  if (ConfiguredForMedia()) {
    for (const auto& transceiver :
         rtp_manager()->transceivers()->UnsafeList()) {
      cricket::ChannelInterface* channel = transceiver->internal()->channel();
      if (channel && channel->mid() == mid) {
        ret = channel->SetRtpTransport(rtp_transport);
      }
    }
  }

  if (mid == sctp_mid_n_) {
    data_channel_controller_.OnTransportChanged(data_channel_transport);
    if (dtls_transport) {
      signaling_thread()->PostTask(SafeTask(
          signaling_thread_safety_.flag(),
          [this,
           name = std::string(dtls_transport->internal()->transport_name())] {
            RTC_DCHECK_RUN_ON(signaling_thread());
            SetSctpTransportName(std::move(name));
          }));
    }
  }

  return ret;
}

PeerConnectionObserver* PeerConnection::Observer() const {
  RTC_DCHECK_RUN_ON(signaling_thread());
  RTC_DCHECK(observer_);
  return observer_;
}

RTCError PeerConnection::StartSctpTransport(const SctpOptions& options) {
  RTC_DCHECK_RUN_ON(signaling_thread());
  RTC_DCHECK(sctp_mid_s_);

  network_thread()->PostTask(
      SafeTask(network_thread_safety_, [this, mid = *sctp_mid_s_, options] {
        rtc::scoped_refptr<SctpTransport> sctp_transport =
            transport_controller_n()->GetSctpTransport(mid);
        if (sctp_transport)
          sctp_transport->Start(options);
      }));
  return RTCError::OK();
}

CryptoOptions PeerConnection::GetCryptoOptions() {
  RTC_DCHECK_RUN_ON(signaling_thread());
  // TODO(bugs.webrtc.org/9891) - Remove PeerConnectionFactory::CryptoOptions
  // after it has been removed.
  return configuration_.crypto_options.has_value()
             ? *configuration_.crypto_options
             : options_.crypto_options;
}

void PeerConnection::ClearStatsCache() {
  RTC_DCHECK_RUN_ON(signaling_thread());
  if (legacy_stats_) {
    legacy_stats_->InvalidateCache();
  }
  if (stats_collector_) {
    stats_collector_->ClearCachedStatsReport();
  }
}

bool PeerConnection::ShouldFireNegotiationNeededEvent(uint32_t event_id) {
  RTC_DCHECK_RUN_ON(signaling_thread());
  return sdp_handler_->ShouldFireNegotiationNeededEvent(event_id);
}

void PeerConnection::RequestUsagePatternReportForTesting() {
  RTC_DCHECK_RUN_ON(signaling_thread());
  message_handler_.RequestUsagePatternReport(
      [this]() {
        RTC_DCHECK_RUN_ON(signaling_thread());
        ReportUsagePattern();
      },
      /* delay_ms= */ 0);
}

int PeerConnection::FeedbackAccordingToRfc8888CountForTesting() const {
  return worker_thread()->BlockingCall([this]() {
    RTC_DCHECK_RUN_ON(worker_thread());
    return call_->FeedbackAccordingToRfc8888Count();
  });
}

int PeerConnection::FeedbackAccordingToTransportCcCountForTesting() const {
  return worker_thread()->BlockingCall([this]() {
    RTC_DCHECK_RUN_ON(worker_thread());
    return call_->FeedbackAccordingToTransportCcCount();
  });
}

std::function<void(const rtc::CopyOnWriteBuffer& packet,
                   int64_t packet_time_us)>
PeerConnection::InitializeRtcpCallback() {
  RTC_DCHECK_RUN_ON(network_thread());
  return [this](const rtc::CopyOnWriteBuffer& packet,
                int64_t /*packet_time_us*/) {
    worker_thread()->PostTask(SafeTask(worker_thread_safety_, [this, packet]() {
      call_ptr_->Receiver()->DeliverRtcpPacket(packet);
    }));
  };
}

std::function<void(const RtpPacketReceived& parsed_packet)>
PeerConnection::InitializeUnDemuxablePacketHandler() {
  RTC_DCHECK_RUN_ON(network_thread());
  return [this](const RtpPacketReceived& parsed_packet) {
    worker_thread()->PostTask(
        SafeTask(worker_thread_safety_, [this, parsed_packet]() {
          // Deliver the packet anyway to Call to allow Call to do BWE.
          // Even if there is no media receiver, the packet has still
          // been received on the network and has been correcly parsed.
          call_ptr_->Receiver()->DeliverRtpPacket(
              MediaType::ANY, parsed_packet,
              /*undemuxable_packet_handler=*/
              [](const RtpPacketReceived& packet) { return false; });
        }));
  };
}

bool PeerConnection::CanAttemptDtlsStunPiggybacking(
    const RTCConfiguration& configuration) {
  // Enable DTLS-in-STUN only if no certificates were passed those
  // may be RSA certificates and this feature only works with small
  // ECDSA certificates. Determining the type of the key is
  // not trivially possible at this point.
  return dtls_enabled_ && configuration.certificates.empty() &&
         env_.field_trials().IsEnabled("WebRTC-IceHandshakeDtls");
}

// RingRTC change to add methods (see interface header)
rtc::scoped_refptr<webrtc::IceGathererInterface>
PeerConnection::CreateSharedIceGatherer() {
  return network_thread()
      ->BlockingCall(
          [this] {
            RTC_DCHECK_RUN_ON(network_thread());
            return port_allocator_->CreateIceGatherer("shared");
          });
}

bool PeerConnection::UseSharedIceGatherer(
    rtc::scoped_refptr<webrtc::IceGathererInterface> shared_ice_gatherer) {
  RTC_DCHECK(shared_ice_gatherer);
  shared_ice_gatherer_ = std::move(shared_ice_gatherer);
  return true;
}

// RingRTC change to explicitly control when incoming packets can be processed
bool PeerConnection::SetIncomingRtpEnabled(bool enabled) {
  return network_thread()->BlockingCall([this, enabled] {
    JsepTransportController* transport_controller = this->transport_controller_n();
    return transport_controller->SetIncomingRtpEnabled(enabled);
  });
}

bool PeerConnection::SendRtp(std::unique_ptr<RtpPacket> rtp_packet) {
  RTC_DCHECK_RUN_ON(signaling_thread());

  // Is there a better way to std::move the unique_ptr?
  RtpPacket* raw_rtp_packet = rtp_packet.release();
  return network_thread()->BlockingCall([this, raw_rtp_packet] {
    JsepTransportController* transport_controller = this->transport_controller_n();
    RtpTransportInternal* rtp_transport = transport_controller->GetBundledRtpTransport();
    if (!rtp_transport) {
      return false;
    }

    std::unique_ptr<RtpPacket> rtp_packet(raw_rtp_packet);

    // Doesn't copy because we're not writing to it.
    rtc::CopyOnWriteBuffer buffer = rtp_packet->Buffer();
    rtc::PacketOptions options;
    // This makes the packet use SRTP instead of DTLS.
    int flags = cricket::PF_SRTP_BYPASS;
    return rtp_transport->SendRtpPacket(&buffer, options, flags);
  });
}

// RingRTC change to receive RTP data
bool PeerConnection::ReceiveRtp(uint8_t pt, bool enable_incoming) {
  RtpDemuxerCriteria demux_criteria;
  demux_criteria.payload_types().insert(pt);
  RtpPacketSinkInterface* sink = Observer();
  return network_thread()->BlockingCall([this, demux_criteria, sink, enable_incoming] {
    JsepTransportController* transport_controller = this->transport_controller_n();
    RtpTransportInternal* rtp_transport = transport_controller->GetBundledRtpTransport();
    if (!rtp_transport) {
      return false;
    }
    if (enable_incoming) {
      rtp_transport->SetIncomingRtpEnabled(true);
    }
    rtp_demuxer_sink_registered_ = rtp_transport->RegisterRtpDemuxerSink(demux_criteria, sink);
    return rtp_demuxer_sink_registered_;
  });
}

void PeerConnection::ConfigureAudioEncoders(const webrtc::AudioEncoder::Config& config) {
  std::vector<cricket::VoiceChannel*> sending_voice_channels;
  for (const auto& transceiver : rtp_manager()->transceivers()->List()) {
    if (transceiver->media_type() != cricket::MEDIA_TYPE_AUDIO) {
      continue;
    }

    if (transceiver->direction() == webrtc::RtpTransceiverDirection::kSendRecv ||
        transceiver->direction() == webrtc::RtpTransceiverDirection::kSendOnly) {
      auto* voice_channel = static_cast<cricket::VoiceChannel*>(transceiver->internal()->channel());
      if (voice_channel) {
        sending_voice_channels.push_back(voice_channel);
      }
    }
  }

  worker_thread()->BlockingCall([&config, sending_voice_channels] {
    for (auto voice_channel : sending_voice_channels) {
      voice_channel->ConfigureEncoders(config);
    }

    if (sending_voice_channels.size() == 0) {
      RTC_LOG(LS_WARNING) << "PeerConnection::ConfigureAudioEncoders(...) changed no transceivers!";
    } else {
      RTC_LOG(LS_INFO) << "PeerConnection::ConfigureAudioEncoders(...) changed "
                       << sending_voice_channels.size() << " transceivers.";
    }
  });
}

void PeerConnection::GetAudioLevels(cricket::AudioLevel* captured_out,
                                    cricket::ReceivedAudioLevel* received_out,
                                    size_t received_out_size,
                                    size_t* received_size_out) {
  *captured_out = 0;
  *received_size_out = 0;

  std::vector<cricket::VoiceChannel*> sending_voice_channels;
  std::vector<cricket::VoiceChannel*> receiving_voice_channels;
  auto transceivers = rtp_manager()->transceivers()->List();
  for (auto transceiver : transceivers) {
    if (transceiver->media_type() != cricket::MEDIA_TYPE_AUDIO) {
      continue;
    }

    auto is_send_recv = transceiver->direction() == RtpTransceiverDirection::kSendRecv;
    if (is_send_recv || transceiver->direction() == RtpTransceiverDirection::kSendOnly) {
      auto* voice_channel = static_cast<cricket::VoiceChannel*>(transceiver->internal()->channel());
      if (voice_channel) {
        sending_voice_channels.push_back(voice_channel);
      }
    }
    if (is_send_recv || transceiver->direction() == RtpTransceiverDirection::kRecvOnly) {
      auto* voice_channel = static_cast<cricket::VoiceChannel*>(transceiver->internal()->channel());
      if (voice_channel) {
        receiving_voice_channels.push_back(voice_channel);
      }
    }
  }

  worker_thread()->BlockingCall([captured_out, sending_voice_channels] {
    for (auto voice_channel : sending_voice_channels) {
      voice_channel->GetCapturedAudioLevel(captured_out);
    }
  });

  *received_size_out = worker_thread()->BlockingCall([received_out, received_out_size, receiving_voice_channels] {
    size_t received_size = 0;

    for (auto voice_channel : receiving_voice_channels) {
      if (received_size == received_out_size) {
        break;
      }

      auto audio_level = voice_channel->GetReceivedAudioLevel();
      if (audio_level) {
        received_out[received_size++] = *audio_level;
      }
    }

    return received_size;
  });
}

// RingRTC change to get upload bandwidth estimate
uint32_t PeerConnection::GetLastBandwidthEstimateBps() {
  return worker_thread()->BlockingCall([this] {
    RTC_DCHECK_RUN_ON(worker_thread());
    return this->call_->GetLastBandwidthEstimateBps();
  });
}

}  // namespace webrtc<|MERGE_RESOLUTION|>--- conflicted
+++ resolved
@@ -72,7 +72,6 @@
 #include "modules/rtp_rtcp/include/rtp_rtcp_defines.h"
 #include "modules/rtp_rtcp/source/rtp_packet_received.h"
 #include "p2p/base/connection_info.h"
-#include "p2p/base/ice_gatherer.h"
 #include "p2p/base/ice_transport_internal.h"
 #include "p2p/base/p2p_constants.h"
 #include "p2p/base/p2p_transport_channel.h"
@@ -81,7 +80,6 @@
 #include "p2p/base/transport_description.h"
 #include "p2p/base/transport_info.h"
 #include "p2p/dtls/dtls_transport_internal.h"
-#include "pc/channel.h"
 #include "pc/channel_interface.h"
 #include "pc/codec_vendor.h"
 #include "pc/connection_context.h"
@@ -124,6 +122,10 @@
 #include "rtc_base/trace_event.h"
 #include "rtc_base/unique_id_generator.h"
 #include "system_wrappers/include/metrics.h"
+
+// RingRTC change to support ICE forking
+#include "p2p/base/ice_gatherer.h"
+#include "pc/channel.h"
 
 using cricket::MediaContentDescription;
 using cricket::RidDescription;
@@ -2149,13 +2151,7 @@
   // To handle both internal and externally created port allocator, we will
   // enable BUNDLE here.
   int port_allocator_flags = port_allocator_->flags();
-<<<<<<< HEAD
   // RingRTC change to default flags (code removed)
-=======
-  port_allocator_flags |= PORTALLOCATOR_ENABLE_SHARED_SOCKET |
-                          PORTALLOCATOR_ENABLE_IPV6 |
-                          PORTALLOCATOR_ENABLE_IPV6_ON_WIFI;
->>>>>>> 2c8f5be6
   if (trials().IsDisabled("WebRTC-IPv6Default")) {
     port_allocator_flags &= ~(PORTALLOCATOR_ENABLE_IPV6);
   }
@@ -2181,13 +2177,8 @@
   }
 
   port_allocator_->set_flags(port_allocator_flags);
-<<<<<<< HEAD
   // RingRTC change to use no step delay while allocating ports.
   port_allocator_->set_step_delay(0);
-=======
-  // No step delay is used while allocating ports.
-  port_allocator_->set_step_delay(kMinimumStepDelay);
->>>>>>> 2c8f5be6
   port_allocator_->SetCandidateFilter(
       ConvertIceTransportTypeToCandidateFilter(configuration.type));
   port_allocator_->set_max_ipv6_networks(configuration.max_ipv6_networks);
