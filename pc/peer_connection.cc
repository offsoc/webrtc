/*
 *  Copyright 2012 The WebRTC project authors. All Rights Reserved.
 *
 *  Use of this source code is governed by a BSD-style license
 *  that can be found in the LICENSE file in the root of the source
 *  tree. An additional intellectual property rights grant can be found
 *  in the file PATENTS.  All contributing project authors may
 *  be found in the AUTHORS file in the root of the source tree.
 */

#include "pc/peer_connection.h"

#include <limits.h>
#include <stddef.h>

#include <algorithm>
#include <memory>
#include <set>
#include <string>
#include <utility>

#include "absl/algorithm/container.h"
#include "absl/strings/match.h"
#include "absl/strings/string_view.h"
#include "api/jsep_ice_candidate.h"
#include "api/rtp_parameters.h"
#include "api/rtp_transceiver_direction.h"
#include "api/uma_metrics.h"
#include "api/video/video_codec_constants.h"
#include "call/audio_state.h"
#include "call/packet_receiver.h"
#include "media/base/media_channel.h"
#include "media/base/media_config.h"
#include "media/base/media_engine.h"
#include "media/base/rid_description.h"
#include "media/base/stream_params.h"
#include "modules/rtp_rtcp/include/rtp_rtcp_defines.h"
#include "p2p/base/basic_async_resolver_factory.h"
#include "p2p/base/connection.h"
#include "p2p/base/connection_info.h"
#include "p2p/base/dtls_transport_internal.h"
#include "p2p/base/ice_gatherer.h"
#include "p2p/base/p2p_constants.h"
#include "p2p/base/p2p_transport_channel.h"
#include "p2p/base/transport_info.h"
#include "pc/channel.h"
#include "pc/ice_server_parsing.h"
#include "pc/rtp_receiver.h"
#include "pc/rtp_receiver_proxy.h"
#include "pc/rtp_sender.h"
#include "pc/rtp_sender_proxy.h"
#include "pc/sctp_transport.h"
#include "pc/simulcast_description.h"
#include "pc/webrtc_session_description_factory.h"
#include "rtc_base/helpers.h"
#include "rtc_base/ip_address.h"
#include "rtc_base/logging.h"
#include "rtc_base/net_helper.h"
#include "rtc_base/network.h"
#include "rtc_base/network_constants.h"
#include "rtc_base/socket_address.h"
#include "rtc_base/string_encode.h"
#include "rtc_base/trace_event.h"
#include "rtc_base/unique_id_generator.h"
#include "system_wrappers/include/metrics.h"

using cricket::ContentInfo;
using cricket::ContentInfos;
using cricket::MediaContentDescription;
using cricket::MediaProtocolType;
using cricket::RidDescription;
using cricket::RidDirection;
using cricket::SessionDescription;
using cricket::SimulcastDescription;
using cricket::SimulcastLayer;
using cricket::SimulcastLayerList;
using cricket::StreamParams;
using cricket::TransportInfo;

using cricket::LOCAL_PORT_TYPE;
using cricket::PRFLX_PORT_TYPE;
using cricket::RELAY_PORT_TYPE;
using cricket::STUN_PORT_TYPE;

namespace webrtc {

namespace {

// UMA metric names.
const char kSimulcastNumberOfEncodings[] =
    "WebRTC.PeerConnection.Simulcast.NumberOfSendEncodings";

static const int REPORT_USAGE_PATTERN_DELAY_MS = 60000;

uint32_t ConvertIceTransportTypeToCandidateFilter(
    PeerConnectionInterface::IceTransportsType type) {
  switch (type) {
    case PeerConnectionInterface::kNone:
      return cricket::CF_NONE;
    case PeerConnectionInterface::kRelay:
      return cricket::CF_RELAY;
    case PeerConnectionInterface::kNoHost:
      return (cricket::CF_ALL & ~cricket::CF_HOST);
    case PeerConnectionInterface::kAll:
      return cricket::CF_ALL;
    default:
      RTC_DCHECK_NOTREACHED();
  }
  return cricket::CF_NONE;
}

IceCandidatePairType GetIceCandidatePairCounter(
    const cricket::Candidate& local,
    const cricket::Candidate& remote) {
  const auto& l = local.type();
  const auto& r = remote.type();
  const auto& host = LOCAL_PORT_TYPE;
  const auto& srflx = STUN_PORT_TYPE;
  const auto& relay = RELAY_PORT_TYPE;
  const auto& prflx = PRFLX_PORT_TYPE;
  if (l == host && r == host) {
    bool local_hostname =
        !local.address().hostname().empty() && local.address().IsUnresolvedIP();
    bool remote_hostname = !remote.address().hostname().empty() &&
                           remote.address().IsUnresolvedIP();
    bool local_private = IPIsPrivate(local.address().ipaddr());
    bool remote_private = IPIsPrivate(remote.address().ipaddr());
    if (local_hostname) {
      if (remote_hostname) {
        return kIceCandidatePairHostNameHostName;
      } else if (remote_private) {
        return kIceCandidatePairHostNameHostPrivate;
      } else {
        return kIceCandidatePairHostNameHostPublic;
      }
    } else if (local_private) {
      if (remote_hostname) {
        return kIceCandidatePairHostPrivateHostName;
      } else if (remote_private) {
        return kIceCandidatePairHostPrivateHostPrivate;
      } else {
        return kIceCandidatePairHostPrivateHostPublic;
      }
    } else {
      if (remote_hostname) {
        return kIceCandidatePairHostPublicHostName;
      } else if (remote_private) {
        return kIceCandidatePairHostPublicHostPrivate;
      } else {
        return kIceCandidatePairHostPublicHostPublic;
      }
    }
  }
  if (l == host && r == srflx)
    return kIceCandidatePairHostSrflx;
  if (l == host && r == relay)
    return kIceCandidatePairHostRelay;
  if (l == host && r == prflx)
    return kIceCandidatePairHostPrflx;
  if (l == srflx && r == host)
    return kIceCandidatePairSrflxHost;
  if (l == srflx && r == srflx)
    return kIceCandidatePairSrflxSrflx;
  if (l == srflx && r == relay)
    return kIceCandidatePairSrflxRelay;
  if (l == srflx && r == prflx)
    return kIceCandidatePairSrflxPrflx;
  if (l == relay && r == host)
    return kIceCandidatePairRelayHost;
  if (l == relay && r == srflx)
    return kIceCandidatePairRelaySrflx;
  if (l == relay && r == relay)
    return kIceCandidatePairRelayRelay;
  if (l == relay && r == prflx)
    return kIceCandidatePairRelayPrflx;
  if (l == prflx && r == host)
    return kIceCandidatePairPrflxHost;
  if (l == prflx && r == srflx)
    return kIceCandidatePairPrflxSrflx;
  if (l == prflx && r == relay)
    return kIceCandidatePairPrflxRelay;
  return kIceCandidatePairMax;
}

absl::optional<int> RTCConfigurationToIceConfigOptionalInt(
    int rtc_configuration_parameter) {
  if (rtc_configuration_parameter ==
      webrtc::PeerConnectionInterface::RTCConfiguration::kUndefined) {
    return absl::nullopt;
  }
  return rtc_configuration_parameter;
}

// Check if the changes of IceTransportsType motives an ice restart.
bool NeedIceRestart(bool surface_ice_candidates_on_ice_transport_type_changed,
                    PeerConnectionInterface::IceTransportsType current,
                    PeerConnectionInterface::IceTransportsType modified) {
  if (current == modified) {
    return false;
  }

  if (!surface_ice_candidates_on_ice_transport_type_changed) {
    return true;
  }

  auto current_filter = ConvertIceTransportTypeToCandidateFilter(current);
  auto modified_filter = ConvertIceTransportTypeToCandidateFilter(modified);

  // If surface_ice_candidates_on_ice_transport_type_changed is true and we
  // extend the filter, then no ice restart is needed.
  return (current_filter & modified_filter) != current_filter;
}

cricket::IceConfig ParseIceConfig(
    const PeerConnectionInterface::RTCConfiguration& config) {
  cricket::ContinualGatheringPolicy gathering_policy;
  switch (config.continual_gathering_policy) {
    case PeerConnectionInterface::GATHER_ONCE:
      gathering_policy = cricket::GATHER_ONCE;
      break;
    case PeerConnectionInterface::GATHER_CONTINUALLY:
      gathering_policy = cricket::GATHER_CONTINUALLY;
      break;
    default:
      RTC_DCHECK_NOTREACHED();
      gathering_policy = cricket::GATHER_ONCE;
  }

  cricket::IceConfig ice_config;
  ice_config.receiving_timeout = RTCConfigurationToIceConfigOptionalInt(
      config.ice_connection_receiving_timeout);
  ice_config.prioritize_most_likely_candidate_pairs =
      config.prioritize_most_likely_ice_candidate_pairs;
  ice_config.backup_connection_ping_interval =
      RTCConfigurationToIceConfigOptionalInt(
          config.ice_backup_candidate_pair_ping_interval);
  ice_config.continual_gathering_policy = gathering_policy;
  ice_config.presume_writable_when_fully_relayed =
      config.presume_writable_when_fully_relayed;
  ice_config.surface_ice_candidates_on_ice_transport_type_changed =
      config.surface_ice_candidates_on_ice_transport_type_changed;
  ice_config.ice_check_interval_strong_connectivity =
      config.ice_check_interval_strong_connectivity;
  ice_config.ice_check_interval_weak_connectivity =
      config.ice_check_interval_weak_connectivity;
  ice_config.ice_check_min_interval = config.ice_check_min_interval;
  ice_config.ice_unwritable_timeout = config.ice_unwritable_timeout;
  ice_config.ice_unwritable_min_checks = config.ice_unwritable_min_checks;
  ice_config.ice_inactive_timeout = config.ice_inactive_timeout;
  ice_config.stun_keepalive_interval = config.stun_candidate_keepalive_interval;
  ice_config.network_preference = config.network_preference;
  ice_config.stable_writable_connection_ping_interval =
      config.stable_writable_connection_ping_interval_ms;
  return ice_config;
}

// Ensures the configuration doesn't have any parameters with invalid values,
// or values that conflict with other parameters.
//
// Returns RTCError::OK() if there are no issues.
RTCError ValidateConfiguration(
    const PeerConnectionInterface::RTCConfiguration& config) {
  return cricket::P2PTransportChannel::ValidateIceConfig(
      ParseIceConfig(config));
}

bool HasRtcpMuxEnabled(const cricket::ContentInfo* content) {
  return content->media_description()->rtcp_mux();
}

bool DtlsEnabled(const PeerConnectionInterface::RTCConfiguration& configuration,
                 const PeerConnectionFactoryInterface::Options& options,
                 const PeerConnectionDependencies& dependencies) {
  // RingRTC change to always disable DTLS.
  return false;
}

}  // namespace

bool PeerConnectionInterface::RTCConfiguration::operator==(
    const PeerConnectionInterface::RTCConfiguration& o) const {
  // This static_assert prevents us from accidentally breaking operator==.
  // Note: Order matters! Fields must be ordered the same as RTCConfiguration.
  struct stuff_being_tested_for_equality {
    IceServers servers;
    IceTransportsType type;
    BundlePolicy bundle_policy;
    RtcpMuxPolicy rtcp_mux_policy;
    std::vector<rtc::scoped_refptr<rtc::RTCCertificate>> certificates;
    int ice_candidate_pool_size;
    bool disable_ipv6_on_wifi;
    int max_ipv6_networks;
    bool disable_link_local_networks;
    absl::optional<int> screencast_min_bitrate;
    absl::optional<bool> combined_audio_video_bwe;
#if defined(WEBRTC_FUCHSIA)
    absl::optional<bool> enable_dtls_srtp;
#endif
    TcpCandidatePolicy tcp_candidate_policy;
    CandidateNetworkPolicy candidate_network_policy;
    int audio_jitter_buffer_max_packets;
    bool audio_jitter_buffer_fast_accelerate;
    int audio_jitter_buffer_min_delay_ms;
    int ice_connection_receiving_timeout;
    int ice_backup_candidate_pair_ping_interval;
    ContinualGatheringPolicy continual_gathering_policy;
    bool prioritize_most_likely_ice_candidate_pairs;
    struct cricket::MediaConfig media_config;
    bool prune_turn_ports;
    PortPrunePolicy turn_port_prune_policy;
    bool presume_writable_when_fully_relayed;
    bool enable_ice_renomination;
    bool redetermine_role_on_ice_restart;
    bool surface_ice_candidates_on_ice_transport_type_changed;
    absl::optional<int> ice_check_interval_strong_connectivity;
    absl::optional<int> ice_check_interval_weak_connectivity;
    absl::optional<int> ice_check_min_interval;
    absl::optional<int> ice_unwritable_timeout;
    absl::optional<int> ice_unwritable_min_checks;
    absl::optional<int> ice_inactive_timeout;
    absl::optional<int> stun_candidate_keepalive_interval;
    webrtc::TurnCustomizer* turn_customizer;
    SdpSemantics sdp_semantics;
    absl::optional<rtc::AdapterType> network_preference;
    bool active_reset_srtp_params;
    absl::optional<CryptoOptions> crypto_options;
    bool offer_extmap_allow_mixed;
    std::string turn_logging_id;
    bool enable_implicit_rollback;
    absl::optional<bool> allow_codec_switching;
    absl::optional<int> report_usage_pattern_delay_ms;
    absl::optional<int> stable_writable_connection_ping_interval_ms;
    webrtc::VpnPreference vpn_preference;
    std::vector<rtc::NetworkMask> vpn_list;
    PortAllocatorConfig port_allocator_config;
    absl::optional<TimeDelta> pacer_burst_interval;
  };
  static_assert(sizeof(stuff_being_tested_for_equality) == sizeof(*this),
                "Did you add something to RTCConfiguration and forget to "
                "update operator==?");
  return type == o.type && servers == o.servers &&
         bundle_policy == o.bundle_policy &&
         rtcp_mux_policy == o.rtcp_mux_policy &&
         tcp_candidate_policy == o.tcp_candidate_policy &&
         candidate_network_policy == o.candidate_network_policy &&
         audio_jitter_buffer_max_packets == o.audio_jitter_buffer_max_packets &&
         audio_jitter_buffer_fast_accelerate ==
             o.audio_jitter_buffer_fast_accelerate &&
         audio_jitter_buffer_min_delay_ms ==
             o.audio_jitter_buffer_min_delay_ms &&
         ice_connection_receiving_timeout ==
             o.ice_connection_receiving_timeout &&
         ice_backup_candidate_pair_ping_interval ==
             o.ice_backup_candidate_pair_ping_interval &&
         continual_gathering_policy == o.continual_gathering_policy &&
         certificates == o.certificates &&
         prioritize_most_likely_ice_candidate_pairs ==
             o.prioritize_most_likely_ice_candidate_pairs &&
         media_config == o.media_config &&
         disable_ipv6_on_wifi == o.disable_ipv6_on_wifi &&
         max_ipv6_networks == o.max_ipv6_networks &&
         disable_link_local_networks == o.disable_link_local_networks &&
         screencast_min_bitrate == o.screencast_min_bitrate &&
         combined_audio_video_bwe == o.combined_audio_video_bwe &&
#if defined(WEBRTC_FUCHSIA)
         enable_dtls_srtp == o.enable_dtls_srtp &&
#endif
         ice_candidate_pool_size == o.ice_candidate_pool_size &&
         prune_turn_ports == o.prune_turn_ports &&
         turn_port_prune_policy == o.turn_port_prune_policy &&
         presume_writable_when_fully_relayed ==
             o.presume_writable_when_fully_relayed &&
         enable_ice_renomination == o.enable_ice_renomination &&
         redetermine_role_on_ice_restart == o.redetermine_role_on_ice_restart &&
         surface_ice_candidates_on_ice_transport_type_changed ==
             o.surface_ice_candidates_on_ice_transport_type_changed &&
         ice_check_interval_strong_connectivity ==
             o.ice_check_interval_strong_connectivity &&
         ice_check_interval_weak_connectivity ==
             o.ice_check_interval_weak_connectivity &&
         ice_check_min_interval == o.ice_check_min_interval &&
         ice_unwritable_timeout == o.ice_unwritable_timeout &&
         ice_unwritable_min_checks == o.ice_unwritable_min_checks &&
         ice_inactive_timeout == o.ice_inactive_timeout &&
         stun_candidate_keepalive_interval ==
             o.stun_candidate_keepalive_interval &&
         turn_customizer == o.turn_customizer &&
         sdp_semantics == o.sdp_semantics &&
         network_preference == o.network_preference &&
         active_reset_srtp_params == o.active_reset_srtp_params &&
         crypto_options == o.crypto_options &&
         offer_extmap_allow_mixed == o.offer_extmap_allow_mixed &&
         turn_logging_id == o.turn_logging_id &&
         enable_implicit_rollback == o.enable_implicit_rollback &&
         allow_codec_switching == o.allow_codec_switching &&
         report_usage_pattern_delay_ms == o.report_usage_pattern_delay_ms &&
         stable_writable_connection_ping_interval_ms ==
             o.stable_writable_connection_ping_interval_ms &&
         vpn_preference == o.vpn_preference && vpn_list == o.vpn_list &&
         port_allocator_config.min_port == o.port_allocator_config.min_port &&
         port_allocator_config.max_port == o.port_allocator_config.max_port &&
         port_allocator_config.flags == o.port_allocator_config.flags &&
         pacer_burst_interval == o.pacer_burst_interval;
}

bool PeerConnectionInterface::RTCConfiguration::operator!=(
    const PeerConnectionInterface::RTCConfiguration& o) const {
  return !(*this == o);
}

RTCErrorOr<rtc::scoped_refptr<PeerConnection>> PeerConnection::Create(
    rtc::scoped_refptr<ConnectionContext> context,
    const PeerConnectionFactoryInterface::Options& options,
    std::unique_ptr<RtcEventLog> event_log,
    std::unique_ptr<Call> call,
    const PeerConnectionInterface::RTCConfiguration& configuration,
    PeerConnectionDependencies dependencies) {
  // TODO(https://crbug.com/webrtc/13528): Remove support for kPlanB.
  if (configuration.sdp_semantics == SdpSemantics::kPlanB_DEPRECATED) {
    RTC_LOG(LS_WARNING)
        << "PeerConnection constructed with legacy SDP semantics!";
  }

  RTCError config_error = cricket::P2PTransportChannel::ValidateIceConfig(
      ParseIceConfig(configuration));
  if (!config_error.ok()) {
    RTC_LOG(LS_ERROR) << "Invalid ICE configuration: "
                      << config_error.message();
    return config_error;
  }

  if (!dependencies.allocator) {
    RTC_LOG(LS_ERROR)
        << "PeerConnection initialized without a PortAllocator? "
           "This shouldn't happen if using PeerConnectionFactory.";
    return RTCError(
        RTCErrorType::INVALID_PARAMETER,
        "Attempt to create a PeerConnection without a PortAllocatorFactory");
  }

  if (!dependencies.observer) {
    // TODO(deadbeef): Why do we do this?
    RTC_LOG(LS_ERROR) << "PeerConnection initialized without a "
                         "PeerConnectionObserver";
    return RTCError(RTCErrorType::INVALID_PARAMETER,
                    "Attempt to create a PeerConnection without an observer");
  }

  bool is_unified_plan =
      configuration.sdp_semantics == SdpSemantics::kUnifiedPlan;
  bool dtls_enabled = DtlsEnabled(configuration, options, dependencies);

  // Interim code: If an AsyncResolverFactory is given, but not an
  // AsyncDnsResolverFactory, wrap it in a WrappingAsyncDnsResolverFactory
  // If neither is given, create a WrappingAsyncDnsResolverFactory wrapping
  // a BasicAsyncResolver.
  // TODO(bugs.webrtc.org/12598): Remove code once all callers pass a
  // AsyncDnsResolverFactory.
  if (dependencies.async_dns_resolver_factory &&
      dependencies.async_resolver_factory) {
    RTC_LOG(LS_ERROR)
        << "Attempt to set both old and new type of DNS resolver factory";
    return RTCError(RTCErrorType::INVALID_PARAMETER,
                    "Both old and new type of DNS resolver given");
  }
  if (dependencies.async_resolver_factory) {
    dependencies.async_dns_resolver_factory =
        std::make_unique<WrappingAsyncDnsResolverFactory>(
            std::move(dependencies.async_resolver_factory));
  } else {
    dependencies.async_dns_resolver_factory =
        std::make_unique<WrappingAsyncDnsResolverFactory>(
            std::make_unique<BasicAsyncResolverFactory>());
  }

  // The PeerConnection constructor consumes some, but not all, dependencies.
  auto pc = rtc::make_ref_counted<PeerConnection>(
      context, options, is_unified_plan, std::move(event_log), std::move(call),
      dependencies, dtls_enabled);
  RTCError init_error = pc->Initialize(configuration, std::move(dependencies));
  if (!init_error.ok()) {
    RTC_LOG(LS_ERROR) << "PeerConnection initialization failed";
    return init_error;
  }
  return pc;
}

PeerConnection::PeerConnection(
    rtc::scoped_refptr<ConnectionContext> context,
    const PeerConnectionFactoryInterface::Options& options,
    bool is_unified_plan,
    std::unique_ptr<RtcEventLog> event_log,
    std::unique_ptr<Call> call,
    PeerConnectionDependencies& dependencies,
    bool dtls_enabled)
    : context_(context),
      trials_(std::move(dependencies.trials), &context->field_trials()),
      options_(options),
      observer_(dependencies.observer),
      is_unified_plan_(is_unified_plan),
      event_log_(std::move(event_log)),
      event_log_ptr_(event_log_.get()),
      async_dns_resolver_factory_(
          std::move(dependencies.async_dns_resolver_factory)),
      port_allocator_(std::move(dependencies.allocator)),
      ice_transport_factory_(std::move(dependencies.ice_transport_factory)),
      tls_cert_verifier_(std::move(dependencies.tls_cert_verifier)),
      call_(std::move(call)),
      call_ptr_(call_.get()),
      // RFC 3264: The numeric value of the session id and version in the
      // o line MUST be representable with a "64 bit signed integer".
      // Due to this constraint session id `session_id_` is max limited to
      // LLONG_MAX.
      session_id_(rtc::ToString(rtc::CreateRandomId64() & LLONG_MAX)),
      dtls_enabled_(dtls_enabled),
      data_channel_controller_(this),
      message_handler_(signaling_thread()),
      weak_factory_(this) {
  worker_thread()->BlockingCall([this] {
    RTC_DCHECK_RUN_ON(worker_thread());
    worker_thread_safety_ = PendingTaskSafetyFlag::Create();
    if (!call_)
      worker_thread_safety_->SetNotAlive();
  });
}

PeerConnection::~PeerConnection() {
  TRACE_EVENT0("webrtc", "PeerConnection::~PeerConnection");
  RTC_DCHECK_RUN_ON(signaling_thread());

  if (sdp_handler_) {
    sdp_handler_->PrepareForShutdown();
  }

  // Need to stop transceivers before destroying the stats collector because
  // AudioRtpSender has a reference to the LegacyStatsCollector it will update
  // when stopping.
  if (rtp_manager()) {
    for (const auto& transceiver : rtp_manager()->transceivers()->List()) {
      transceiver->StopInternal();
    }
  }

  legacy_stats_.reset(nullptr);
  if (stats_collector_) {
    stats_collector_->WaitForPendingRequest();
    stats_collector_ = nullptr;
  }

  if (sdp_handler_) {
    // Don't destroy BaseChannels until after stats has been cleaned up so that
    // the last stats request can still read from the channels.
    sdp_handler_->DestroyAllChannels();

    RTC_LOG(LS_INFO) << "Session: " << session_id() << " is destroyed.";

    sdp_handler_->ResetSessionDescFactory();
  }

  // port_allocator_ and transport_controller_ live on the network thread and
  // should be destroyed there.
  transport_controller_copy_ = nullptr;
  network_thread()->BlockingCall([this] {
    RTC_DCHECK_RUN_ON(network_thread());
    TeardownDataChannelTransport_n();
    transport_controller_.reset();
    port_allocator_.reset();
    if (network_thread_safety_)
      network_thread_safety_->SetNotAlive();
  });

  // call_ and event_log_ must be destroyed on the worker thread.
  worker_thread()->BlockingCall([this] {
    RTC_DCHECK_RUN_ON(worker_thread());
    worker_thread_safety_->SetNotAlive();
    call_.reset();
    // The event log must outlive call (and any other object that uses it).
    event_log_.reset();
  });
}

RTCError PeerConnection::Initialize(
    const PeerConnectionInterface::RTCConfiguration& configuration,
    PeerConnectionDependencies dependencies) {
  RTC_DCHECK_RUN_ON(signaling_thread());
  TRACE_EVENT0("webrtc", "PeerConnection::Initialize");

  cricket::ServerAddresses stun_servers;
  std::vector<cricket::RelayServerConfig> turn_servers;

  RTCError parse_error = ParseIceServersOrError(configuration.servers,
                                                &stun_servers, &turn_servers);
  if (!parse_error.ok()) {
    return parse_error;
  }

  // Restrict number of TURN servers.
  if (!trials().IsDisabled("WebRTC-LimitTurnServers") &&
      turn_servers.size() > cricket::kMaxTurnServers) {
    RTC_LOG(LS_WARNING) << "Number of configured TURN servers is "
                        << turn_servers.size()
                        << " which exceeds the maximum allowed number of "
                        << cricket::kMaxTurnServers;
    turn_servers.resize(cricket::kMaxTurnServers);
  }

  // Add the turn logging id to all turn servers
  for (cricket::RelayServerConfig& turn_server : turn_servers) {
    turn_server.turn_logging_id = configuration.turn_logging_id;
  }

  // Note if STUN or TURN servers were supplied.
  if (!stun_servers.empty()) {
    NoteUsageEvent(UsageEvent::STUN_SERVER_ADDED);
  }
  if (!turn_servers.empty()) {
    NoteUsageEvent(UsageEvent::TURN_SERVER_ADDED);
  }

  // Network thread initialization.
  transport_controller_copy_ =
      network_thread()->BlockingCall([&] {
        RTC_DCHECK_RUN_ON(network_thread());
        network_thread_safety_ = PendingTaskSafetyFlag::Create();
        InitializePortAllocatorResult pa_result = InitializePortAllocator_n(
            stun_servers, turn_servers, configuration);
        // Send information about IPv4/IPv6 status.
        PeerConnectionAddressFamilyCounter address_family =
            pa_result.enable_ipv6 ? kPeerConnection_IPv6 : kPeerConnection_IPv4;
        RTC_HISTOGRAM_ENUMERATION("WebRTC.PeerConnection.IPMetrics",
                                  address_family,
                                  kPeerConnectionAddressFamilyCounter_Max);
        return InitializeTransportController_n(configuration, dependencies);
      });

  configuration_ = configuration;

  legacy_stats_ = std::make_unique<LegacyStatsCollector>(this);
  stats_collector_ = RTCStatsCollector::Create(this);

  sdp_handler_ = SdpOfferAnswerHandler::Create(this, configuration,
                                               dependencies, context_.get());

  rtp_manager_ = std::make_unique<RtpTransmissionManager>(
      IsUnifiedPlan(), context_.get(), &usage_pattern_, observer_,
      legacy_stats_.get(), [this]() {
        RTC_DCHECK_RUN_ON(signaling_thread());
        sdp_handler_->UpdateNegotiationNeeded();
      });

  // Add default audio/video transceivers for Plan B SDP.
  if (!IsUnifiedPlan()) {
    rtp_manager()->transceivers()->Add(
        RtpTransceiverProxyWithInternal<RtpTransceiver>::Create(
            signaling_thread(), rtc::make_ref_counted<RtpTransceiver>(
                                    cricket::MEDIA_TYPE_AUDIO, context())));
    rtp_manager()->transceivers()->Add(
        RtpTransceiverProxyWithInternal<RtpTransceiver>::Create(
            signaling_thread(), rtc::make_ref_counted<RtpTransceiver>(
                                    cricket::MEDIA_TYPE_VIDEO, context())));
  }

  int delay_ms = configuration.report_usage_pattern_delay_ms
                     ? *configuration.report_usage_pattern_delay_ms
                     : REPORT_USAGE_PATTERN_DELAY_MS;
  message_handler_.RequestUsagePatternReport(
      [this]() {
        RTC_DCHECK_RUN_ON(signaling_thread());
        ReportUsagePattern();
      },
      delay_ms);

  // Record the number of configured ICE servers for all connections.
  RTC_HISTOGRAM_COUNTS_LINEAR("WebRTC.PeerConnection.IceServers.Configured",
                              configuration_.servers.size(), 0, 31, 32);

  return RTCError::OK();
}

JsepTransportController* PeerConnection::InitializeTransportController_n(
    const RTCConfiguration& configuration,
    const PeerConnectionDependencies& dependencies) {
  JsepTransportController::Config config;
  config.redetermine_role_on_ice_restart =
      configuration.redetermine_role_on_ice_restart;
  config.ssl_max_version = options_.ssl_max_version;
  config.disable_encryption = options_.disable_encryption;
  config.bundle_policy = configuration.bundle_policy;
  config.rtcp_mux_policy = configuration.rtcp_mux_policy;
  // TODO(bugs.webrtc.org/9891) - Remove options_.crypto_options then remove
  // this stub.
  config.crypto_options = configuration.crypto_options.has_value()
                              ? *configuration.crypto_options
                              : options_.crypto_options;
  config.transport_observer = this;
  config.rtcp_handler = InitializeRtcpCallback();
  config.event_log = event_log_ptr_;
#if defined(ENABLE_EXTERNAL_AUTH)
  config.enable_external_auth = true;
#endif
  config.active_reset_srtp_params = configuration.active_reset_srtp_params;

  // DTLS has to be enabled to use SCTP.
  if (dtls_enabled_) {
    config.sctp_factory = context_->sctp_transport_factory();
  }

  config.ice_transport_factory = ice_transport_factory_.get();
  config.on_dtls_handshake_error_ =
      [weak_ptr = weak_factory_.GetWeakPtr()](rtc::SSLHandshakeError s) {
        if (weak_ptr) {
          weak_ptr->OnTransportControllerDtlsHandshakeError(s);
        }
      };

  config.field_trials = trials_.get();

  transport_controller_.reset(
      new JsepTransportController(network_thread(), port_allocator_.get(),
                                  async_dns_resolver_factory_.get(), config));

  transport_controller_->SubscribeIceConnectionState(
      [this](cricket::IceConnectionState s) {
        RTC_DCHECK_RUN_ON(network_thread());
        if (s == cricket::kIceConnectionConnected) {
          ReportTransportStats();
        }
        signaling_thread()->PostTask(
            SafeTask(signaling_thread_safety_.flag(), [this, s]() {
              RTC_DCHECK_RUN_ON(signaling_thread());
              OnTransportControllerConnectionState(s);
            }));
      });
  transport_controller_->SubscribeConnectionState(
      [this](PeerConnectionInterface::PeerConnectionState s) {
        RTC_DCHECK_RUN_ON(network_thread());
        signaling_thread()->PostTask(
            SafeTask(signaling_thread_safety_.flag(), [this, s]() {
              RTC_DCHECK_RUN_ON(signaling_thread());
              SetConnectionState(s);
            }));
      });
  transport_controller_->SubscribeStandardizedIceConnectionState(
      [this](PeerConnectionInterface::IceConnectionState s) {
        RTC_DCHECK_RUN_ON(network_thread());
        signaling_thread()->PostTask(
            SafeTask(signaling_thread_safety_.flag(), [this, s]() {
              RTC_DCHECK_RUN_ON(signaling_thread());
              SetStandardizedIceConnectionState(s);
            }));
      });
  transport_controller_->SubscribeIceGatheringState(
      [this](cricket::IceGatheringState s) {
        RTC_DCHECK_RUN_ON(network_thread());
        signaling_thread()->PostTask(
            SafeTask(signaling_thread_safety_.flag(), [this, s]() {
              RTC_DCHECK_RUN_ON(signaling_thread());
              OnTransportControllerGatheringState(s);
            }));
      });
  transport_controller_->SubscribeIceCandidateGathered(
      [this](const std::string& transport,
             const std::vector<cricket::Candidate>& candidates) {
        RTC_DCHECK_RUN_ON(network_thread());
        signaling_thread()->PostTask(
            SafeTask(signaling_thread_safety_.flag(),
                     [this, t = transport, c = candidates]() {
                       RTC_DCHECK_RUN_ON(signaling_thread());
                       OnTransportControllerCandidatesGathered(t, c);
                     }));
      });
  transport_controller_->SubscribeIceCandidateError(
      [this](const cricket::IceCandidateErrorEvent& event) {
        RTC_DCHECK_RUN_ON(network_thread());
        signaling_thread()->PostTask(
            SafeTask(signaling_thread_safety_.flag(), [this, event = event]() {
              RTC_DCHECK_RUN_ON(signaling_thread());
              OnTransportControllerCandidateError(event);
            }));
      });
  transport_controller_->SubscribeIceCandidatesRemoved(
      [this](const std::vector<cricket::Candidate>& c) {
        RTC_DCHECK_RUN_ON(network_thread());
        signaling_thread()->PostTask(
            SafeTask(signaling_thread_safety_.flag(), [this, c = c]() {
              RTC_DCHECK_RUN_ON(signaling_thread());
              OnTransportControllerCandidatesRemoved(c);
            }));
      });
  transport_controller_->SubscribeIceCandidatePairChanged(
      [this](const cricket::CandidatePairChangeEvent& event) {
        RTC_DCHECK_RUN_ON(network_thread());
        signaling_thread()->PostTask(
            SafeTask(signaling_thread_safety_.flag(), [this, event = event]() {
              RTC_DCHECK_RUN_ON(signaling_thread());
              OnTransportControllerCandidateChanged(event);
            }));
      });

  transport_controller_->SetIceConfig(ParseIceConfig(configuration));
  return transport_controller_.get();
}

rtc::scoped_refptr<StreamCollectionInterface> PeerConnection::local_streams() {
  RTC_DCHECK_RUN_ON(signaling_thread());
  RTC_CHECK(!IsUnifiedPlan()) << "local_streams is not available with Unified "
                                 "Plan SdpSemantics. Please use GetSenders "
                                 "instead.";
  return sdp_handler_->local_streams();
}

rtc::scoped_refptr<StreamCollectionInterface> PeerConnection::remote_streams() {
  RTC_DCHECK_RUN_ON(signaling_thread());
  RTC_CHECK(!IsUnifiedPlan()) << "remote_streams is not available with Unified "
                                 "Plan SdpSemantics. Please use GetReceivers "
                                 "instead.";
  return sdp_handler_->remote_streams();
}

bool PeerConnection::AddStream(MediaStreamInterface* local_stream) {
  RTC_DCHECK_RUN_ON(signaling_thread());
  RTC_CHECK(!IsUnifiedPlan()) << "AddStream is not available with Unified Plan "
                                 "SdpSemantics. Please use AddTrack instead.";
  TRACE_EVENT0("webrtc", "PeerConnection::AddStream");
  if (!ConfiguredForMedia()) {
    RTC_LOG(LS_ERROR) << "AddStream: Not configured for media";
    return false;
  }
  return sdp_handler_->AddStream(local_stream);
}

void PeerConnection::RemoveStream(MediaStreamInterface* local_stream) {
  RTC_DCHECK_RUN_ON(signaling_thread());
  RTC_DCHECK(ConfiguredForMedia());
  RTC_CHECK(!IsUnifiedPlan()) << "RemoveStream is not available with Unified "
                                 "Plan SdpSemantics. Please use RemoveTrack "
                                 "instead.";
  TRACE_EVENT0("webrtc", "PeerConnection::RemoveStream");
  sdp_handler_->RemoveStream(local_stream);
}

RTCErrorOr<rtc::scoped_refptr<RtpSenderInterface>> PeerConnection::AddTrack(
    rtc::scoped_refptr<MediaStreamTrackInterface> track,
    const std::vector<std::string>& stream_ids) {
  return AddTrack(std::move(track), stream_ids, nullptr);
}

RTCErrorOr<rtc::scoped_refptr<RtpSenderInterface>> PeerConnection::AddTrack(
    rtc::scoped_refptr<MediaStreamTrackInterface> track,
    const std::vector<std::string>& stream_ids,
    const std::vector<RtpEncodingParameters>& init_send_encodings) {
  return AddTrack(std::move(track), stream_ids, &init_send_encodings);
}

RTCErrorOr<rtc::scoped_refptr<RtpSenderInterface>> PeerConnection::AddTrack(
    rtc::scoped_refptr<MediaStreamTrackInterface> track,
    const std::vector<std::string>& stream_ids,
    const std::vector<RtpEncodingParameters>* init_send_encodings) {
  RTC_DCHECK_RUN_ON(signaling_thread());
  TRACE_EVENT0("webrtc", "PeerConnection::AddTrack");
  if (!ConfiguredForMedia()) {
    LOG_AND_RETURN_ERROR(RTCErrorType::UNSUPPORTED_OPERATION,
                         "Not configured for media");
  }
  if (!track) {
    LOG_AND_RETURN_ERROR(RTCErrorType::INVALID_PARAMETER, "Track is null.");
  }
  if (!(track->kind() == MediaStreamTrackInterface::kAudioKind ||
        track->kind() == MediaStreamTrackInterface::kVideoKind)) {
    LOG_AND_RETURN_ERROR(RTCErrorType::INVALID_PARAMETER,
                         "Track has invalid kind: " + track->kind());
  }
  if (IsClosed()) {
    LOG_AND_RETURN_ERROR(RTCErrorType::INVALID_STATE,
                         "PeerConnection is closed.");
  }
  if (rtp_manager()->FindSenderForTrack(track.get())) {
    LOG_AND_RETURN_ERROR(
        RTCErrorType::INVALID_PARAMETER,
        "Sender already exists for track " + track->id() + ".");
  }
  auto sender_or_error =
      rtp_manager()->AddTrack(track, stream_ids, init_send_encodings);
  if (sender_or_error.ok()) {
    sdp_handler_->UpdateNegotiationNeeded();
    legacy_stats_->AddTrack(track.get());
  }
  return sender_or_error;
}

RTCError PeerConnection::RemoveTrackOrError(
    rtc::scoped_refptr<RtpSenderInterface> sender) {
  RTC_DCHECK_RUN_ON(signaling_thread());
  if (!ConfiguredForMedia()) {
    LOG_AND_RETURN_ERROR(RTCErrorType::UNSUPPORTED_OPERATION,
                         "Not configured for media");
  }
  if (!sender) {
    LOG_AND_RETURN_ERROR(RTCErrorType::INVALID_PARAMETER, "Sender is null.");
  }
  if (IsClosed()) {
    LOG_AND_RETURN_ERROR(RTCErrorType::INVALID_STATE,
                         "PeerConnection is closed.");
  }
  if (IsUnifiedPlan()) {
    auto transceiver = FindTransceiverBySender(sender);
    if (!transceiver || !sender->track()) {
      return RTCError::OK();
    }
    sender->SetTrack(nullptr);
    if (transceiver->direction() == RtpTransceiverDirection::kSendRecv) {
      transceiver->internal()->set_direction(
          RtpTransceiverDirection::kRecvOnly);
    } else if (transceiver->direction() == RtpTransceiverDirection::kSendOnly) {
      transceiver->internal()->set_direction(
          RtpTransceiverDirection::kInactive);
    }
  } else {
    bool removed;
    if (sender->media_type() == cricket::MEDIA_TYPE_AUDIO) {
      removed = rtp_manager()->GetAudioTransceiver()->internal()->RemoveSender(
          sender.get());
    } else {
      RTC_DCHECK_EQ(cricket::MEDIA_TYPE_VIDEO, sender->media_type());
      removed = rtp_manager()->GetVideoTransceiver()->internal()->RemoveSender(
          sender.get());
    }
    if (!removed) {
      LOG_AND_RETURN_ERROR(
          RTCErrorType::INVALID_PARAMETER,
          "Couldn't find sender " + sender->id() + " to remove.");
    }
  }
  sdp_handler_->UpdateNegotiationNeeded();
  return RTCError::OK();
}

rtc::scoped_refptr<RtpTransceiverProxyWithInternal<RtpTransceiver>>
PeerConnection::FindTransceiverBySender(
    rtc::scoped_refptr<RtpSenderInterface> sender) {
  return rtp_manager()->transceivers()->FindBySender(sender);
}

RTCErrorOr<rtc::scoped_refptr<RtpTransceiverInterface>>
PeerConnection::AddTransceiver(
    rtc::scoped_refptr<MediaStreamTrackInterface> track) {
  if (!ConfiguredForMedia()) {
    LOG_AND_RETURN_ERROR(RTCErrorType::UNSUPPORTED_OPERATION,
                         "Not configured for media");
  }

  return AddTransceiver(track, RtpTransceiverInit());
}

RtpTransportInternal* PeerConnection::GetRtpTransport(const std::string& mid) {
  // TODO(bugs.webrtc.org/9987): Avoid the thread jump.
  // This might be done by caching the value on the signaling thread.
  RTC_DCHECK_RUN_ON(signaling_thread());
  return network_thread()->BlockingCall([this, &mid] {
    RTC_DCHECK_RUN_ON(network_thread());
    auto rtp_transport = transport_controller_->GetRtpTransport(mid);
    RTC_DCHECK(rtp_transport);
    return rtp_transport;
  });
}

RTCErrorOr<rtc::scoped_refptr<RtpTransceiverInterface>>
PeerConnection::AddTransceiver(
    rtc::scoped_refptr<MediaStreamTrackInterface> track,
    const RtpTransceiverInit& init) {
  RTC_DCHECK_RUN_ON(signaling_thread());
  if (!ConfiguredForMedia()) {
    LOG_AND_RETURN_ERROR(RTCErrorType::UNSUPPORTED_OPERATION,
                         "Not configured for media");
  }
  RTC_CHECK(IsUnifiedPlan())
      << "AddTransceiver is only available with Unified Plan SdpSemantics";
  if (!track) {
    LOG_AND_RETURN_ERROR(RTCErrorType::INVALID_PARAMETER, "track is null");
  }
  cricket::MediaType media_type;
  if (track->kind() == MediaStreamTrackInterface::kAudioKind) {
    media_type = cricket::MEDIA_TYPE_AUDIO;
  } else if (track->kind() == MediaStreamTrackInterface::kVideoKind) {
    media_type = cricket::MEDIA_TYPE_VIDEO;
  } else {
    LOG_AND_RETURN_ERROR(RTCErrorType::INVALID_PARAMETER,
                         "Track kind is not audio or video");
  }
  return AddTransceiver(media_type, track, init);
}

RTCErrorOr<rtc::scoped_refptr<RtpTransceiverInterface>>
PeerConnection::AddTransceiver(cricket::MediaType media_type) {
  return AddTransceiver(media_type, RtpTransceiverInit());
}

RTCErrorOr<rtc::scoped_refptr<RtpTransceiverInterface>>
PeerConnection::AddTransceiver(cricket::MediaType media_type,
                               const RtpTransceiverInit& init) {
  RTC_DCHECK_RUN_ON(signaling_thread());
  if (!ConfiguredForMedia()) {
    LOG_AND_RETURN_ERROR(RTCErrorType::UNSUPPORTED_OPERATION,
                         "Not configured for media");
  }
  RTC_CHECK(IsUnifiedPlan())
      << "AddTransceiver is only available with Unified Plan SdpSemantics";
  if (!(media_type == cricket::MEDIA_TYPE_AUDIO ||
        media_type == cricket::MEDIA_TYPE_VIDEO)) {
    LOG_AND_RETURN_ERROR(RTCErrorType::INVALID_PARAMETER,
                         "media type is not audio or video");
  }
  return AddTransceiver(media_type, nullptr, init);
}

RTCErrorOr<rtc::scoped_refptr<RtpTransceiverInterface>>
PeerConnection::AddTransceiver(
    cricket::MediaType media_type,
    rtc::scoped_refptr<MediaStreamTrackInterface> track,
    const RtpTransceiverInit& init,
    bool update_negotiation_needed) {
  RTC_DCHECK_RUN_ON(signaling_thread());
  if (!ConfiguredForMedia()) {
    LOG_AND_RETURN_ERROR(RTCErrorType::UNSUPPORTED_OPERATION,
                         "Not configured for media");
  }
  RTC_DCHECK((media_type == cricket::MEDIA_TYPE_AUDIO ||
              media_type == cricket::MEDIA_TYPE_VIDEO));
  if (track) {
    RTC_DCHECK_EQ(media_type,
                  (track->kind() == MediaStreamTrackInterface::kAudioKind
                       ? cricket::MEDIA_TYPE_AUDIO
                       : cricket::MEDIA_TYPE_VIDEO));
  }

  RTC_HISTOGRAM_COUNTS_LINEAR(kSimulcastNumberOfEncodings,
                              init.send_encodings.size(), 0, 7, 8);

  size_t num_rids = absl::c_count_if(init.send_encodings,
                                     [](const RtpEncodingParameters& encoding) {
                                       return !encoding.rid.empty();
                                     });
  if (num_rids > 0 && num_rids != init.send_encodings.size()) {
    LOG_AND_RETURN_ERROR(
        RTCErrorType::INVALID_PARAMETER,
        "RIDs must be provided for either all or none of the send encodings.");
  }

  if (num_rids > 0 && absl::c_any_of(init.send_encodings,
                                     [](const RtpEncodingParameters& encoding) {
                                       return !IsLegalRsidName(encoding.rid);
                                     })) {
    LOG_AND_RETURN_ERROR(RTCErrorType::INVALID_PARAMETER,
                         "Invalid RID value provided.");
  }

  if (absl::c_any_of(init.send_encodings,
                     [](const RtpEncodingParameters& encoding) {
                       return encoding.ssrc.has_value();
                     })) {
    LOG_AND_RETURN_ERROR(
        RTCErrorType::UNSUPPORTED_PARAMETER,
        "Attempted to set an unimplemented parameter of RtpParameters.");
  }

  RtpParameters parameters;
  parameters.encodings = init.send_encodings;

  // Encodings are dropped from the tail if too many are provided.
  size_t max_simulcast_streams =
      media_type == cricket::MEDIA_TYPE_VIDEO ? kMaxSimulcastStreams : 1u;
  if (parameters.encodings.size() > max_simulcast_streams) {
    parameters.encodings.erase(
        parameters.encodings.begin() + max_simulcast_streams,
        parameters.encodings.end());
  }

  // Single RID should be removed.
  if (parameters.encodings.size() == 1 &&
      !parameters.encodings[0].rid.empty()) {
    RTC_LOG(LS_INFO) << "Removing RID: " << parameters.encodings[0].rid << ".";
    parameters.encodings[0].rid.clear();
  }

  // If RIDs were not provided, they are generated for simulcast scenario.
  if (parameters.encodings.size() > 1 && num_rids == 0) {
    rtc::UniqueStringGenerator rid_generator;
    for (RtpEncodingParameters& encoding : parameters.encodings) {
      encoding.rid = rid_generator();
    }
  }

  if (UnimplementedRtpParameterHasValue(parameters)) {
    LOG_AND_RETURN_ERROR(
        RTCErrorType::UNSUPPORTED_PARAMETER,
        "Attempted to set an unimplemented parameter of RtpParameters.");
  }

  std::vector<cricket::VideoCodec> codecs;
  if (media_type == cricket::MEDIA_TYPE_VIDEO) {
    // Gather the current codec capabilities to allow checking scalabilityMode
    // against supported values.
    codecs = context_->media_engine()->video().send_codecs(false);
  }

  auto result = cricket::CheckRtpParametersValues(parameters, codecs);
  if (!result.ok()) {
    LOG_AND_RETURN_ERROR(result.type(), result.message());
  }

  RTC_LOG(LS_INFO) << "Adding " << cricket::MediaTypeToString(media_type)
                   << " transceiver in response to a call to AddTransceiver.";
  // Set the sender ID equal to the track ID if the track is specified unless
  // that sender ID is already in use.
  std::string sender_id = (track && !rtp_manager()->FindSenderById(track->id())
                               ? track->id()
                               : rtc::CreateRandomUuid());
  auto sender = rtp_manager()->CreateSender(
      media_type, sender_id, track, init.stream_ids, parameters.encodings);
  auto receiver =
      rtp_manager()->CreateReceiver(media_type, rtc::CreateRandomUuid());
  auto transceiver = rtp_manager()->CreateAndAddTransceiver(sender, receiver);
  transceiver->internal()->set_direction(init.direction);

  if (update_negotiation_needed) {
    sdp_handler_->UpdateNegotiationNeeded();
  }

  return rtc::scoped_refptr<RtpTransceiverInterface>(transceiver);
}

void PeerConnection::OnNegotiationNeeded() {
  RTC_DCHECK_RUN_ON(signaling_thread());
  RTC_DCHECK(!IsClosed());
  sdp_handler_->UpdateNegotiationNeeded();
}

rtc::scoped_refptr<RtpSenderInterface> PeerConnection::CreateSender(
    const std::string& kind,
    const std::string& stream_id) {
  RTC_DCHECK_RUN_ON(signaling_thread());
  if (!ConfiguredForMedia()) {
    RTC_LOG(LS_ERROR) << "Not configured for media";
    return nullptr;
  }
  RTC_CHECK(!IsUnifiedPlan()) << "CreateSender is not available with Unified "
                                 "Plan SdpSemantics. Please use AddTransceiver "
                                 "instead.";
  TRACE_EVENT0("webrtc", "PeerConnection::CreateSender");
  if (IsClosed()) {
    return nullptr;
  }

  // Internally we need to have one stream with Plan B semantics, so we
  // generate a random stream ID if not specified.
  std::vector<std::string> stream_ids;
  if (stream_id.empty()) {
    stream_ids.push_back(rtc::CreateRandomUuid());
    RTC_LOG(LS_INFO)
        << "No stream_id specified for sender. Generated stream ID: "
        << stream_ids[0];
  } else {
    stream_ids.push_back(stream_id);
  }

  // TODO(steveanton): Move construction of the RtpSenders to RtpTransceiver.
  rtc::scoped_refptr<RtpSenderProxyWithInternal<RtpSenderInternal>> new_sender;
  if (kind == MediaStreamTrackInterface::kAudioKind) {
    auto audio_sender =
        AudioRtpSender::Create(worker_thread(), rtc::CreateRandomUuid(),
                               legacy_stats_.get(), rtp_manager());
    audio_sender->SetMediaChannel(rtp_manager()->voice_media_send_channel());
    new_sender = RtpSenderProxyWithInternal<RtpSenderInternal>::Create(
        signaling_thread(), audio_sender);
    rtp_manager()->GetAudioTransceiver()->internal()->AddSender(new_sender);
  } else if (kind == MediaStreamTrackInterface::kVideoKind) {
    auto video_sender = VideoRtpSender::Create(
        worker_thread(), rtc::CreateRandomUuid(), rtp_manager());
    video_sender->SetMediaChannel(rtp_manager()->video_media_send_channel());
    new_sender = RtpSenderProxyWithInternal<RtpSenderInternal>::Create(
        signaling_thread(), video_sender);
    rtp_manager()->GetVideoTransceiver()->internal()->AddSender(new_sender);
  } else {
    RTC_LOG(LS_ERROR) << "CreateSender called with invalid kind: " << kind;
    return nullptr;
  }
  new_sender->internal()->set_stream_ids(stream_ids);

  return new_sender;
}

std::vector<rtc::scoped_refptr<RtpSenderInterface>> PeerConnection::GetSenders()
    const {
  RTC_DCHECK_RUN_ON(signaling_thread());
  std::vector<rtc::scoped_refptr<RtpSenderInterface>> ret;
  if (ConfiguredForMedia()) {
    for (const auto& sender : rtp_manager()->GetSendersInternal()) {
      ret.push_back(sender);
    }
  }
  return ret;
}

std::vector<rtc::scoped_refptr<RtpReceiverInterface>>
PeerConnection::GetReceivers() const {
  RTC_DCHECK_RUN_ON(signaling_thread());
  std::vector<rtc::scoped_refptr<RtpReceiverInterface>> ret;
  if (ConfiguredForMedia()) {
    for (const auto& receiver : rtp_manager()->GetReceiversInternal()) {
      ret.push_back(receiver);
    }
  }
  return ret;
}

std::vector<rtc::scoped_refptr<RtpTransceiverInterface>>
PeerConnection::GetTransceivers() const {
  RTC_DCHECK_RUN_ON(signaling_thread());
  RTC_CHECK(IsUnifiedPlan())
      << "GetTransceivers is only supported with Unified Plan SdpSemantics.";
  std::vector<rtc::scoped_refptr<RtpTransceiverInterface>> all_transceivers;
  if (ConfiguredForMedia()) {
    for (const auto& transceiver : rtp_manager()->transceivers()->List()) {
      all_transceivers.push_back(transceiver);
    }
  }
  return all_transceivers;
}

bool PeerConnection::GetStats(StatsObserver* observer,
                              MediaStreamTrackInterface* track,
                              StatsOutputLevel level) {
  TRACE_EVENT0("webrtc", "PeerConnection::GetStats (legacy)");
  RTC_DCHECK_RUN_ON(signaling_thread());
  if (!observer) {
    RTC_LOG(LS_ERROR) << "Legacy GetStats - observer is NULL.";
    return false;
  }

  RTC_LOG_THREAD_BLOCK_COUNT();

  legacy_stats_->UpdateStats(level);

  RTC_DCHECK_BLOCK_COUNT_NO_MORE_THAN(4);

  // The LegacyStatsCollector is used to tell if a track is valid because it may
  // remember tracks that the PeerConnection previously removed.
  if (track && !legacy_stats_->IsValidTrack(track->id())) {
    RTC_LOG(LS_WARNING) << "Legacy GetStats is called with an invalid track: "
                        << track->id();
    return false;
  }
  message_handler_.PostGetStats(observer, legacy_stats_.get(), track);

  return true;
}

void PeerConnection::GetStats(RTCStatsCollectorCallback* callback) {
  TRACE_EVENT0("webrtc", "PeerConnection::GetStats");
  RTC_DCHECK_RUN_ON(signaling_thread());
  RTC_DCHECK(stats_collector_);
  RTC_DCHECK(callback);
  RTC_LOG_THREAD_BLOCK_COUNT();
  stats_collector_->GetStatsReport(
      rtc::scoped_refptr<RTCStatsCollectorCallback>(callback));
  RTC_DCHECK_BLOCK_COUNT_NO_MORE_THAN(2);
}

void PeerConnection::GetStats(
    rtc::scoped_refptr<RtpSenderInterface> selector,
    rtc::scoped_refptr<RTCStatsCollectorCallback> callback) {
  TRACE_EVENT0("webrtc", "PeerConnection::GetStats");
  RTC_DCHECK_RUN_ON(signaling_thread());
  RTC_DCHECK(callback);
  RTC_DCHECK(stats_collector_);
  RTC_LOG_THREAD_BLOCK_COUNT();
  rtc::scoped_refptr<RtpSenderInternal> internal_sender;
  if (selector) {
    for (const auto& proxy_transceiver :
         rtp_manager()->transceivers()->List()) {
      for (const auto& proxy_sender :
           proxy_transceiver->internal()->senders()) {
        if (proxy_sender == selector) {
          internal_sender = proxy_sender->internal();
          break;
        }
      }
      if (internal_sender)
        break;
    }
  }
  // If there is no `internal_sender` then `selector` is either null or does not
  // belong to the PeerConnection (in Plan B, senders can be removed from the
  // PeerConnection). This means that "all the stats objects representing the
  // selector" is an empty set. Invoking GetStatsReport() with a null selector
  // produces an empty stats report.
  stats_collector_->GetStatsReport(internal_sender, callback);
  RTC_DCHECK_BLOCK_COUNT_NO_MORE_THAN(2);
}

void PeerConnection::GetStats(
    rtc::scoped_refptr<RtpReceiverInterface> selector,
    rtc::scoped_refptr<RTCStatsCollectorCallback> callback) {
  TRACE_EVENT0("webrtc", "PeerConnection::GetStats");
  RTC_DCHECK_RUN_ON(signaling_thread());
  RTC_DCHECK(callback);
  RTC_DCHECK(stats_collector_);
  RTC_LOG_THREAD_BLOCK_COUNT();
  rtc::scoped_refptr<RtpReceiverInternal> internal_receiver;
  if (selector) {
    for (const auto& proxy_transceiver :
         rtp_manager()->transceivers()->List()) {
      for (const auto& proxy_receiver :
           proxy_transceiver->internal()->receivers()) {
        if (proxy_receiver == selector) {
          internal_receiver = proxy_receiver->internal();
          break;
        }
      }
      if (internal_receiver)
        break;
    }
  }
  // If there is no `internal_receiver` then `selector` is either null or does
  // not belong to the PeerConnection (in Plan B, receivers can be removed from
  // the PeerConnection). This means that "all the stats objects representing
  // the selector" is an empty set. Invoking GetStatsReport() with a null
  // selector produces an empty stats report.
  stats_collector_->GetStatsReport(internal_receiver, callback);
  RTC_DCHECK_BLOCK_COUNT_NO_MORE_THAN(2);
}

PeerConnectionInterface::SignalingState PeerConnection::signaling_state() {
  RTC_DCHECK_RUN_ON(signaling_thread());
  return sdp_handler_->signaling_state();
}

PeerConnectionInterface::IceConnectionState
PeerConnection::ice_connection_state() {
  RTC_DCHECK_RUN_ON(signaling_thread());
  return ice_connection_state_;
}

PeerConnectionInterface::IceConnectionState
PeerConnection::standardized_ice_connection_state() {
  RTC_DCHECK_RUN_ON(signaling_thread());
  return standardized_ice_connection_state_;
}

PeerConnectionInterface::PeerConnectionState
PeerConnection::peer_connection_state() {
  RTC_DCHECK_RUN_ON(signaling_thread());
  return connection_state_;
}

PeerConnectionInterface::IceGatheringState
PeerConnection::ice_gathering_state() {
  RTC_DCHECK_RUN_ON(signaling_thread());
  return ice_gathering_state_;
}

absl::optional<bool> PeerConnection::can_trickle_ice_candidates() {
  RTC_DCHECK_RUN_ON(signaling_thread());
  const SessionDescriptionInterface* description = current_remote_description();
  if (!description) {
    description = pending_remote_description();
  }
  if (!description) {
    return absl::nullopt;
  }
  // TODO(bugs.webrtc.org/7443): Change to retrieve from session-level option.
  if (description->description()->transport_infos().size() < 1) {
    return absl::nullopt;
  }
  return description->description()->transport_infos()[0].description.HasOption(
      "trickle");
}

RTCErrorOr<rtc::scoped_refptr<DataChannelInterface>>
PeerConnection::CreateDataChannelOrError(const std::string& label,
                                         const DataChannelInit* config) {
  RTC_DCHECK_RUN_ON(signaling_thread());
  TRACE_EVENT0("webrtc", "PeerConnection::CreateDataChannel");

  bool first_datachannel = !data_channel_controller_.HasDataChannels();

  std::unique_ptr<InternalDataChannelInit> internal_config;
  if (config) {
    internal_config.reset(new InternalDataChannelInit(*config));
  }
  // TODO(bugs.webrtc.org/12796): Return a more specific error.
  rtc::scoped_refptr<DataChannelInterface> channel(
      data_channel_controller_.InternalCreateDataChannelWithProxy(
          label, internal_config.get()));
  if (!channel.get()) {
    return RTCError(RTCErrorType::INTERNAL_ERROR,
                    "Data channel creation failed");
  }

  // Trigger the onRenegotiationNeeded event for
  // the first SCTP DataChannel.
  if (first_datachannel) {
    sdp_handler_->UpdateNegotiationNeeded();
  }
  NoteUsageEvent(UsageEvent::DATA_ADDED);
  return channel;
}

void PeerConnection::RestartIce() {
  RTC_DCHECK_RUN_ON(signaling_thread());
  sdp_handler_->RestartIce();
}

void PeerConnection::CreateOffer(CreateSessionDescriptionObserver* observer,
                                 const RTCOfferAnswerOptions& options) {
  RTC_DCHECK_RUN_ON(signaling_thread());
  sdp_handler_->CreateOffer(observer, options);
}

void PeerConnection::CreateAnswer(CreateSessionDescriptionObserver* observer,
                                  const RTCOfferAnswerOptions& options) {
  RTC_DCHECK_RUN_ON(signaling_thread());
  sdp_handler_->CreateAnswer(observer, options);
}

void PeerConnection::SetLocalDescription(
    SetSessionDescriptionObserver* observer,
    SessionDescriptionInterface* desc_ptr) {
  RTC_DCHECK_RUN_ON(signaling_thread());
  sdp_handler_->SetLocalDescription(observer, desc_ptr);
}

void PeerConnection::SetLocalDescription(
    std::unique_ptr<SessionDescriptionInterface> desc,
    rtc::scoped_refptr<SetLocalDescriptionObserverInterface> observer) {
  RTC_DCHECK_RUN_ON(signaling_thread());
  sdp_handler_->SetLocalDescription(std::move(desc), observer);
}

void PeerConnection::SetLocalDescription(
    SetSessionDescriptionObserver* observer) {
  RTC_DCHECK_RUN_ON(signaling_thread());
  sdp_handler_->SetLocalDescription(observer);
}

void PeerConnection::SetLocalDescription(
    rtc::scoped_refptr<SetLocalDescriptionObserverInterface> observer) {
  RTC_DCHECK_RUN_ON(signaling_thread());
  sdp_handler_->SetLocalDescription(observer);
}

void PeerConnection::SetRemoteDescription(
    SetSessionDescriptionObserver* observer,
    SessionDescriptionInterface* desc_ptr) {
  RTC_DCHECK_RUN_ON(signaling_thread());
  sdp_handler_->SetRemoteDescription(observer, desc_ptr);
}

void PeerConnection::SetRemoteDescription(
    std::unique_ptr<SessionDescriptionInterface> desc,
    rtc::scoped_refptr<SetRemoteDescriptionObserverInterface> observer) {
  RTC_DCHECK_RUN_ON(signaling_thread());
  sdp_handler_->SetRemoteDescription(std::move(desc), observer);
}

PeerConnectionInterface::RTCConfiguration PeerConnection::GetConfiguration() {
  RTC_DCHECK_RUN_ON(signaling_thread());
  return configuration_;
}

RTCError PeerConnection::SetConfiguration(
    const RTCConfiguration& configuration) {
  RTC_DCHECK_RUN_ON(signaling_thread());
  TRACE_EVENT0("webrtc", "PeerConnection::SetConfiguration");
  if (IsClosed()) {
    LOG_AND_RETURN_ERROR(RTCErrorType::INVALID_STATE,
                         "SetConfiguration: PeerConnection is closed.");
  }

  // According to JSEP, after setLocalDescription, changing the candidate pool
  // size is not allowed, and changing the set of ICE servers will not result
  // in new candidates being gathered.
  if (local_description() && configuration.ice_candidate_pool_size !=
                                 configuration_.ice_candidate_pool_size) {
    LOG_AND_RETURN_ERROR(RTCErrorType::INVALID_MODIFICATION,
                         "Can't change candidate pool size after calling "
                         "SetLocalDescription.");
  }

  if (local_description() &&
      configuration.crypto_options != configuration_.crypto_options) {
    LOG_AND_RETURN_ERROR(RTCErrorType::INVALID_MODIFICATION,
                         "Can't change crypto_options after calling "
                         "SetLocalDescription.");
  }

  // The simplest (and most future-compatible) way to tell if the config was
  // modified in an invalid way is to copy each property we do support
  // modifying, then use operator==. There are far more properties we don't
  // support modifying than those we do, and more could be added.
  RTCConfiguration modified_config = configuration_;
  modified_config.servers = configuration.servers;
  modified_config.type = configuration.type;
  modified_config.ice_candidate_pool_size =
      configuration.ice_candidate_pool_size;
  modified_config.prune_turn_ports = configuration.prune_turn_ports;
  modified_config.turn_port_prune_policy = configuration.turn_port_prune_policy;
  modified_config.surface_ice_candidates_on_ice_transport_type_changed =
      configuration.surface_ice_candidates_on_ice_transport_type_changed;
  modified_config.ice_check_min_interval = configuration.ice_check_min_interval;
  modified_config.ice_check_interval_strong_connectivity =
      configuration.ice_check_interval_strong_connectivity;
  modified_config.ice_check_interval_weak_connectivity =
      configuration.ice_check_interval_weak_connectivity;
  modified_config.ice_unwritable_timeout = configuration.ice_unwritable_timeout;
  modified_config.ice_unwritable_min_checks =
      configuration.ice_unwritable_min_checks;
  modified_config.ice_inactive_timeout = configuration.ice_inactive_timeout;
  modified_config.stun_candidate_keepalive_interval =
      configuration.stun_candidate_keepalive_interval;
  modified_config.turn_customizer = configuration.turn_customizer;
  modified_config.network_preference = configuration.network_preference;
  modified_config.active_reset_srtp_params =
      configuration.active_reset_srtp_params;
  modified_config.turn_logging_id = configuration.turn_logging_id;
  modified_config.allow_codec_switching = configuration.allow_codec_switching;
  modified_config.stable_writable_connection_ping_interval_ms =
      configuration.stable_writable_connection_ping_interval_ms;
  if (configuration != modified_config) {
    LOG_AND_RETURN_ERROR(RTCErrorType::INVALID_MODIFICATION,
                         "Modifying the configuration in an unsupported way.");
  }

  // Validate the modified configuration.
  RTCError validate_error = ValidateConfiguration(modified_config);
  if (!validate_error.ok()) {
    return validate_error;
  }

  // Note that this isn't possible through chromium, since it's an unsigned
  // short in WebIDL.
  if (configuration.ice_candidate_pool_size < 0 ||
      configuration.ice_candidate_pool_size > static_cast<int>(UINT16_MAX)) {
    return RTCError(RTCErrorType::INVALID_RANGE);
  }

  // Parse ICE servers before hopping to network thread.
  cricket::ServerAddresses stun_servers;
  std::vector<cricket::RelayServerConfig> turn_servers;
  RTCError parse_error = ParseIceServersOrError(configuration.servers,
                                                &stun_servers, &turn_servers);
  if (!parse_error.ok()) {
    return parse_error;
  }

  // Restrict number of TURN servers.
  if (!trials().IsDisabled("WebRTC-LimitTurnServers") &&
      turn_servers.size() > cricket::kMaxTurnServers) {
    RTC_LOG(LS_WARNING) << "Number of configured TURN servers is "
                        << turn_servers.size()
                        << " which exceeds the maximum allowed number of "
                        << cricket::kMaxTurnServers;
    turn_servers.resize(cricket::kMaxTurnServers);
  }

  // Add the turn logging id to all turn servers
  for (cricket::RelayServerConfig& turn_server : turn_servers) {
    turn_server.turn_logging_id = configuration.turn_logging_id;
  }

  // Note if STUN or TURN servers were supplied.
  if (!stun_servers.empty()) {
    NoteUsageEvent(UsageEvent::STUN_SERVER_ADDED);
  }
  if (!turn_servers.empty()) {
    NoteUsageEvent(UsageEvent::TURN_SERVER_ADDED);
  }

  const bool has_local_description = local_description() != nullptr;

  const bool needs_ice_restart =
      modified_config.servers != configuration_.servers ||
      NeedIceRestart(
          configuration_.surface_ice_candidates_on_ice_transport_type_changed,
          configuration_.type, modified_config.type) ||
      modified_config.GetTurnPortPrunePolicy() !=
          configuration_.GetTurnPortPrunePolicy();
  cricket::IceConfig ice_config = ParseIceConfig(modified_config);

  // Apply part of the configuration on the network thread.  In theory this
  // shouldn't fail.
  if (!network_thread()->BlockingCall(
          [this, needs_ice_restart, &ice_config, &stun_servers, &turn_servers,
           &modified_config, has_local_description] {
            RTC_DCHECK_RUN_ON(network_thread());
            // As described in JSEP, calling setConfiguration with new ICE
            // servers or candidate policy must set a "needs-ice-restart" bit so
            // that the next offer triggers an ICE restart which will pick up
            // the changes.
            if (needs_ice_restart)
              transport_controller_->SetNeedsIceRestartFlag();

            transport_controller_->SetIceConfig(ice_config);
            return ReconfigurePortAllocator_n(
                stun_servers, turn_servers, modified_config.type,
                modified_config.ice_candidate_pool_size,
                modified_config.GetTurnPortPrunePolicy(),
                modified_config.turn_customizer,
                modified_config.stun_candidate_keepalive_interval,
                has_local_description);
          })) {
    LOG_AND_RETURN_ERROR(RTCErrorType::INTERNAL_ERROR,
                         "Failed to apply configuration to PortAllocator.");
  }

  if (configuration_.active_reset_srtp_params !=
      modified_config.active_reset_srtp_params) {
    // TODO(tommi): merge BlockingCalls
    network_thread()->BlockingCall([this, &modified_config] {
      RTC_DCHECK_RUN_ON(network_thread());
      transport_controller_->SetActiveResetSrtpParams(
          modified_config.active_reset_srtp_params);
    });
  }

  if (modified_config.allow_codec_switching.has_value()) {
    std::vector<cricket::VideoMediaSendChannelInterface*> channels;
    for (const auto& transceiver : rtp_manager()->transceivers()->List()) {
      if (transceiver->media_type() != cricket::MEDIA_TYPE_VIDEO)
        continue;

      auto* video_channel = transceiver->internal()->channel();
      if (video_channel)
        channels.push_back(
            static_cast<cricket::VideoMediaSendChannelInterface*>(
                video_channel->media_send_channel()));
    }

    worker_thread()->BlockingCall(
        [channels = std::move(channels),
         allow_codec_switching = *modified_config.allow_codec_switching]() {
          for (auto* ch : channels)
            ch->SetVideoCodecSwitchingEnabled(allow_codec_switching);
        });
  }

  configuration_ = modified_config;
  return RTCError::OK();
}

bool PeerConnection::AddIceCandidate(
    const IceCandidateInterface* ice_candidate) {
  RTC_DCHECK_RUN_ON(signaling_thread());
  ClearStatsCache();
  return sdp_handler_->AddIceCandidate(ice_candidate);
}

void PeerConnection::AddIceCandidate(
    std::unique_ptr<IceCandidateInterface> candidate,
    std::function<void(RTCError)> callback) {
  RTC_DCHECK_RUN_ON(signaling_thread());
  sdp_handler_->AddIceCandidate(std::move(candidate),
                                [this, callback](webrtc::RTCError result) {
                                  ClearStatsCache();
                                  callback(result);
                                });
}

bool PeerConnection::RemoveIceCandidates(
    const std::vector<cricket::Candidate>& candidates) {
  TRACE_EVENT0("webrtc", "PeerConnection::RemoveIceCandidates");
  RTC_DCHECK_RUN_ON(signaling_thread());
  return sdp_handler_->RemoveIceCandidates(candidates);
}

RTCError PeerConnection::SetBitrate(const BitrateSettings& bitrate) {
  if (!worker_thread()->IsCurrent()) {
    return worker_thread()->BlockingCall([&]() { return SetBitrate(bitrate); });
  }
  RTC_DCHECK_RUN_ON(worker_thread());

  const bool has_min = bitrate.min_bitrate_bps.has_value();
  const bool has_start = bitrate.start_bitrate_bps.has_value();
  const bool has_max = bitrate.max_bitrate_bps.has_value();
  if (has_min && *bitrate.min_bitrate_bps < 0) {
    LOG_AND_RETURN_ERROR(RTCErrorType::INVALID_PARAMETER,
                         "min_bitrate_bps <= 0");
  }
  if (has_start) {
    if (has_min && *bitrate.start_bitrate_bps < *bitrate.min_bitrate_bps) {
      LOG_AND_RETURN_ERROR(RTCErrorType::INVALID_PARAMETER,
                           "start_bitrate_bps < min_bitrate_bps");
    } else if (*bitrate.start_bitrate_bps < 0) {
      LOG_AND_RETURN_ERROR(RTCErrorType::INVALID_PARAMETER,
                           "curent_bitrate_bps < 0");
    }
  }
  if (has_max) {
    if (has_start && *bitrate.max_bitrate_bps < *bitrate.start_bitrate_bps) {
      LOG_AND_RETURN_ERROR(RTCErrorType::INVALID_PARAMETER,
                           "max_bitrate_bps < start_bitrate_bps");
    } else if (has_min && *bitrate.max_bitrate_bps < *bitrate.min_bitrate_bps) {
      LOG_AND_RETURN_ERROR(RTCErrorType::INVALID_PARAMETER,
                           "max_bitrate_bps < min_bitrate_bps");
    } else if (*bitrate.max_bitrate_bps < 0) {
      LOG_AND_RETURN_ERROR(RTCErrorType::INVALID_PARAMETER,
                           "max_bitrate_bps < 0");
    }
  }

  RTC_DCHECK(call_.get());
  call_->SetClientBitratePreferences(bitrate);

  return RTCError::OK();
}

void PeerConnection::SetAudioPlayout(bool playout) {
  if (!worker_thread()->IsCurrent()) {
    worker_thread()->BlockingCall(
        [this, playout] { SetAudioPlayout(playout); });
    return;
  }
  auto audio_state = context_->media_engine()->voice().GetAudioState();
  audio_state->SetPlayout(playout);
}

void PeerConnection::SetAudioRecording(bool recording) {
  if (!worker_thread()->IsCurrent()) {
    worker_thread()->BlockingCall(
        [this, recording] { SetAudioRecording(recording); });
    return;
  }
  auto audio_state = context_->media_engine()->voice().GetAudioState();
  audio_state->SetRecording(recording);
}

void PeerConnection::AddAdaptationResource(
    rtc::scoped_refptr<Resource> resource) {
  if (!worker_thread()->IsCurrent()) {
    return worker_thread()->BlockingCall(
        [this, resource]() { return AddAdaptationResource(resource); });
  }
  RTC_DCHECK_RUN_ON(worker_thread());
  if (!call_) {
    // The PeerConnection has been closed.
    return;
  }
  call_->AddAdaptationResource(resource);
}

bool PeerConnection::ConfiguredForMedia() const {
  return context_->media_engine();
}

bool PeerConnection::StartRtcEventLog(std::unique_ptr<RtcEventLogOutput> output,
                                      int64_t output_period_ms) {
  return worker_thread()->BlockingCall(
      [this, output = std::move(output), output_period_ms]() mutable {
        return StartRtcEventLog_w(std::move(output), output_period_ms);
      });
}

bool PeerConnection::StartRtcEventLog(
    std::unique_ptr<RtcEventLogOutput> output) {
  int64_t output_period_ms = webrtc::RtcEventLog::kImmediateOutput;
  if (trials().IsEnabled("WebRTC-RtcEventLogNewFormat")) {
    output_period_ms = 5000;
  }
  return StartRtcEventLog(std::move(output), output_period_ms);
}

void PeerConnection::StopRtcEventLog() {
  worker_thread()->BlockingCall([this] { StopRtcEventLog_w(); });
}

rtc::scoped_refptr<DtlsTransportInterface>
PeerConnection::LookupDtlsTransportByMid(const std::string& mid) {
  RTC_DCHECK_RUN_ON(network_thread());
  return transport_controller_->LookupDtlsTransportByMid(mid);
}

rtc::scoped_refptr<DtlsTransport>
PeerConnection::LookupDtlsTransportByMidInternal(const std::string& mid) {
  RTC_DCHECK_RUN_ON(signaling_thread());
  // TODO(bugs.webrtc.org/9987): Avoid the thread jump.
  // This might be done by caching the value on the signaling thread.
  return network_thread()->BlockingCall([this, mid]() {
    RTC_DCHECK_RUN_ON(network_thread());
    return transport_controller_->LookupDtlsTransportByMid(mid);
  });
}

rtc::scoped_refptr<SctpTransportInterface> PeerConnection::GetSctpTransport()
    const {
  RTC_DCHECK_RUN_ON(network_thread());
  if (!sctp_mid_n_)
    return nullptr;

  return transport_controller_->GetSctpTransport(*sctp_mid_n_);
}

const SessionDescriptionInterface* PeerConnection::local_description() const {
  RTC_DCHECK_RUN_ON(signaling_thread());
  return sdp_handler_->local_description();
}

const SessionDescriptionInterface* PeerConnection::remote_description() const {
  RTC_DCHECK_RUN_ON(signaling_thread());
  return sdp_handler_->remote_description();
}

const SessionDescriptionInterface* PeerConnection::current_local_description()
    const {
  RTC_DCHECK_RUN_ON(signaling_thread());
  return sdp_handler_->current_local_description();
}

const SessionDescriptionInterface* PeerConnection::current_remote_description()
    const {
  RTC_DCHECK_RUN_ON(signaling_thread());
  return sdp_handler_->current_remote_description();
}

const SessionDescriptionInterface* PeerConnection::pending_local_description()
    const {
  RTC_DCHECK_RUN_ON(signaling_thread());
  return sdp_handler_->pending_local_description();
}

const SessionDescriptionInterface* PeerConnection::pending_remote_description()
    const {
  RTC_DCHECK_RUN_ON(signaling_thread());
  return sdp_handler_->pending_remote_description();
}

void PeerConnection::Close() {
  RTC_DCHECK_RUN_ON(signaling_thread());
  TRACE_EVENT0("webrtc", "PeerConnection::Close");

  RTC_LOG_THREAD_BLOCK_COUNT();

  if (IsClosed()) {
    return;
  }
  // Update stats here so that we have the most recent stats for tracks and
  // streams before the channels are closed.
  legacy_stats_->UpdateStats(kStatsOutputLevelStandard);

  ice_connection_state_ = PeerConnectionInterface::kIceConnectionClosed;
  Observer()->OnIceConnectionChange(ice_connection_state_);
  standardized_ice_connection_state_ =
      PeerConnectionInterface::IceConnectionState::kIceConnectionClosed;
  connection_state_ = PeerConnectionInterface::PeerConnectionState::kClosed;
  Observer()->OnConnectionChange(connection_state_);

  sdp_handler_->Close();

  NoteUsageEvent(UsageEvent::CLOSE_CALLED);

  if (ConfiguredForMedia()) {
    for (const auto& transceiver : rtp_manager()->transceivers()->List()) {
      transceiver->internal()->SetPeerConnectionClosed();
      if (!transceiver->stopped())
        transceiver->StopInternal();
    }
  }
  // Ensure that all asynchronous stats requests are completed before destroying
  // the transport controller below.
  if (stats_collector_) {
    stats_collector_->WaitForPendingRequest();
  }

  // Don't destroy BaseChannels until after stats has been cleaned up so that
  // the last stats request can still read from the channels.
  sdp_handler_->DestroyAllChannels();

  // The event log is used in the transport controller, which must be outlived
  // by the former. CreateOffer by the peer connection is implemented
  // asynchronously and if the peer connection is closed without resetting the
  // WebRTC session description factory, the session description factory would
  // call the transport controller.
  sdp_handler_->ResetSessionDescFactory();
  if (ConfiguredForMedia()) {
    rtp_manager_->Close();
  }

  network_thread()->BlockingCall([this] {
    // Data channels will already have been unset via the DestroyAllChannels()
    // call above, which triggers a call to TeardownDataChannelTransport_n().
    // TODO(tommi): ^^ That's not exactly optimal since this is yet another
    // blocking hop to the network thread during Close(). Further still, the
    // voice/video/data channels will be cleared on the worker thread.
    RTC_DCHECK_RUN_ON(network_thread());
    transport_controller_.reset();
    port_allocator_->DiscardCandidatePool();
    if (network_thread_safety_) {
      network_thread_safety_->SetNotAlive();
    }
  });

  worker_thread()->BlockingCall([this] {
    RTC_DCHECK_RUN_ON(worker_thread());
    worker_thread_safety_->SetNotAlive();
    call_.reset();
    // The event log must outlive call (and any other object that uses it).
    event_log_.reset();
  });
  ReportUsagePattern();
  // The .h file says that observer can be discarded after close() returns.
  // Make sure this is true.
  observer_ = nullptr;

  // Signal shutdown to the sdp handler. This invalidates weak pointers for
  // internal pending callbacks.
  sdp_handler_->PrepareForShutdown();
}

void PeerConnection::SetIceConnectionState(IceConnectionState new_state) {
  RTC_DCHECK_RUN_ON(signaling_thread());
  if (ice_connection_state_ == new_state) {
    return;
  }

  // After transitioning to "closed", ignore any additional states from
  // TransportController (such as "disconnected").
  if (IsClosed()) {
    return;
  }

  RTC_LOG(LS_INFO) << "Changing IceConnectionState " << ice_connection_state_
                   << " => " << new_state;
  RTC_DCHECK(ice_connection_state_ !=
             PeerConnectionInterface::kIceConnectionClosed);

  ice_connection_state_ = new_state;
  Observer()->OnIceConnectionChange(ice_connection_state_);
}

void PeerConnection::SetStandardizedIceConnectionState(
    PeerConnectionInterface::IceConnectionState new_state) {
  if (standardized_ice_connection_state_ == new_state) {
    return;
  }

  if (IsClosed()) {
    return;
  }

  RTC_LOG(LS_INFO) << "Changing standardized IceConnectionState "
                   << standardized_ice_connection_state_ << " => " << new_state;

  standardized_ice_connection_state_ = new_state;
  Observer()->OnStandardizedIceConnectionChange(new_state);
}

void PeerConnection::SetConnectionState(
    PeerConnectionInterface::PeerConnectionState new_state) {
  if (connection_state_ == new_state)
    return;
  if (IsClosed())
    return;
  connection_state_ = new_state;
  Observer()->OnConnectionChange(new_state);

  // The first connection state change to connected happens once per
  // connection which makes it a good point to report metrics.
  if (new_state == PeerConnectionState::kConnected && !was_ever_connected_) {
    was_ever_connected_ = true;
    ReportFirstConnectUsageMetrics();
  }
}

void PeerConnection::ReportFirstConnectUsageMetrics() {
  // Record bundle-policy from configuration. Done here from
  // connectionStateChange to limit to actually established connections.
  BundlePolicyUsage policy = kBundlePolicyUsageMax;
  switch (configuration_.bundle_policy) {
    case kBundlePolicyBalanced:
      policy = kBundlePolicyUsageBalanced;
      break;
    case kBundlePolicyMaxBundle:
      policy = kBundlePolicyUsageMaxBundle;
      break;
    case kBundlePolicyMaxCompat:
      policy = kBundlePolicyUsageMaxCompat;
      break;
  }
  RTC_HISTOGRAM_ENUMERATION("WebRTC.PeerConnection.BundlePolicy", policy,
                            kBundlePolicyUsageMax);

  // Record whether there was a local or remote provisional answer.
  ProvisionalAnswerUsage pranswer = kProvisionalAnswerNotUsed;
  if (local_description()->GetType() == SdpType::kPrAnswer) {
    pranswer = kProvisionalAnswerLocal;
  } else if (remote_description()->GetType() == SdpType::kPrAnswer) {
    pranswer = kProvisionalAnswerRemote;
  }
  RTC_HISTOGRAM_ENUMERATION("WebRTC.PeerConnection.ProvisionalAnswer", pranswer,
                            kProvisionalAnswerMax);

  // Record the number of valid / invalid ice-ufrag. We do allow certain
  // non-spec ice-char for backward-compat reasons. At this point we know
  // that the ufrag/pwd consists of a valid ice-char or one of the four
  // not allowed characters since we have passed the IsIceChar check done
  // by the p2p transport description on setRemoteDescription calls.
  auto transport_infos = remote_description()->description()->transport_infos();
  if (transport_infos.size() > 0) {
    auto ice_parameters = transport_infos[0].description.GetIceParameters();
    auto is_invalid_char = [](char c) {
      return c == '-' || c == '=' || c == '#' || c == '_';
    };
    bool isUsingInvalidIceCharInUfrag =
        absl::c_any_of(ice_parameters.ufrag, is_invalid_char);
    bool isUsingInvalidIceCharInPwd =
        absl::c_any_of(ice_parameters.pwd, is_invalid_char);
    RTC_HISTOGRAM_BOOLEAN(
        "WebRTC.PeerConnection.ValidIceChars",
        !(isUsingInvalidIceCharInUfrag || isUsingInvalidIceCharInPwd));
  }
}

void PeerConnection::OnIceGatheringChange(
    PeerConnectionInterface::IceGatheringState new_state) {
  if (IsClosed()) {
    return;
  }
  ice_gathering_state_ = new_state;
  Observer()->OnIceGatheringChange(ice_gathering_state_);
}

void PeerConnection::OnIceCandidate(
    std::unique_ptr<IceCandidateInterface> candidate) {
  if (IsClosed()) {
    return;
  }
  ReportIceCandidateCollected(candidate->candidate());
  ClearStatsCache();
  Observer()->OnIceCandidate(candidate.get());
}

void PeerConnection::OnIceCandidateError(const std::string& address,
                                         int port,
                                         const std::string& url,
                                         int error_code,
                                         const std::string& error_text) {
  if (IsClosed()) {
    return;
  }
  Observer()->OnIceCandidateError(address, port, url, error_code, error_text);
}

void PeerConnection::OnIceCandidatesRemoved(
    const std::vector<cricket::Candidate>& candidates) {
  if (IsClosed()) {
    return;
  }
  Observer()->OnIceCandidatesRemoved(candidates);
}

void PeerConnection::OnSelectedCandidatePairChanged(
    const cricket::CandidatePairChangeEvent& event) {
  if (IsClosed()) {
    return;
  }

  if (event.selected_candidate_pair.local_candidate().type() ==
          LOCAL_PORT_TYPE &&
      event.selected_candidate_pair.remote_candidate().type() ==
          LOCAL_PORT_TYPE) {
    NoteUsageEvent(UsageEvent::DIRECT_CONNECTION_SELECTED);
  }

  Observer()->OnIceSelectedCandidatePairChanged(event);
}

absl::optional<std::string> PeerConnection::GetDataMid() const {
  RTC_DCHECK_RUN_ON(signaling_thread());
  return sctp_mid_s_;
}

void PeerConnection::SetSctpDataMid(const std::string& mid) {
  RTC_DCHECK_RUN_ON(signaling_thread());
  sctp_mid_s_ = mid;
}

void PeerConnection::ResetSctpDataMid() {
  RTC_DCHECK_RUN_ON(signaling_thread());
  sctp_mid_s_.reset();
  sctp_transport_name_s_.clear();
}

void PeerConnection::OnSctpDataChannelClosed(DataChannelInterface* channel) {
  // Since data_channel_controller doesn't do signals, this
  // signal is relayed here.
  data_channel_controller_.OnSctpDataChannelClosed(
      static_cast<SctpDataChannel*>(channel));
}

PeerConnection::InitializePortAllocatorResult
PeerConnection::InitializePortAllocator_n(
    const cricket::ServerAddresses& stun_servers,
    const std::vector<cricket::RelayServerConfig>& turn_servers,
    const RTCConfiguration& configuration) {
  RTC_DCHECK_RUN_ON(network_thread());

  port_allocator_->Initialize();
  // To handle both internal and externally created port allocator, we will
  // enable BUNDLE here.
  int port_allocator_flags = port_allocator_->flags();
<<<<<<< HEAD
  // RingRTC change to default flags (code removed)
  // If the disable-IPv6 flag was specified, we'll not override it
  // by experiment.
  if (configuration.disable_ipv6) {
    port_allocator_flags &= ~(cricket::PORTALLOCATOR_ENABLE_IPV6);
  } else if (trials().IsDisabled("WebRTC-IPv6Default")) {
=======
  port_allocator_flags |= cricket::PORTALLOCATOR_ENABLE_SHARED_SOCKET |
                          cricket::PORTALLOCATOR_ENABLE_IPV6 |
                          cricket::PORTALLOCATOR_ENABLE_IPV6_ON_WIFI;
  if (trials().IsDisabled("WebRTC-IPv6Default")) {
>>>>>>> f14f0c7a
    port_allocator_flags &= ~(cricket::PORTALLOCATOR_ENABLE_IPV6);
  }
  if (configuration.disable_ipv6_on_wifi) {
    port_allocator_flags &= ~(cricket::PORTALLOCATOR_ENABLE_IPV6_ON_WIFI);
    RTC_LOG(LS_INFO) << "IPv6 candidates on Wi-Fi are disabled.";
  }

  if (configuration.tcp_candidate_policy == kTcpCandidatePolicyDisabled) {
    port_allocator_flags |= cricket::PORTALLOCATOR_DISABLE_TCP;
    RTC_LOG(LS_INFO) << "TCP candidates are disabled.";
  }

  if (configuration.candidate_network_policy ==
      kCandidateNetworkPolicyLowCost) {
    port_allocator_flags |= cricket::PORTALLOCATOR_DISABLE_COSTLY_NETWORKS;
    RTC_LOG(LS_INFO) << "Do not gather candidates on high-cost networks";
  }

  if (configuration.disable_link_local_networks) {
    port_allocator_flags |= cricket::PORTALLOCATOR_DISABLE_LINK_LOCAL_NETWORKS;
    RTC_LOG(LS_INFO) << "Disable candidates on link-local network interfaces.";
  }

  port_allocator_->set_flags(port_allocator_flags);
  // No step delay is used while allocating ports.
  port_allocator_->set_step_delay(cricket::kMinimumStepDelay);
  port_allocator_->SetCandidateFilter(
      ConvertIceTransportTypeToCandidateFilter(configuration.type));
  port_allocator_->set_max_ipv6_networks(configuration.max_ipv6_networks);

  auto turn_servers_copy = turn_servers;
  for (auto& turn_server : turn_servers_copy) {
    turn_server.tls_cert_verifier = tls_cert_verifier_.get();
  }

  // RingRTC change to control TURN port pruning.
  auto turn_port_prune_policy = configuration.GetTurnPortPrunePolicy();
  if (trials().IsEnabled("RingRTC-PruneTurnPorts")) {
    turn_port_prune_policy = webrtc::KEEP_FIRST_READY;
  }

  // Call this last since it may create pooled allocator sessions using the
  // properties set above.
  port_allocator_->SetConfiguration(
      stun_servers, std::move(turn_servers_copy),
      configuration.ice_candidate_pool_size,
      turn_port_prune_policy, configuration.turn_customizer,
      configuration.stun_candidate_keepalive_interval);

  InitializePortAllocatorResult res;
  res.enable_ipv6 = port_allocator_flags & cricket::PORTALLOCATOR_ENABLE_IPV6;
  return res;
}

bool PeerConnection::ReconfigurePortAllocator_n(
    const cricket::ServerAddresses& stun_servers,
    const std::vector<cricket::RelayServerConfig>& turn_servers,
    IceTransportsType type,
    int candidate_pool_size,
    PortPrunePolicy turn_port_prune_policy,
    webrtc::TurnCustomizer* turn_customizer,
    absl::optional<int> stun_candidate_keepalive_interval,
    bool have_local_description) {
  RTC_DCHECK_RUN_ON(network_thread());
  port_allocator_->SetCandidateFilter(
      ConvertIceTransportTypeToCandidateFilter(type));
  // According to JSEP, after setLocalDescription, changing the candidate pool
  // size is not allowed, and changing the set of ICE servers will not result
  // in new candidates being gathered.
  if (have_local_description) {
    port_allocator_->FreezeCandidatePool();
  }
  // Add the custom tls turn servers if they exist.
  auto turn_servers_copy = turn_servers;
  for (auto& turn_server : turn_servers_copy) {
    turn_server.tls_cert_verifier = tls_cert_verifier_.get();
  }
  // Call this last since it may create pooled allocator sessions using the
  // candidate filter set above.
  return port_allocator_->SetConfiguration(
      stun_servers, std::move(turn_servers_copy), candidate_pool_size,
      turn_port_prune_policy, turn_customizer,
      stun_candidate_keepalive_interval);
}

bool PeerConnection::StartRtcEventLog_w(
    std::unique_ptr<RtcEventLogOutput> output,
    int64_t output_period_ms) {
  RTC_DCHECK_RUN_ON(worker_thread());
  if (!event_log_) {
    return false;
  }
  return event_log_->StartLogging(std::move(output), output_period_ms);
}

void PeerConnection::StopRtcEventLog_w() {
  RTC_DCHECK_RUN_ON(worker_thread());
  if (event_log_) {
    event_log_->StopLogging();
  }
}

bool PeerConnection::GetSctpSslRole(rtc::SSLRole* role) {
  RTC_DCHECK_RUN_ON(signaling_thread());
  if (!local_description() || !remote_description()) {
    RTC_LOG(LS_VERBOSE)
        << "Local and Remote descriptions must be applied to get the "
           "SSL Role of the SCTP transport.";
    return false;
  }
  if (!data_channel_controller_.data_channel_transport()) {
    RTC_LOG(LS_INFO) << "Non-rejected SCTP m= section is needed to get the "
                        "SSL Role of the SCTP transport.";
    return false;
  }

  absl::optional<rtc::SSLRole> dtls_role;
  if (sctp_mid_s_) {
    dtls_role = network_thread()->BlockingCall([this] {
      RTC_DCHECK_RUN_ON(network_thread());
      return transport_controller_->GetDtlsRole(*sctp_mid_n_);
    });
    if (!dtls_role && sdp_handler_->is_caller().has_value()) {
      // This works fine if we are the offerer, but can be a mistake if
      // we are the answerer and the remote offer is ACTIVE. In that
      // case, we will guess the role wrong.
      // TODO(bugs.webrtc.org/13668): Check if this actually happens.
      RTC_LOG(LS_ERROR)
          << "Possible risk: DTLS role guesser is active, is_caller is "
          << *sdp_handler_->is_caller();
      dtls_role =
          *sdp_handler_->is_caller() ? rtc::SSL_SERVER : rtc::SSL_CLIENT;
    }
    if (dtls_role) {
      *role = *dtls_role;
      return true;
    }
  }
  return false;
}

bool PeerConnection::GetSslRole(const std::string& content_name,
                                rtc::SSLRole* role) {
  RTC_DCHECK_RUN_ON(signaling_thread());
  if (!local_description() || !remote_description()) {
    RTC_LOG(LS_INFO)
        << "Local and Remote descriptions must be applied to get the "
           "SSL Role of the session.";
    return false;
  }

  auto dtls_role = network_thread()->BlockingCall([this, content_name]() {
    RTC_DCHECK_RUN_ON(network_thread());
    return transport_controller_->GetDtlsRole(content_name);
  });
  if (dtls_role) {
    *role = *dtls_role;
    return true;
  }
  return false;
}

bool PeerConnection::GetTransportDescription(
    const SessionDescription* description,
    const std::string& content_name,
    cricket::TransportDescription* tdesc) {
  if (!description || !tdesc) {
    return false;
  }
  const TransportInfo* transport_info =
      description->GetTransportInfoByName(content_name);
  if (!transport_info) {
    return false;
  }
  *tdesc = transport_info->description;
  return true;
}

std::vector<DataChannelStats> PeerConnection::GetDataChannelStats() const {
  RTC_DCHECK_RUN_ON(signaling_thread());
  return data_channel_controller_.GetDataChannelStats();
}

absl::optional<std::string> PeerConnection::sctp_transport_name() const {
  RTC_DCHECK_RUN_ON(signaling_thread());
  if (sctp_mid_s_ && transport_controller_copy_)
    return sctp_transport_name_s_;
  return absl::optional<std::string>();
}

absl::optional<std::string> PeerConnection::sctp_mid() const {
  RTC_DCHECK_RUN_ON(signaling_thread());
  return sctp_mid_s_;
}

cricket::CandidateStatsList PeerConnection::GetPooledCandidateStats() const {
  RTC_DCHECK_RUN_ON(network_thread());
  if (!network_thread_safety_->alive())
    return {};
  cricket::CandidateStatsList candidate_stats_list;
  port_allocator_->GetCandidateStatsFromPooledSessions(&candidate_stats_list);
  return candidate_stats_list;
}

std::map<std::string, cricket::TransportStats>
PeerConnection::GetTransportStatsByNames(
    const std::set<std::string>& transport_names) {
  TRACE_EVENT0("webrtc", "PeerConnection::GetTransportStatsByNames");
  RTC_DCHECK_RUN_ON(network_thread());
  if (!network_thread_safety_->alive())
    return {};

  rtc::Thread::ScopedDisallowBlockingCalls no_blocking_calls;
  std::map<std::string, cricket::TransportStats> transport_stats_by_name;
  for (const std::string& transport_name : transport_names) {
    cricket::TransportStats transport_stats;
    bool success =
        transport_controller_->GetStats(transport_name, &transport_stats);
    if (success) {
      transport_stats_by_name[transport_name] = std::move(transport_stats);
    } else {
      RTC_LOG(LS_ERROR) << "Failed to get transport stats for transport_name="
                        << transport_name;
    }
  }
  return transport_stats_by_name;
}

bool PeerConnection::GetLocalCertificate(
    const std::string& transport_name,
    rtc::scoped_refptr<rtc::RTCCertificate>* certificate) {
  RTC_DCHECK_RUN_ON(network_thread());
  if (!network_thread_safety_->alive() || !certificate) {
    return false;
  }
  *certificate = transport_controller_->GetLocalCertificate(transport_name);
  return *certificate != nullptr;
}

std::unique_ptr<rtc::SSLCertChain> PeerConnection::GetRemoteSSLCertChain(
    const std::string& transport_name) {
  RTC_DCHECK_RUN_ON(network_thread());
  return transport_controller_->GetRemoteSSLCertChain(transport_name);
}

bool PeerConnection::IceRestartPending(const std::string& content_name) const {
  RTC_DCHECK_RUN_ON(signaling_thread());
  return sdp_handler_->IceRestartPending(content_name);
}

bool PeerConnection::NeedsIceRestart(const std::string& content_name) const {
  return network_thread()->BlockingCall([this, &content_name] {
    RTC_DCHECK_RUN_ON(network_thread());
    return transport_controller_->NeedsIceRestart(content_name);
  });
}

void PeerConnection::OnTransportControllerConnectionState(
    cricket::IceConnectionState state) {
  switch (state) {
    case cricket::kIceConnectionConnecting:
      // If the current state is Connected or Completed, then there were
      // writable channels but now there are not, so the next state must
      // be Disconnected.
      // kIceConnectionConnecting is currently used as the default,
      // un-connected state by the TransportController, so its only use is
      // detecting disconnections.
      if (ice_connection_state_ ==
              PeerConnectionInterface::kIceConnectionConnected ||
          ice_connection_state_ ==
              PeerConnectionInterface::kIceConnectionCompleted) {
        SetIceConnectionState(
            PeerConnectionInterface::kIceConnectionDisconnected);
      }
      break;
    case cricket::kIceConnectionFailed:
      SetIceConnectionState(PeerConnectionInterface::kIceConnectionFailed);
      break;
    case cricket::kIceConnectionConnected:
      RTC_LOG(LS_INFO) << "Changing to ICE connected state because "
                          "all transports are writable.";
      SetIceConnectionState(PeerConnectionInterface::kIceConnectionConnected);
      NoteUsageEvent(UsageEvent::ICE_STATE_CONNECTED);
      break;
    case cricket::kIceConnectionCompleted:
      RTC_LOG(LS_INFO) << "Changing to ICE completed state because "
                          "all transports are complete.";
      if (ice_connection_state_ !=
          PeerConnectionInterface::kIceConnectionConnected) {
        // If jumping directly from "checking" to "connected",
        // signal "connected" first.
        SetIceConnectionState(PeerConnectionInterface::kIceConnectionConnected);
      }
      SetIceConnectionState(PeerConnectionInterface::kIceConnectionCompleted);

      NoteUsageEvent(UsageEvent::ICE_STATE_CONNECTED);
      break;
    default:
      RTC_DCHECK_NOTREACHED();
  }
}

void PeerConnection::OnTransportControllerCandidatesGathered(
    const std::string& transport_name,
    const cricket::Candidates& candidates) {
  // TODO(bugs.webrtc.org/12427): Expect this to come in on the network thread
  // (not signaling as it currently does), handle appropriately.
  int sdp_mline_index;
  if (!GetLocalCandidateMediaIndex(transport_name, &sdp_mline_index)) {
    RTC_LOG(LS_ERROR)
        << "OnTransportControllerCandidatesGathered: content name "
        << transport_name << " not found";
    return;
  }

  for (cricket::Candidates::const_iterator citer = candidates.begin();
       citer != candidates.end(); ++citer) {
    // Use transport_name as the candidate media id.
    std::unique_ptr<JsepIceCandidate> candidate(
        new JsepIceCandidate(transport_name, sdp_mline_index, *citer));
    sdp_handler_->AddLocalIceCandidate(candidate.get());
    OnIceCandidate(std::move(candidate));
  }
}

void PeerConnection::OnTransportControllerCandidateError(
    const cricket::IceCandidateErrorEvent& event) {
  OnIceCandidateError(event.address, event.port, event.url, event.error_code,
                      event.error_text);
}

void PeerConnection::OnTransportControllerCandidatesRemoved(
    const std::vector<cricket::Candidate>& candidates) {
  // Sanity check.
  for (const cricket::Candidate& candidate : candidates) {
    if (candidate.transport_name().empty()) {
      RTC_LOG(LS_ERROR) << "OnTransportControllerCandidatesRemoved: "
                           "empty content name in candidate "
                        << candidate.ToString();
      return;
    }
  }
  sdp_handler_->RemoveLocalIceCandidates(candidates);
  OnIceCandidatesRemoved(candidates);
}

void PeerConnection::OnTransportControllerCandidateChanged(
    const cricket::CandidatePairChangeEvent& event) {
  OnSelectedCandidatePairChanged(event);
}

void PeerConnection::OnTransportControllerDtlsHandshakeError(
    rtc::SSLHandshakeError error) {
  RTC_HISTOGRAM_ENUMERATION(
      "WebRTC.PeerConnection.DtlsHandshakeError", static_cast<int>(error),
      static_cast<int>(rtc::SSLHandshakeError::MAX_VALUE));
}

// Returns the media index for a local ice candidate given the content name.
bool PeerConnection::GetLocalCandidateMediaIndex(
    const std::string& content_name,
    int* sdp_mline_index) {
  if (!local_description() || !sdp_mline_index) {
    return false;
  }

  bool content_found = false;
  const ContentInfos& contents = local_description()->description()->contents();
  for (size_t index = 0; index < contents.size(); ++index) {
    if (contents[index].name == content_name) {
      *sdp_mline_index = static_cast<int>(index);
      content_found = true;
      break;
    }
  }
  return content_found;
}

Call::Stats PeerConnection::GetCallStats() {
  if (!worker_thread()->IsCurrent()) {
    return worker_thread()->BlockingCall([this] { return GetCallStats(); });
  }
  RTC_DCHECK_RUN_ON(worker_thread());
  rtc::Thread::ScopedDisallowBlockingCalls no_blocking_calls;
  if (call_) {
    return call_->GetStats();
  } else {
    return Call::Stats();
  }
}

bool PeerConnection::SetupDataChannelTransport_n(const std::string& mid) {
  DataChannelTransportInterface* transport =
      transport_controller_->GetDataChannelTransport(mid);
  if (!transport) {
    RTC_LOG(LS_ERROR)
        << "Data channel transport is not available for data channels, mid="
        << mid;
    return false;
  }
  RTC_LOG(LS_INFO) << "Setting up data channel transport for mid=" << mid;

  data_channel_controller_.set_data_channel_transport(transport);
  data_channel_controller_.SetupDataChannelTransport_n();
  sctp_mid_n_ = mid;
  cricket::DtlsTransportInternal* dtls_transport =
      transport_controller_->GetDtlsTransport(mid);
  if (dtls_transport) {
    signaling_thread()->PostTask(
        SafeTask(signaling_thread_safety_.flag(),
                 [this, name = dtls_transport->transport_name()] {
                   RTC_DCHECK_RUN_ON(signaling_thread());
                   sctp_transport_name_s_ = std::move(name);
                 }));
  }

  // Note: setting the data sink and checking initial state must be done last,
  // after setting up the data channel.  Setting the data sink may trigger
  // callbacks to PeerConnection which require the transport to be completely
  // set up (eg. OnReadyToSend()).
  transport->SetDataSink(&data_channel_controller_);
  return true;
}

void PeerConnection::TeardownDataChannelTransport_n() {
  if (sctp_mid_n_) {
    // `sctp_mid_` may still be active through an SCTP transport.  If not, unset
    // it.
    RTC_LOG(LS_INFO) << "Tearing down data channel transport for mid="
                     << *sctp_mid_n_;
    sctp_mid_n_.reset();
  }

  data_channel_controller_.TeardownDataChannelTransport_n();
}

// Returns false if bundle is enabled and rtcp_mux is disabled.
bool PeerConnection::ValidateBundleSettings(
    const SessionDescription* desc,
    const std::map<std::string, const cricket::ContentGroup*>&
        bundle_groups_by_mid) {
  if (bundle_groups_by_mid.empty())
    return true;

  const cricket::ContentInfos& contents = desc->contents();
  for (cricket::ContentInfos::const_iterator citer = contents.begin();
       citer != contents.end(); ++citer) {
    const cricket::ContentInfo* content = (&*citer);
    RTC_DCHECK(content != NULL);
    auto it = bundle_groups_by_mid.find(content->name);
    if (it != bundle_groups_by_mid.end() && !content->rejected &&
        content->type == MediaProtocolType::kRtp) {
      if (!HasRtcpMuxEnabled(content))
        return false;
    }
  }
  // RTCP-MUX is enabled in all the contents.
  return true;
}

void PeerConnection::ReportSdpBundleUsage(
    const SessionDescriptionInterface& remote_description) {
  RTC_DCHECK_RUN_ON(signaling_thread());

  bool using_bundle =
      remote_description.description()->HasGroup(cricket::GROUP_TYPE_BUNDLE);
  int num_audio_mlines = 0;
  int num_video_mlines = 0;
  int num_data_mlines = 0;
  for (const ContentInfo& content :
       remote_description.description()->contents()) {
    cricket::MediaType media_type = content.media_description()->type();
    if (media_type == cricket::MEDIA_TYPE_AUDIO) {
      num_audio_mlines += 1;
    } else if (media_type == cricket::MEDIA_TYPE_VIDEO) {
      num_video_mlines += 1;
    } else if (media_type == cricket::MEDIA_TYPE_DATA) {
      num_data_mlines += 1;
    }
  }
  bool simple = num_audio_mlines <= 1 && num_video_mlines <= 1;
  BundleUsage usage = kBundleUsageMax;
  if (num_audio_mlines == 0 && num_video_mlines == 0) {
    if (num_data_mlines > 0) {
      usage = using_bundle ? kBundleUsageBundleDatachannelOnly
                           : kBundleUsageNoBundleDatachannelOnly;
    } else {
      usage = kBundleUsageEmpty;
    }
  } else if (configuration_.sdp_semantics == SdpSemantics::kPlanB_DEPRECATED) {
    // In plan-b, simple/complex usage will not show up in the number of
    // m-lines or BUNDLE.
    usage = using_bundle ? kBundleUsageBundlePlanB : kBundleUsageNoBundlePlanB;
  } else {
    if (simple) {
      usage =
          using_bundle ? kBundleUsageBundleSimple : kBundleUsageNoBundleSimple;
    } else {
      usage = using_bundle ? kBundleUsageBundleComplex
                           : kBundleUsageNoBundleComplex;
    }
  }
  RTC_HISTOGRAM_ENUMERATION("WebRTC.PeerConnection.BundleUsage", usage,
                            kBundleUsageMax);
}

void PeerConnection::ReportIceCandidateCollected(
    const cricket::Candidate& candidate) {
  NoteUsageEvent(UsageEvent::CANDIDATE_COLLECTED);
  if (candidate.address().IsPrivateIP()) {
    NoteUsageEvent(UsageEvent::PRIVATE_CANDIDATE_COLLECTED);
  }
  if (candidate.address().IsUnresolvedIP()) {
    NoteUsageEvent(UsageEvent::MDNS_CANDIDATE_COLLECTED);
  }
  if (candidate.address().family() == AF_INET6) {
    NoteUsageEvent(UsageEvent::IPV6_CANDIDATE_COLLECTED);
  }
}

void PeerConnection::NoteUsageEvent(UsageEvent event) {
  RTC_DCHECK_RUN_ON(signaling_thread());
  usage_pattern_.NoteUsageEvent(event);
}

// Asynchronously adds remote candidates on the network thread.
void PeerConnection::AddRemoteCandidate(const std::string& mid,
                                        const cricket::Candidate& candidate) {
  RTC_DCHECK_RUN_ON(signaling_thread());

  if (candidate.network_type() != rtc::ADAPTER_TYPE_UNKNOWN) {
    RTC_DLOG(LS_WARNING) << "Using candidate with adapter type set - this "
                            "should only happen in test";
  }

  // Clear fields that do not make sense as remote candidates.
  cricket::Candidate new_candidate(candidate);
  new_candidate.set_network_type(rtc::ADAPTER_TYPE_UNKNOWN);
  new_candidate.set_relay_protocol("");
  new_candidate.set_underlying_type_for_vpn(rtc::ADAPTER_TYPE_UNKNOWN);

  network_thread()->PostTask(SafeTask(
      network_thread_safety_, [this, mid = mid, candidate = new_candidate] {
        RTC_DCHECK_RUN_ON(network_thread());
        std::vector<cricket::Candidate> candidates = {candidate};
        RTCError error =
            transport_controller_->AddRemoteCandidates(mid, candidates);
        if (error.ok()) {
          signaling_thread()->PostTask(SafeTask(
              signaling_thread_safety_.flag(),
              [this, candidate = std::move(candidate)] {
                ReportRemoteIceCandidateAdded(candidate);
                // Candidates successfully submitted for checking.
                if (ice_connection_state() ==
                        PeerConnectionInterface::kIceConnectionNew ||
                    ice_connection_state() ==
                        PeerConnectionInterface::kIceConnectionDisconnected) {
                  // If state is New, then the session has just gotten its first
                  // remote ICE candidates, so go to Checking. If state is
                  // Disconnected, the session is re-using old candidates or
                  // receiving additional ones, so go to Checking. If state is
                  // Connected, stay Connected.
                  // TODO(bemasc): If state is Connected, and the new candidates
                  // are for a newly added transport, then the state actually
                  // _should_ move to checking.  Add a way to distinguish that
                  // case.
                  SetIceConnectionState(
                      PeerConnectionInterface::kIceConnectionChecking);
                }
                // TODO(bemasc): If state is Completed, go back to Connected.
              }));
        } else {
          RTC_LOG(LS_WARNING) << error.message();
        }
      }));
}

void PeerConnection::ReportUsagePattern() const {
  usage_pattern_.ReportUsagePattern(observer_);
}

void PeerConnection::ReportRemoteIceCandidateAdded(
    const cricket::Candidate& candidate) {
  RTC_DCHECK_RUN_ON(signaling_thread());

  NoteUsageEvent(UsageEvent::REMOTE_CANDIDATE_ADDED);

  if (candidate.address().IsPrivateIP()) {
    NoteUsageEvent(UsageEvent::REMOTE_PRIVATE_CANDIDATE_ADDED);
  }
  if (candidate.address().IsUnresolvedIP()) {
    NoteUsageEvent(UsageEvent::REMOTE_MDNS_CANDIDATE_ADDED);
  }
  if (candidate.address().family() == AF_INET6) {
    NoteUsageEvent(UsageEvent::REMOTE_IPV6_CANDIDATE_ADDED);
  }
}

bool PeerConnection::SrtpRequired() const {
  RTC_DCHECK_RUN_ON(signaling_thread());
  return (dtls_enabled_ ||
          sdp_handler_->webrtc_session_desc_factory()->SdesPolicy() ==
              cricket::SEC_REQUIRED);
}

void PeerConnection::OnTransportControllerGatheringState(
    cricket::IceGatheringState state) {
  RTC_DCHECK(signaling_thread()->IsCurrent());
  if (state == cricket::kIceGatheringGathering) {
    OnIceGatheringChange(PeerConnectionInterface::kIceGatheringGathering);
  } else if (state == cricket::kIceGatheringComplete) {
    OnIceGatheringChange(PeerConnectionInterface::kIceGatheringComplete);
  } else if (state == cricket::kIceGatheringNew) {
    OnIceGatheringChange(PeerConnectionInterface::kIceGatheringNew);
  } else {
    RTC_LOG(LS_ERROR) << "Unknown state received: " << state;
    RTC_DCHECK_NOTREACHED();
  }
}

// Runs on network_thread().
void PeerConnection::ReportTransportStats() {
  TRACE_EVENT0("webrtc", "PeerConnection::ReportTransportStats");
  rtc::Thread::ScopedDisallowBlockingCalls no_blocking_calls;
  std::map<std::string, std::set<cricket::MediaType>>
      media_types_by_transport_name;
  if (ConfiguredForMedia()) {
    for (const auto& transceiver :
         rtp_manager()->transceivers()->UnsafeList()) {
      if (transceiver->internal()->channel()) {
        std::string transport_name(
            transceiver->internal()->channel()->transport_name());
        media_types_by_transport_name[transport_name].insert(
            transceiver->media_type());
      }
    }
  }

  if (sctp_mid_n_) {
    cricket::DtlsTransportInternal* dtls_transport =
        transport_controller_->GetDtlsTransport(*sctp_mid_n_);
    if (dtls_transport) {
      media_types_by_transport_name[dtls_transport->transport_name()].insert(
          cricket::MEDIA_TYPE_DATA);
    }
  }

  for (const auto& entry : media_types_by_transport_name) {
    const std::string& transport_name = entry.first;
    const std::set<cricket::MediaType> media_types = entry.second;
    cricket::TransportStats stats;
    if (transport_controller_->GetStats(transport_name, &stats)) {
      ReportBestConnectionState(stats);
      ReportNegotiatedCiphers(dtls_enabled_, stats, media_types);
    }
  }
}

// Walk through the ConnectionInfos to gather best connection usage
// for IPv4 and IPv6.
// static (no member state required)
void PeerConnection::ReportBestConnectionState(
    const cricket::TransportStats& stats) {
  for (const cricket::TransportChannelStats& channel_stats :
       stats.channel_stats) {
    for (const cricket::ConnectionInfo& connection_info :
         channel_stats.ice_transport_stats.connection_infos) {
      if (!connection_info.best_connection) {
        continue;
      }

      const cricket::Candidate& local = connection_info.local_candidate;
      const cricket::Candidate& remote = connection_info.remote_candidate;

      // Increment the counter for IceCandidatePairType.
      if (local.protocol() == cricket::TCP_PROTOCOL_NAME ||
          (local.type() == RELAY_PORT_TYPE &&
           local.relay_protocol() == cricket::TCP_PROTOCOL_NAME)) {
        RTC_HISTOGRAM_ENUMERATION("WebRTC.PeerConnection.CandidatePairType_TCP",
                                  GetIceCandidatePairCounter(local, remote),
                                  kIceCandidatePairMax);
      } else if (local.protocol() == cricket::UDP_PROTOCOL_NAME) {
        RTC_HISTOGRAM_ENUMERATION("WebRTC.PeerConnection.CandidatePairType_UDP",
                                  GetIceCandidatePairCounter(local, remote),
                                  kIceCandidatePairMax);
      } else {
        RTC_CHECK_NOTREACHED();
      }

      // Increment the counter for IP type.
      if (local.address().family() == AF_INET) {
        RTC_HISTOGRAM_ENUMERATION("WebRTC.PeerConnection.IPMetrics",
                                  kBestConnections_IPv4,
                                  kPeerConnectionAddressFamilyCounter_Max);
      } else if (local.address().family() == AF_INET6) {
        RTC_HISTOGRAM_ENUMERATION("WebRTC.PeerConnection.IPMetrics",
                                  kBestConnections_IPv6,
                                  kPeerConnectionAddressFamilyCounter_Max);
      } else {
        RTC_CHECK(!local.address().hostname().empty() &&
                  local.address().IsUnresolvedIP());
      }

      return;
    }
  }
}

// static
void PeerConnection::ReportNegotiatedCiphers(
    bool dtls_enabled,
    const cricket::TransportStats& stats,
    const std::set<cricket::MediaType>& media_types) {
  if (!dtls_enabled || stats.channel_stats.empty()) {
    return;
  }

  int srtp_crypto_suite = stats.channel_stats[0].srtp_crypto_suite;
  int ssl_cipher_suite = stats.channel_stats[0].ssl_cipher_suite;
  if (srtp_crypto_suite == rtc::kSrtpInvalidCryptoSuite &&
      ssl_cipher_suite == rtc::kTlsNullWithNullNull) {
    return;
  }

  if (srtp_crypto_suite != rtc::kSrtpInvalidCryptoSuite) {
    for (cricket::MediaType media_type : media_types) {
      switch (media_type) {
        case cricket::MEDIA_TYPE_AUDIO:
          RTC_HISTOGRAM_ENUMERATION_SPARSE(
              "WebRTC.PeerConnection.SrtpCryptoSuite.Audio", srtp_crypto_suite,
              rtc::kSrtpCryptoSuiteMaxValue);
          break;
        case cricket::MEDIA_TYPE_VIDEO:
          RTC_HISTOGRAM_ENUMERATION_SPARSE(
              "WebRTC.PeerConnection.SrtpCryptoSuite.Video", srtp_crypto_suite,
              rtc::kSrtpCryptoSuiteMaxValue);
          break;
        case cricket::MEDIA_TYPE_DATA:
          RTC_HISTOGRAM_ENUMERATION_SPARSE(
              "WebRTC.PeerConnection.SrtpCryptoSuite.Data", srtp_crypto_suite,
              rtc::kSrtpCryptoSuiteMaxValue);
          break;
        default:
          RTC_DCHECK_NOTREACHED();
          continue;
      }
    }
  }

  if (ssl_cipher_suite != rtc::kTlsNullWithNullNull) {
    for (cricket::MediaType media_type : media_types) {
      switch (media_type) {
        case cricket::MEDIA_TYPE_AUDIO:
          RTC_HISTOGRAM_ENUMERATION_SPARSE(
              "WebRTC.PeerConnection.SslCipherSuite.Audio", ssl_cipher_suite,
              rtc::kSslCipherSuiteMaxValue);
          break;
        case cricket::MEDIA_TYPE_VIDEO:
          RTC_HISTOGRAM_ENUMERATION_SPARSE(
              "WebRTC.PeerConnection.SslCipherSuite.Video", ssl_cipher_suite,
              rtc::kSslCipherSuiteMaxValue);
          break;
        case cricket::MEDIA_TYPE_DATA:
          RTC_HISTOGRAM_ENUMERATION_SPARSE(
              "WebRTC.PeerConnection.SslCipherSuite.Data", ssl_cipher_suite,
              rtc::kSslCipherSuiteMaxValue);
          break;
        default:
          RTC_DCHECK_NOTREACHED();
          continue;
      }
    }
  }
}

bool PeerConnection::OnTransportChanged(
    const std::string& mid,
    RtpTransportInternal* rtp_transport,
    rtc::scoped_refptr<DtlsTransport> dtls_transport,
    DataChannelTransportInterface* data_channel_transport) {
  RTC_DCHECK_RUN_ON(network_thread());
  bool ret = true;
  if (ConfiguredForMedia()) {
    for (const auto& transceiver :
         rtp_manager()->transceivers()->UnsafeList()) {
      cricket::ChannelInterface* channel = transceiver->internal()->channel();
      if (channel && channel->mid() == mid) {
        ret = channel->SetRtpTransport(rtp_transport);
      }
    }
  }

  if (mid == sctp_mid_n_) {
    data_channel_controller_.OnTransportChanged(data_channel_transport);
    if (dtls_transport) {
      signaling_thread()->PostTask(SafeTask(
          signaling_thread_safety_.flag(),
          [this,
           name = std::string(dtls_transport->internal()->transport_name())] {
            RTC_DCHECK_RUN_ON(signaling_thread());
            sctp_transport_name_s_ = std::move(name);
          }));
    }
  }

  return ret;
}

PeerConnectionObserver* PeerConnection::Observer() const {
  RTC_DCHECK_RUN_ON(signaling_thread());
  RTC_DCHECK(observer_);
  return observer_;
}

void PeerConnection::StartSctpTransport(int local_port,
                                        int remote_port,
                                        int max_message_size) {
  RTC_DCHECK_RUN_ON(signaling_thread());
  if (!sctp_mid_s_)
    return;

  network_thread()->PostTask(SafeTask(
      network_thread_safety_,
      [this, mid = *sctp_mid_s_, local_port, remote_port, max_message_size] {
        rtc::scoped_refptr<SctpTransport> sctp_transport =
            transport_controller_n()->GetSctpTransport(mid);
        if (sctp_transport)
          sctp_transport->Start(local_port, remote_port, max_message_size);
      }));
}

CryptoOptions PeerConnection::GetCryptoOptions() {
  RTC_DCHECK_RUN_ON(signaling_thread());
  // TODO(bugs.webrtc.org/9891) - Remove PeerConnectionFactory::CryptoOptions
  // after it has been removed.
  return configuration_.crypto_options.has_value()
             ? *configuration_.crypto_options
             : options_.crypto_options;
}

void PeerConnection::ClearStatsCache() {
  RTC_DCHECK_RUN_ON(signaling_thread());
  if (legacy_stats_) {
    legacy_stats_->InvalidateCache();
  }
  if (stats_collector_) {
    stats_collector_->ClearCachedStatsReport();
  }
}

bool PeerConnection::ShouldFireNegotiationNeededEvent(uint32_t event_id) {
  RTC_DCHECK_RUN_ON(signaling_thread());
  return sdp_handler_->ShouldFireNegotiationNeededEvent(event_id);
}

void PeerConnection::RequestUsagePatternReportForTesting() {
  RTC_DCHECK_RUN_ON(signaling_thread());
  message_handler_.RequestUsagePatternReport(
      [this]() {
        RTC_DCHECK_RUN_ON(signaling_thread());
        ReportUsagePattern();
      },
      /* delay_ms= */ 0);
}

std::function<void(const rtc::CopyOnWriteBuffer& packet,
                   int64_t packet_time_us)>
PeerConnection::InitializeRtcpCallback() {
  RTC_DCHECK_RUN_ON(network_thread());
  return [this](const rtc::CopyOnWriteBuffer& packet, int64_t packet_time_us) {
    RTC_DCHECK_RUN_ON(network_thread());
    call_ptr_->Receiver()->DeliverPacket(MediaType::ANY, packet,
                                         packet_time_us);
  };
}

// RingRTC change to add methods (see interface header)
rtc::scoped_refptr<webrtc::IceGathererInterface>
PeerConnection::CreateSharedIceGatherer() {
  return network_thread()
      ->BlockingCall(
          [this] {
            RTC_DCHECK_RUN_ON(network_thread());
            return port_allocator_->CreateIceGatherer("shared");
          });
}

bool PeerConnection::UseSharedIceGatherer(
    rtc::scoped_refptr<webrtc::IceGathererInterface> shared_ice_gatherer) {
  RTC_DCHECK(shared_ice_gatherer);
  shared_ice_gatherer_ = std::move(shared_ice_gatherer);
  return true;
}

bool PeerConnection::SetIncomingRtpEnabled(bool enabled) {
  return network_thread()->BlockingCall([this, enabled] {
    JsepTransportController* transport_controller = this->transport_controller_n();
    return transport_controller->SetIncomingRtpEnabled(enabled);
  });
}

bool PeerConnection::SendRtp(std::unique_ptr<RtpPacket> rtp_packet) {
  RTC_DCHECK_RUN_ON(signaling_thread());

  // Is there a better way to std::move the unique_ptr?
  RtpPacket* raw_rtp_packet = rtp_packet.release();
  return network_thread()->BlockingCall([this, raw_rtp_packet] {
    JsepTransportController* transport_controller = this->transport_controller_n();
    RtpTransportInternal* rtp_transport = transport_controller->GetBundledRtpTransport();
    if (!rtp_transport) {
      return false;
    }

    std::unique_ptr<RtpPacket> rtp_packet(raw_rtp_packet);

    // Doesn't copy because we're not writing to it.
    rtc::CopyOnWriteBuffer buffer = rtp_packet->Buffer();
    rtc::PacketOptions options;
    // This makes the packet use SRTP instead of DTLS.
    int flags = cricket::PF_SRTP_BYPASS;
    return rtp_transport->SendRtpPacket(&buffer, options, flags);
  });
}

bool PeerConnection::ReceiveRtp(uint8_t pt) {
  RtpDemuxerCriteria demux_criteria;
  demux_criteria.payload_types().insert(pt);
  RtpPacketSinkInterface* sink = Observer();
  return network_thread()->BlockingCall([this, demux_criteria, sink] {
    JsepTransportController* transport_controller = this->transport_controller_n();
    RtpTransportInternal* rtp_transport = transport_controller->GetBundledRtpTransport();
    if (!rtp_transport) {
      return false;
    }
    return rtp_transport->RegisterRtpDemuxerSink(demux_criteria, sink);
  });
}

void PeerConnection::ConfigureAudioEncoders(const webrtc::AudioEncoder::Config& config) {
  int count = 0;
  for (const auto& transceiver : rtp_manager()->transceivers()->List()) {
    if (transceiver->media_type() == cricket::MEDIA_TYPE_AUDIO) {
      cricket::VoiceChannel* voice_channel = static_cast<cricket::VoiceChannel*>(transceiver->internal()->channel());
      voice_channel->ConfigureEncoders(config);
      count++;
    }
  }
  if (count == 0) {
    RTC_LOG(LS_WARNING) << "PeerConnection::ConfigureAudioEncoders(...) changed no transceivers!";
  } else {
    RTC_LOG(LS_INFO) << "PeerConnection::ConfigureAudioEncoders(...) changed " << count << " transceivers.";
  }
}

void PeerConnection::GetAudioLevels(cricket::AudioLevel* captured_out,
                                    cricket::ReceivedAudioLevel* received_out,
                                    size_t received_out_size,
                                    size_t* received_size_out) {
  auto* voice_channel = static_cast<cricket::VoiceChannel*>(rtp_manager()->GetAudioTransceiver()->internal()->channel());
  if (voice_channel) {
    voice_channel->GetAudioLevels(captured_out, received_out, received_out_size, received_size_out);
  } else {
    *captured_out = 0;
    *received_size_out = 0;
  }
}

}  // namespace webrtc<|MERGE_RESOLUTION|>--- conflicted
+++ resolved
@@ -2107,19 +2107,8 @@
   // To handle both internal and externally created port allocator, we will
   // enable BUNDLE here.
   int port_allocator_flags = port_allocator_->flags();
-<<<<<<< HEAD
   // RingRTC change to default flags (code removed)
-  // If the disable-IPv6 flag was specified, we'll not override it
-  // by experiment.
-  if (configuration.disable_ipv6) {
-    port_allocator_flags &= ~(cricket::PORTALLOCATOR_ENABLE_IPV6);
-  } else if (trials().IsDisabled("WebRTC-IPv6Default")) {
-=======
-  port_allocator_flags |= cricket::PORTALLOCATOR_ENABLE_SHARED_SOCKET |
-                          cricket::PORTALLOCATOR_ENABLE_IPV6 |
-                          cricket::PORTALLOCATOR_ENABLE_IPV6_ON_WIFI;
   if (trials().IsDisabled("WebRTC-IPv6Default")) {
->>>>>>> f14f0c7a
     port_allocator_flags &= ~(cricket::PORTALLOCATOR_ENABLE_IPV6);
   }
   if (configuration.disable_ipv6_on_wifi) {
