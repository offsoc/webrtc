--- conflicted
+++ resolved
@@ -206,10 +206,6 @@
         << "Inactive SRTP transport received an RTP packet. Drop it.";
     return;
   }
-<<<<<<< HEAD
-  TRACE_EVENT0("webrtc", "SRTP Decode");
-=======
->>>>>>> cbad18b1
   char* data = packet.MutableData<char>();
   int len = rtc::checked_cast<int>(packet.size());
   if (!UnprotectRtp(data, len, &len)) {
@@ -238,10 +234,6 @@
         << "Inactive SRTP transport received an RTCP packet. Drop it.";
     return;
   }
-<<<<<<< HEAD
-  TRACE_EVENT0("webrtc", "SRTP Decode");
-=======
->>>>>>> cbad18b1
   char* data = packet.MutableData<char>();
   int len = rtc::checked_cast<int>(packet.size());
   if (!UnprotectRtcp(data, len, &len)) {
