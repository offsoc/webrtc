/*
 *  Copyright 2012 The WebRTC project authors. All Rights Reserved.
 *
 *  Use of this source code is governed by a BSD-style license
 *  that can be found in the LICENSE file in the root of the source
 *  tree. An additional intellectual property rights grant can be found
 *  in the file PATENTS.  All contributing project authors may
 *  be found in the AUTHORS file in the root of the source tree.
 */

#ifndef PC_PEER_CONNECTION_PROXY_H_
#define PC_PEER_CONNECTION_PROXY_H_

#include <memory>
#include <string>
#include <vector>

#include "api/peer_connection_interface.h"
#include "api/transport/bandwidth_estimation_settings.h"
#include "pc/proxy.h"

namespace webrtc {

// PeerConnection proxy objects will be constructed with two thread pointers,
// signaling and network. The proxy macros don't have 'network' specific macros
// and support for a secondary thread is provided via 'SECONDARY' macros.
// TODO(deadbeef): Move this to .cc file. What threads methods are called on is
// an implementation detail.
BEGIN_PROXY_MAP(PeerConnection)
PROXY_PRIMARY_THREAD_DESTRUCTOR()
PROXY_METHOD0(rtc::scoped_refptr<StreamCollectionInterface>, local_streams)
PROXY_METHOD0(rtc::scoped_refptr<StreamCollectionInterface>, remote_streams)
PROXY_METHOD1(bool, AddStream, MediaStreamInterface*)
PROXY_METHOD1(void, RemoveStream, MediaStreamInterface*)
PROXY_METHOD2(RTCErrorOr<rtc::scoped_refptr<RtpSenderInterface>>,
              AddTrack,
              rtc::scoped_refptr<MediaStreamTrackInterface>,
              const std::vector<std::string>&)
PROXY_METHOD3(RTCErrorOr<rtc::scoped_refptr<RtpSenderInterface>>,
              AddTrack,
              rtc::scoped_refptr<MediaStreamTrackInterface>,
              const std::vector<std::string>&,
              const std::vector<RtpEncodingParameters>&)
PROXY_METHOD1(RTCError,
              RemoveTrackOrError,
              rtc::scoped_refptr<RtpSenderInterface>)
PROXY_METHOD1(RTCErrorOr<rtc::scoped_refptr<RtpTransceiverInterface>>,
              AddTransceiver,
              rtc::scoped_refptr<MediaStreamTrackInterface>)
PROXY_METHOD2(RTCErrorOr<rtc::scoped_refptr<RtpTransceiverInterface>>,
              AddTransceiver,
              rtc::scoped_refptr<MediaStreamTrackInterface>,
              const RtpTransceiverInit&)
PROXY_METHOD1(RTCErrorOr<rtc::scoped_refptr<RtpTransceiverInterface>>,
              AddTransceiver,
              webrtc::MediaType)
PROXY_METHOD2(RTCErrorOr<rtc::scoped_refptr<RtpTransceiverInterface>>,
              AddTransceiver,
              webrtc::MediaType,
              const RtpTransceiverInit&)
PROXY_METHOD2(rtc::scoped_refptr<RtpSenderInterface>,
              CreateSender,
              const std::string&,
              const std::string&)
PROXY_CONSTMETHOD0(std::vector<rtc::scoped_refptr<RtpSenderInterface>>,
                   GetSenders)
PROXY_CONSTMETHOD0(std::vector<rtc::scoped_refptr<RtpReceiverInterface>>,
                   GetReceivers)
PROXY_CONSTMETHOD0(std::vector<rtc::scoped_refptr<RtpTransceiverInterface>>,
                   GetTransceivers)
PROXY_METHOD3(bool,
              GetStats,
              StatsObserver*,
              MediaStreamTrackInterface*,
              StatsOutputLevel)
PROXY_METHOD1(void, GetStats, RTCStatsCollectorCallback*)
PROXY_METHOD2(void,
              GetStats,
              rtc::scoped_refptr<RtpSenderInterface>,
              rtc::scoped_refptr<RTCStatsCollectorCallback>)
PROXY_METHOD2(void,
              GetStats,
              rtc::scoped_refptr<RtpReceiverInterface>,
              rtc::scoped_refptr<RTCStatsCollectorCallback>)
PROXY_METHOD0(void, ClearStatsCache)
PROXY_METHOD2(RTCErrorOr<rtc::scoped_refptr<DataChannelInterface>>,
              CreateDataChannelOrError,
              const std::string&,
              const DataChannelInit*)
PROXY_CONSTMETHOD0(const SessionDescriptionInterface*, local_description)
PROXY_CONSTMETHOD0(const SessionDescriptionInterface*, remote_description)
PROXY_CONSTMETHOD0(const SessionDescriptionInterface*,
                   current_local_description)
PROXY_CONSTMETHOD0(const SessionDescriptionInterface*,
                   current_remote_description)
PROXY_CONSTMETHOD0(const SessionDescriptionInterface*,
                   pending_local_description)
PROXY_CONSTMETHOD0(const SessionDescriptionInterface*,
                   pending_remote_description)
PROXY_METHOD0(void, RestartIce)
PROXY_METHOD2(void,
              CreateOffer,
              CreateSessionDescriptionObserver*,
              const RTCOfferAnswerOptions&)
PROXY_METHOD2(void,
              CreateAnswer,
              CreateSessionDescriptionObserver*,
              const RTCOfferAnswerOptions&)
PROXY_METHOD2(void,
              SetLocalDescription,
              std::unique_ptr<SessionDescriptionInterface>,
              rtc::scoped_refptr<SetLocalDescriptionObserverInterface>)
PROXY_METHOD1(void,
              SetLocalDescription,
              rtc::scoped_refptr<SetLocalDescriptionObserverInterface>)
PROXY_METHOD2(void,
              SetLocalDescription,
              SetSessionDescriptionObserver*,
              SessionDescriptionInterface*)
PROXY_METHOD1(void, SetLocalDescription, SetSessionDescriptionObserver*)
PROXY_METHOD2(void,
              SetRemoteDescription,
              std::unique_ptr<SessionDescriptionInterface>,
              rtc::scoped_refptr<SetRemoteDescriptionObserverInterface>)
PROXY_METHOD2(void,
              SetRemoteDescription,
              SetSessionDescriptionObserver*,
              SessionDescriptionInterface*)
PROXY_METHOD1(bool, ShouldFireNegotiationNeededEvent, uint32_t)
PROXY_METHOD0(PeerConnectionInterface::RTCConfiguration, GetConfiguration)
PROXY_METHOD1(RTCError,
              SetConfiguration,
              const PeerConnectionInterface::RTCConfiguration&)
PROXY_METHOD1(bool, AddIceCandidate, const IceCandidateInterface*)
PROXY_METHOD2(void,
              AddIceCandidate,
              std::unique_ptr<IceCandidateInterface>,
              std::function<void(RTCError)>)
<<<<<<< HEAD
PROXY_METHOD1(bool, RemoveIceCandidates, const std::vector<cricket::Candidate>&)
PROXY_METHOD0(rtc::scoped_refptr<webrtc::IceGathererInterface>,
              CreateSharedIceGatherer)
PROXY_METHOD1(bool,
              UseSharedIceGatherer,
              rtc::scoped_refptr<webrtc::IceGathererInterface>)
PROXY_METHOD1(bool,
              SendRtp,
              std::unique_ptr<RtpPacket>)
PROXY_METHOD2(bool,
              ReceiveRtp,
              uint8_t,
              bool)
PROXY_METHOD1(void,
              ConfigureAudioEncoders,
              const webrtc::AudioEncoder::Config&)
PROXY_METHOD4(void, 
              GetAudioLevels,
              cricket::AudioLevel*,
              cricket::ReceivedAudioLevel*,
              size_t,
              size_t*)
// RingRTC change to get upload bandwidth estimate
PROXY_METHOD0(uint32_t,
              GetLastBandwidthEstimateBps)
PROXY_METHOD1(bool, SetIncomingRtpEnabled, bool)
=======
PROXY_METHOD1(bool, RemoveIceCandidates, const std::vector<Candidate>&)
>>>>>>> 2c8f5be6
PROXY_METHOD1(RTCError, SetBitrate, const BitrateSettings&)
PROXY_METHOD1(void,
              ReconfigureBandwidthEstimation,
              const BandwidthEstimationSettings&)
PROXY_METHOD1(void, SetAudioPlayout, bool)
PROXY_METHOD1(void, SetAudioRecording, bool)
// This method will be invoked on the network thread. See
// PeerConnectionFactory::CreatePeerConnectionOrError for more details.
PROXY_SECONDARY_METHOD1(rtc::scoped_refptr<DtlsTransportInterface>,
                        LookupDtlsTransportByMid,
                        const std::string&)
// This method will be invoked on the network thread. See
// PeerConnectionFactory::CreatePeerConnectionOrError for more details.
PROXY_SECONDARY_CONSTMETHOD0(rtc::scoped_refptr<SctpTransportInterface>,
                             GetSctpTransport)
PROXY_METHOD0(SignalingState, signaling_state)
PROXY_METHOD0(IceConnectionState, ice_connection_state)
PROXY_METHOD0(IceConnectionState, standardized_ice_connection_state)
PROXY_METHOD0(PeerConnectionState, peer_connection_state)
PROXY_METHOD0(IceGatheringState, ice_gathering_state)
PROXY_METHOD0(std::optional<bool>, can_trickle_ice_candidates)
PROXY_METHOD1(void, AddAdaptationResource, rtc::scoped_refptr<Resource>)
PROXY_METHOD2(bool,
              StartRtcEventLog,
              std::unique_ptr<RtcEventLogOutput>,
              int64_t)
PROXY_METHOD1(bool, StartRtcEventLog, std::unique_ptr<RtcEventLogOutput>)
PROXY_METHOD0(void, StopRtcEventLog)
PROXY_METHOD0(void, Close)
PROXY_METHOD0(NetworkControllerInterface*, GetNetworkController)
BYPASS_PROXY_CONSTMETHOD0(Thread*, signaling_thread)
END_PROXY_MAP(PeerConnection)

}  // namespace webrtc

#endif  // PC_PEER_CONNECTION_PROXY_H_<|MERGE_RESOLUTION|>--- conflicted
+++ resolved
@@ -136,8 +136,8 @@
               AddIceCandidate,
               std::unique_ptr<IceCandidateInterface>,
               std::function<void(RTCError)>)
-<<<<<<< HEAD
-PROXY_METHOD1(bool, RemoveIceCandidates, const std::vector<cricket::Candidate>&)
+PROXY_METHOD1(bool, RemoveIceCandidates, const std::vector<Candidate>&)
+// RingRTC change to support ICE forking
 PROXY_METHOD0(rtc::scoped_refptr<webrtc::IceGathererInterface>,
               CreateSharedIceGatherer)
 PROXY_METHOD1(bool,
@@ -153,7 +153,7 @@
 PROXY_METHOD1(void,
               ConfigureAudioEncoders,
               const webrtc::AudioEncoder::Config&)
-PROXY_METHOD4(void, 
+PROXY_METHOD4(void,
               GetAudioLevels,
               cricket::AudioLevel*,
               cricket::ReceivedAudioLevel*,
@@ -163,9 +163,6 @@
 PROXY_METHOD0(uint32_t,
               GetLastBandwidthEstimateBps)
 PROXY_METHOD1(bool, SetIncomingRtpEnabled, bool)
-=======
-PROXY_METHOD1(bool, RemoveIceCandidates, const std::vector<Candidate>&)
->>>>>>> 2c8f5be6
 PROXY_METHOD1(RTCError, SetBitrate, const BitrateSettings&)
 PROXY_METHOD1(void,
               ReconfigureBandwidthEstimation,
