--- conflicted
+++ resolved
@@ -60,7 +60,7 @@
 JsepTransportDescription::JsepTransportDescription(
     bool rtcp_mux_enabled,
     // RingRTC: Allow out-of-band / "manual" key negotiation.
-    const std::optional<webrtc::CryptoParams>& crypto,
+    const std::optional<CryptoParams>& crypto,
     const std::vector<int>& encrypted_header_extension_ids,
     int rtp_abs_sendtime_extn_id,
     const TransportDescription& transport_desc)
@@ -99,22 +99,13 @@
 
 JsepTransport::JsepTransport(
     const std::string& mid,
-<<<<<<< HEAD
-    const rtc::scoped_refptr<webrtc::RTCCertificate>& local_certificate,
-    rtc::scoped_refptr<webrtc::IceTransportInterface> ice_transport,
-    rtc::scoped_refptr<webrtc::IceTransportInterface> rtcp_ice_transport,
-    std::unique_ptr<webrtc::RtpTransport> unencrypted_rtp_transport,
-    // RingRTC: Allow out-of-band / "manual" key negotiation.
-    std::unique_ptr<webrtc::SrtpTransport> srtp_transport,
-    std::unique_ptr<webrtc::DtlsSrtpTransport> dtls_srtp_transport,
-=======
-    const scoped_refptr<RTCCertificate>& local_certificate,
-    scoped_refptr<IceTransportInterface> ice_transport,
-    scoped_refptr<IceTransportInterface> rtcp_ice_transport,
+    const rtc::scoped_refptr<RTCCertificate>& local_certificate,
+    rtc::scoped_refptr<IceTransportInterface> ice_transport,
+    rtc::scoped_refptr<IceTransportInterface> rtcp_ice_transport,
     std::unique_ptr<RtpTransport> unencrypted_rtp_transport,
-    std::unique_ptr<SrtpTransport> sdes_transport,
+    // RingRTC: Allow out-of-band / "manual" key negotiation.
+    std::unique_ptr<SrtpTransport> srtp_transport,
     std::unique_ptr<DtlsSrtpTransport> dtls_srtp_transport,
->>>>>>> e4445e46
     std::unique_ptr<DtlsTransportInternal> rtp_dtls_transport,
     std::unique_ptr<DtlsTransportInternal> rtcp_dtls_transport,
     std::unique_ptr<SctpTransportInternal> sctp_transport,
@@ -215,8 +206,8 @@
     if (!SetSrtpCrypto(jsep_description.crypto,
                        jsep_description.encrypted_header_extension_ids, type,
                        ContentSource::CS_LOCAL)) {
-      return webrtc::RTCError(webrtc::RTCErrorType::INVALID_PARAMETER,
-                              "Failed to setup SRTP crypto parameters.");
+      return RTCError(RTCErrorType::INVALID_PARAMETER,
+                      "Failed to setup SRTP crypto parameters.");
     }
   } else if (dtls_srtp_transport_) {
     RTC_DCHECK(!unencrypted_rtp_transport_);
@@ -303,8 +294,8 @@
     if (!SetSrtpCrypto(jsep_description.crypto,
                        jsep_description.encrypted_header_extension_ids, type,
                        ContentSource::CS_REMOTE)) {
-      return webrtc::RTCError(webrtc::RTCErrorType::INVALID_PARAMETER,
-                              "Failed to setup SRTP crypto parameters.");
+      return RTCError(RTCErrorType::INVALID_PARAMETER,
+                      "Failed to setup SRTP crypto parameters.");
     }
     srtp_transport_->CacheRtpAbsSendTimeHeaderExtension(
         jsep_description.rtp_abs_sendtime_extn_id);
@@ -541,12 +532,11 @@
   rtcp_mux_active_callback_();
 }
 
-<<<<<<< HEAD
 // RingRTC: Allow out-of-band / "manual" key negotiation.
 bool JsepTransport::SetSrtpCrypto(
     const std::optional<webrtc::CryptoParams>& crypto,
     const std::vector<int>& encrypted_extension_ids,
-    webrtc::SdpType type,
+    SdpType type,
     ContentSource source) {
   RTC_DCHECK_RUN_ON(network_thread_);
   if (!crypto.has_value()) {
@@ -566,8 +556,8 @@
   // If appropriate, apply the negotiated parameters
   // to the SRTP transport.
   if (type == SdpType::kPrAnswer || type == SdpType::kAnswer) {
-    const webrtc::CryptoParams& send = srtp_key_carrier_.send_params();
-    const webrtc::CryptoParams& recv = srtp_key_carrier_.recv_params();
+    const CryptoParams& send = srtp_key_carrier_.send_params();
+    const CryptoParams& recv = srtp_key_carrier_.recv_params();
     RTC_DCHECK(send_extension_ids_);
     RTC_DCHECK(recv_extension_ids_);
     return srtp_transport_->SetRtpParams(
@@ -580,10 +570,7 @@
   return true;
 }
 
-webrtc::RTCError JsepTransport::NegotiateAndSetDtlsParameters(
-=======
 RTCError JsepTransport::NegotiateAndSetDtlsParameters(
->>>>>>> e4445e46
     SdpType local_description_type) {
   RTC_DCHECK_RUN_ON(network_thread_);
   if (!local_description_ || !remote_description_) {
