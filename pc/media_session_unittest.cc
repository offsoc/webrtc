--- conflicted
+++ resolved
@@ -408,13 +408,8 @@
   cryptos->erase(
       std::remove_if(cryptos->begin(), cryptos->end(),
                      [](const cricket::CryptoParams& crypto) {
-<<<<<<< HEAD
-                       return crypto.cipher_suite != CS_AEAD_AES_256_GCM &&
-                              crypto.cipher_suite != CS_AEAD_AES_128_GCM;
-=======
                        return crypto.cipher_suite != kCsAeadAes256Gcm &&
                               crypto.cipher_suite != kCsAeadAes128Gcm;
->>>>>>> cbad18b1
                      }),
       cryptos->end());
 }
@@ -904,44 +899,6 @@
   EXPECT_EQ(cricket::kMediaProtocolSavpf, acd->protocol());
   ASSERT_CRYPTO(vcd, 1U, kDefaultSrtpCryptoSuite);
   EXPECT_EQ(cricket::kMediaProtocolSavpf, vcd->protocol());
-<<<<<<< HEAD
-  ASSERT_CRYPTO(dcd, 1U, kDefaultSrtpCryptoSuite);
-  EXPECT_EQ(cricket::kMediaProtocolSavpf, dcd->protocol());
-}
-
-// Create a RTP data offer, and ensure it matches what we expect.
-TEST_F(MediaSessionDescriptionFactoryTest, TestCreateRtpDataOffer) {
-  MediaSessionOptions opts;
-  AddAudioVideoSections(RtpTransceiverDirection::kRecvOnly, &opts);
-  AddDataSection(cricket::DCT_RTP, RtpTransceiverDirection::kRecvOnly, &opts);
-  f1_.set_secure(SEC_ENABLED);
-  std::unique_ptr<SessionDescription> offer = f1_.CreateOffer(opts, NULL);
-  ASSERT_TRUE(offer.get() != NULL);
-  const ContentInfo* ac = offer->GetContentByName("audio");
-  const ContentInfo* dc = offer->GetContentByName("data");
-  ASSERT_TRUE(ac != NULL);
-  ASSERT_TRUE(dc != NULL);
-  EXPECT_EQ(MediaProtocolType::kRtp, ac->type);
-  EXPECT_EQ(MediaProtocolType::kRtp, dc->type);
-  const AudioContentDescription* acd = ac->media_description()->as_audio();
-  const RtpDataContentDescription* dcd = dc->media_description()->as_rtp_data();
-  EXPECT_EQ(MEDIA_TYPE_AUDIO, acd->type());
-  EXPECT_EQ(f1_.audio_sendrecv_codecs(), acd->codecs());
-  EXPECT_EQ(0U, acd->first_ssrc());             // no sender is attched.
-  EXPECT_EQ(kAutoBandwidth, acd->bandwidth());  // default bandwidth (auto)
-  EXPECT_TRUE(acd->rtcp_mux());                 // rtcp-mux defaults on
-  ASSERT_CRYPTO(acd, 1U, kDefaultSrtpCryptoSuite);
-  EXPECT_EQ(cricket::kMediaProtocolSavpf, acd->protocol());
-  EXPECT_EQ(MEDIA_TYPE_DATA, dcd->type());
-  EXPECT_EQ(f1_.rtp_data_codecs(), dcd->codecs());
-  EXPECT_EQ(0U, dcd->first_ssrc());  // no sender is attached.
-  EXPECT_EQ(cricket::kRtpDataMaxBandwidth,
-            dcd->bandwidth());   // default bandwidth (auto)
-  EXPECT_TRUE(dcd->rtcp_mux());  // rtcp-mux defaults on
-  ASSERT_CRYPTO(dcd, 1U, kDefaultSrtpCryptoSuite);
-  EXPECT_EQ(cricket::kMediaProtocolSavpf, dcd->protocol());
-=======
->>>>>>> cbad18b1
 }
 
 // Create an SCTP data offer with bundle without error.
@@ -1384,77 +1341,6 @@
   TestVideoGcmCipher(false, true);
 }
 
-<<<<<<< HEAD
-TEST_F(MediaSessionDescriptionFactoryTest, TestCreateDataAnswer) {
-  MediaSessionOptions opts = CreatePlanBMediaSessionOptions();
-  AddDataSection(cricket::DCT_RTP, RtpTransceiverDirection::kRecvOnly, &opts);
-  f1_.set_secure(SEC_ENABLED);
-  f2_.set_secure(SEC_ENABLED);
-  std::unique_ptr<SessionDescription> offer = f1_.CreateOffer(opts, NULL);
-  ASSERT_TRUE(offer.get() != NULL);
-  std::unique_ptr<SessionDescription> answer =
-      f2_.CreateAnswer(offer.get(), opts, NULL);
-  const ContentInfo* ac = answer->GetContentByName("audio");
-  const ContentInfo* dc = answer->GetContentByName("data");
-  ASSERT_TRUE(ac != NULL);
-  ASSERT_TRUE(dc != NULL);
-  EXPECT_EQ(MediaProtocolType::kRtp, ac->type);
-  EXPECT_EQ(MediaProtocolType::kRtp, dc->type);
-  const AudioContentDescription* acd = ac->media_description()->as_audio();
-  const RtpDataContentDescription* dcd = dc->media_description()->as_rtp_data();
-  EXPECT_EQ(MEDIA_TYPE_AUDIO, acd->type());
-  EXPECT_THAT(acd->codecs(), ElementsAreArray(kAudioCodecsAnswer));
-  EXPECT_EQ(kAutoBandwidth, acd->bandwidth());  // negotiated auto bw
-  EXPECT_EQ(0U, acd->first_ssrc());             // no sender is attached
-  EXPECT_TRUE(acd->rtcp_mux());                 // negotiated rtcp-mux
-  ASSERT_CRYPTO(acd, 1U, kDefaultSrtpCryptoSuite);
-  EXPECT_EQ(MEDIA_TYPE_DATA, dcd->type());
-  EXPECT_THAT(dcd->codecs(), ElementsAreArray(kDataCodecsAnswer));
-  EXPECT_EQ(0U, dcd->first_ssrc());  // no sender is attached
-  EXPECT_TRUE(dcd->rtcp_mux());      // negotiated rtcp-mux
-  ASSERT_CRYPTO(dcd, 1U, kDefaultSrtpCryptoSuite);
-  EXPECT_EQ(cricket::kMediaProtocolSavpf, dcd->protocol());
-}
-
-TEST_F(MediaSessionDescriptionFactoryTest, TestCreateDataAnswerGcm) {
-  MediaSessionOptions opts = CreatePlanBMediaSessionOptions();
-  AddDataSection(cricket::DCT_RTP, RtpTransceiverDirection::kRecvOnly, &opts);
-  opts.crypto_options.srtp.enable_gcm_crypto_suites = true;
-  f1_.set_secure(SEC_ENABLED);
-  f2_.set_secure(SEC_ENABLED);
-  std::unique_ptr<SessionDescription> offer = f1_.CreateOffer(opts, NULL);
-  ASSERT_TRUE(offer.get() != NULL);
-  for (cricket::ContentInfo& content : offer->contents()) {
-    auto cryptos = content.media_description()->cryptos();
-    PreferGcmCryptoParameters(&cryptos);
-    content.media_description()->set_cryptos(cryptos);
-  }
-  std::unique_ptr<SessionDescription> answer =
-      f2_.CreateAnswer(offer.get(), opts, NULL);
-  const ContentInfo* ac = answer->GetContentByName("audio");
-  const ContentInfo* dc = answer->GetContentByName("data");
-  ASSERT_TRUE(ac != NULL);
-  ASSERT_TRUE(dc != NULL);
-  EXPECT_EQ(MediaProtocolType::kRtp, ac->type);
-  EXPECT_EQ(MediaProtocolType::kRtp, dc->type);
-  const AudioContentDescription* acd = ac->media_description()->as_audio();
-  const RtpDataContentDescription* dcd = dc->media_description()->as_rtp_data();
-  EXPECT_EQ(MEDIA_TYPE_AUDIO, acd->type());
-  EXPECT_THAT(acd->codecs(), ElementsAreArray(kAudioCodecsAnswer));
-  EXPECT_EQ(kAutoBandwidth, acd->bandwidth());  // negotiated auto bw
-  EXPECT_EQ(0U, acd->first_ssrc());             // no sender is attached
-  EXPECT_TRUE(acd->rtcp_mux());                 // negotiated rtcp-mux
-  ASSERT_CRYPTO(acd, 1U, kDefaultSrtpCryptoSuiteGcm);
-  EXPECT_EQ(MEDIA_TYPE_DATA, dcd->type());
-  EXPECT_THAT(dcd->codecs(), ElementsAreArray(kDataCodecsAnswer));
-  EXPECT_EQ(0U, dcd->first_ssrc());  // no sender is attached
-  EXPECT_TRUE(dcd->rtcp_mux());      // negotiated rtcp-mux
-  ASSERT_CRYPTO(dcd, 1U, kDefaultSrtpCryptoSuiteGcm);
-  EXPECT_EQ(cricket::kMediaProtocolSavpf, dcd->protocol());
-}
-
-=======
->>>>>>> cbad18b1
 // The use_sctpmap flag should be set in an Sctp DataContentDescription by
 // default. The answer's use_sctpmap flag should match the offer's.
 TEST_F(MediaSessionDescriptionFactoryTest, TestCreateDataAnswerUsesSctpmap) {
@@ -2464,28 +2350,6 @@
   EXPECT_EQ(kAutoBandwidth, vcd->bandwidth());  // default bandwidth (auto)
   EXPECT_TRUE(vcd->rtcp_mux());                 // rtcp-mux defaults on
 
-<<<<<<< HEAD
-  EXPECT_EQ(MEDIA_TYPE_DATA, dcd->type());
-  EXPECT_EQ(f1_.rtp_data_codecs(), dcd->codecs());
-  ASSERT_CRYPTO(dcd, 1U, kDefaultSrtpCryptoSuite);
-
-  const StreamParamsVec& data_streams = dcd->streams();
-  ASSERT_EQ(2U, data_streams.size());
-  EXPECT_EQ(data_streams[0].cname, data_streams[1].cname);
-  EXPECT_EQ(kDataTrack1, data_streams[0].id);
-  ASSERT_EQ(1U, data_streams[0].ssrcs.size());
-  EXPECT_NE(0U, data_streams[0].ssrcs[0]);
-  EXPECT_EQ(kDataTrack2, data_streams[1].id);
-  ASSERT_EQ(1U, data_streams[1].ssrcs.size());
-  EXPECT_NE(0U, data_streams[1].ssrcs[0]);
-
-  EXPECT_EQ(cricket::kRtpDataMaxBandwidth,
-            dcd->bandwidth());   // default bandwidth (auto)
-  EXPECT_TRUE(dcd->rtcp_mux());  // rtcp-mux defaults on
-  ASSERT_CRYPTO(dcd, 1U, kDefaultSrtpCryptoSuite);
-
-=======
->>>>>>> cbad18b1
   // Update the offer. Add a new video track that is not synched to the
   // other tracks and replace audio track 2 with audio track 3.
   AttachSenderToMediaDescriptionOptions("video", MEDIA_TYPE_VIDEO, kVideoTrack2,
@@ -2788,26 +2652,6 @@
   EXPECT_EQ(kAutoBandwidth, vcd->bandwidth());  // default bandwidth (auto)
   EXPECT_TRUE(vcd->rtcp_mux());                 // rtcp-mux defaults on
 
-<<<<<<< HEAD
-  EXPECT_EQ(MEDIA_TYPE_DATA, dcd->type());
-  EXPECT_THAT(dcd->codecs(), ElementsAreArray(kDataCodecsAnswer));
-
-  const StreamParamsVec& data_streams = dcd->streams();
-  ASSERT_EQ(2U, data_streams.size());
-  EXPECT_TRUE(data_streams[0].cname == data_streams[1].cname);
-  EXPECT_EQ(kDataTrack1, data_streams[0].id);
-  ASSERT_EQ(1U, data_streams[0].ssrcs.size());
-  EXPECT_NE(0U, data_streams[0].ssrcs[0]);
-  EXPECT_EQ(kDataTrack2, data_streams[1].id);
-  ASSERT_EQ(1U, data_streams[1].ssrcs.size());
-  EXPECT_NE(0U, data_streams[1].ssrcs[0]);
-
-  EXPECT_EQ(cricket::kRtpDataMaxBandwidth,
-            dcd->bandwidth());   // default bandwidth (auto)
-  EXPECT_TRUE(dcd->rtcp_mux());  // rtcp-mux defaults on
-
-=======
->>>>>>> cbad18b1
   // Update the answer. Add a new video track that is not synched to the
   // other tracks and remove 1 audio track.
   AttachSenderToMediaDescriptionOptions("video", MEDIA_TYPE_VIDEO, kVideoTrack2,
