--- conflicted
+++ resolved
@@ -2632,11 +2632,6 @@
                        Resolution({.width = 960, .height = 540}),
                    kLongTimeoutForRampingUp.ms());
 
-<<<<<<< HEAD
-  // Ensure 180p frames continue to be encoded post reconfiguration.
-  int frames_encoded = EncodedFrames(local_pc_wrapper, "q");
-  ASSERT_TRUE_WAIT(EncodedFrames(local_pc_wrapper, "q") > frames_encoded,
-=======
   // Ensure frames continue to be encoded post reconfiguration.
   int q_frames_encoded = EncodedFrames(local_pc_wrapper, "q");
   ASSERT_TRUE_WAIT(EncodedFrames(local_pc_wrapper, "q") > q_frames_encoded,
@@ -2790,7 +2785,6 @@
                    kLongTimeoutForRampingUp.ms());
   ASSERT_TRUE_WAIT(GetEncodingResolution(local_pc_wrapper, "f") ==
                        Resolution({.width = 160, .height = 80}),
->>>>>>> afaf4978
                    kLongTimeoutForRampingUp.ms());
 }
 
