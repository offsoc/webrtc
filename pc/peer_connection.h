--- conflicted
+++ resolved
@@ -12,10 +12,7 @@
 #define PC_PEER_CONNECTION_H_
 
 #include <stdint.h>
-<<<<<<< HEAD
-=======
-
->>>>>>> cbad18b1
+
 #include <functional>
 #include <map>
 #include <memory>
@@ -26,10 +23,7 @@
 
 #include "absl/types/optional.h"
 #include "api/adaptation/resource.h"
-<<<<<<< HEAD
-=======
 #include "api/async_dns_resolver.h"
->>>>>>> cbad18b1
 #include "api/async_resolver_factory.h"
 #include "api/audio_options.h"
 #include "api/candidate.h"
@@ -51,10 +45,7 @@
 #include "api/rtp_transceiver_interface.h"
 #include "api/scoped_refptr.h"
 #include "api/sctp_transport_interface.h"
-<<<<<<< HEAD
-=======
 #include "api/sequence_checker.h"
->>>>>>> cbad18b1
 #include "api/set_local_description_observer_interface.h"
 #include "api/set_remote_description_observer_interface.h"
 #include "api/stats/rtc_stats_collector_callback.h"
@@ -81,10 +72,6 @@
 #include "pc/peer_connection_internal.h"
 #include "pc/peer_connection_message_handler.h"
 #include "pc/rtc_stats_collector.h"
-<<<<<<< HEAD
-#include "pc/rtp_data_channel.h"
-=======
->>>>>>> cbad18b1
 #include "pc/rtp_receiver.h"
 #include "pc/rtp_sender.h"
 #include "pc/rtp_transceiver.h"
@@ -101,18 +88,10 @@
 #include "pc/usage_pattern.h"
 #include "rtc_base/checks.h"
 #include "rtc_base/copy_on_write_buffer.h"
-<<<<<<< HEAD
-#include "rtc_base/deprecation.h"
-=======
->>>>>>> cbad18b1
 #include "rtc_base/network/sent_packet.h"
 #include "rtc_base/rtc_certificate.h"
 #include "rtc_base/ssl_certificate.h"
 #include "rtc_base/ssl_stream_adapter.h"
-<<<<<<< HEAD
-#include "rtc_base/synchronization/sequence_checker.h"
-=======
->>>>>>> cbad18b1
 #include "rtc_base/task_utils/pending_task_safety_flag.h"
 #include "rtc_base/third_party/sigslot/sigslot.h"
 #include "rtc_base/thread.h"
@@ -318,25 +297,10 @@
     return rtp_manager()->transceivers()->List();
   }
 
-<<<<<<< HEAD
-  sigslot::signal1<RtpDataChannel*>& SignalRtpDataChannelCreated() override {
-    return data_channel_controller_.SignalRtpDataChannelCreated();
-  }
-
   sigslot::signal1<SctpDataChannel*>& SignalSctpDataChannelCreated() override {
     return data_channel_controller_.SignalSctpDataChannelCreated();
   }
 
-  cricket::RtpDataChannel* rtp_data_channel() const override {
-    return data_channel_controller_.rtp_data_channel();
-  }
-
-=======
-  sigslot::signal1<SctpDataChannel*>& SignalSctpDataChannelCreated() override {
-    return data_channel_controller_.SignalSctpDataChannelCreated();
-  }
-
->>>>>>> cbad18b1
   std::vector<DataChannelStats> GetDataChannelStats() const override;
 
   absl::optional<std::string> sctp_transport_name() const override;
@@ -362,12 +326,8 @@
   PeerConnectionObserver* Observer() const;
   bool IsClosed() const {
     RTC_DCHECK_RUN_ON(signaling_thread());
-<<<<<<< HEAD
-    return sdp_handler_->signaling_state() == PeerConnectionInterface::kClosed;
-=======
     return !sdp_handler_ ||
            sdp_handler_->signaling_state() == PeerConnectionInterface::kClosed;
->>>>>>> cbad18b1
   }
   // Get current SSL role used by SCTP's underlying transport.
   bool GetSctpSslRole(rtc::SSLRole* role);
@@ -393,18 +353,10 @@
     RTC_DCHECK_RUN_ON(signaling_thread());
     return &configuration_;
   }
-<<<<<<< HEAD
-  absl::optional<std::string> sctp_mid() {
-    RTC_DCHECK_RUN_ON(signaling_thread());
-    return sctp_mid_s_;
-  }
-=======
->>>>>>> cbad18b1
   PeerConnectionMessageHandler* message_handler() {
     RTC_DCHECK_RUN_ON(signaling_thread());
     return &message_handler_;
   }
-<<<<<<< HEAD
 
   RtpTransmissionManager* rtp_manager() { return rtp_manager_.get(); }
   const RtpTransmissionManager* rtp_manager() const {
@@ -422,12 +374,20 @@
   const PeerConnectionFactoryInterface::Options* options() const {
     return &options_;
   }
-  cricket::DataChannelType data_channel_type() const;
   void SetIceConnectionState(IceConnectionState new_state);
   void NoteUsageEvent(UsageEvent event);
 
-  // Report the UMA metric SdpFormatReceived for the given remote offer.
-  void ReportSdpFormatReceived(const SessionDescriptionInterface& remote_offer);
+  // Asynchronously adds a remote candidate on the network thread.
+  void AddRemoteCandidate(const std::string& mid,
+                          const cricket::Candidate& candidate);
+
+  // Report the UMA metric SdpFormatReceived for the given remote description.
+  void ReportSdpFormatReceived(
+      const SessionDescriptionInterface& remote_description);
+
+  // Report the UMA metric BundleUsage for the given remote description.
+  void ReportSdpBundleUsage(
+      const SessionDescriptionInterface& remote_description);
 
   // Returns true if the PeerConnection is configured to use Unified Plan
   // semantics for creating offers/answers and setting local/remote
@@ -439,124 +399,6 @@
     RTC_DCHECK_RUN_ON(signaling_thread());
     return is_unified_plan_;
   }
-  bool ValidateBundleSettings(const cricket::SessionDescription* desc);
-
-  // Returns the MID for the data section associated with either the
-  // RtpDataChannel or SCTP data channel, if it has been set. If no data
-  // channels are configured this will return nullopt.
-  absl::optional<std::string> GetDataMid() const;
-
-  void SetSctpDataMid(const std::string& mid) {
-    RTC_DCHECK_RUN_ON(signaling_thread());
-    sctp_mid_s_ = mid;
-  }
-  void ResetSctpDataMid() {
-    RTC_DCHECK_RUN_ON(signaling_thread());
-    sctp_mid_s_.reset();
-  }
-
-  // Returns the CryptoOptions for this PeerConnection. This will always
-  // return the RTCConfiguration.crypto_options if set and will only default
-  // back to the PeerConnectionFactory settings if nothing was set.
-  CryptoOptions GetCryptoOptions();
-
-  // Internal implementation for AddTransceiver family of methods. If
-  // |fire_callback| is set, fires OnRenegotiationNeeded callback if successful.
-  RTCErrorOr<rtc::scoped_refptr<RtpTransceiverInterface>> AddTransceiver(
-      cricket::MediaType media_type,
-      rtc::scoped_refptr<MediaStreamTrackInterface> track,
-      const RtpTransceiverInit& init,
-      bool fire_callback = true);
-
-  // Returns rtp transport, result can not be nullptr.
-  RtpTransportInternal* GetRtpTransport(const std::string& mid) {
-    RTC_DCHECK_RUN_ON(signaling_thread());
-    auto rtp_transport = transport_controller_->GetRtpTransport(mid);
-    RTC_DCHECK(rtp_transport);
-    return rtp_transport;
-  }
-
-  // Returns true if SRTP (either using DTLS-SRTP or SDES) is required by
-  // this session.
-  bool SrtpRequired() const RTC_RUN_ON(signaling_thread());
-
-  void OnSentPacket_w(const rtc::SentPacket& sent_packet);
-
-  bool SetupDataChannelTransport_n(const std::string& mid)
-      RTC_RUN_ON(network_thread());
-  void TeardownDataChannelTransport_n() RTC_RUN_ON(network_thread());
-  cricket::ChannelInterface* GetChannel(const std::string& content_name);
-
-  // Functions made public for testing.
-  void ReturnHistogramVeryQuicklyForTesting() {
-    RTC_DCHECK_RUN_ON(signaling_thread());
-    return_histogram_very_quickly_ = true;
-  }
-  void RequestUsagePatternReportForTesting();
-
-  rtc::scoped_refptr<IceGathererInterface> shared_ice_gatherer() {
-      return shared_ice_gatherer_;
-  }
-
- protected:
-  // Available for rtc::scoped_refptr creation
-  PeerConnection(rtc::scoped_refptr<ConnectionContext> context,
-                 const PeerConnectionFactoryInterface::Options& options,
-                 bool is_unified_plan,
-                 std::unique_ptr<RtcEventLog> event_log,
-                 std::unique_ptr<Call> call,
-                 PeerConnectionDependencies& dependencies);
-
-  ~PeerConnection() override;
-
- private:
-  RTCError Initialize(
-      const PeerConnectionInterface::RTCConfiguration& configuration,
-      PeerConnectionDependencies dependencies);
-
-=======
-
-  RtpTransmissionManager* rtp_manager() { return rtp_manager_.get(); }
-  const RtpTransmissionManager* rtp_manager() const {
-    return rtp_manager_.get();
-  }
-  cricket::ChannelManager* channel_manager() const;
-
-  JsepTransportController* transport_controller() {
-    return transport_controller_.get();
-  }
-  cricket::PortAllocator* port_allocator() { return port_allocator_.get(); }
-  Call* call_ptr() { return call_ptr_; }
-
-  ConnectionContext* context() { return context_.get(); }
-  const PeerConnectionFactoryInterface::Options* options() const {
-    return &options_;
-  }
-  void SetIceConnectionState(IceConnectionState new_state);
-  void NoteUsageEvent(UsageEvent event);
-
-  // Asynchronously adds a remote candidate on the network thread.
-  void AddRemoteCandidate(const std::string& mid,
-                          const cricket::Candidate& candidate);
-
-  // Report the UMA metric SdpFormatReceived for the given remote description.
-  void ReportSdpFormatReceived(
-      const SessionDescriptionInterface& remote_description);
-
-  // Report the UMA metric BundleUsage for the given remote description.
-  void ReportSdpBundleUsage(
-      const SessionDescriptionInterface& remote_description);
-
-  // Returns true if the PeerConnection is configured to use Unified Plan
-  // semantics for creating offers/answers and setting local/remote
-  // descriptions. If this is true the RtpTransceiver API will also be available
-  // to the user. If this is false, Plan B semantics are assumed.
-  // TODO(bugs.webrtc.org/8530): Flip the default to be Unified Plan once
-  // sufficient time has passed.
-  bool IsUnifiedPlan() const {
-    RTC_DCHECK_RUN_ON(signaling_thread());
-    return is_unified_plan_;
-  }
   bool ValidateBundleSettings(
       const cricket::SessionDescription* desc,
       const std::map<std::string, const cricket::ContentGroup*>&
@@ -609,6 +451,10 @@
     return_histogram_very_quickly_ = true;
   }
   void RequestUsagePatternReportForTesting();
+
+  rtc::scoped_refptr<IceGathererInterface> shared_ice_gatherer() {
+      return shared_ice_gatherer_;
+  }
 
  protected:
   // Available for rtc::scoped_refptr creation
@@ -631,7 +477,6 @@
       const PeerConnectionDependencies& dependencies)
       RTC_RUN_ON(network_thread());
 
->>>>>>> cbad18b1
   rtc::scoped_refptr<RtpTransceiverProxyWithInternal<RtpTransceiver>>
   FindTransceiverBySender(rtc::scoped_refptr<RtpSenderInterface> sender)
       RTC_RUN_ON(signaling_thread());
@@ -664,15 +509,8 @@
       const cricket::CandidatePairChangeEvent& event)
       RTC_RUN_ON(signaling_thread());
 
-<<<<<<< HEAD
-
   void OnNegotiationNeeded();
 
-
-=======
-  void OnNegotiationNeeded();
-
->>>>>>> cbad18b1
   // Returns the specified SCTP DataChannel in sctp_data_channels_,
   // or nullptr if not found.
   SctpDataChannel* FindDataChannelBySid(int sid) const
@@ -707,13 +545,8 @@
   // This function should only be called from the worker thread.
   void StopRtcEventLog_w();
 
-<<<<<<< HEAD
-  // Returns true and the TransportInfo of the given |content_name|
-  // from |description|. Returns false if it's not available.
-=======
   // Returns true and the TransportInfo of the given `content_name`
   // from `description`. Returns false if it's not available.
->>>>>>> cbad18b1
   static bool GetTransportDescription(
       const cricket::SessionDescription* description,
       const std::string& content_name,
@@ -762,11 +595,8 @@
 
   void ReportUsagePattern() const RTC_RUN_ON(signaling_thread());
 
-<<<<<<< HEAD
-=======
   void ReportRemoteIceCandidateAdded(const cricket::Candidate& candidate);
 
->>>>>>> cbad18b1
   // JsepTransportController::Observer override.
   //
   // Called by `transport_controller_` when processing transport information
@@ -790,11 +620,7 @@
 
   const bool is_unified_plan_;
 
-<<<<<<< HEAD
-  // The EventLog needs to outlive |call_| (and any other object that uses it).
-=======
   // The EventLog needs to outlive `call_` (and any other object that uses it).
->>>>>>> cbad18b1
   std::unique_ptr<RtcEventLog> event_log_ RTC_GUARDED_BY(worker_thread());
 
   // Points to the same thing as `event_log_`. Since it's const, we may read the
@@ -813,15 +639,8 @@
   PeerConnectionInterface::RTCConfiguration configuration_
       RTC_GUARDED_BY(signaling_thread());
 
-<<<<<<< HEAD
-  // TODO(zstein): |async_resolver_factory_| can currently be nullptr if it
-  // is not injected. It should be required once chromium supplies it.
-  const std::unique_ptr<AsyncResolverFactory> async_resolver_factory_
-      RTC_GUARDED_BY(signaling_thread());
-=======
   const std::unique_ptr<AsyncDnsResolverFactoryInterface>
       async_dns_resolver_factory_;
->>>>>>> cbad18b1
   std::unique_ptr<cricket::PortAllocator>
       port_allocator_;  // TODO(bugs.webrtc.org/9987): Accessed on both
                         // signaling and network thread.
@@ -837,14 +656,9 @@
   // The unique_ptr belongs to the worker thread, but the Call object manages
   // its own thread safety.
   std::unique_ptr<Call> call_ RTC_GUARDED_BY(worker_thread());
-<<<<<<< HEAD
-  std::unique_ptr<ScopedTaskSafety> call_safety_
-      RTC_GUARDED_BY(worker_thread());
-=======
   ScopedTaskSafety signaling_thread_safety_;
   rtc::scoped_refptr<PendingTaskSafetyFlag> network_thread_safety_;
   rtc::scoped_refptr<PendingTaskSafetyFlag> worker_thread_safety_;
->>>>>>> cbad18b1
 
   // Points to the same thing as `call_`. Since it's const, we may read the
   // pointer from any thread.
@@ -872,23 +686,14 @@
   // thread, but applied first on the networking thread via an invoke().
   absl::optional<std::string> sctp_mid_s_ RTC_GUARDED_BY(signaling_thread());
   absl::optional<std::string> sctp_mid_n_ RTC_GUARDED_BY(network_thread());
-<<<<<<< HEAD
-=======
   std::string sctp_transport_name_s_ RTC_GUARDED_BY(signaling_thread());
->>>>>>> cbad18b1
 
   // The machinery for handling offers and answers. Const after initialization.
   std::unique_ptr<SdpOfferAnswerHandler> sdp_handler_
       RTC_GUARDED_BY(signaling_thread());
-<<<<<<< HEAD
-
-  bool dtls_enabled_ RTC_GUARDED_BY(signaling_thread()) = false;
-
-=======
 
   const bool dtls_enabled_;
 
->>>>>>> cbad18b1
   UsagePattern usage_pattern_ RTC_GUARDED_BY(signaling_thread());
   bool return_histogram_very_quickly_ RTC_GUARDED_BY(signaling_thread()) =
       false;
@@ -902,16 +707,14 @@
   // Accessed on both signaling and network thread. Const after Initialize().
   std::unique_ptr<RtpTransmissionManager> rtp_manager_;
 
-<<<<<<< HEAD
-  // RingRTC change to add ICE forking
-  rtc::scoped_refptr<webrtc::IceGathererInterface> shared_ice_gatherer_;
-=======
   rtc::WeakPtrFactory<PeerConnection> weak_factory_;
 
   // Did the connectionState ever change to `connected`?
   // Used to gather metrics only the first such state change.
   bool was_ever_connected_ RTC_GUARDED_BY(signaling_thread()) = false;
->>>>>>> cbad18b1
+
+  // RingRTC change to add ICE forking
+  rtc::scoped_refptr<webrtc::IceGathererInterface> shared_ice_gatherer_;
 };
 
 }  // namespace webrtc
