--- conflicted
+++ resolved
@@ -13,10 +13,7 @@
 #include <map>
 #include <memory>
 
-<<<<<<< HEAD
-=======
 #include "api/dtls_transport_interface.h"
->>>>>>> cbad18b1
 #include "p2p/base/dtls_transport_factory.h"
 #include "p2p/base/fake_dtls_transport.h"
 #include "p2p/base/fake_ice_transport.h"
@@ -97,20 +94,6 @@
   }
 
   void ConnectTransportControllerSignals() {
-<<<<<<< HEAD
-    transport_controller_->SignalIceConnectionState.AddReceiver(
-        [this](cricket::IceConnectionState s) {
-          JsepTransportControllerTest::OnConnectionState(s);
-        });
-    transport_controller_->SignalStandardizedIceConnectionState.connect(
-        this, &JsepTransportControllerTest::OnStandardizedIceConnectionState);
-    transport_controller_->SignalConnectionState.connect(
-        this, &JsepTransportControllerTest::OnCombinedConnectionState);
-    transport_controller_->SignalIceGatheringState.connect(
-        this, &JsepTransportControllerTest::OnGatheringState);
-    transport_controller_->SignalIceCandidatesGathered.connect(
-        this, &JsepTransportControllerTest::OnCandidatesGathered);
-=======
     transport_controller_->SubscribeIceConnectionState(
         [this](cricket::IceConnectionState s) {
           JsepTransportControllerTest::OnConnectionState(s);
@@ -133,7 +116,6 @@
           JsepTransportControllerTest::OnCandidatesGathered(transport,
                                                             candidates);
         });
->>>>>>> cbad18b1
   }
 
   std::unique_ptr<cricket::SessionDescription>
@@ -977,14 +959,10 @@
   EXPECT_EQ_WAIT(1u, candidates_[kVideoMid1].size(), kTimeout);
   EXPECT_EQ(2, candidates_signal_count_);
 
-<<<<<<< HEAD
-  EXPECT_TRUE(!signaled_on_non_signaling_thread_);
-=======
   EXPECT_EQ(ice_signaled_on_thread_, network_thread_.get());
 
   network_thread_->Invoke<void>(RTC_FROM_HERE,
                                 [&] { transport_controller_.reset(); });
->>>>>>> cbad18b1
 }
 
 // Test that if the TransportController was created with the
@@ -2492,8 +2470,6 @@
           .ok());
 }
 
-<<<<<<< HEAD
-=======
 TEST_F(JsepTransportControllerTest, RollbackRestoresRejectedTransport) {
   static const char kMid1Audio[] = "1_audio";
 
@@ -2710,5 +2686,4 @@
   EXPECT_EQ(mid2_transport, mid3_transport);
 }
 
->>>>>>> cbad18b1
 }  // namespace webrtc