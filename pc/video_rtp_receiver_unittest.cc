/*
 *  Copyright 2019 The WebRTC project authors. All Rights Reserved.
 *
 *  Use of this source code is governed by a BSD-style license
 *  that can be found in the LICENSE file in the root of the source
 *  tree. An additional intellectual property rights grant can be found
 *  in the file PATENTS.  All contributing project authors may
 *  be found in the AUTHORS file in the root of the source tree.
 */

#include "pc/video_rtp_receiver.h"

#include <memory>

#include "api/video/test/mock_recordable_encoded_frame.h"
#include "media/base/fake_media_engine.h"
#include "test/gmock.h"

using ::testing::_;
using ::testing::AnyNumber;
using ::testing::InSequence;
using ::testing::Mock;
using ::testing::NiceMock;
using ::testing::SaveArg;
using ::testing::StrictMock;

namespace webrtc {
namespace {

class VideoRtpReceiverTest : public testing::Test {
 protected:
  class MockVideoMediaChannel : public cricket::FakeVideoMediaChannel {
   public:
<<<<<<< HEAD
    MockVideoMediaChannel(cricket::FakeVideoEngine* engine,
                          const cricket::VideoOptions& options)
        : FakeVideoMediaChannel(engine, options) {}
=======
    MockVideoMediaChannel(
        cricket::FakeVideoEngine* engine,
        const cricket::VideoOptions& options,
        TaskQueueBase* network_thread = rtc::Thread::Current())
        : FakeVideoMediaChannel(engine, options, network_thread) {}
>>>>>>> cbad18b1
    MOCK_METHOD(void,
                SetRecordableEncodedFrameCallback,
                (uint32_t, std::function<void(const RecordableEncodedFrame&)>),
                (override));
    MOCK_METHOD(void,
                ClearRecordableEncodedFrameCallback,
                (uint32_t),
                (override));
    MOCK_METHOD(void, GenerateKeyFrame, (uint32_t), (override));
  };

  class MockVideoSink : public rtc::VideoSinkInterface<RecordableEncodedFrame> {
   public:
    MOCK_METHOD(void, OnFrame, (const RecordableEncodedFrame&), (override));
  };

  VideoRtpReceiverTest()
      : worker_thread_(rtc::Thread::Create()),
        channel_(nullptr, cricket::VideoOptions()),
        receiver_(rtc::make_ref_counted<VideoRtpReceiver>(
            worker_thread_.get(),
            std::string("receiver"),
            std::vector<std::string>({"stream"}))) {
    worker_thread_->Start();
    receiver_->SetMediaChannel(&channel_);
  }

  ~VideoRtpReceiverTest() override {
    // Clear expectations that tests may have set up before calling Stop().
    Mock::VerifyAndClearExpectations(&channel_);
    receiver_->Stop();
  }

  webrtc::VideoTrackSourceInterface* Source() {
    return receiver_->streams()[0]->FindVideoTrack("receiver")->GetSource();
  }

  std::unique_ptr<rtc::Thread> worker_thread_;
  NiceMock<MockVideoMediaChannel> channel_;
  rtc::scoped_refptr<VideoRtpReceiver> receiver_;
};

TEST_F(VideoRtpReceiverTest, SupportsEncodedOutput) {
  EXPECT_TRUE(Source()->SupportsEncodedOutput());
}

TEST_F(VideoRtpReceiverTest, GeneratesKeyFrame) {
  EXPECT_CALL(channel_, GenerateKeyFrame(0));
  Source()->GenerateKeyFrame();
}

TEST_F(VideoRtpReceiverTest,
       GenerateKeyFrameOnChannelSwitchUnlessGenerateKeyframeCalled) {
  // A channel switch without previous call to GenerateKeyFrame shouldn't
  // cause a call to happen on the new channel.
  MockVideoMediaChannel channel2(nullptr, cricket::VideoOptions());
  EXPECT_CALL(channel_, GenerateKeyFrame).Times(0);
  EXPECT_CALL(channel2, GenerateKeyFrame).Times(0);
  receiver_->SetMediaChannel(&channel2);
  Mock::VerifyAndClearExpectations(&channel2);

  // Generate a key frame. When we switch channel next time, we will have to
  // re-generate it as we don't know if it was eventually received
  Source()->GenerateKeyFrame();
  MockVideoMediaChannel channel3(nullptr, cricket::VideoOptions());
  EXPECT_CALL(channel3, GenerateKeyFrame);
  receiver_->SetMediaChannel(&channel3);

  // Switching to a new channel should now not cause calls to GenerateKeyFrame.
  StrictMock<MockVideoMediaChannel> channel4(nullptr, cricket::VideoOptions());
  receiver_->SetMediaChannel(&channel4);

  // We must call Stop() here since the mock media channels live on the stack
  // and `receiver_` still has a pointer to those objects.
  receiver_->Stop();
}

TEST_F(VideoRtpReceiverTest, EnablesEncodedOutput) {
  EXPECT_CALL(channel_, SetRecordableEncodedFrameCallback(/*ssrc=*/0, _));
  EXPECT_CALL(channel_, ClearRecordableEncodedFrameCallback).Times(0);
  MockVideoSink sink;
  Source()->AddEncodedSink(&sink);
}

TEST_F(VideoRtpReceiverTest, DisablesEncodedOutput) {
  EXPECT_CALL(channel_, ClearRecordableEncodedFrameCallback(/*ssrc=*/0));
  MockVideoSink sink;
  Source()->AddEncodedSink(&sink);
  Source()->RemoveEncodedSink(&sink);
}

TEST_F(VideoRtpReceiverTest, DisablesEnablesEncodedOutputOnChannelSwitch) {
  InSequence s;
  EXPECT_CALL(channel_, SetRecordableEncodedFrameCallback);
  EXPECT_CALL(channel_, ClearRecordableEncodedFrameCallback);
  MockVideoSink sink;
  Source()->AddEncodedSink(&sink);
  MockVideoMediaChannel channel2(nullptr, cricket::VideoOptions());
  EXPECT_CALL(channel2, SetRecordableEncodedFrameCallback);
  receiver_->SetMediaChannel(&channel2);
  Mock::VerifyAndClearExpectations(&channel2);

  // When clearing encoded frame buffer function, we need channel switches
  // to NOT set the callback again.
  EXPECT_CALL(channel2, ClearRecordableEncodedFrameCallback);
  Source()->RemoveEncodedSink(&sink);
  StrictMock<MockVideoMediaChannel> channel3(nullptr, cricket::VideoOptions());
  receiver_->SetMediaChannel(&channel3);

  // We must call Stop() here since the mock media channels live on the stack
  // and `receiver_` still has a pointer to those objects.
  receiver_->Stop();
}

TEST_F(VideoRtpReceiverTest, BroadcastsEncodedFramesWhenEnabled) {
  std::function<void(const RecordableEncodedFrame&)> broadcast;
  EXPECT_CALL(channel_, SetRecordableEncodedFrameCallback(_, _))
      .WillRepeatedly(SaveArg<1>(&broadcast));
  MockVideoSink sink;
  Source()->AddEncodedSink(&sink);

  // Make sure SetEncodedFrameBufferFunction completes.
  Mock::VerifyAndClearExpectations(&channel_);

  // Pass two frames on different contexts.
  EXPECT_CALL(sink, OnFrame).Times(2);
  MockRecordableEncodedFrame frame;
  broadcast(frame);
  worker_thread_->Invoke<void>(RTC_FROM_HERE, [&] { broadcast(frame); });
}

TEST_F(VideoRtpReceiverTest, EnablesEncodedOutputOnChannelRestart) {
  InSequence s;
  EXPECT_CALL(channel_, ClearRecordableEncodedFrameCallback(0));
  MockVideoSink sink;
  Source()->AddEncodedSink(&sink);
  EXPECT_CALL(channel_, SetRecordableEncodedFrameCallback(4711, _));
  receiver_->SetupMediaChannel(4711);
  EXPECT_CALL(channel_, ClearRecordableEncodedFrameCallback(4711));
  EXPECT_CALL(channel_, SetRecordableEncodedFrameCallback(0, _));
  receiver_->SetupUnsignaledMediaChannel();
}

}  // namespace
}  // namespace webrtc<|MERGE_RESOLUTION|>--- conflicted
+++ resolved
@@ -31,17 +31,11 @@
  protected:
   class MockVideoMediaChannel : public cricket::FakeVideoMediaChannel {
    public:
-<<<<<<< HEAD
-    MockVideoMediaChannel(cricket::FakeVideoEngine* engine,
-                          const cricket::VideoOptions& options)
-        : FakeVideoMediaChannel(engine, options) {}
-=======
     MockVideoMediaChannel(
         cricket::FakeVideoEngine* engine,
         const cricket::VideoOptions& options,
         TaskQueueBase* network_thread = rtc::Thread::Current())
         : FakeVideoMediaChannel(engine, options, network_thread) {}
->>>>>>> cbad18b1
     MOCK_METHOD(void,
                 SetRecordableEncodedFrameCallback,
                 (uint32_t, std::function<void(const RecordableEncodedFrame&)>),
