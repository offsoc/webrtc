/*
 *  Copyright 2013 The WebRTC project authors. All Rights Reserved.
 *
 *  Use of this source code is governed by a BSD-style license
 *  that can be found in the LICENSE file in the root of the source
 *  tree. An additional intellectual property rights grant can be found
 *  in the file PATENTS.  All contributing project authors may
 *  be found in the AUTHORS file in the root of the source tree.
 */

#ifndef PC_TEST_FAKE_RTC_CERTIFICATE_GENERATOR_H_
#define PC_TEST_FAKE_RTC_CERTIFICATE_GENERATOR_H_

#include <memory>
#include <string>
#include <utility>

#include "api/peer_connection_interface.h"
#include "rtc_base/rtc_certificate.h"
#include "rtc_base/rtc_certificate_generator.h"

// RSA with mod size 1024, pub exp 0x10001.
static const rtc::RTCCertificatePEM kRsaPems[] = {
    rtc::RTCCertificatePEM(
        "-----BEGIN RSA PRIVATE KEY-----\n"
        "MIICdwIBADANBgkqhkiG9w0BAQEFAASCAmEwggJdAgEAAoGBAMYRkbhmI7kVA/rM\n"
        "czsZ+6JDhDvnkF+vn6yCAGuRPV03zuRqZtDy4N4to7PZu9PjqrRl7nDMXrG3YG9y\n"
        "rlIAZ72KjcKKFAJxQyAKLCIdawKRyp8RdK3LEySWEZb0AV58IadqPZDTNHHRX8dz\n"
        "5aTSMsbbkZ+C/OzTnbiMqLL/vg6jAgMBAAECgYAvgOs4FJcgvp+TuREx7YtiYVsH\n"
        "mwQPTum2z/8VzWGwR8BBHBvIpVe1MbD/Y4seyI2aco/7UaisatSgJhsU46/9Y4fq\n"
        "2TwXH9QANf4at4d9n/R6rzwpAJOpgwZgKvdQjkfrKTtgLV+/dawvpxUYkRH4JZM1\n"
        "CVGukMfKNrSVH4Ap4QJBAOJmGV1ASPnB4r4nc99at7JuIJmd7fmuVUwUgYi4XgaR\n"
        "WhScBsgYwZ/JoywdyZJgnbcrTDuVcWG56B3vXbhdpMsCQQDf9zeJrjnPZ3Cqm79y\n"
        "kdqANep0uwZciiNiWxsQrCHztywOvbFhdp8iYVFG9EK8DMY41Y5TxUwsHD+67zao\n"
        "ZNqJAkEA1suLUP/GvL8IwuRneQd2tWDqqRQ/Td3qq03hP7e77XtF/buya3Ghclo5\n"
        "54czUR89QyVfJEC6278nzA7n2h1uVQJAcG6mztNL6ja/dKZjYZye2CY44QjSlLo0\n"
        "MTgTSjdfg/28fFn2Jjtqf9Pi/X+50LWI/RcYMC2no606wRk9kyOuIQJBAK6VSAim\n"
        "1pOEjsYQn0X5KEIrz1G3bfCbB848Ime3U2/FWlCHMr6ch8kCZ5d1WUeJD3LbwMNG\n"
        "UCXiYxSsu20QNVw=\n"
        "-----END RSA PRIVATE KEY-----\n",
        "-----BEGIN CERTIFICATE-----\n"
        "MIIBmTCCAQKgAwIBAgIEbzBSAjANBgkqhkiG9w0BAQsFADARMQ8wDQYDVQQDEwZX\n"
        "ZWJSVEMwHhcNMTQwMTAyMTgyNDQ3WhcNMTQwMjAxMTgyNDQ3WjARMQ8wDQYDVQQD\n"
        "EwZXZWJSVEMwgZ8wDQYJKoZIhvcNAQEBBQADgY0AMIGJAoGBAMYRkbhmI7kVA/rM\n"
        "czsZ+6JDhDvnkF+vn6yCAGuRPV03zuRqZtDy4N4to7PZu9PjqrRl7nDMXrG3YG9y\n"
        "rlIAZ72KjcKKFAJxQyAKLCIdawKRyp8RdK3LEySWEZb0AV58IadqPZDTNHHRX8dz\n"
        "5aTSMsbbkZ+C/OzTnbiMqLL/vg6jAgMBAAEwDQYJKoZIhvcNAQELBQADgYEAUflI\n"
        "VUe5Krqf5RVa5C3u/UTAOAUJBiDS3VANTCLBxjuMsvqOG0WvaYWP3HYPgrz0jXK2\n"
        "LJE/mGw3MyFHEqi81jh95J+ypl6xKW6Rm8jKLR87gUvCaVYn/Z4/P3AqcQTB7wOv\n"
        "UD0A8qfhfDM+LK6rPAnCsVN0NRDY3jvd6rzix9M=\n"
        "-----END CERTIFICATE-----\n"),
    rtc::RTCCertificatePEM(
        "-----BEGIN RSA PRIVATE KEY-----\n"
        "MIICXQIBAAKBgQDeYqlyJ1wuiMsi905e3X81/WA/G3ym50PIDZBVtSwZi7JVQPgj\n"
        "Bl8CPZMvDh9EwB4Ji9ytA8dZZbQ4WbJWPr73zPpJSCvQqz6sOXSlenBRi72acNaQ\n"
        "sOR/qPvviJx5I6Hqo4qemfnjZhAW85a5BpgrAwKgMLIQTHCTLWwVSyrDrwIDAQAB\n"
        "AoGARni9eY8/hv+SX+I+05EdXt6MQXNUbQ+cSykBNCfVccLzIFEWUQMT2IHqwl6X\n"
        "ShIXcq7/n1QzOAEiuzixauM3YHg4xZ1Um2Ha9a7ig5Xg4v6b43bmMkNE6LkoAtYs\n"
        "qnQdfMh442b1liDud6IMb1Qk0amt3fSrgRMc547TZQVx4QECQQDxUeDm94r3p4ng\n"
        "5rCLLC1K5/6HSTZsh7jatKPlz7GfP/IZlYV7iE5784/n0wRiCjZOS7hQRy/8m2Gp\n"
        "pf4aZq+DAkEA6+np4d36FYikydvUrupLT3FkdRHGn/v83qOll/VmeNh+L1xMZlIP\n"
        "tM26hAXCcQb7O5+J9y3cx2CAQsBS11ZXZQJAfGgTo76WG9p5UEJdXUInD2jOZPwv\n"
        "XIATolxh6kXKcijLLLlSmT7KB0inNYIpzkkpee+7U1d/u6B3FriGaSHq9QJBAM/J\n"
        "ICnDdLCgwNvWVraVQC3BpwSB2pswvCFwq7py94V60XFvbw80Ogc6qIv98qvQxVlX\n"
        "hJIEgA/PjEi+0ng94Q0CQQDm8XSDby35gmjO+6eRmJtAjtB7nguLvrPXM6CPXRmD\n"
        "sRoBocpHw6j9UdzZ6qYG0FkdXZghezXFY58ro2BYYRR3\n"
        "-----END RSA PRIVATE KEY-----\n",
        "-----BEGIN CERTIFICATE-----\n"
        "MIICWDCCAcGgAwIBAgIJALgDjxMbBOhbMA0GCSqGSIb3DQEBCwUAMEUxCzAJBgNV\n"
        "BAYTAkFVMRMwEQYDVQQIDApTb21lLVN0YXRlMSEwHwYDVQQKDBhJbnRlcm5ldCBX\n"
        "aWRnaXRzIFB0eSBMdGQwHhcNMTUxMTEzMjIzMjEzWhcNMTYxMTEyMjIzMjEzWjBF\n"
        "MQswCQYDVQQGEwJBVTETMBEGA1UECAwKU29tZS1TdGF0ZTEhMB8GA1UECgwYSW50\n"
        "ZXJuZXQgV2lkZ2l0cyBQdHkgTHRkMIGfMA0GCSqGSIb3DQEBAQUAA4GNADCBiQKB\n"
        "gQDeYqlyJ1wuiMsi905e3X81/WA/G3ym50PIDZBVtSwZi7JVQPgjBl8CPZMvDh9E\n"
        "wB4Ji9ytA8dZZbQ4WbJWPr73zPpJSCvQqz6sOXSlenBRi72acNaQsOR/qPvviJx5\n"
        "I6Hqo4qemfnjZhAW85a5BpgrAwKgMLIQTHCTLWwVSyrDrwIDAQABo1AwTjAdBgNV\n"
        "HQ4EFgQUx2tbJdlcSTCepn09UdYORXKuSTAwHwYDVR0jBBgwFoAUx2tbJdlcSTCe\n"
        "pn09UdYORXKuSTAwDAYDVR0TBAUwAwEB/zANBgkqhkiG9w0BAQsFAAOBgQAmp9Id\n"
        "E716gHMqeBG4S2FCgVFCr0a0ugkaneQAN/c2L9CbMemEN9W6jvucUIVOtYd90dDW\n"
        "lXuowWmT/JctPe3D2qt4yvYW3puECHk2tVQmrJOZiZiTRtWm6HxkmoUYHYp/DtaS\n"
        "1Xe29gSTnZtI5sQCrGMzk3SGRSSs7ejLKiVDBQ==\n"
        "-----END CERTIFICATE-----\n")};

// ECDSA with EC_NIST_P256.
// These PEM strings were created by generating an identity with
<<<<<<< HEAD
// |SSLIdentity::Create| and invoking |identity->PrivateKeyToPEMString()|,
// |identity->PublicKeyToPEMString()| and
// |identity->certificate().ToPEMString()|.
=======
// `SSLIdentity::Create` and invoking `identity->PrivateKeyToPEMString()`,
// `identity->PublicKeyToPEMString()` and
// `identity->certificate().ToPEMString()`.
>>>>>>> cbad18b1
static const rtc::RTCCertificatePEM kEcdsaPems[] = {
    rtc::RTCCertificatePEM(
        "-----BEGIN PRIVATE KEY-----\n"
        "MIGHAgEAMBMGByqGSM49AgEGCCqGSM49AwEHBG0wawIBAQQg+qaRsR5uHtqG689M\n"
        "A3PHSJNeVpyi5wUKCft62h0UWy+hRANCAAS5Mjc85q9fVq4ln+zOPlaEC/Rzj5Pb\n"
        "MVZtf1x/8k2KsbmyZoAMDX2yer/atEuXmItMe3yd6/DXnvboU//D3Lyt\n"
        "-----END PRIVATE KEY-----\n",
        "-----BEGIN CERTIFICATE-----\n"
        "MIIBFTCBu6ADAgECAgkA30tGY5XG7oowCgYIKoZIzj0EAwIwEDEOMAwGA1UEAwwF\n"
        "dGVzdDMwHhcNMTYwNTA5MDkxODA4WhcNMTYwNjA5MDkxODA4WjAQMQ4wDAYDVQQD\n"
        "DAV0ZXN0MzBZMBMGByqGSM49AgEGCCqGSM49AwEHA0IABLkyNzzmr19WriWf7M4+\n"
        "VoQL9HOPk9sxVm1/XH/yTYqxubJmgAwNfbJ6v9q0S5eYi0x7fJ3r8Nee9uhT/8Pc\n"
        "vK0wCgYIKoZIzj0EAwIDSQAwRgIhAIIc3+CqfkZ9lLwTj1PvUtt3KhnqF2kD0War\n"
        "cCoTBbCxAiEAyp9Cn4vo2ZBhRIVDKyoxmwak8Z0PAVhJAQaWCgoY2D4=\n"
        "-----END CERTIFICATE-----\n"),
    rtc::RTCCertificatePEM(
        "-----BEGIN PRIVATE KEY-----\n"
        "MIGHAgEAMBMGByqGSM49AgEGCCqGSM49AwEHBG0wawIBAQQghL/G4JRYnuDNbQuh\n"
        "LqkytcE39Alsq6FItDVFgOesfCmhRANCAATd53FjPLyVUcwYguEPbSJM03fP6Rx5\n"
        "GY1dEZ00+ZykjJI83VfDAyvmpRuGahNtBH0hc+7xkDCbeo6TM0tN35xr\n"
        "-----END PRIVATE KEY-----\n",
        "-----BEGIN CERTIFICATE-----\n"
        "MIIBFDCBu6ADAgECAgkArZYdXMyJ5rswCgYIKoZIzj0EAwIwEDEOMAwGA1UEAwwF\n"
        "dGVzdDQwHhcNMTYwNTA5MDkxODA4WhcNMTYwNjA5MDkxODA4WjAQMQ4wDAYDVQQD\n"
        "DAV0ZXN0NDBZMBMGByqGSM49AgEGCCqGSM49AwEHA0IABN3ncWM8vJVRzBiC4Q9t\n"
        "IkzTd8/pHHkZjV0RnTT5nKSMkjzdV8MDK+alG4ZqE20EfSFz7vGQMJt6jpMzS03f\n"
        "nGswCgYIKoZIzj0EAwIDSAAwRQIgb/LBc8OtsC5lEDyjCP6M9xt5mwzUNrQBOFWZ\n"
        "1fE/g68CIQD7uoFfbiq6dTp8ZwzbwQ8jJf08KjriamqA9OW/4268Dw==\n"
        "-----END CERTIFICATE-----\n")};

class FakeRTCCertificateGenerator
    : public rtc::RTCCertificateGeneratorInterface,
      public rtc::MessageHandlerAutoCleanup {
 public:
  typedef rtc::TypedMessageData<
      rtc::scoped_refptr<rtc::RTCCertificateGeneratorCallback> >
      MessageData;

  FakeRTCCertificateGenerator() : should_fail_(false), should_wait_(false) {}

  void set_should_fail(bool should_fail) { should_fail_ = should_fail; }

  // If set to true, stalls the generation of the fake certificate until it is
  // set to false.
  void set_should_wait(bool should_wait) { should_wait_ = should_wait; }

  void use_original_key() { key_index_ = 0; }
  void use_alternate_key() { key_index_ = 1; }

  int generated_certificates() { return generated_certificates_; }
  int generated_failures() { return generated_failures_; }

  void GenerateCertificateAsync(
      const rtc::KeyParams& key_params,
      const absl::optional<uint64_t>& expires_ms,
      const rtc::scoped_refptr<rtc::RTCCertificateGeneratorCallback>& callback)
      override {
    // The certificates are created from constant PEM strings and use its coded
    // expiration time, we do not support modifying it.
    RTC_DCHECK(!expires_ms);
    MessageData* msg = new MessageData(
        rtc::scoped_refptr<rtc::RTCCertificateGeneratorCallback>(callback));
    uint32_t msg_id;
    // Only supports RSA-1024-0x10001 and ECDSA-P256.
    if (should_fail_) {
      msg_id = MSG_FAILURE;
    } else if (key_params.type() == rtc::KT_RSA) {
      RTC_DCHECK_EQ(key_params.rsa_params().mod_size, 1024);
      RTC_DCHECK_EQ(key_params.rsa_params().pub_exp, 0x10001);
      msg_id = MSG_SUCCESS_RSA;
    } else {
      RTC_DCHECK_EQ(key_params.type(), rtc::KT_ECDSA);
      RTC_DCHECK_EQ(key_params.ec_curve(), rtc::EC_NIST_P256);
      msg_id = MSG_SUCCESS_ECDSA;
    }
    rtc::Thread::Current()->Post(RTC_FROM_HERE, this, msg_id, msg);
  }

  static rtc::scoped_refptr<rtc::RTCCertificate> GenerateCertificate() {
    switch (rtc::KT_DEFAULT) {
      case rtc::KT_RSA:
        return rtc::RTCCertificate::FromPEM(kRsaPems[0]);
      case rtc::KT_ECDSA:
        return rtc::RTCCertificate::FromPEM(kEcdsaPems[0]);
      default:
        RTC_NOTREACHED();
        return nullptr;
    }
  }

 private:
  enum {
    MSG_SUCCESS_RSA,
    MSG_SUCCESS_ECDSA,
    MSG_FAILURE,
  };

  const rtc::RTCCertificatePEM& get_pem(const rtc::KeyType& key_type) const {
    switch (key_type) {
      case rtc::KT_RSA:
        return kRsaPems[key_index_];
      case rtc::KT_ECDSA:
        return kEcdsaPems[key_index_];
      default:
        RTC_NOTREACHED();
        return kEcdsaPems[key_index_];
    }
  }
  const std::string& get_key(const rtc::KeyType& key_type) const {
    return get_pem(key_type).private_key();
  }
  const std::string& get_cert(const rtc::KeyType& key_type) const {
    return get_pem(key_type).certificate();
  }

  // rtc::MessageHandler implementation.
  void OnMessage(rtc::Message* msg) override {
    // If the certificate generation should be stalled, re-post this same
    // message to the queue with a small delay so as to wait in a loop until
    // set_should_wait(false) is called.
    if (should_wait_) {
      rtc::Thread::Current()->PostDelayed(RTC_FROM_HERE, 1, this,
                                          msg->message_id, msg->pdata);
      return;
    }
    MessageData* message_data = static_cast<MessageData*>(msg->pdata);
    rtc::scoped_refptr<rtc::RTCCertificateGeneratorCallback> callback =
        message_data->data();
    rtc::scoped_refptr<rtc::RTCCertificate> certificate;
    switch (msg->message_id) {
      case MSG_SUCCESS_RSA:
      case MSG_SUCCESS_ECDSA: {
        rtc::KeyType key_type =
            msg->message_id == MSG_SUCCESS_RSA ? rtc::KT_RSA : rtc::KT_ECDSA;
        certificate = rtc::RTCCertificate::FromPEM(get_pem(key_type));
        RTC_DCHECK(certificate);
        ++generated_certificates_;
        callback->OnSuccess(certificate);
        break;
      }
      case MSG_FAILURE:
        ++generated_failures_;
        callback->OnFailure();
        break;
    }
    delete message_data;
  }

  bool should_fail_;
  bool should_wait_;
  int key_index_ = 0;
  int generated_certificates_ = 0;
  int generated_failures_ = 0;
};

#endif  // PC_TEST_FAKE_RTC_CERTIFICATE_GENERATOR_H_<|MERGE_RESOLUTION|>--- conflicted
+++ resolved
@@ -83,15 +83,9 @@
 
 // ECDSA with EC_NIST_P256.
 // These PEM strings were created by generating an identity with
-<<<<<<< HEAD
-// |SSLIdentity::Create| and invoking |identity->PrivateKeyToPEMString()|,
-// |identity->PublicKeyToPEMString()| and
-// |identity->certificate().ToPEMString()|.
-=======
 // `SSLIdentity::Create` and invoking `identity->PrivateKeyToPEMString()`,
 // `identity->PublicKeyToPEMString()` and
 // `identity->certificate().ToPEMString()`.
->>>>>>> cbad18b1
 static const rtc::RTCCertificatePEM kEcdsaPems[] = {
     rtc::RTCCertificatePEM(
         "-----BEGIN PRIVATE KEY-----\n"
