--- conflicted
+++ resolved
@@ -214,11 +214,7 @@
               (override));
   MOCK_METHOD(bool,
               RemoveIceCandidates,
-<<<<<<< HEAD
-              (const std::vector<Candidate>&),
-=======
               (const std::vector<webrtc::Candidate>&),
->>>>>>> e4445e46
               (override));
   // RingRTC change to get unit tests building.
   MOCK_METHOD(uint32_t, GetLastBandwidthEstimateBps, (), (override));
