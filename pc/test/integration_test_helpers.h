/*
 *  Copyright 2012 The WebRTC project authors. All Rights Reserved.
 *
 *  Use of this source code is governed by a BSD-style license
 *  that can be found in the LICENSE file in the root of the source
 *  tree. An additional intellectual property rights grant can be found
 *  in the file PATENTS.  All contributing project authors may
 *  be found in the AUTHORS file in the root of the source tree.
 */

#ifndef PC_TEST_INTEGRATION_TEST_HELPERS_H_
#define PC_TEST_INTEGRATION_TEST_HELPERS_H_

#include <limits.h>
#include <stdint.h>
#include <stdio.h>

#include <algorithm>
#include <functional>
#include <limits>
#include <map>
#include <memory>
#include <optional>
#include <set>
#include <string>
#include <utility>
#include <vector>

#include "absl/functional/any_invocable.h"
#include "absl/memory/memory.h"
#include "absl/strings/string_view.h"
#include "api/audio_options.h"
#include "api/candidate.h"
#include "api/crypto/crypto_options.h"
#include "api/data_channel_interface.h"
#include "api/field_trials.h"
#include "api/field_trials_view.h"
#include "api/ice_transport_interface.h"
#include "api/jsep.h"
#include "api/make_ref_counted.h"
#include "api/media_stream_interface.h"
#include "api/media_types.h"
#include "api/metronome/metronome.h"
#include "api/peer_connection_interface.h"
#include "api/rtc_error.h"
#include "api/rtc_event_log_output.h"
#include "api/rtp_parameters.h"
#include "api/rtp_receiver_interface.h"
#include "api/rtp_sender_interface.h"
#include "api/rtp_transceiver_direction.h"
#include "api/rtp_transceiver_interface.h"
#include "api/scoped_refptr.h"
#include "api/sequence_checker.h"
#include "api/stats/rtc_stats_report.h"
#include "api/stats/rtcstats_objects.h"
#include "api/task_queue/pending_task_safety_flag.h"
#include "api/test/mock_async_dns_resolver.h"
#include "api/test/rtc_error_matchers.h"
#include "api/units/time_delta.h"
#include "api/video/video_rotation.h"
#include "logging/rtc_event_log/fake_rtc_event_log_factory.h"
#include "media/base/stream_params.h"
#include "p2p/base/ice_transport_internal.h"
#include "p2p/base/port.h"
#include "p2p/base/port_interface.h"
#include "p2p/test/fake_ice_transport.h"
#include "p2p/test/test_turn_customizer.h"
#include "p2p/test/test_turn_server.h"
#include "pc/peer_connection.h"
#include "pc/peer_connection_factory.h"
#include "pc/peer_connection_proxy.h"
#include "pc/session_description.h"
#include "pc/test/fake_audio_capture_module.h"
#include "pc/test/fake_periodic_video_source.h"
#include "pc/test/fake_periodic_video_track_source.h"
#include "pc/test/fake_rtc_certificate_generator.h"
#include "pc/test/fake_video_track_renderer.h"
#include "pc/test/mock_peer_connection_observers.h"
#include "pc/video_track_source.h"
#include "rtc_base/checks.h"
#include "rtc_base/crypto_random.h"
#include "rtc_base/fake_mdns_responder.h"
#include "rtc_base/fake_network.h"
#include "rtc_base/firewall_socket_server.h"
#include "rtc_base/ip_address.h"
#include "rtc_base/logging.h"
#include "rtc_base/socket_address.h"
#include "rtc_base/socket_factory.h"
#include "rtc_base/socket_server.h"
#include "rtc_base/ssl_stream_adapter.h"
#include "rtc_base/task_queue_for_test.h"
#include "rtc_base/thread.h"
#include "rtc_base/time_utils.h"
#include "rtc_base/virtual_socket_server.h"
#include "system_wrappers/include/metrics.h"
#include "test/gmock.h"
#include "test/gtest.h"
#include "test/wait_until.h"

namespace webrtc {

using ::cricket::StreamParams;

using ::testing::_;
using ::testing::Combine;
using ::testing::Contains;
using ::testing::DoAll;
using ::testing::ElementsAre;
using ::testing::InvokeArgument;
using ::testing::NiceMock;
using ::testing::Return;
using ::testing::SetArgPointee;
using ::testing::UnorderedElementsAreArray;
using ::testing::Values;
using RTCConfiguration = PeerConnectionInterface::RTCConfiguration;

constexpr TimeDelta kDefaultTimeout = TimeDelta::Millis(10000);
constexpr TimeDelta kLongTimeout = TimeDelta::Millis(60000);
constexpr TimeDelta kMaxWaitForStats = TimeDelta::Millis(3000);
constexpr TimeDelta kMaxWaitForActivation = TimeDelta::Millis(5000);
constexpr TimeDelta kMaxWaitForFrames = TimeDelta::Millis(10000);
// Default number of audio/video frames to wait for before considering a test
// successful.
static const int kDefaultExpectedAudioFrameCount = 3;
static const int kDefaultExpectedVideoFrameCount = 3;

static const char kDataChannelLabel[] = "data_channel";

// SRTP cipher name negotiated by the tests. This must be updated if the
// default changes.
static const int kDefaultSrtpCryptoSuite = kSrtpAes128CmSha1_80;
static const int kDefaultSrtpCryptoSuiteGcm = kSrtpAeadAes256Gcm;

static const SocketAddress kDefaultLocalAddress("192.168.1.1", 0);

// Helper function for constructing offer/answer options to initiate an ICE
// restart.
PeerConnectionInterface::RTCOfferAnswerOptions IceRestartOfferAnswerOptions();

// Remove all stream information (SSRCs, track IDs, etc.) and "msid-semantic"
// attribute from received SDP, simulating a legacy endpoint.
void RemoveSsrcsAndMsids(std::unique_ptr<SessionDescriptionInterface>& desc);

// Removes all stream information besides the stream ids, simulating an
// endpoint that only signals a=msid lines to convey stream_ids.
void RemoveSsrcsAndKeepMsids(
    std::unique_ptr<SessionDescriptionInterface>& desc);

// Set SdpType.
void SetSdpType(std::unique_ptr<SessionDescriptionInterface>& sdp,
                SdpType sdpType);

// Replaces the stream's primary SSRC and updates the first SSRC of all
// ssrc-groups.
void ReplaceFirstSsrc(StreamParams& stream, uint32_t ssrc);

int FindFirstMediaStatsIndexByKind(
    const std::string& kind,
    const std::vector<const RTCInboundRtpStreamStats*>& inbound_rtps);

class TaskQueueMetronome : public Metronome {
 public:
  explicit TaskQueueMetronome(TimeDelta tick_period);
  ~TaskQueueMetronome() override;

  // Metronome implementation.
  void RequestCallOnNextTick(absl::AnyInvocable<void() &&> callback) override;
  TimeDelta TickPeriod() const override;

 private:
  const TimeDelta tick_period_;
  SequenceChecker sequence_checker_{SequenceChecker::kDetached};
  std::vector<absl::AnyInvocable<void() &&>> callbacks_;
  ScopedTaskSafetyDetached safety_;
};

class SignalingMessageReceiver {
 public:
  virtual void ReceiveSdpMessage(SdpType type, const std::string& msg) = 0;
  virtual void ReceiveIceMessage(const std::string& sdp_mid,
                                 int sdp_mline_index,
                                 const std::string& msg) = 0;

 protected:
  SignalingMessageReceiver() {}
  virtual ~SignalingMessageReceiver() {}
};

class MockRtpReceiverObserver : public RtpReceiverObserverInterface {
 public:
  explicit MockRtpReceiverObserver(webrtc::MediaType media_type)
      : expected_media_type_(media_type) {}

  void OnFirstPacketReceived(webrtc::MediaType media_type) override {
    ASSERT_EQ(expected_media_type_, media_type);
    first_packet_received_ = true;
  }

  bool first_packet_received() const { return first_packet_received_; }

  virtual ~MockRtpReceiverObserver() {}

 private:
  bool first_packet_received_ = false;
  webrtc::MediaType expected_media_type_;
};

class MockRtpSenderObserver : public RtpSenderObserverInterface {
 public:
  explicit MockRtpSenderObserver(webrtc::MediaType media_type)
      : expected_media_type_(media_type) {}

  void OnFirstPacketSent(webrtc::MediaType media_type) override {
    ASSERT_EQ(expected_media_type_, media_type);
    first_packet_sent_ = true;
  }

  bool first_packet_sent() const { return first_packet_sent_; }

  virtual ~MockRtpSenderObserver() {}

 private:
  bool first_packet_sent_ = false;
  webrtc::MediaType expected_media_type_;
};

// Helper class that wraps a peer connection, observes it, and can accept
// signaling messages from another wrapper.
//
// Uses a fake network, fake A/V capture, and optionally fake
// encoders/decoders, though they aren't used by default since they don't
// advertise support of any codecs.
// TODO(steveanton): See how this could become a subclass of
// PeerConnectionWrapper defined in peerconnectionwrapper.h.
class PeerConnectionIntegrationWrapper : public PeerConnectionObserver,
                                         public SignalingMessageReceiver {
 public:
  PeerConnectionFactoryInterface* pc_factory() const {
    return peer_connection_factory_.get();
  }

  PeerConnectionInterface* pc() const { return peer_connection_.get(); }

  // Return the PC implementation, so that non-public interfaces
  // can be used in tests.
  PeerConnection* pc_internal() const {
    auto* pci =
        static_cast<PeerConnectionProxyWithInternal<PeerConnectionInterface>*>(
            pc());
    return static_cast<PeerConnection*>(pci->internal());
  }

  // If a signaling message receiver is set (via ConnectFakeSignaling), this
  // will set the whole offer/answer exchange in motion. Just need to wait for
  // the signaling state to reach "stable".
  void CreateAndSetAndSignalOffer() {
    auto offer = CreateOfferAndWait();
    ASSERT_NE(nullptr, offer);
    EXPECT_TRUE(SetLocalDescriptionAndSendSdpMessage(std::move(offer)));
  }

  // Sets the options to be used when CreateAndSetAndSignalOffer is called, or
  // when a remote offer is received (via fake signaling) and an answer is
  // generated. By default, uses default options.
  void SetOfferAnswerOptions(
      const PeerConnectionInterface::RTCOfferAnswerOptions& options) {
    offer_answer_options_ = options;
  }

  // Set a callback to be invoked when SDP is received via the fake signaling
  // channel, which provides an opportunity to munge (modify) the SDP. This is
  // used to test SDP being applied that a PeerConnection would normally not
  // generate, but a non-JSEP endpoint might.
  void SetReceivedSdpMunger(
      std::function<void(std::unique_ptr<SessionDescriptionInterface>&)>
          munger) {
    received_sdp_munger_ = std::move(munger);
  }

  // Similar to the above, but this is run on SDP immediately after it's
  // generated.
  void SetGeneratedSdpMunger(
      std::function<void(std::unique_ptr<SessionDescriptionInterface>&)>
          munger) {
    generated_sdp_munger_ = std::move(munger);
  }

  // Set a callback to be invoked when a remote offer is received via the fake
  // signaling channel. This provides an opportunity to change the
  // PeerConnection state before an answer is created and sent to the caller.
  void SetRemoteOfferHandler(std::function<void()> handler) {
    remote_offer_handler_ = std::move(handler);
  }

  void SetRemoteAsyncResolver(MockAsyncDnsResolver* resolver) {
    remote_async_dns_resolver_ = resolver;
  }

  // Every ICE connection state in order that has been seen by the observer.
  std::vector<PeerConnectionInterface::IceConnectionState>
  ice_connection_state_history() const {
    return ice_connection_state_history_;
  }
  void clear_ice_connection_state_history() {
    ice_connection_state_history_.clear();
  }

  // Every standardized ICE connection state in order that has been seen by the
  // observer.
  std::vector<PeerConnectionInterface::IceConnectionState>
  standardized_ice_connection_state_history() const {
    return standardized_ice_connection_state_history_;
  }

  // Every PeerConnection state in order that has been seen by the observer.
  std::vector<PeerConnectionInterface::PeerConnectionState>
  peer_connection_state_history() const {
    return peer_connection_state_history_;
  }

  // Every ICE gathering state in order that has been seen by the observer.
  std::vector<PeerConnectionInterface::IceGatheringState>
  ice_gathering_state_history() const {
    return ice_gathering_state_history_;
  }
  std::vector<cricket::CandidatePairChangeEvent>
  ice_candidate_pair_change_history() const {
    return ice_candidate_pair_change_history_;
  }

  // Every PeerConnection signaling state in order that has been seen by the
  // observer.
  std::vector<PeerConnectionInterface::SignalingState>
  peer_connection_signaling_state_history() const {
    return peer_connection_signaling_state_history_;
  }

  void AddAudioVideoTracks() {
    AddAudioTrack();
    AddVideoTrack();
    ResetRtpSenderObservers();
  }

  rtc::scoped_refptr<RtpSenderInterface> AddAudioTrack() {
    return AddTrack(CreateLocalAudioTrack());
  }

  rtc::scoped_refptr<RtpSenderInterface> AddVideoTrack() {
    return AddTrack(CreateLocalVideoTrack());
  }

  rtc::scoped_refptr<AudioTrackInterface> CreateLocalAudioTrack() {
    cricket::AudioOptions options;
    // Disable highpass filter so that we can get all the test audio frames.
    options.highpass_filter = false;
    rtc::scoped_refptr<AudioSourceInterface> source =
        peer_connection_factory_->CreateAudioSource(options);
    // TODO(perkj): Test audio source when it is implemented. Currently audio
    // always use the default input.
    return peer_connection_factory_->CreateAudioTrack(CreateRandomUuid(),
                                                      source.get());
  }

  rtc::scoped_refptr<VideoTrackInterface> CreateLocalVideoTrack() {
    FakePeriodicVideoSource::Config config;
    config.timestamp_offset_ms = TimeMillis();
    return CreateLocalVideoTrackInternal(config);
  }

  rtc::scoped_refptr<VideoTrackInterface> CreateLocalVideoTrackWithConfig(
      FakePeriodicVideoSource::Config config) {
    return CreateLocalVideoTrackInternal(config);
  }

  rtc::scoped_refptr<VideoTrackInterface> CreateLocalVideoTrackWithRotation(
      VideoRotation rotation) {
    FakePeriodicVideoSource::Config config;
    config.rotation = rotation;
    config.timestamp_offset_ms = TimeMillis();
    return CreateLocalVideoTrackInternal(config);
  }

  rtc::scoped_refptr<RtpSenderInterface> AddTrack(
      rtc::scoped_refptr<MediaStreamTrackInterface> track,
      const std::vector<std::string>& stream_ids = {}) {
    EXPECT_TRUE(track);
    if (!track) {
      return nullptr;
    }
    auto result = pc()->AddTrack(track, stream_ids);
    EXPECT_EQ(RTCErrorType::NONE, result.error().type());
    if (result.ok()) {
      return result.MoveValue();
    } else {
      return nullptr;
    }
  }

  std::vector<rtc::scoped_refptr<RtpReceiverInterface>> GetReceiversOfType(
      webrtc::MediaType media_type) {
    std::vector<rtc::scoped_refptr<RtpReceiverInterface>> receivers;
    for (const auto& receiver : pc()->GetReceivers()) {
      if (receiver->media_type() == media_type) {
        receivers.push_back(receiver);
      }
    }
    return receivers;
  }

  rtc::scoped_refptr<RtpTransceiverInterface> GetFirstTransceiverOfType(
      webrtc::MediaType media_type) {
    for (auto transceiver : pc()->GetTransceivers()) {
      if (transceiver->receiver()->media_type() == media_type) {
        return transceiver;
      }
    }
    return nullptr;
  }

  bool SignalingStateStable() {
    return pc()->signaling_state() == PeerConnectionInterface::kStable;
  }

  bool IceGatheringStateComplete() {
    return pc()->ice_gathering_state() ==
           PeerConnectionInterface::kIceGatheringComplete;
  }

  void CreateDataChannel() { CreateDataChannel(nullptr); }

  void CreateDataChannel(const DataChannelInit* init) {
    CreateDataChannel(kDataChannelLabel, init);
  }

  void CreateDataChannel(const std::string& label,
                         const DataChannelInit* init) {
    auto data_channel_or_error = pc()->CreateDataChannelOrError(label, init);
    ASSERT_TRUE(data_channel_or_error.ok());
    data_channels_.push_back(data_channel_or_error.MoveValue());
    ASSERT_TRUE(data_channels_.back().get() != nullptr);
    data_observers_.push_back(
        std::make_unique<MockDataChannelObserver>(data_channels_.back().get()));
  }

  // Return the last observed data channel.
  DataChannelInterface* data_channel() {
    if (data_channels_.empty()) {
      return nullptr;
    }
    return data_channels_.back().get();
  }
  // Return all data channels.
  std::vector<rtc::scoped_refptr<DataChannelInterface>>& data_channels() {
    return data_channels_;
  }

  MockDataChannelObserver* data_observer() const {
    if (data_observers_.empty()) {
      return nullptr;
    }
    return data_observers_.back().get();
  }

  std::vector<std::unique_ptr<MockDataChannelObserver>>& data_observers() {
    return data_observers_;
  }

  std::unique_ptr<SessionDescriptionInterface> CreateAnswerForTest() {
    return CreateAnswer();
  }

  int audio_frames_received() const {
    return fake_audio_capture_module_->frames_received();
  }

  // Takes minimum of video frames received for each track.
  //
  // Can be used like:
  // EXPECT_GE(expected_frames, min_video_frames_received_per_track());
  //
  // To ensure that all video tracks received at least a certain number of
  // frames.
  int min_video_frames_received_per_track() const {
    int min_frames = INT_MAX;
    if (fake_video_renderers_.empty()) {
      return 0;
    }

    for (const auto& pair : fake_video_renderers_) {
      min_frames = std::min(min_frames, pair.second->num_rendered_frames());
    }
    return min_frames;
  }

  // Returns a MockStatsObserver in a state after stats gathering finished,
  // which can be used to access the gathered stats.
  rtc::scoped_refptr<MockStatsObserver> OldGetStatsForTrack(
      MediaStreamTrackInterface* track) {
    auto observer = rtc::make_ref_counted<MockStatsObserver>();
    EXPECT_TRUE(peer_connection_->GetStats(
        observer.get(), nullptr,
        PeerConnectionInterface::kStatsOutputLevelStandard));
    EXPECT_THAT(
        WaitUntil([&] { return observer->called(); }, ::testing::IsTrue()),
        IsRtcOk());
    return observer;
  }

  // Version that doesn't take a track "filter", and gathers all stats.
  rtc::scoped_refptr<MockStatsObserver> OldGetStats() {
    return OldGetStatsForTrack(nullptr);
  }

  // Synchronously gets stats and returns them. If it times out, fails the test
  // and returns null.
  rtc::scoped_refptr<const RTCStatsReport> NewGetStats() {
    auto callback = rtc::make_ref_counted<MockRTCStatsCollectorCallback>();
    peer_connection_->GetStats(callback.get());
    EXPECT_THAT(
        WaitUntil([&] { return callback->called(); }, ::testing::IsTrue()),
        IsRtcOk());
    return callback->report();
  }

  int rendered_width() {
    EXPECT_FALSE(fake_video_renderers_.empty());
    return fake_video_renderers_.empty()
               ? 0
               : fake_video_renderers_.begin()->second->width();
  }

  int rendered_height() {
    EXPECT_FALSE(fake_video_renderers_.empty());
    return fake_video_renderers_.empty()
               ? 0
               : fake_video_renderers_.begin()->second->height();
  }

  double rendered_aspect_ratio() {
    if (rendered_height() == 0) {
      return 0.0;
    }
    return static_cast<double>(rendered_width()) / rendered_height();
  }

  VideoRotation rendered_rotation() {
    EXPECT_FALSE(fake_video_renderers_.empty());
    return fake_video_renderers_.empty()
               ? kVideoRotation_0
               : fake_video_renderers_.begin()->second->rotation();
  }

  int local_rendered_width() {
    return local_video_renderer_ ? local_video_renderer_->width() : 0;
  }

  int local_rendered_height() {
    return local_video_renderer_ ? local_video_renderer_->height() : 0;
  }

  double local_rendered_aspect_ratio() {
    if (local_rendered_height() == 0) {
      return 0.0;
    }
    return static_cast<double>(local_rendered_width()) /
           local_rendered_height();
  }

  size_t number_of_remote_streams() {
    if (!pc()) {
      return 0;
    }
    return pc()->remote_streams()->count();
  }

  StreamCollectionInterface* remote_streams() const {
    if (!pc()) {
      ADD_FAILURE();
      return nullptr;
    }
    return pc()->remote_streams().get();
  }

  StreamCollectionInterface* local_streams() {
    if (!pc()) {
      ADD_FAILURE();
      return nullptr;
    }
    return pc()->local_streams().get();
  }

  PeerConnectionInterface::SignalingState signaling_state() {
    return pc()->signaling_state();
  }

  PeerConnectionInterface::IceConnectionState ice_connection_state() {
    return pc()->ice_connection_state();
  }

  PeerConnectionInterface::IceConnectionState
  standardized_ice_connection_state() {
    return pc()->standardized_ice_connection_state();
  }

  PeerConnectionInterface::IceGatheringState ice_gathering_state() {
    return pc()->ice_gathering_state();
  }

  // Returns a MockRtpReceiverObserver for each RtpReceiver returned by
  // GetReceivers. They're updated automatically when a remote offer/answer
  // from the fake signaling channel is applied, or when
  // ResetRtpReceiverObservers below is called.
  const std::vector<std::unique_ptr<MockRtpReceiverObserver>>&
  rtp_receiver_observers() {
    return rtp_receiver_observers_;
  }

  void ResetRtpReceiverObservers() {
    rtp_receiver_observers_.clear();
    for (const rtc::scoped_refptr<RtpReceiverInterface>& receiver :
         pc()->GetReceivers()) {
      std::unique_ptr<MockRtpReceiverObserver> observer(
          new MockRtpReceiverObserver(receiver->media_type()));
      receiver->SetObserver(observer.get());
      rtp_receiver_observers_.push_back(std::move(observer));
    }
  }

  const std::vector<std::unique_ptr<MockRtpSenderObserver>>&
  rtp_sender_observers() {
    return rtp_sender_observers_;
  }

  void ResetRtpSenderObservers() {
    rtp_sender_observers_.clear();
    for (const rtc::scoped_refptr<RtpSenderInterface>& sender :
         pc()->GetSenders()) {
      std::unique_ptr<MockRtpSenderObserver> observer(
          new MockRtpSenderObserver(sender->media_type()));
      sender->SetObserver(observer.get());
      rtp_sender_observers_.push_back(std::move(observer));
    }
  }

  FakeNetworkManager* network_manager() const { return fake_network_manager_; }

  FakeRtcEventLogFactory* event_log_factory() const {
    return event_log_factory_;
  }

  Candidate last_candidate_gathered() const {
    if (last_gathered_ice_candidate_) {
      return last_gathered_ice_candidate_->candidate();
    }
    return Candidate();
  }
  const IceCandidateInterface* last_gathered_ice_candidate() const {
    return last_gathered_ice_candidate_.get();
  }
  const cricket::IceCandidateErrorEvent& error_event() const {
    return error_event_;
  }

  // Sets the mDNS responder for the owned fake network manager and keeps a
  // reference to the responder.
  void SetMdnsResponder(std::unique_ptr<FakeMdnsResponder> mdns_responder) {
    RTC_DCHECK(mdns_responder != nullptr);
    mdns_responder_ = mdns_responder.get();
    network_manager()->set_mdns_responder(std::move(mdns_responder));
  }

  // Returns null on failure.
  std::unique_ptr<SessionDescriptionInterface> CreateOfferAndWait() {
    auto observer =
        rtc::make_ref_counted<MockCreateSessionDescriptionObserver>();
    pc()->CreateOffer(observer.get(), offer_answer_options_);
    return WaitForDescriptionFromObserver(observer.get());
  }
  bool Rollback() {
    return SetRemoteDescription(
        CreateSessionDescription(SdpType::kRollback, ""));
  }

  // Functions for querying stats.
  void StartWatchingDelayStats();

  void UpdateDelayStats(std::string tag, int desc_size);

  // Sets number of candidates expected
  void ExpectCandidates(int candidate_count) {
    candidates_expected_ = candidate_count;
  }

  bool SetRemoteDescription(std::unique_ptr<SessionDescriptionInterface> desc) {
    auto observer = rtc::make_ref_counted<FakeSetRemoteDescriptionObserver>();
    std::string sdp;
    EXPECT_TRUE(desc->ToString(&sdp));
    RTC_LOG(LS_INFO) << debug_name_
                     << ": SetRemoteDescription SDP: type=" << desc->type()
                     << " contents=\n"
                     << sdp;
    pc()->SetRemoteDescription(std::move(desc), observer);  // desc.release());
    RemoveUnusedVideoRenderers();
    EXPECT_THAT(
        WaitUntil([&] { return observer->called(); }, ::testing::IsTrue()),
        IsRtcOk());
    auto err = observer->error();
    if (!err.ok()) {
      RTC_LOG(LS_WARNING) << debug_name_
                          << ": SetRemoteDescription error: " << err.message();
    }
    return observer->error().ok();
  }

  void NegotiateCorruptionDetectionHeader() {
    for (const auto& transceiver : pc()->GetTransceivers()) {
      if (transceiver->media_type() != webrtc::MediaType::VIDEO) {
        continue;
      }
      auto extensions = transceiver->GetHeaderExtensionsToNegotiate();
      for (auto& extension : extensions) {
        if (extension.uri == RtpExtension::kCorruptionDetectionUri) {
          extension.direction = RtpTransceiverDirection::kSendRecv;
        }
      }
      transceiver->SetHeaderExtensionsToNegotiate(extensions);
    }
  }

  uint32_t GetCorruptionScoreCount() {
    rtc::scoped_refptr<const RTCStatsReport> report = NewGetStats();
    auto inbound_stream_stats =
        report->GetStatsOfType<RTCInboundRtpStreamStats>();
    for (const auto& stat : inbound_stream_stats) {
      if (*stat->kind == "video") {
        return stat->corruption_measurements.value_or(0);
      }
    }
    return 0;
  }

  void set_connection_change_callback(
      std::function<void(PeerConnectionInterface::PeerConnectionState)> func) {
    connection_change_callback_ = std::move(func);
  }

  std::optional<int> tls_version() {
    return network_thread_->BlockingCall([&] {
      return pc()
          ->GetSctpTransport()
          ->dtls_transport()
          ->Information()
          .tls_version();
    });
  }

<<<<<<< HEAD
=======
  std::optional<DtlsTransportTlsRole> dtls_transport_role() {
    return network_thread_->BlockingCall([&] {
      return pc()->GetSctpTransport()->dtls_transport()->Information().role();
    });
  }

>>>>>>> 2c8f5be6
  // Setting the local description and sending the SDP message over the fake
  // signaling channel are combined into the same method because the SDP
  // message needs to be sent as soon as SetLocalDescription finishes, without
  // waiting for the observer to be called. This ensures that ICE candidates
  // don't outrace the description.
  bool SetLocalDescriptionAndSendSdpMessage(
      std::unique_ptr<SessionDescriptionInterface> desc) {
    auto observer = rtc::make_ref_counted<MockSetSessionDescriptionObserver>();
    RTC_LOG(LS_INFO) << debug_name_ << ": SetLocalDescriptionAndSendSdpMessage";
    SdpType type = desc->GetType();
    std::string sdp;
    EXPECT_TRUE(desc->ToString(&sdp));
<<<<<<< HEAD
    RTC_LOG(LS_INFO) << debug_name_ << ": local SDP contents=\n" << sdp;
=======
    RTC_LOG(LS_INFO) << debug_name_ << ": local SDP type=" << desc->type()
                     << " contents=\n"
                     << sdp;
>>>>>>> 2c8f5be6
    pc()->SetLocalDescription(observer.get(), desc.release());
    RemoveUnusedVideoRenderers();
    // As mentioned above, we need to send the message immediately after
    // SetLocalDescription.
    SendSdpMessage(type, sdp);
    EXPECT_THAT(
        WaitUntil([&] { return observer->called(); }, ::testing::IsTrue()),
        IsRtcOk());
    return true;
  }

 private:
  // Constructor used by friend class PeerConnectionIntegrationBaseTest.
  explicit PeerConnectionIntegrationWrapper(const std::string& debug_name)
      : debug_name_(debug_name) {}

  bool Init(const PeerConnectionFactory::Options* options,
            const PeerConnectionInterface::RTCConfiguration* config,
            PeerConnectionDependencies dependencies,
            SocketServer* socket_server,
            Thread* network_thread,
            Thread* worker_thread,
            std::unique_ptr<FieldTrialsView> field_trials,
            std::unique_ptr<FakeRtcEventLogFactory> event_log_factory,
            bool reset_encoder_factory,
            bool reset_decoder_factory,
            bool create_media_engine);

  rtc::scoped_refptr<PeerConnectionInterface> CreatePeerConnection(
      const PeerConnectionInterface::RTCConfiguration* config,
      PeerConnectionDependencies dependencies) {
    PeerConnectionInterface::RTCConfiguration modified_config;
    modified_config.sdp_semantics = sdp_semantics_;
    // If `config` is null, this will result in a default configuration being
    // used.
    if (config) {
      modified_config = *config;
    }
    // Disable resolution adaptation; we don't want it interfering with the
    // test results.
    // TODO(deadbeef): Do something more robust. Since we're testing for aspect
    // ratios and not specific resolutions, is this even necessary?
    modified_config.set_cpu_adaptation(false);

    dependencies.observer = this;
    auto peer_connection_or_error =
        peer_connection_factory_->CreatePeerConnectionOrError(
            modified_config, std::move(dependencies));
    return peer_connection_or_error.ok() ? peer_connection_or_error.MoveValue()
                                         : nullptr;
  }

  void set_signaling_delay_ms(int delay_ms) { signaling_delay_ms_ = delay_ms; }

  void set_signal_ice_candidates(bool signal) {
    signal_ice_candidates_ = signal;
  }

  rtc::scoped_refptr<VideoTrackInterface> CreateLocalVideoTrackInternal(
      FakePeriodicVideoSource::Config config) {
    // Set max frame rate to 10fps to reduce the risk of test flakiness.
    // TODO(deadbeef): Do something more robust.
    config.frame_interval_ms = 100;

    video_track_sources_.emplace_back(
        rtc::make_ref_counted<FakePeriodicVideoTrackSource>(
            config, false /* remote */));
    rtc::scoped_refptr<VideoTrackInterface> track =
        peer_connection_factory_->CreateVideoTrack(video_track_sources_.back(),
                                                   CreateRandomUuid());
    if (!local_video_renderer_) {
      local_video_renderer_.reset(new FakeVideoTrackRenderer(track.get()));
    }
    return track;
  }

  void HandleIncomingOffer(const std::string& msg) {
    RTC_LOG(LS_INFO) << debug_name_ << ": HandleIncomingOffer";
    std::unique_ptr<SessionDescriptionInterface> desc =
        CreateSessionDescription(SdpType::kOffer, msg);
    if (received_sdp_munger_) {
      received_sdp_munger_(desc);
    }

    EXPECT_TRUE(SetRemoteDescription(std::move(desc)));
    // Setting a remote description may have changed the number of receivers,
    // so reset the receiver observers.
    ResetRtpReceiverObservers();
    if (remote_offer_handler_) {
      remote_offer_handler_();
    }
    auto answer = CreateAnswer();
    ASSERT_NE(nullptr, answer);
    EXPECT_TRUE(SetLocalDescriptionAndSendSdpMessage(std::move(answer)));
  }

  void HandleIncomingAnswer(SdpType type, const std::string& msg) {
    RTC_LOG(LS_INFO) << debug_name_ << ": HandleIncomingAnswer of type "
                     << SdpTypeToString(type);
    std::unique_ptr<SessionDescriptionInterface> desc =
        CreateSessionDescription(type, msg);
    if (received_sdp_munger_) {
      received_sdp_munger_(desc);
      if (!desc) {
        // Answer was "taken" by munger...so that it can be applied later ?
        RTC_LOG(LS_INFO) << debug_name_ << ": answer NOT applied";
        return;
      }
    }
    EXPECT_TRUE(SetRemoteDescription(std::move(desc)));
    // Set the RtpReceiverObserver after receivers are created.
    ResetRtpReceiverObservers();
  }

  // Returns null on failure.
  std::unique_ptr<SessionDescriptionInterface> CreateAnswer() {
    auto observer =
        rtc::make_ref_counted<MockCreateSessionDescriptionObserver>();
    pc()->CreateAnswer(observer.get(), offer_answer_options_);
    return WaitForDescriptionFromObserver(observer.get());
  }

  std::unique_ptr<SessionDescriptionInterface> WaitForDescriptionFromObserver(
      MockCreateSessionDescriptionObserver* observer) {
    EXPECT_THAT(
        WaitUntil([&] { return observer->called(); }, ::testing::IsTrue()),
        IsRtcOk());
    if (!observer->result()) {
      return nullptr;
    }
    auto description = observer->MoveDescription();
    if (generated_sdp_munger_) {
      generated_sdp_munger_(description);
    }
    return description;
  }


  // This is a work around to remove unused fake_video_renderers from
  // transceivers that have either stopped or are no longer receiving.
  void RemoveUnusedVideoRenderers() {
    if (sdp_semantics_ != SdpSemantics::kUnifiedPlan) {
      return;
    }
    auto transceivers = pc()->GetTransceivers();
    std::set<std::string> active_renderers;
    for (auto& transceiver : transceivers) {
      // Note - we don't check for direction here. This function is called
      // before direction is set, and in that case, we should not remove
      // the renderer.
      if (transceiver->receiver()->media_type() == webrtc::MediaType::VIDEO) {
        active_renderers.insert(transceiver->receiver()->track()->id());
      }
    }
    for (auto it = fake_video_renderers_.begin();
         it != fake_video_renderers_.end();) {
      // Remove fake video renderers belonging to any non-active transceivers.
      if (!active_renderers.count(it->first)) {
        it = fake_video_renderers_.erase(it);
      } else {
        it++;
      }
    }
  }

  // Simulate sending a blob of SDP with delay `signaling_delay_ms_` (0 by
  // default).
  void SendSdpMessage(SdpType type, const std::string& msg) {
    if (signaling_delay_ms_ == 0) {
      RelaySdpMessageIfReceiverExists(type, msg);
    } else {
      Thread::Current()->PostDelayedTask(
          SafeTask(task_safety_.flag(),
                   [this, type, msg] {
                     RelaySdpMessageIfReceiverExists(type, msg);
                   }),
          TimeDelta::Millis(signaling_delay_ms_));
    }
  }

  void RelaySdpMessageIfReceiverExists(SdpType type, const std::string& msg) {
    if (signaling_message_receiver_) {
      signaling_message_receiver_->ReceiveSdpMessage(type, msg);
    }
  }

  // Simulate trickling an ICE candidate with delay `signaling_delay_ms_` (0 by
  // default).
  void SendIceMessage(const std::string& sdp_mid,
                      int sdp_mline_index,
                      const std::string& msg) {
    if (signaling_delay_ms_ == 0) {
      RelayIceMessageIfReceiverExists(sdp_mid, sdp_mline_index, msg);
    } else {
      Thread::Current()->PostDelayedTask(
          SafeTask(task_safety_.flag(),
                   [this, sdp_mid, sdp_mline_index, msg] {
                     RelayIceMessageIfReceiverExists(sdp_mid, sdp_mline_index,
                                                     msg);
                   }),
          TimeDelta::Millis(signaling_delay_ms_));
    }
  }

  void RelayIceMessageIfReceiverExists(const std::string& sdp_mid,
                                       int sdp_mline_index,
                                       const std::string& msg) {
    if (signaling_message_receiver_) {
      signaling_message_receiver_->ReceiveIceMessage(sdp_mid, sdp_mline_index,
                                                     msg);
    }
  }

  // SignalingMessageReceiver callbacks.
 public:
  void set_signaling_message_receiver(
      SignalingMessageReceiver* signaling_message_receiver) {
    signaling_message_receiver_ = signaling_message_receiver;
  }

  void ReceiveSdpMessage(SdpType type, const std::string& msg) override {
    if (type == SdpType::kOffer) {
      HandleIncomingOffer(msg);
    } else {
      HandleIncomingAnswer(type, msg);
    }
  }

  void ReceiveIceMessage(const std::string& sdp_mid,
                         int sdp_mline_index,
                         const std::string& msg) override {
    RTC_LOG(LS_INFO) << debug_name_ << ": ReceiveIceMessage";
    std::optional<RTCError> result;
    pc()->AddIceCandidate(absl::WrapUnique(CreateIceCandidate(
                              sdp_mid, sdp_mline_index, msg, nullptr)),
                          [&result](RTCError r) { result = r; });
    EXPECT_THAT(
        WaitUntil([&] { return result.has_value(); }, ::testing::IsTrue()),
        IsRtcOk());
    EXPECT_TRUE(result.value().ok());
  }

 private:
  // PeerConnectionObserver callbacks.
  void OnSignalingChange(
      PeerConnectionInterface::SignalingState new_state) override {
    EXPECT_EQ(pc()->signaling_state(), new_state);
    peer_connection_signaling_state_history_.push_back(new_state);
  }
  void OnAddTrack(rtc::scoped_refptr<RtpReceiverInterface> receiver,
                  const std::vector<rtc::scoped_refptr<MediaStreamInterface>>&
                      streams) override {
    if (receiver->media_type() == webrtc::MediaType::VIDEO) {
      rtc::scoped_refptr<VideoTrackInterface> video_track(
          static_cast<VideoTrackInterface*>(receiver->track().get()));
      ASSERT_TRUE(fake_video_renderers_.find(video_track->id()) ==
                  fake_video_renderers_.end());
      fake_video_renderers_[video_track->id()] =
          std::make_unique<FakeVideoTrackRenderer>(video_track.get());
    }
  }
  void OnRemoveTrack(
      rtc::scoped_refptr<RtpReceiverInterface> receiver) override {
    if (receiver->media_type() == webrtc::MediaType::VIDEO) {
      auto it = fake_video_renderers_.find(receiver->track()->id());
      if (it != fake_video_renderers_.end()) {
        fake_video_renderers_.erase(it);
      } else {
        RTC_LOG(LS_ERROR) << "OnRemoveTrack called for non-active renderer";
      }
    }
  }
  void OnRenegotiationNeeded() override {}
  void OnIceConnectionChange(
      PeerConnectionInterface::IceConnectionState new_state) override {
    EXPECT_EQ(pc()->ice_connection_state(), new_state);
    ice_connection_state_history_.push_back(new_state);
  }
  void OnStandardizedIceConnectionChange(
      PeerConnectionInterface::IceConnectionState new_state) override {
    standardized_ice_connection_state_history_.push_back(new_state);
  }

  void OnConnectionChange(
      PeerConnectionInterface::PeerConnectionState new_state) override {
    peer_connection_state_history_.push_back(new_state);
    if (connection_change_callback_) {
      connection_change_callback_(new_state);
    }
  }

  void OnIceGatheringChange(
      PeerConnectionInterface::IceGatheringState new_state) override {
    EXPECT_EQ(pc()->ice_gathering_state(), new_state);
    ice_gathering_state_history_.push_back(new_state);
  }

  void OnIceSelectedCandidatePairChanged(
      const cricket::CandidatePairChangeEvent& event) {
    ice_candidate_pair_change_history_.push_back(event);
  }

  void OnIceCandidate(const IceCandidateInterface* candidate) override {
    RTC_LOG(LS_INFO) << debug_name_ << ": OnIceCandidate";

    if (remote_async_dns_resolver_) {
      const auto& local_candidate = candidate->candidate();
      if (local_candidate.address().IsUnresolvedIP()) {
        RTC_DCHECK(local_candidate.is_local());
        const auto resolved_ip = mdns_responder_->GetMappedAddressForName(
            local_candidate.address().hostname());
        RTC_DCHECK(!resolved_ip.IsNil());
        remote_async_dns_resolved_addr_ = local_candidate.address();
        remote_async_dns_resolved_addr_.SetResolvedIP(resolved_ip);
        EXPECT_CALL(*remote_async_dns_resolver_, Start(_, _))
            .WillOnce([](const SocketAddress& addr,
                         absl::AnyInvocable<void()> callback) { callback(); });
        EXPECT_CALL(*remote_async_dns_resolver_, result())
            .WillOnce(ReturnRef(remote_async_dns_resolver_result_));
        EXPECT_CALL(remote_async_dns_resolver_result_, GetResolvedAddress(_, _))
            .WillOnce(DoAll(SetArgPointee<1>(remote_async_dns_resolved_addr_),
                            Return(true)));
      }
    }

    // Check if we expected to have a candidate.
    EXPECT_GT(candidates_expected_, 1);
    candidates_expected_--;
    std::string ice_sdp;
    EXPECT_TRUE(candidate->ToString(&ice_sdp));
    if (signaling_message_receiver_ == nullptr || !signal_ice_candidates_) {
      // Remote party may be deleted.
      return;
    }
    SendIceMessage(candidate->sdp_mid(), candidate->sdp_mline_index(), ice_sdp);
    last_gathered_ice_candidate_ =
        CreateIceCandidate(candidate->sdp_mid(), candidate->sdp_mline_index(),
                           candidate->candidate());
  }

  void OnIceCandidateError(const std::string& address,
                           int port,
                           const std::string& url,
                           int error_code,
                           const std::string& error_text) override {
    error_event_ = cricket::IceCandidateErrorEvent(address, port, url,
                                                   error_code, error_text);
  }
  void OnDataChannel(
      rtc::scoped_refptr<DataChannelInterface> data_channel) override {
    RTC_LOG(LS_INFO) << debug_name_ << ": OnDataChannel";
    data_channels_.push_back(data_channel);
    data_observers_.push_back(
        std::make_unique<MockDataChannelObserver>(data_channel.get()));
  }
  bool IdExists(const cricket::RtpHeaderExtensions& extensions, int id) {
    for (const auto& extension : extensions) {
      if (extension.id == id) {
        return true;
      }
    }
    return false;
  }

  std::string debug_name_;

  // Network manager is owned by the `peer_connection_factory_`.
  FakeNetworkManager* fake_network_manager_ = nullptr;
  Thread* network_thread_;

  // Reference to the mDNS responder owned by `fake_network_manager_` after set.
  FakeMdnsResponder* mdns_responder_ = nullptr;

  rtc::scoped_refptr<PeerConnectionInterface> peer_connection_;
  rtc::scoped_refptr<PeerConnectionFactoryInterface> peer_connection_factory_;

  // Needed to keep track of number of frames sent.
  rtc::scoped_refptr<FakeAudioCaptureModule> fake_audio_capture_module_;
  // Needed to keep track of number of frames received.
  std::map<std::string, std::unique_ptr<FakeVideoTrackRenderer>>
      fake_video_renderers_;
  // Needed to ensure frames aren't received for removed tracks.
  std::vector<std::unique_ptr<FakeVideoTrackRenderer>>
      removed_fake_video_renderers_;

  // For remote peer communication.
  SignalingMessageReceiver* signaling_message_receiver_ = nullptr;
  int signaling_delay_ms_ = 0;
  bool signal_ice_candidates_ = true;
  std::unique_ptr<IceCandidateInterface> last_gathered_ice_candidate_;
  cricket::IceCandidateErrorEvent error_event_;

  // Store references to the video sources we've created, so that we can stop
  // them, if required.
  std::vector<rtc::scoped_refptr<VideoTrackSource>> video_track_sources_;
  // `local_video_renderer_` attached to the first created local video track.
  std::unique_ptr<FakeVideoTrackRenderer> local_video_renderer_;

  SdpSemantics sdp_semantics_;
  PeerConnectionInterface::RTCOfferAnswerOptions offer_answer_options_;
  std::function<void(std::unique_ptr<SessionDescriptionInterface>&)>
      received_sdp_munger_;
  std::function<void(std::unique_ptr<SessionDescriptionInterface>&)>
      generated_sdp_munger_;
  std::function<void()> remote_offer_handler_;
  MockAsyncDnsResolver* remote_async_dns_resolver_ = nullptr;
  // Result variables for the mock DNS resolver
  NiceMock<MockAsyncDnsResolverResult> remote_async_dns_resolver_result_;
  SocketAddress remote_async_dns_resolved_addr_;

  // All data channels either created or observed on this peerconnection
  std::vector<rtc::scoped_refptr<DataChannelInterface>> data_channels_;
  std::vector<std::unique_ptr<MockDataChannelObserver>> data_observers_;

  std::vector<std::unique_ptr<MockRtpReceiverObserver>> rtp_receiver_observers_;
  std::vector<std::unique_ptr<MockRtpSenderObserver>> rtp_sender_observers_;

  std::vector<PeerConnectionInterface::IceConnectionState>
      ice_connection_state_history_;
  std::vector<PeerConnectionInterface::IceConnectionState>
      standardized_ice_connection_state_history_;
  std::vector<PeerConnectionInterface::PeerConnectionState>
      peer_connection_state_history_;
  std::vector<PeerConnectionInterface::IceGatheringState>
      ice_gathering_state_history_;
  std::vector<cricket::CandidatePairChangeEvent>
      ice_candidate_pair_change_history_;
  std::vector<PeerConnectionInterface::SignalingState>
      peer_connection_signaling_state_history_;
  FakeRtcEventLogFactory* event_log_factory_;

  // Number of ICE candidates expected. The default is no limit.
  int candidates_expected_ = std::numeric_limits<int>::max();

  // Variables for tracking delay stats on an audio track
  int audio_packets_stat_ = 0;
  double audio_delay_stat_ = 0.0;
  uint64_t audio_samples_stat_ = 0;
  uint64_t audio_concealed_stat_ = 0;
  std::string rtp_stats_id_;

  std::function<void(PeerConnectionInterface::PeerConnectionState)>
      connection_change_callback_ = nullptr;

  ScopedTaskSafety task_safety_;

  friend class PeerConnectionIntegrationBaseTest;
};

class MockRtcEventLogOutput : public RtcEventLogOutput {
 public:
  virtual ~MockRtcEventLogOutput() = default;
  MOCK_METHOD(bool, IsActive, (), (const, override));
  MOCK_METHOD(bool, Write, (absl::string_view), (override));
};

// This helper object is used for both specifying how many audio/video frames
// are expected to be received for a caller/callee. It provides helper functions
// to specify these expectations. The object initially starts in a state of no
// expectations.
class MediaExpectations {
 public:
  enum ExpectFrames {
    kExpectSomeFrames,
    kExpectNoFrames,
    kNoExpectation,
  };

  void ExpectBidirectionalAudioAndVideo() {
    ExpectBidirectionalAudio();
    ExpectBidirectionalVideo();
  }

  void ExpectBidirectionalAudio() {
    CallerExpectsSomeAudio();
    CalleeExpectsSomeAudio();
  }

  void ExpectNoAudio() {
    CallerExpectsNoAudio();
    CalleeExpectsNoAudio();
  }

  void ExpectBidirectionalVideo() {
    CallerExpectsSomeVideo();
    CalleeExpectsSomeVideo();
  }

  void ExpectNoVideo() {
    CallerExpectsNoVideo();
    CalleeExpectsNoVideo();
  }

  void CallerExpectsSomeAudioAndVideo() {
    CallerExpectsSomeAudio();
    CallerExpectsSomeVideo();
  }

  void CalleeExpectsSomeAudioAndVideo() {
    CalleeExpectsSomeAudio();
    CalleeExpectsSomeVideo();
  }

  // Caller's audio functions.
  void CallerExpectsSomeAudio(
      int expected_audio_frames = kDefaultExpectedAudioFrameCount) {
    caller_audio_expectation_ = kExpectSomeFrames;
    caller_audio_frames_expected_ = expected_audio_frames;
  }

  void CallerExpectsNoAudio() {
    caller_audio_expectation_ = kExpectNoFrames;
    caller_audio_frames_expected_ = 0;
  }

  // Caller's video functions.
  void CallerExpectsSomeVideo(
      int expected_video_frames = kDefaultExpectedVideoFrameCount) {
    caller_video_expectation_ = kExpectSomeFrames;
    caller_video_frames_expected_ = expected_video_frames;
  }

  void CallerExpectsNoVideo() {
    caller_video_expectation_ = kExpectNoFrames;
    caller_video_frames_expected_ = 0;
  }

  // Callee's audio functions.
  void CalleeExpectsSomeAudio(
      int expected_audio_frames = kDefaultExpectedAudioFrameCount) {
    callee_audio_expectation_ = kExpectSomeFrames;
    callee_audio_frames_expected_ = expected_audio_frames;
  }

  void CalleeExpectsNoAudio() {
    callee_audio_expectation_ = kExpectNoFrames;
    callee_audio_frames_expected_ = 0;
  }

  // Callee's video functions.
  void CalleeExpectsSomeVideo(
      int expected_video_frames = kDefaultExpectedVideoFrameCount) {
    callee_video_expectation_ = kExpectSomeFrames;
    callee_video_frames_expected_ = expected_video_frames;
  }

  void CalleeExpectsNoVideo() {
    callee_video_expectation_ = kExpectNoFrames;
    callee_video_frames_expected_ = 0;
  }

  ExpectFrames caller_audio_expectation_ = kNoExpectation;
  ExpectFrames caller_video_expectation_ = kNoExpectation;
  ExpectFrames callee_audio_expectation_ = kNoExpectation;
  ExpectFrames callee_video_expectation_ = kNoExpectation;
  int caller_audio_frames_expected_ = 0;
  int caller_video_frames_expected_ = 0;
  int callee_audio_frames_expected_ = 0;
  int callee_video_frames_expected_ = 0;
};

class MockIceTransport : public IceTransportInterface {
 public:
  MockIceTransport(const std::string& name, int component)
      : internal_(std::make_unique<cricket::FakeIceTransport>(
            name,
            component,
            nullptr /* network_thread */)) {}
  ~MockIceTransport() = default;
  IceTransportInternal* internal() { return internal_.get(); }

 private:
  std::unique_ptr<cricket::FakeIceTransport> internal_;
};

class MockIceTransportFactory : public IceTransportFactory {
 public:
  ~MockIceTransportFactory() override = default;
  rtc::scoped_refptr<IceTransportInterface> CreateIceTransport(
      const std::string& transport_name,
      int component,
      IceTransportInit init) {
    RecordIceTransportCreated();
    return rtc::make_ref_counted<MockIceTransport>(transport_name, component);
  }
  MOCK_METHOD(void, RecordIceTransportCreated, ());
};

// Tests two PeerConnections connecting to each other end-to-end, using a
// virtual network, fake A/V capture and fake encoder/decoders. The
// PeerConnections share the threads/socket servers, but use separate versions
// of everything else (including "PeerConnectionFactory"s).
class PeerConnectionIntegrationBaseTest : public ::testing::Test {
 public:
  static constexpr char kCallerName[] = "Caller";
  static constexpr char kCalleeName[] = "Callee";

  explicit PeerConnectionIntegrationBaseTest(SdpSemantics sdp_semantics)
      : sdp_semantics_(sdp_semantics),
        ss_(new VirtualSocketServer()),
        fss_(new FirewallSocketServer(ss_.get())),
        network_thread_(new Thread(fss_.get())),
        worker_thread_(Thread::Create()) {
    network_thread_->SetName("PCNetworkThread", this);
    worker_thread_->SetName("PCWorkerThread", this);
    RTC_CHECK(network_thread_->Start());
    RTC_CHECK(worker_thread_->Start());
    metrics::Reset();
  }

  ~PeerConnectionIntegrationBaseTest() {
    // The PeerConnections should be deleted before the TurnCustomizers.
    // A TurnPort is created with a raw pointer to a TurnCustomizer. The
    // TurnPort has the same lifetime as the PeerConnection, so it's expected
    // that the TurnCustomizer outlives the life of the PeerConnection or else
    // when Send() is called it will hit a seg fault.
    if (caller_) {
      caller_->set_signaling_message_receiver(nullptr);
      caller_->pc()->Close();
      delete SetCallerPcWrapperAndReturnCurrent(nullptr);
    }
    if (callee_) {
      callee_->set_signaling_message_receiver(nullptr);
      callee_->pc()->Close();
      delete SetCalleePcWrapperAndReturnCurrent(nullptr);
    }

    // If turn servers were created for the test they need to be destroyed on
    // the network thread.
    SendTask(network_thread(), [this] {
      turn_servers_.clear();
      turn_customizers_.clear();
    });
  }

  bool SignalingStateStable() {
    return caller_->SignalingStateStable() && callee_->SignalingStateStable();
  }

  bool DtlsConnected() {
    // TODO(deadbeef): kIceConnectionConnected currently means both ICE and DTLS
    // are connected. This is an important distinction. Once we have separate
    // ICE and DTLS state, this check needs to use the DTLS state.
    return (callee()->ice_connection_state() ==
                PeerConnectionInterface::kIceConnectionConnected ||
            callee()->ice_connection_state() ==
                PeerConnectionInterface::kIceConnectionCompleted) &&
           (caller()->ice_connection_state() ==
                PeerConnectionInterface::kIceConnectionConnected ||
            caller()->ice_connection_state() ==
                PeerConnectionInterface::kIceConnectionCompleted);
  }

  // Sets field trials to pass to created PeerConnectionWrapper.
  // Must be called before PeerConnectionWrappers are created.
  void SetFieldTrials(absl::string_view field_trials) {
    RTC_CHECK(caller_ == nullptr);
    RTC_CHECK(callee_ == nullptr);
    field_trials_ = std::string(field_trials);
  }

  // Sets field trials to pass to created PeerConnectionWrapper key:ed on
  // debug_name. Must be called before PeerConnectionWrappers are created.
  void SetFieldTrials(absl::string_view debug_name,
                      absl::string_view field_trials) {
    RTC_CHECK(caller_ == nullptr);
    RTC_CHECK(callee_ == nullptr);
    field_trials_overrides_[std::string(debug_name)] = field_trials;
  }

  // When `event_log_factory` is null, the default implementation of the event
  // log factory will be used.
  std::unique_ptr<PeerConnectionIntegrationWrapper> CreatePeerConnectionWrapper(
      const std::string& debug_name,
      const PeerConnectionFactory::Options* options,
      const RTCConfiguration* config,
      PeerConnectionDependencies dependencies,
      std::unique_ptr<FakeRtcEventLogFactory> event_log_factory,
      bool reset_encoder_factory,
      bool reset_decoder_factory,
      bool create_media_engine = true) {
    RTCConfiguration modified_config;
    if (config) {
      modified_config = *config;
    }
    modified_config.sdp_semantics = sdp_semantics_;
    if (!dependencies.cert_generator) {
      dependencies.cert_generator =
          std::make_unique<FakeRTCCertificateGenerator>();
    }
    std::unique_ptr<PeerConnectionIntegrationWrapper> client(
        new PeerConnectionIntegrationWrapper(debug_name));

    std::string field_trials = field_trials_;
    auto it = field_trials_overrides_.find(debug_name);
    if (it != field_trials_overrides_.end()) {
      field_trials = it->second;
    }
    if (!client->Init(options, &modified_config, std::move(dependencies),
                      fss_.get(), network_thread_.get(), worker_thread_.get(),
                      FieldTrials::CreateNoGlobal(field_trials),
                      std::move(event_log_factory), reset_encoder_factory,
                      reset_decoder_factory, create_media_engine)) {
      return nullptr;
    }
    return client;
  }

  std::unique_ptr<PeerConnectionIntegrationWrapper>
  CreatePeerConnectionWrapperWithFakeRtcEventLog(
      const std::string& debug_name,
      const PeerConnectionFactory::Options* options,
      const RTCConfiguration* config,
      PeerConnectionDependencies dependencies) {
    return CreatePeerConnectionWrapper(
        debug_name, options, config, std::move(dependencies),
        std::make_unique<FakeRtcEventLogFactory>(),
        /*reset_encoder_factory=*/false,
        /*reset_decoder_factory=*/false);
  }

  bool CreatePeerConnectionWrappers() {
    return CreatePeerConnectionWrappersWithConfig(
        PeerConnectionInterface::RTCConfiguration(),
        PeerConnectionInterface::RTCConfiguration());
  }

  bool CreatePeerConnectionWrappersWithSdpSemantics(
      SdpSemantics caller_semantics,
      SdpSemantics callee_semantics) {
    // Can't specify the sdp_semantics in the passed-in configuration since it
    // will be overwritten by CreatePeerConnectionWrapper with whatever is
    // stored in sdp_semantics_. So get around this by modifying the instance
    // variable before calling CreatePeerConnectionWrapper for the caller and
    // callee PeerConnections.
    SdpSemantics original_semantics = sdp_semantics_;
    sdp_semantics_ = caller_semantics;
    caller_ = CreatePeerConnectionWrapper(kCallerName, nullptr, nullptr,
                                          PeerConnectionDependencies(nullptr),
                                          nullptr,
                                          /*reset_encoder_factory=*/false,
                                          /*reset_decoder_factory=*/false);
    sdp_semantics_ = callee_semantics;
    callee_ = CreatePeerConnectionWrapper(kCalleeName, nullptr, nullptr,
                                          PeerConnectionDependencies(nullptr),
                                          nullptr,
                                          /*reset_encoder_factory=*/false,
                                          /*reset_decoder_factory=*/false);
    sdp_semantics_ = original_semantics;
    return caller_ && callee_;
  }

  bool CreatePeerConnectionWrappersWithConfig(
      const PeerConnectionInterface::RTCConfiguration& caller_config,
      const PeerConnectionInterface::RTCConfiguration& callee_config,
      bool create_media_engine = true) {
    caller_ = CreatePeerConnectionWrapper(
        kCallerName, nullptr, &caller_config,
        PeerConnectionDependencies(nullptr), nullptr,
        /*reset_encoder_factory=*/false,
        /*reset_decoder_factory=*/false, create_media_engine);
    callee_ = CreatePeerConnectionWrapper(
        kCalleeName, nullptr, &callee_config,
        PeerConnectionDependencies(nullptr), nullptr,
        /*reset_encoder_factory=*/false,
        /*reset_decoder_factory=*/false, create_media_engine);
    return caller_ && callee_;
  }

  bool CreatePeerConnectionWrappersWithConfigAndDeps(
      const PeerConnectionInterface::RTCConfiguration& caller_config,
      PeerConnectionDependencies caller_dependencies,
      const PeerConnectionInterface::RTCConfiguration& callee_config,
      PeerConnectionDependencies callee_dependencies) {
    caller_ =
        CreatePeerConnectionWrapper(kCallerName, nullptr, &caller_config,
                                    std::move(caller_dependencies), nullptr,
                                    /*reset_encoder_factory=*/false,
                                    /*reset_decoder_factory=*/false);
    callee_ =
        CreatePeerConnectionWrapper(kCalleeName, nullptr, &callee_config,
                                    std::move(callee_dependencies), nullptr,
                                    /*reset_encoder_factory=*/false,
                                    /*reset_decoder_factory=*/false);
    return caller_ && callee_;
  }

  bool CreatePeerConnectionWrappersWithOptions(
      const PeerConnectionFactory::Options& caller_options,
      const PeerConnectionFactory::Options& callee_options) {
    caller_ = CreatePeerConnectionWrapper(kCallerName, &caller_options, nullptr,
                                          PeerConnectionDependencies(nullptr),
                                          nullptr,
                                          /*reset_encoder_factory=*/false,
                                          /*reset_decoder_factory=*/false);
    callee_ = CreatePeerConnectionWrapper(kCalleeName, &callee_options, nullptr,
                                          PeerConnectionDependencies(nullptr),
                                          nullptr,
                                          /*reset_encoder_factory=*/false,
                                          /*reset_decoder_factory=*/false);
    return caller_ && callee_;
  }

  bool CreatePeerConnectionWrappersWithFakeRtcEventLog() {
    PeerConnectionInterface::RTCConfiguration default_config;
    caller_ = CreatePeerConnectionWrapperWithFakeRtcEventLog(
        kCallerName, nullptr, &default_config,
        PeerConnectionDependencies(nullptr));
    callee_ = CreatePeerConnectionWrapperWithFakeRtcEventLog(
        kCalleeName, nullptr, &default_config,
        PeerConnectionDependencies(nullptr));
    return caller_ && callee_;
  }

  std::unique_ptr<PeerConnectionIntegrationWrapper>
  CreatePeerConnectionWrapperWithAlternateKey() {
    std::unique_ptr<FakeRTCCertificateGenerator> cert_generator(
        new FakeRTCCertificateGenerator());
    cert_generator->use_alternate_key();

    PeerConnectionDependencies dependencies(nullptr);
    dependencies.cert_generator = std::move(cert_generator);
    return CreatePeerConnectionWrapper("New Peer", nullptr, nullptr,
                                       std::move(dependencies), nullptr,
                                       /*reset_encoder_factory=*/false,
                                       /*reset_decoder_factory=*/false);
  }

  bool CreateOneDirectionalPeerConnectionWrappers(bool caller_to_callee) {
    caller_ = CreatePeerConnectionWrapper(
        kCallerName, nullptr, nullptr, PeerConnectionDependencies(nullptr),
        nullptr,
        /*reset_encoder_factory=*/!caller_to_callee,
        /*reset_decoder_factory=*/caller_to_callee);
    callee_ = CreatePeerConnectionWrapper(
        kCalleeName, nullptr, nullptr, PeerConnectionDependencies(nullptr),
        nullptr,
        /*reset_encoder_factory=*/caller_to_callee,
        /*reset_decoder_factory=*/!caller_to_callee);
    return caller_ && callee_;
  }

  bool CreatePeerConnectionWrappersWithoutMediaEngine() {
    caller_ = CreatePeerConnectionWrapper(kCallerName, nullptr, nullptr,
                                          PeerConnectionDependencies(nullptr),
                                          nullptr,
                                          /*reset_encoder_factory=*/false,
                                          /*reset_decoder_factory=*/false,
                                          /*create_media_engine=*/false);
    callee_ = CreatePeerConnectionWrapper(kCalleeName, nullptr, nullptr,
                                          PeerConnectionDependencies(nullptr),
                                          nullptr,
                                          /*reset_encoder_factory=*/false,
                                          /*reset_decoder_factory=*/false,
                                          /*create_media_engine=*/false);
    return caller_ && callee_;
  }

  TestTurnServer* CreateTurnServer(
      SocketAddress internal_address,
      SocketAddress external_address,
      ProtocolType type = ProtocolType::PROTO_UDP,
      const std::string& common_name = "test turn server") {
    Thread* thread = network_thread();
    SocketFactory* socket_factory = fss_.get();
    std::unique_ptr<TestTurnServer> turn_server;
    SendTask(network_thread(), [&] {
      turn_server = std::make_unique<TestTurnServer>(
          thread, socket_factory, internal_address, external_address, type,
          /*ignore_bad_certs=*/true, common_name);
    });
    turn_servers_.push_back(std::move(turn_server));
    // Interactions with the turn server should be done on the network thread.
    return turn_servers_.back().get();
  }

  TestTurnCustomizer* CreateTurnCustomizer() {
    std::unique_ptr<TestTurnCustomizer> turn_customizer;
    SendTask(network_thread(),
             [&] { turn_customizer = std::make_unique<TestTurnCustomizer>(); });
    turn_customizers_.push_back(std::move(turn_customizer));
    // Interactions with the turn customizer should be done on the network
    // thread.
    return turn_customizers_.back().get();
  }

  // Checks that the function counters for a TestTurnCustomizer are greater than
  // 0.
  void ExpectTurnCustomizerCountersIncremented(
      TestTurnCustomizer* turn_customizer) {
    SendTask(network_thread(), [turn_customizer] {
      EXPECT_GT(turn_customizer->allow_channel_data_cnt_, 0u);
      EXPECT_GT(turn_customizer->modify_cnt_, 0u);
    });
  }

  // Once called, SDP blobs and ICE candidates will be automatically signaled
  // between PeerConnections.
  void ConnectFakeSignaling() {
    caller_->set_signaling_message_receiver(callee_.get());
    callee_->set_signaling_message_receiver(caller_.get());
  }

  // Once called, SDP blobs will be automatically signaled between
  // PeerConnections. Note that ICE candidates will not be signaled unless they
  // are in the exchanged SDP blobs.
  void ConnectFakeSignalingForSdpOnly() {
    ConnectFakeSignaling();
    SetSignalIceCandidates(false);
  }

  void SetSignalingDelayMs(int delay_ms) {
    caller_->set_signaling_delay_ms(delay_ms);
    callee_->set_signaling_delay_ms(delay_ms);
  }

  void SetSignalIceCandidates(bool signal) {
    caller_->set_signal_ice_candidates(signal);
    callee_->set_signal_ice_candidates(signal);
  }

  // Messages may get lost on the unreliable DataChannel, so we send multiple
  // times to avoid test flakiness.
  void SendRtpDataWithRetries(DataChannelInterface* dc,
                              const std::string& data,
                              int retries) {
    for (int i = 0; i < retries; ++i) {
      dc->Send(DataBuffer(data));
    }
  }

  Thread* network_thread() { return network_thread_.get(); }

  VirtualSocketServer* virtual_socket_server() { return ss_.get(); }

  PeerConnectionIntegrationWrapper* caller() { return caller_.get(); }

  // Destroy peerconnections.
  // This can be used to ensure that all pointers to on-stack mocks
  // get dropped before exit.
  void DestroyPeerConnections() {
    if (caller_) {
      caller_->pc()->Close();
    }
    if (callee_) {
      callee_->pc()->Close();
    }
    caller_.reset();
    callee_.reset();
  }

  // Set the `caller_` to the `wrapper` passed in and return the
  // original `caller_`.
  PeerConnectionIntegrationWrapper* SetCallerPcWrapperAndReturnCurrent(
      PeerConnectionIntegrationWrapper* wrapper) {
    PeerConnectionIntegrationWrapper* old = caller_.release();
    caller_.reset(wrapper);
    return old;
  }

  PeerConnectionIntegrationWrapper* callee() { return callee_.get(); }

  // Set the `callee_` to the `wrapper` passed in and return the
  // original `callee_`.
  PeerConnectionIntegrationWrapper* SetCalleePcWrapperAndReturnCurrent(
      PeerConnectionIntegrationWrapper* wrapper) {
    PeerConnectionIntegrationWrapper* old = callee_.release();
    callee_.reset(wrapper);
    return old;
  }

  FirewallSocketServer* firewall() const { return fss_.get(); }

  // Expects the provided number of new frames to be received within
  // kMaxWaitForFramesMs. The new expected frames are specified in
  // `media_expectations`. Returns false if any of the expectations were
  // not met.
  bool ExpectNewFrames(const MediaExpectations& media_expectations) {
    // Make sure there are no bogus tracks confusing the issue.
    caller()->RemoveUnusedVideoRenderers();
    callee()->RemoveUnusedVideoRenderers();
    // First initialize the expected frame counts based upon the current
    // frame count.
    int total_caller_audio_frames_expected = caller()->audio_frames_received();
    if (media_expectations.caller_audio_expectation_ ==
        MediaExpectations::kExpectSomeFrames) {
      total_caller_audio_frames_expected +=
          media_expectations.caller_audio_frames_expected_;
    }
    int total_caller_video_frames_expected =
        caller()->min_video_frames_received_per_track();
    if (media_expectations.caller_video_expectation_ ==
        MediaExpectations::kExpectSomeFrames) {
      total_caller_video_frames_expected +=
          media_expectations.caller_video_frames_expected_;
    }
    int total_callee_audio_frames_expected = callee()->audio_frames_received();
    if (media_expectations.callee_audio_expectation_ ==
        MediaExpectations::kExpectSomeFrames) {
      total_callee_audio_frames_expected +=
          media_expectations.callee_audio_frames_expected_;
    }
    int total_callee_video_frames_expected =
        callee()->min_video_frames_received_per_track();
    if (media_expectations.callee_video_expectation_ ==
        MediaExpectations::kExpectSomeFrames) {
      total_callee_video_frames_expected +=
          media_expectations.callee_video_frames_expected_;
    }

    // Wait for the expected frames.
    EXPECT_THAT(WaitUntil(
                    [&] {
                      return caller()->audio_frames_received() >=
                                 total_caller_audio_frames_expected &&
                             caller()->min_video_frames_received_per_track() >=
                                 total_caller_video_frames_expected &&
                             callee()->audio_frames_received() >=
                                 total_callee_audio_frames_expected &&
                             callee()->min_video_frames_received_per_track() >=
                                 total_callee_video_frames_expected;
                    },
                    ::testing::IsTrue(), {.timeout = kMaxWaitForFrames}),
                IsRtcOk());
    bool expectations_correct =
        caller()->audio_frames_received() >=
            total_caller_audio_frames_expected &&
        caller()->min_video_frames_received_per_track() >=
            total_caller_video_frames_expected &&
        callee()->audio_frames_received() >=
            total_callee_audio_frames_expected &&
        callee()->min_video_frames_received_per_track() >=
            total_callee_video_frames_expected;

    // After the combined wait, print out a more detailed message upon
    // failure.
    EXPECT_GE(caller()->audio_frames_received(),
              total_caller_audio_frames_expected);
    EXPECT_GE(caller()->min_video_frames_received_per_track(),
              total_caller_video_frames_expected);
    EXPECT_GE(callee()->audio_frames_received(),
              total_callee_audio_frames_expected);
    EXPECT_GE(callee()->min_video_frames_received_per_track(),
              total_callee_video_frames_expected);

    // We want to make sure nothing unexpected was received.
    if (media_expectations.caller_audio_expectation_ ==
        MediaExpectations::kExpectNoFrames) {
      EXPECT_EQ(caller()->audio_frames_received(),
                total_caller_audio_frames_expected);
      if (caller()->audio_frames_received() !=
          total_caller_audio_frames_expected) {
        expectations_correct = false;
      }
    }
    if (media_expectations.caller_video_expectation_ ==
        MediaExpectations::kExpectNoFrames) {
      EXPECT_EQ(caller()->min_video_frames_received_per_track(),
                total_caller_video_frames_expected);
      if (caller()->min_video_frames_received_per_track() !=
          total_caller_video_frames_expected) {
        expectations_correct = false;
      }
    }
    if (media_expectations.callee_audio_expectation_ ==
        MediaExpectations::kExpectNoFrames) {
      EXPECT_EQ(callee()->audio_frames_received(),
                total_callee_audio_frames_expected);
      if (callee()->audio_frames_received() !=
          total_callee_audio_frames_expected) {
        expectations_correct = false;
      }
    }
    if (media_expectations.callee_video_expectation_ ==
        MediaExpectations::kExpectNoFrames) {
      EXPECT_EQ(callee()->min_video_frames_received_per_track(),
                total_callee_video_frames_expected);
      if (callee()->min_video_frames_received_per_track() !=
          total_callee_video_frames_expected) {
        expectations_correct = false;
      }
    }
    return expectations_correct;
  }

  void ClosePeerConnections() {
    if (caller())
      caller()->pc()->Close();
    if (callee())
      callee()->pc()->Close();
  }

  void TestNegotiatedCipherSuite(
      const PeerConnectionFactory::Options& caller_options,
      const PeerConnectionFactory::Options& callee_options,
      int expected_cipher_suite) {
    ASSERT_TRUE(CreatePeerConnectionWrappersWithOptions(caller_options,
                                                        callee_options));
    ConnectFakeSignaling();
    caller()->AddAudioVideoTracks();
    callee()->AddAudioVideoTracks();
    caller()->CreateAndSetAndSignalOffer();
    ASSERT_THAT(WaitUntil([&] { return DtlsConnected(); }, ::testing::IsTrue()),
                IsRtcOk());
    EXPECT_THAT(
        WaitUntil([&] { return caller()->OldGetStats()->SrtpCipher(); },
                  ::testing::Eq(SrtpCryptoSuiteToName(expected_cipher_suite))),
        IsRtcOk());
  }

  void TestGcmNegotiationUsesCipherSuite(bool local_gcm_enabled,
                                         bool remote_gcm_enabled,
                                         bool aes_ctr_enabled,
                                         int expected_cipher_suite) {
    PeerConnectionFactory::Options caller_options;
    caller_options.crypto_options.srtp.enable_gcm_crypto_suites =
        local_gcm_enabled;
    caller_options.crypto_options.srtp.enable_aes128_sha1_80_crypto_cipher =
        aes_ctr_enabled;
    PeerConnectionFactory::Options callee_options;
    callee_options.crypto_options.srtp.enable_gcm_crypto_suites =
        remote_gcm_enabled;
    callee_options.crypto_options.srtp.enable_aes128_sha1_80_crypto_cipher =
        aes_ctr_enabled;
    TestNegotiatedCipherSuite(caller_options, callee_options,
                              expected_cipher_suite);
  }

 protected:
  SdpSemantics sdp_semantics_;

 private:
  AutoThread main_thread_;  // Used as the signal thread by most tests.
  // `ss_` is used by `network_thread_` so it must be destroyed later.
  std::unique_ptr<VirtualSocketServer> ss_;
  std::unique_ptr<FirewallSocketServer> fss_;
  // `network_thread_` and `worker_thread_` are used by both
  // `caller_` and `callee_` so they must be destroyed
  // later.
  std::unique_ptr<Thread> network_thread_;
  std::unique_ptr<Thread> worker_thread_;
  // The turn servers and turn customizers should be accessed & deleted on the
  // network thread to avoid a race with the socket read/write that occurs
  // on the network thread.
  std::vector<std::unique_ptr<TestTurnServer>> turn_servers_;
  std::vector<std::unique_ptr<TestTurnCustomizer>> turn_customizers_;
  std::unique_ptr<PeerConnectionIntegrationWrapper> caller_;
  std::unique_ptr<PeerConnectionIntegrationWrapper> callee_;
  std::string field_trials_;
  std::map<std::string, std::string> field_trials_overrides_;
};

}  // namespace webrtc

#endif  // PC_TEST_INTEGRATION_TEST_HELPERS_H_<|MERGE_RESOLUTION|>--- conflicted
+++ resolved
@@ -754,15 +754,12 @@
     });
   }
 
-<<<<<<< HEAD
-=======
   std::optional<DtlsTransportTlsRole> dtls_transport_role() {
     return network_thread_->BlockingCall([&] {
       return pc()->GetSctpTransport()->dtls_transport()->Information().role();
     });
   }
 
->>>>>>> 2c8f5be6
   // Setting the local description and sending the SDP message over the fake
   // signaling channel are combined into the same method because the SDP
   // message needs to be sent as soon as SetLocalDescription finishes, without
@@ -775,13 +772,9 @@
     SdpType type = desc->GetType();
     std::string sdp;
     EXPECT_TRUE(desc->ToString(&sdp));
-<<<<<<< HEAD
-    RTC_LOG(LS_INFO) << debug_name_ << ": local SDP contents=\n" << sdp;
-=======
     RTC_LOG(LS_INFO) << debug_name_ << ": local SDP type=" << desc->type()
                      << " contents=\n"
                      << sdp;
->>>>>>> 2c8f5be6
     pc()->SetLocalDescription(observer.get(), desc.release());
     RemoveUnusedVideoRenderers();
     // As mentioned above, we need to send the message immediately after
