--- conflicted
+++ resolved
@@ -220,13 +220,9 @@
   auto new_description = std::make_unique<JsepSessionDescription>(type_);
   new_description->session_id_ = session_id_;
   new_description->session_version_ = session_version_;
-<<<<<<< HEAD
-  new_description->description_ = description_->Clone();
-=======
   if (description_) {
     new_description->description_ = description_->Clone();
   }
->>>>>>> cbad18b1
   for (const auto& collection : candidate_collection_) {
     new_description->candidate_collection_.push_back(collection.Clone());
   }
