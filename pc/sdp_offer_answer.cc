--- conflicted
+++ resolved
@@ -136,14 +136,6 @@
                             kAddIceCandidateMax);
 }
 
-<<<<<<< HEAD
-void NoteKeyProtocol(KeyExchangeProtocolType protocol_type) {
-  RTC_HISTOGRAM_ENUMERATION("WebRTC.PeerConnection.KeyProtocol", protocol_type,
-                            kEnumCounterKeyProtocolMax);
-}
-
-=======
->>>>>>> fb3bd4a0
 std::map<std::string, const cricket::ContentGroup*> GetBundleGroupsByMid(
     const SessionDescription* desc) {
   std::vector<const cricket::ContentGroup*> bundle_groups =
@@ -337,15 +329,9 @@
     if (content_info.rejected) {
       continue;
     }
-<<<<<<< HEAD
-    // Note what media is used with each crypto protocol, for all sections.
-    NoteKeyProtocol(dtls_enabled ? webrtc::kEnumCounterKeyProtocolDtls
-                                 : webrtc::kEnumCounterKeyProtocolSdes);
-=======
 #if !defined(WEBRTC_FUCHSIA)
     RTC_CHECK(dtls_enabled) << "SDES protocol is only allowed in Fuchsia";
 #endif
->>>>>>> fb3bd4a0
     const std::string& mid = content_info.name;
     auto it = bundle_groups_by_mid.find(mid);
     const cricket::ContentGroup* bundle =
@@ -811,10 +797,6 @@
   void ReportOfferAnswerUma() {
     RTC_DCHECK(ok());
     if (type_ == SdpType::kOffer || type_ == SdpType::kAnswer) {
-<<<<<<< HEAD
-      handler_->pc_->ReportSdpFormatReceived(*desc_.get());
-=======
->>>>>>> fb3bd4a0
       handler_->pc_->ReportSdpBundleUsage(*desc_.get());
     }
   }
@@ -1209,17 +1191,7 @@
   // 100 kbps is used by default, but can be overriden by a non-standard
   // RTCConfiguration value (not available on Web).
   video_options_.screencast_min_bitrate_kbps =
-<<<<<<< HEAD
-      configuration.screencast_min_bitrate;
-  // Use 100 kbps as the default minimum screencast bitrate unless this path is
-  // kill-switched.
-  if (!video_options_.screencast_min_bitrate_kbps.has_value() &&
-      !context_->trials().IsEnabled(kDefaultScreencastMinBitrateKillSwitch)) {
-    video_options_.screencast_min_bitrate_kbps = 100;
-  }
-=======
       configuration.screencast_min_bitrate.value_or(100);
->>>>>>> fb3bd4a0
   audio_options_.combined_audio_video_bwe =
       configuration.combined_audio_video_bwe;
 
@@ -1244,20 +1216,12 @@
   webrtc_session_desc_factory_ =
       std::make_unique<WebRtcSessionDescriptionFactory>(
           context, this, pc_->session_id(), pc_->dtls_enabled(),
-<<<<<<< HEAD
-          std::move(dependencies.cert_generator), certificate,
-          [this](const rtc::scoped_refptr<rtc::RTCCertificate>& certificate) {
-            RTC_DCHECK_RUN_ON(signaling_thread());
-            transport_controller_s()->SetLocalCertificate(certificate);
-          });
-=======
           std::move(dependencies.cert_generator), std::move(certificate),
           [this](const rtc::scoped_refptr<rtc::RTCCertificate>& certificate) {
             RTC_DCHECK_RUN_ON(signaling_thread());
             transport_controller_s()->SetLocalCertificate(certificate);
           },
           pc_->trials());
->>>>>>> fb3bd4a0
 
   if (pc_->options()->disable_encryption) {
     webrtc_session_desc_factory_->SetSdesPolicy(cricket::SEC_DISABLED);
@@ -1278,14 +1242,9 @@
 
 // ==================================================================
 // Access to pc_ variables
-<<<<<<< HEAD
-cricket::ChannelManager* SdpOfferAnswerHandler::channel_manager() const {
-  return context_->channel_manager();
-=======
 cricket::MediaEngineInterface* SdpOfferAnswerHandler::media_engine() const {
   RTC_DCHECK(context_);
   return context_->media_engine();
->>>>>>> fb3bd4a0
 }
 
 TransceiverList* SdpOfferAnswerHandler::transceivers() {
@@ -1303,7 +1262,6 @@
 }
 JsepTransportController* SdpOfferAnswerHandler::transport_controller_s() {
   return pc_->transport_controller_s();
-<<<<<<< HEAD
 }
 JsepTransportController* SdpOfferAnswerHandler::transport_controller_n() {
   return pc_->transport_controller_n();
@@ -1312,16 +1270,6 @@
     const {
   return pc_->transport_controller_s();
 }
-=======
-}
-JsepTransportController* SdpOfferAnswerHandler::transport_controller_n() {
-  return pc_->transport_controller_n();
-}
-const JsepTransportController* SdpOfferAnswerHandler::transport_controller_s()
-    const {
-  return pc_->transport_controller_s();
-}
->>>>>>> fb3bd4a0
 const JsepTransportController* SdpOfferAnswerHandler::transport_controller_n()
     const {
   return pc_->transport_controller_n();
@@ -1535,17 +1483,10 @@
   RTC_DCHECK_RUN_ON(signaling_thread());
   RTC_DCHECK(desc);
 
-<<<<<<< HEAD
-  // Invalidate the [legacy] stats cache to make sure that it gets updated next
-  // time getStats() gets called, as updating the session description affects
-  // the stats.
-  pc_->stats()->InvalidateCache();
-=======
   // Invalidate the stats caches to make sure that they get
   // updated the next time getStats() gets called, as updating the session
   // description affects the stats.
   pc_->ClearStatsCache();
->>>>>>> fb3bd4a0
 
   // Take a reference to the old local description since it's used below to
   // compare against the new local description. When setting the new local
@@ -1611,18 +1552,6 @@
           continue;
         }
 
-<<<<<<< HEAD
-      // 2.2.7.1.1.(6-9): Set sender and receiver's transport slots.
-      // Note that code paths that don't set MID won't be able to use
-      // information about DTLS transports.
-      if (transceiver->mid()) {
-        auto dtls_transport = LookupDtlsTransportByMid(
-            context_->network_thread(), transport_controller_s(),
-            *transceiver->mid());
-        transceiver->sender_internal()->set_transport(dtls_transport);
-        transceiver->receiver_internal()->set_transport(dtls_transport);
-      }
-=======
         // 2.2.7.1.1.(6-9): Set sender and receiver's transport slots.
         // Note that code paths that don't set MID won't be able to use
         // information about DTLS transports.
@@ -1633,7 +1562,6 @@
           transceiver->sender_internal()->set_transport(dtls_transport);
           transceiver->receiver_internal()->set_transport(dtls_transport);
         }
->>>>>>> fb3bd4a0
 
         const ContentInfo* content =
             FindMediaSectionForTransceiver(transceiver, local_description());
@@ -1880,11 +1808,7 @@
   ReportSimulcastApiVersion(kSimulcastVersionApplyRemoteDescription,
                             *session_desc);
 
-<<<<<<< HEAD
-  // NOTE: This will perform an Invoke() to the network thread.
-=======
   // NOTE: This will perform a BlockingCall() to the network thread.
->>>>>>> fb3bd4a0
   return transport_controller_s()->SetRemoteDescription(sdp_type, session_desc);
 }
 
@@ -1894,17 +1818,10 @@
   RTC_DCHECK_RUN_ON(signaling_thread());
   RTC_DCHECK(operation->description());
 
-<<<<<<< HEAD
-  // Invalidate the [legacy] stats cache to make sure that it gets updated next
-  // time getStats() gets called, as updating the session description affects
-  // the stats.
-  pc_->stats()->InvalidateCache();
-=======
   // Invalidate the stats caches to make sure that they get
   // updated next time getStats() gets called, as updating the session
   // description affects the stats.
   pc_->ClearStatsCache();
->>>>>>> fb3bd4a0
 
   if (!operation->ReplaceRemoteDescriptionAndCheckEror())
     return;
@@ -2015,12 +1932,9 @@
     SdpType sdp_type) {
   RTC_DCHECK_RUN_ON(signaling_thread());
   RTC_DCHECK(IsUnifiedPlan());
-<<<<<<< HEAD
-=======
   if (!ConfiguredForMedia()) {
     return;
   }
->>>>>>> fb3bd4a0
   std::vector<rtc::scoped_refptr<RtpTransceiverInterface>>
       now_receiving_transceivers;
   std::vector<rtc::scoped_refptr<RtpTransceiverInterface>> remove_list;
@@ -2036,8 +1950,6 @@
     const MediaContentDescription* media_desc = content->media_description();
     RtpTransceiverDirection local_direction =
         RtpTransceiverDirectionReversed(media_desc->direction());
-<<<<<<< HEAD
-=======
     // Remember the previous remote streams if this is a remote offer. This
     // makes it possible to rollback modifications to the streams.
     if (sdp_type == SdpType::kOffer) {
@@ -2045,7 +1957,6 @@
           ->StableState(transceiver_ext)
           ->SetRemoteStreamIds(transceiver->receiver()->stream_ids());
     }
->>>>>>> fb3bd4a0
     // Roughly the same as steps 2.2.8.6 of section 4.4.1.6 "Set the
     // RTCSessionDescription: Set the associated remote streams given
     // transceiver.[[Receiver]], msids, addList, and removeList".
@@ -2056,12 +1967,6 @@
         // The remote description has signaled the stream IDs.
         stream_ids = media_desc->streams()[0].stream_ids();
       }
-<<<<<<< HEAD
-      transceivers()
-          ->StableState(transceiver_ext)
-          ->SetRemoteStreamIdsIfUnset(transceiver->receiver()->stream_ids());
-=======
->>>>>>> fb3bd4a0
 
       RTC_LOG(LS_INFO) << "Processing the MSIDs for MID=" << content->name
                        << " (" << GetStreamIdsString(stream_ids) << ").";
@@ -2091,8 +1996,6 @@
                                   &removed_streams);
     }
     // 2.2.8.1.10: Set transceiver's [[FiredDirection]] slot to direction.
-<<<<<<< HEAD
-=======
     if (sdp_type == SdpType::kOffer) {
       // Remember the previous fired direction if this is a remote offer. This
       // makes it possible to rollback modifications to [[FiredDirection]],
@@ -2101,7 +2004,6 @@
           ->StableState(transceiver_ext)
           ->SetFiredDirection(transceiver->fired_direction());
     }
->>>>>>> fb3bd4a0
     transceiver->set_fired_direction(local_direction);
     // 2.2.8.1.11: If description is of type "answer" or "pranswer", then run
     // the following steps:
@@ -2138,11 +2040,7 @@
   // Once all processing has finished, fire off callbacks.
   auto observer = pc_->Observer();
   for (const auto& transceiver : now_receiving_transceivers) {
-<<<<<<< HEAD
-    pc_->stats()->AddTrack(transceiver->receiver()->track());
-=======
     pc_->legacy_stats()->AddTrack(transceiver->receiver()->track().get());
->>>>>>> fb3bd4a0
     observer->OnTrack(transceiver);
     observer->OnAddTrack(transceiver->receiver(),
                          transceiver->receiver()->streams());
@@ -2189,11 +2087,7 @@
           RtpTransceiverDirectionHasSend(audio_desc->direction());
       UpdateRemoteSendersList(GetActiveStreams(audio_desc),
                               default_audio_track_needed, audio_desc->type(),
-<<<<<<< HEAD
-                              new_streams);
-=======
                               new_streams.get());
->>>>>>> fb3bd4a0
     }
   }
 
@@ -2208,11 +2102,7 @@
           RtpTransceiverDirectionHasSend(video_desc->direction());
       UpdateRemoteSendersList(GetActiveStreams(video_desc),
                               default_video_track_needed, video_desc->type(),
-<<<<<<< HEAD
-                              new_streams);
-=======
                               new_streams.get());
->>>>>>> fb3bd4a0
     }
   }
 
@@ -2220,11 +2110,7 @@
   auto observer = pc_->Observer();
   for (size_t i = 0; i < new_streams->count(); ++i) {
     MediaStreamInterface* new_stream = new_streams->at(i);
-<<<<<<< HEAD
-    pc_->stats()->AddStream(new_stream);
-=======
     pc_->legacy_stats()->AddStream(new_stream);
->>>>>>> fb3bd4a0
     observer->OnAddStream(rtc::scoped_refptr<MediaStreamInterface>(new_stream));
   }
 
@@ -2309,15 +2195,8 @@
 
     // TODO(deadbeef): We already had to hop to the network thread for
     // MaybeStartGathering...
-<<<<<<< HEAD
-    context_->network_thread()->Invoke<void>(
-        RTC_FROM_HERE, [this] { port_allocator()->DiscardCandidatePool(); });
-    // Make UMA notes about what was agreed to.
-    ReportNegotiatedSdpSemantics(*local_description());
-=======
     context_->network_thread()->BlockingCall(
         [this] { port_allocator()->DiscardCandidatePool(); });
->>>>>>> fb3bd4a0
   }
 
   observer->OnSetLocalDescriptionComplete(RTCError::OK());
@@ -2341,16 +2220,12 @@
   // MaybeStartGathering needs to be called after informing the observer so that
   // we don't signal any candidates before signaling that SetLocalDescription
   // completed.
-<<<<<<< HEAD
   // RingRTC change to add ICE forking
   if (pc_->shared_ice_gatherer()) {
     transport_controller_s()->StartGatheringWithSharedIceGatherer(pc_->shared_ice_gatherer());
   } else {
     transport_controller_s()->MaybeStartGathering();
   }
-=======
-  transport_controller_s()->MaybeStartGathering();
->>>>>>> fb3bd4a0
 }
 
 void SdpOfferAnswerHandler::DoCreateOffer(
@@ -2527,15 +2402,8 @@
   if (was_answer) {
     // TODO(deadbeef): We already had to hop to the network thread for
     // MaybeStartGathering...
-<<<<<<< HEAD
-    context_->network_thread()->Invoke<void>(
-        RTC_FROM_HERE, [this] { port_allocator()->DiscardCandidatePool(); });
-    // Make UMA notes about what was agreed to.
-    ReportNegotiatedSdpSemantics(*remote_description());
-=======
     context_->network_thread()->BlockingCall(
         [this] { port_allocator()->DiscardCandidatePool(); });
->>>>>>> fb3bd4a0
   }
 
   pc_->NoteUsageEvent(UsageEvent::SET_REMOTE_DESCRIPTION_SUCCEEDED);
@@ -3091,11 +2959,7 @@
     // newly created (newly_created) or if remote streams were not set.
 
     RTC_DCHECK(transceiver->internal()->mid().has_value());
-<<<<<<< HEAD
-    transceiver->internal()->SetChannel(nullptr, nullptr);
-=======
     transceiver->internal()->ClearChannel();
->>>>>>> fb3bd4a0
 
     if (signaling_state() == PeerConnectionInterface::kHaveRemoteOffer &&
         transceiver->receiver()) {
@@ -3787,28 +3651,6 @@
   cricket::ChannelInterface* channel = transceiver->internal()->channel();
   if (content.rejected) {
     if (channel) {
-<<<<<<< HEAD
-      transceiver->internal()->SetChannel(nullptr, nullptr);
-    }
-  } else {
-    if (!channel) {
-      if (transceiver->media_type() == cricket::MEDIA_TYPE_AUDIO) {
-        channel = CreateVoiceChannel(content.name);
-      } else {
-        RTC_DCHECK_EQ(cricket::MEDIA_TYPE_VIDEO, transceiver->media_type());
-        channel = CreateVideoChannel(content.name);
-      }
-      if (!channel) {
-        return RTCError(RTCErrorType::INTERNAL_ERROR,
-                        "Failed to create channel for mid=" + content.name);
-      }
-      // Note: this is a thread hop; the lambda will be executed
-      // on the network thread.
-      transceiver->internal()->SetChannel(channel, [&](const std::string& mid) {
-        RTC_DCHECK_RUN_ON(network_thread());
-        return transport_controller_n()->GetRtpTransport(mid);
-      });
-=======
       transceiver->internal()->ClearChannel();
     }
   } else {
@@ -3824,7 +3666,6 @@
       if (!error.ok()) {
         return error;
       }
->>>>>>> fb3bd4a0
     }
   }
   return RTCError::OK();
@@ -3985,7 +3826,6 @@
 
   session_options->rtcp_cname = rtcp_cname_;
   session_options->crypto_options = pc_->GetCryptoOptions();
-<<<<<<< HEAD
   // RingRTC change to add ICE forking
   if (pc_->shared_ice_gatherer()) {
     session_options->ice_credentials.push_back(cricket::IceParameters(
@@ -3994,15 +3834,9 @@
         pc_->configuration()->enable_ice_renomination));
   } else {
     session_options->ice_credentials =
-        context_->network_thread()->Invoke<std::vector<cricket::IceParameters>>(
-            RTC_FROM_HERE,
-            [this] { return port_allocator()->GetPooledIceCredentials(); });
-  }
-=======
-  session_options->pooled_ice_credentials =
-      context_->network_thread()->BlockingCall(
+        context_->network_thread()->BlockingCall(
           [this] { return port_allocator()->GetPooledIceCredentials(); });
->>>>>>> fb3bd4a0
+  }
   session_options->offer_extmap_allow_mixed =
       pc_->configuration()->offer_extmap_allow_mixed;
 
@@ -4263,7 +4097,6 @@
 
   session_options->rtcp_cname = rtcp_cname_;
   session_options->crypto_options = pc_->GetCryptoOptions();
-<<<<<<< HEAD
   // RingRTC change to add ICE forking
   if (pc_->shared_ice_gatherer()) {
     session_options->ice_credentials.push_back(cricket::IceParameters(
@@ -4272,15 +4105,9 @@
         pc_->configuration()->enable_ice_renomination));
   } else {
     session_options->ice_credentials =
-        context_->network_thread()->Invoke<std::vector<cricket::IceParameters>>(
-            RTC_FROM_HERE,
-            [this] { return port_allocator()->GetPooledIceCredentials(); });
-  }
-=======
-  session_options->pooled_ice_credentials =
-      context_->network_thread()->BlockingCall(
+        context_->network_thread()->BlockingCall(
           [this] { return port_allocator()->GetPooledIceCredentials(); });
->>>>>>> fb3bd4a0
+  }
 }
 
 void SdpOfferAnswerHandler::GetOptionsForPlanBAnswer(
@@ -4707,59 +4534,6 @@
   RTC_DCHECK_RUN_ON(signaling_thread());
   RTC_DCHECK(sdesc);
 
-<<<<<<< HEAD
-  // Note: This will perform an Invoke over to the worker thread, which we'll
-  // also do in a loop below.
-  if (!UpdatePayloadTypeDemuxingState(source, bundle_groups_by_mid)) {
-    // Note that this is never expected to fail, since RtpDemuxer doesn't return
-    // an error when changing payload type demux criteria, which is all this
-    // does.
-    return RTCError(RTCErrorType::INTERNAL_ERROR,
-                    "Failed to update payload type demuxing state.");
-  }
-
-  // Push down the new SDP media section for each audio/video transceiver.
-  auto rtp_transceivers = transceivers()->ListInternal();
-  std::vector<
-      std::pair<cricket::ChannelInterface*, const MediaContentDescription*>>
-      channels;
-  for (const auto& transceiver : rtp_transceivers) {
-    const ContentInfo* content_info =
-        FindMediaSectionForTransceiver(transceiver, sdesc);
-    cricket::ChannelInterface* channel = transceiver->channel();
-    if (!channel || !content_info || content_info->rejected) {
-      continue;
-    }
-    const MediaContentDescription* content_desc =
-        content_info->media_description();
-    if (!content_desc) {
-      continue;
-    }
-
-    transceiver->OnNegotiationUpdate(type, content_desc);
-    channels.push_back(std::make_pair(channel, content_desc));
-  }
-
-  // This for-loop of invokes helps audio impairment during re-negotiations.
-  // One of the causes is that downstairs decoder creation is synchronous at the
-  // moment, and that a decoder is created for each codec listed in the SDP.
-  //
-  // TODO(bugs.webrtc.org/12840): consider merging the invokes again after
-  // these projects have shipped:
-  // - bugs.webrtc.org/12462
-  // - crbug.com/1157227
-  // - crbug.com/1187289
-  for (const auto& entry : channels) {
-    std::string error;
-    bool success =
-        context_->worker_thread()->Invoke<bool>(RTC_FROM_HERE, [&]() {
-          return (source == cricket::CS_LOCAL)
-                     ? entry.first->SetLocalContent(entry.second, type, error)
-                     : entry.first->SetRemoteContent(entry.second, type, error);
-        });
-    if (!success) {
-      return RTCError(RTCErrorType::INVALID_PARAMETER, error);
-=======
   if (ConfiguredForMedia()) {
     // Note: This will perform a BlockingCall over to the worker thread, which
     // we'll also do in a loop below.
@@ -4815,7 +4589,6 @@
       if (!success) {
         return RTCError(RTCErrorType::INVALID_PARAMETER, error);
       }
->>>>>>> fb3bd4a0
     }
   }
   // Need complete offer/answer with an SCTP m= section before starting SCTP,
@@ -4908,20 +4681,6 @@
 void SdpOfferAnswerHandler::RemoveUnusedChannels(
     const SessionDescription* desc) {
   RTC_DCHECK_RUN_ON(signaling_thread());
-<<<<<<< HEAD
-  // Destroy video channel first since it may have a pointer to the
-  // voice channel.
-  const cricket::ContentInfo* video_info = cricket::GetFirstVideoContent(desc);
-  if (!video_info || video_info->rejected) {
-    rtp_manager()->GetVideoTransceiver()->internal()->SetChannel(nullptr,
-                                                                 nullptr);
-  }
-
-  const cricket::ContentInfo* audio_info = cricket::GetFirstAudioContent(desc);
-  if (!audio_info || audio_info->rejected) {
-    rtp_manager()->GetAudioTransceiver()->internal()->SetChannel(nullptr,
-                                                                 nullptr);
-=======
   if (ConfiguredForMedia()) {
     // Destroy video channel first since it may have a pointer to the
     // voice channel.
@@ -4936,7 +4695,6 @@
     if (!audio_info || audio_info->rejected) {
       rtp_manager()->GetAudioTransceiver()->internal()->ClearChannel();
     }
->>>>>>> fb3bd4a0
   }
   const cricket::ContentInfo* data_info = cricket::GetFirstDataContent(desc);
   if (!data_info) {
@@ -4954,33 +4712,6 @@
   }
 }
 
-<<<<<<< HEAD
-void SdpOfferAnswerHandler::ReportNegotiatedSdpSemantics(
-    const SessionDescriptionInterface& answer) {
-  SdpSemanticNegotiated semantics_negotiated;
-  switch (answer.description()->msid_signaling()) {
-    case 0:
-      semantics_negotiated = kSdpSemanticNegotiatedNone;
-      break;
-    case cricket::kMsidSignalingMediaSection:
-      semantics_negotiated = kSdpSemanticNegotiatedUnifiedPlan;
-      break;
-    case cricket::kMsidSignalingSsrcAttribute:
-      semantics_negotiated = kSdpSemanticNegotiatedPlanB;
-      break;
-    case cricket::kMsidSignalingMediaSection |
-        cricket::kMsidSignalingSsrcAttribute:
-      semantics_negotiated = kSdpSemanticNegotiatedMixed;
-      break;
-    default:
-      RTC_DCHECK_NOTREACHED();
-  }
-  RTC_HISTOGRAM_ENUMERATION("WebRTC.PeerConnection.SdpSemanticNegotiated",
-                            semantics_negotiated, kSdpSemanticNegotiatedMax);
-}
-
-=======
->>>>>>> fb3bd4a0
 void SdpOfferAnswerHandler::UpdateEndedRemoteMediaStreams() {
   RTC_DCHECK_RUN_ON(signaling_thread());
   std::vector<rtc::scoped_refptr<MediaStreamInterface>> streams_to_remove;
@@ -5127,18 +4858,6 @@
   const cricket::ContentInfo* voice = cricket::GetFirstAudioContent(&desc);
   if (voice && !voice->rejected &&
       !rtp_manager()->GetAudioTransceiver()->internal()->channel()) {
-<<<<<<< HEAD
-    cricket::VoiceChannel* voice_channel = CreateVoiceChannel(voice->name);
-    if (!voice_channel) {
-      return RTCError(RTCErrorType::INTERNAL_ERROR,
-                      "Failed to create voice channel.");
-    }
-    rtp_manager()->GetAudioTransceiver()->internal()->SetChannel(
-        voice_channel, [&](const std::string& mid) {
-          RTC_DCHECK_RUN_ON(network_thread());
-          return transport_controller_n()->GetRtpTransport(mid);
-        });
-=======
     auto error =
         rtp_manager()->GetAudioTransceiver()->internal()->CreateChannel(
             voice->name, pc_->call_ptr(), pc_->configuration()->media_config,
@@ -5151,24 +4870,11 @@
     if (!error.ok()) {
       return error;
     }
->>>>>>> fb3bd4a0
   }
 
   const cricket::ContentInfo* video = cricket::GetFirstVideoContent(&desc);
   if (video && !video->rejected &&
       !rtp_manager()->GetVideoTransceiver()->internal()->channel()) {
-<<<<<<< HEAD
-    cricket::VideoChannel* video_channel = CreateVideoChannel(video->name);
-    if (!video_channel) {
-      return RTCError(RTCErrorType::INTERNAL_ERROR,
-                      "Failed to create video channel.");
-    }
-    rtp_manager()->GetVideoTransceiver()->internal()->SetChannel(
-        video_channel, [&](const std::string& mid) {
-          RTC_DCHECK_RUN_ON(network_thread());
-          return transport_controller_n()->GetRtpTransport(mid);
-        });
-=======
     auto error =
         rtp_manager()->GetVideoTransceiver()->internal()->CreateChannel(
             video->name, pc_->call_ptr(), pc_->configuration()->media_config,
@@ -5182,7 +4888,6 @@
     if (!error.ok()) {
       return error;
     }
->>>>>>> fb3bd4a0
   }
 
   const cricket::ContentInfo* data = cricket::GetFirstDataContent(&desc);
@@ -5197,48 +4902,9 @@
   return RTCError::OK();
 }
 
-<<<<<<< HEAD
-// TODO(steveanton): Perhaps this should be managed by the RtpTransceiver.
-cricket::VoiceChannel* SdpOfferAnswerHandler::CreateVoiceChannel(
-    const std::string& mid) {
-  TRACE_EVENT0("webrtc", "SdpOfferAnswerHandler::CreateVoiceChannel");
-  RTC_DCHECK_RUN_ON(signaling_thread());
-  if (!channel_manager()->media_engine())
-    return nullptr;
-
-  // TODO(bugs.webrtc.org/11992): CreateVoiceChannel internally switches to the
-  // worker thread. We shouldn't be using the `call_ptr_` hack here but simply
-  // be on the worker thread and use `call_` (update upstream code).
-  return channel_manager()->CreateVoiceChannel(
-      pc_->call_ptr(), pc_->configuration()->media_config, mid,
-      pc_->SrtpRequired(), pc_->GetCryptoOptions(), audio_options());
-}
-
-// TODO(steveanton): Perhaps this should be managed by the RtpTransceiver.
-cricket::VideoChannel* SdpOfferAnswerHandler::CreateVideoChannel(
-    const std::string& mid) {
-  TRACE_EVENT0("webrtc", "SdpOfferAnswerHandler::CreateVideoChannel");
-  RTC_DCHECK_RUN_ON(signaling_thread());
-  if (!channel_manager()->media_engine())
-    return nullptr;
-
-  // TODO(bugs.webrtc.org/11992): CreateVideoChannel internally switches to the
-  // worker thread. We shouldn't be using the `call_ptr_` hack here but simply
-  // be on the worker thread and use `call_` (update upstream code).
-  return channel_manager()->CreateVideoChannel(
-      pc_->call_ptr(), pc_->configuration()->media_config, mid,
-      pc_->SrtpRequired(), pc_->GetCryptoOptions(), video_options(),
-      video_bitrate_allocator_factory_.get());
-}
-
 bool SdpOfferAnswerHandler::CreateDataChannel(const std::string& mid) {
   RTC_DCHECK_RUN_ON(signaling_thread());
-  if (!context_->network_thread()->Invoke<bool>(RTC_FROM_HERE, [this, &mid] {
-=======
-bool SdpOfferAnswerHandler::CreateDataChannel(const std::string& mid) {
-  RTC_DCHECK_RUN_ON(signaling_thread());
   if (!context_->network_thread()->BlockingCall([this, &mid] {
->>>>>>> fb3bd4a0
         RTC_DCHECK_RUN_ON(context_->network_thread());
         return pc_->SetupDataChannelTransport_n(mid);
       })) {
@@ -5260,11 +4926,7 @@
   if (has_sctp)
     data_channel_controller()->OnTransportChannelClosed(error);
 
-<<<<<<< HEAD
-  context_->network_thread()->Invoke<void>(RTC_FROM_HERE, [this] {
-=======
   context_->network_thread()->BlockingCall([this] {
->>>>>>> fb3bd4a0
     RTC_DCHECK_RUN_ON(context_->network_thread());
     pc_->TeardownDataChannelTransport_n();
   });
@@ -5288,20 +4950,12 @@
 
   for (const auto& transceiver : list) {
     if (transceiver->media_type() == cricket::MEDIA_TYPE_VIDEO) {
-<<<<<<< HEAD
-      transceiver->internal()->SetChannel(nullptr, nullptr);
-=======
       transceiver->internal()->ClearChannel();
->>>>>>> fb3bd4a0
     }
   }
   for (const auto& transceiver : list) {
     if (transceiver->media_type() == cricket::MEDIA_TYPE_AUDIO) {
-<<<<<<< HEAD
-      transceiver->internal()->SetChannel(nullptr, nullptr);
-=======
       transceiver->internal()->ClearChannel();
->>>>>>> fb3bd4a0
     }
   }
 
@@ -5506,11 +5160,7 @@
                                         pt_demuxing_has_been_used_video_;
 
   // Gather all updates ahead of time so that all channels can be updated in a
-<<<<<<< HEAD
-  // single Invoke; necessary due to thread guards.
-=======
   // single BlockingCall; necessary due to thread guards.
->>>>>>> fb3bd4a0
   std::vector<std::pair<bool, cricket::ChannelInterface*>> channels_to_update;
   for (const auto& transceiver : transceivers()->ListInternal()) {
     cricket::ChannelInterface* channel = transceiver->channel();
@@ -5562,24 +5212,6 @@
     return true;
   }
 
-<<<<<<< HEAD
-  // TODO(bugs.webrtc.org/11993): This Invoke() will also invoke on the network
-  // thread for every demuxer sink that needs to be updated. The demuxer state
-  // needs to be fully (and only) managed on the network thread and once that's
-  // the case, there's no need to stop by on the worker. Ideally we could also
-  // do this without blocking.
-  return context_->worker_thread()->Invoke<bool>(
-      RTC_FROM_HERE, [&channels_to_update]() {
-        for (const auto& it : channels_to_update) {
-          if (!it.second->SetPayloadTypeDemuxingEnabled(it.first)) {
-            // Note that the state has already been irrevocably changed at this
-            // point. Is it useful to stop the loop?
-            return false;
-          }
-        }
-        return true;
-      });
-=======
   // TODO(bugs.webrtc.org/11993): This BlockingCall() will also block on the
   // network thread for every demuxer sink that needs to be updated. The demuxer
   // state needs to be fully (and only) managed on the network thread and once
@@ -5599,7 +5231,6 @@
 
 bool SdpOfferAnswerHandler::ConfiguredForMedia() const {
   return context_->media_engine();
->>>>>>> fb3bd4a0
 }
 
 }  // namespace webrtc