--- conflicted
+++ resolved
@@ -863,17 +863,10 @@
           // Mixed reference codecs (i.e. 111/112) are not supported.
           // Different levels of redundancy between offer and answer are
           // since RED is considered to be declarative.
-<<<<<<< HEAD
-          std::vector<std::string> redundant_payloads_1;
-          std::vector<std::string> redundant_payloads_2;
-          rtc::split(red_parameters_1->second, '/', &redundant_payloads_1);
-          rtc::split(red_parameters_2->second, '/', &redundant_payloads_2);
-=======
           std::vector<absl::string_view> redundant_payloads_1 =
               rtc::split(red_parameters_1->second, '/');
           std::vector<absl::string_view> redundant_payloads_2 =
               rtc::split(red_parameters_2->second, '/');
->>>>>>> fb3bd4a0
           if (redundant_payloads_1.size() > 0 &&
               redundant_payloads_2.size() > 0) {
             bool consistent = true;
@@ -958,21 +951,12 @@
     return nullptr;
   }
 
-<<<<<<< HEAD
-  std::vector<std::string> redundant_payloads;
-  rtc::split(fmtp, '/', &redundant_payloads);
-=======
   std::vector<absl::string_view> redundant_payloads = rtc::split(fmtp, '/');
->>>>>>> fb3bd4a0
   if (redundant_payloads.size() < 2) {
     return nullptr;
   }
 
-<<<<<<< HEAD
-  std::string associated_pt_str = redundant_payloads[0];
-=======
   absl::string_view associated_pt_str = redundant_payloads[0];
->>>>>>> fb3bd4a0
   int associated_pt;
   if (!rtc::FromString(associated_pt_str, &associated_pt)) {
     RTC_LOG(LS_WARNING) << "Couldn't convert first payload type "
@@ -1122,13 +1106,8 @@
               const auto fmtp =
                   codec.params.find(cricket::kCodecParamNotInNameValueFormat);
               if (fmtp != codec.params.end()) {
-<<<<<<< HEAD
-                std::vector<std::string> redundant_payloads;
-                rtc::split(fmtp->second, '/', &redundant_payloads);
-=======
                 std::vector<absl::string_view> redundant_payloads =
                     rtc::split(fmtp->second, '/');
->>>>>>> fb3bd4a0
                 if (redundant_payloads.size() > 0 &&
                     redundant_payloads[0] == id) {
                   if (std::find(filtered_codecs.begin(), filtered_codecs.end(),
@@ -1589,16 +1568,6 @@
       transport_desc_factory_(transport_desc_factory) {}
 
 MediaSessionDescriptionFactory::MediaSessionDescriptionFactory(
-<<<<<<< HEAD
-    ChannelManager* channel_manager,
-    const TransportDescriptionFactory* transport_desc_factory)
-    : MediaSessionDescriptionFactory(transport_desc_factory,
-                                     &channel_manager->ssrc_generator()) {
-  channel_manager->GetSupportedAudioSendCodecs(&audio_send_codecs_);
-  channel_manager->GetSupportedAudioReceiveCodecs(&audio_recv_codecs_);
-  channel_manager->GetSupportedVideoSendCodecs(&video_send_codecs_);
-  channel_manager->GetSupportedVideoReceiveCodecs(&video_recv_codecs_);
-=======
     cricket::MediaEngineInterface* media_engine,
     bool rtx_enabled,
     rtc::UniqueRandomIdGenerator* ssrc_generator,
@@ -1610,7 +1579,6 @@
     video_send_codecs_ = media_engine->video().send_codecs(rtx_enabled);
     video_recv_codecs_ = media_engine->video().recv_codecs(rtx_enabled);
   }
->>>>>>> fb3bd4a0
   ComputeAudioCodecsIntersectionAndUnion();
   ComputeVideoCodecsIntersectionAndUnion();
 }
@@ -2395,11 +2363,7 @@
   if (!CreateMediaContentOffer(
           media_description_options, session_options, filtered_codecs,
           sdes_policy, GetCryptos(current_content), crypto_suites,
-<<<<<<< HEAD
-          audio_rtp_extensions, ssrc_generator_, current_streams, audio.get(),
-=======
           audio_rtp_extensions, ssrc_generator(), current_streams, audio.get(),
->>>>>>> fb3bd4a0
           transport_desc_factory_->trials())) {
     return false;
   }
@@ -2511,11 +2475,7 @@
   if (!CreateMediaContentOffer(
           media_description_options, session_options, filtered_codecs,
           sdes_policy, GetCryptos(current_content), crypto_suites,
-<<<<<<< HEAD
-          video_rtp_extensions, ssrc_generator_, current_streams, video.get(),
-=======
           video_rtp_extensions, ssrc_generator(), current_streams, video.get(),
->>>>>>> fb3bd4a0
           transport_desc_factory_->trials())) {
     return false;
   }
@@ -2710,11 +2670,7 @@
       audio_transport->secure() ? cricket::SEC_DISABLED : secure();
   if (!SetCodecsInAnswer(offer_audio_description, filtered_codecs,
                          media_description_options, session_options,
-<<<<<<< HEAD
-                         ssrc_generator_, current_streams, audio_answer.get(),
-=======
                          ssrc_generator(), current_streams, audio_answer.get(),
->>>>>>> fb3bd4a0
                          transport_desc_factory_->trials())) {
     return false;
   }
@@ -2850,11 +2806,7 @@
       video_transport->secure() ? cricket::SEC_DISABLED : secure();
   if (!SetCodecsInAnswer(offer_video_description, filtered_codecs,
                          media_description_options, session_options,
-<<<<<<< HEAD
-                         ssrc_generator_, current_streams, video_answer.get(),
-=======
                          ssrc_generator(), current_streams, video_answer.get(),
->>>>>>> fb3bd4a0
                          transport_desc_factory_->trials())) {
     return false;
   }
