/*
 *  Copyright 2004 The WebRTC project authors. All Rights Reserved.
 *
 *  Use of this source code is governed by a BSD-style license
 *  that can be found in the LICENSE file in the root of the source
 *  tree. An additional intellectual property rights grant can be found
 *  in the file PATENTS.  All contributing project authors may
 *  be found in the AUTHORS file in the root of the source tree.
 */

#include "pc/media_session.h"

#include <stddef.h>

#include <algorithm>
#include <map>
#include <memory>
#include <optional>
#include <string>
#include <unordered_map>
#include <utility>
#include <vector>

#include "absl/algorithm/container.h"
#include "absl/strings/match.h"
#include "absl/strings/string_view.h"
#include "api/field_trials_view.h"
#include "api/media_types.h"
#include "api/rtc_error.h"
#include "api/rtp_parameters.h"
#include "api/rtp_transceiver_direction.h"
#include "call/payload_type.h"
#include "media/base/codec.h"
#include "media/base/codec_comparators.h"
#include "media/base/media_constants.h"
#include "media/base/media_engine.h"
#include "media/base/rid_description.h"
#include "media/base/sdp_video_format_utils.h"
#include "media/base/stream_params.h"
#include "media/sctp/sctp_transport_internal.h"
#include "p2p/base/ice_credentials_iterator.h"
#include "p2p/base/p2p_constants.h"
#include "p2p/base/transport_description.h"
#include "p2p/base/transport_description_factory.h"
#include "p2p/base/transport_info.h"
#include "pc/media_protocol_names.h"
#include "pc/rtp_media_utils.h"
#include "pc/session_description.h"
#include "pc/simulcast_description.h"
#include "pc/used_ids.h"
#include "rtc_base/checks.h"
#include "rtc_base/logging.h"
#include "rtc_base/string_encode.h"
#include "rtc_base/strings/string_builder.h"
#include "rtc_base/unique_id_generator.h"

namespace {

using rtc::UniqueRandomIdGenerator;
using webrtc::RTCError;
using webrtc::RTCErrorType;
using webrtc::RtpTransceiverDirection;

webrtc::RtpExtension RtpExtensionFromCapability(
    const webrtc::RtpHeaderExtensionCapability& capability) {
  return webrtc::RtpExtension(capability.uri,
                              capability.preferred_id.value_or(1),
                              capability.preferred_encrypt);
}

cricket::RtpHeaderExtensions RtpHeaderExtensionsFromCapabilities(
    const std::vector<webrtc::RtpHeaderExtensionCapability>& capabilities) {
  cricket::RtpHeaderExtensions exts;
  for (const auto& capability : capabilities) {
    exts.push_back(RtpExtensionFromCapability(capability));
  }
  return exts;
}

std::vector<webrtc::RtpHeaderExtensionCapability>
UnstoppedRtpHeaderExtensionCapabilities(
    std::vector<webrtc::RtpHeaderExtensionCapability> capabilities) {
  capabilities.erase(
      std::remove_if(
          capabilities.begin(), capabilities.end(),
          [](const webrtc::RtpHeaderExtensionCapability& capability) {
            return capability.direction == RtpTransceiverDirection::kStopped;
          }),
      capabilities.end());
  return capabilities;
}

bool IsCapabilityPresent(const webrtc::RtpHeaderExtensionCapability& capability,
                         const cricket::RtpHeaderExtensions& extensions) {
  return std::find_if(extensions.begin(), extensions.end(),
                      [&capability](const webrtc::RtpExtension& extension) {
                        return capability.uri == extension.uri;
                      }) != extensions.end();
}

cricket::RtpHeaderExtensions UnstoppedOrPresentRtpHeaderExtensions(
    const std::vector<webrtc::RtpHeaderExtensionCapability>& capabilities,
    const cricket::RtpHeaderExtensions& all_encountered_extensions) {
  cricket::RtpHeaderExtensions extensions;
  for (const auto& capability : capabilities) {
    if (capability.direction != RtpTransceiverDirection::kStopped ||
        IsCapabilityPresent(capability, all_encountered_extensions)) {
      extensions.push_back(RtpExtensionFromCapability(capability));
    }
  }
  return extensions;
}

}  // namespace

namespace cricket {

namespace {

bool IsRtxCodec(const webrtc::RtpCodecCapability& capability) {
  return absl::EqualsIgnoreCase(capability.name, kRtxCodecName);
}

bool ContainsRtxCodec(const std::vector<Codec>& codecs) {
  return absl::c_find_if(codecs, [](const Codec& c) {
           return c.GetResiliencyType() == Codec::ResiliencyType::kRtx;
         }) != codecs.end();
}

bool IsRedCodec(const webrtc::RtpCodecCapability& capability) {
  return absl::EqualsIgnoreCase(capability.name, kRedCodecName);
}

bool ContainsFlexfecCodec(const std::vector<Codec>& codecs) {
  return absl::c_find_if(codecs, [](const Codec& c) {
           return c.GetResiliencyType() == Codec::ResiliencyType::kFlexfec;
         }) != codecs.end();
}

bool IsComfortNoiseCodec(const Codec& codec) {
  return absl::EqualsIgnoreCase(codec.name, kComfortNoiseCodecName);
}

void StripCNCodecs(Codecs* audio_codecs) {
  audio_codecs->erase(std::remove_if(audio_codecs->begin(), audio_codecs->end(),
                                     [](const Codec& codec) {
                                       return IsComfortNoiseCodec(codec);
                                     }),
                      audio_codecs->end());
}

RtpTransceiverDirection NegotiateRtpTransceiverDirection(
    RtpTransceiverDirection offer,
    RtpTransceiverDirection wants) {
  bool offer_send = webrtc::RtpTransceiverDirectionHasSend(offer);
  bool offer_recv = webrtc::RtpTransceiverDirectionHasRecv(offer);
  bool wants_send = webrtc::RtpTransceiverDirectionHasSend(wants);
  bool wants_recv = webrtc::RtpTransceiverDirectionHasRecv(wants);
  return webrtc::RtpTransceiverDirectionFromSendRecv(offer_recv && wants_send,
                                                     offer_send && wants_recv);
}

bool IsMediaContentOfType(const ContentInfo* content, MediaType media_type) {
  if (!content || !content->media_description()) {
    return false;
  }
  return content->media_description()->type() == media_type;
}

// Finds all StreamParams of all media types and attach them to stream_params.
StreamParamsVec GetCurrentStreamParams(
    const std::vector<const ContentInfo*>& active_local_contents) {
  StreamParamsVec stream_params;
  for (const ContentInfo* content : active_local_contents) {
    for (const StreamParams& params : content->media_description()->streams()) {
      stream_params.push_back(params);
    }
  }
  return stream_params;
}

StreamParams CreateStreamParamsForNewSenderWithSsrcs(
    const SenderOptions& sender,
    const std::string& rtcp_cname,
    bool include_rtx_streams,
    bool include_flexfec_stream,
    UniqueRandomIdGenerator* ssrc_generator,
    const webrtc::FieldTrialsView& field_trials) {
  StreamParams result;
  result.id = sender.track_id;

  // TODO(brandtr): Update when we support multistream protection.
  if (include_flexfec_stream && sender.num_sim_layers > 1) {
    include_flexfec_stream = false;
    RTC_LOG(LS_WARNING)
        << "Our FlexFEC implementation only supports protecting "
           "a single media streams. This session has multiple "
           "media streams however, so no FlexFEC SSRC will be generated.";
  }
  if (include_flexfec_stream && !field_trials.IsEnabled("WebRTC-FlexFEC-03")) {
    include_flexfec_stream = false;
    RTC_LOG(LS_WARNING)
        << "WebRTC-FlexFEC trial is not enabled, not sending FlexFEC";
  }

  result.GenerateSsrcs(sender.num_sim_layers, include_rtx_streams,
                       include_flexfec_stream, ssrc_generator);

  result.cname = rtcp_cname;
  result.set_stream_ids(sender.stream_ids);

  return result;
}

bool ValidateSimulcastLayers(const std::vector<RidDescription>& rids,
                             const SimulcastLayerList& simulcast_layers) {
  return absl::c_all_of(
      simulcast_layers.GetAllLayers(), [&rids](const SimulcastLayer& layer) {
        return absl::c_any_of(rids, [&layer](const RidDescription& rid) {
          return rid.rid == layer.rid;
        });
      });
}

StreamParams CreateStreamParamsForNewSenderWithRids(
    const SenderOptions& sender,
    const std::string& rtcp_cname) {
  RTC_DCHECK(!sender.rids.empty());
  RTC_DCHECK_EQ(sender.num_sim_layers, 0)
      << "RIDs are the compliant way to indicate simulcast.";
  RTC_DCHECK(ValidateSimulcastLayers(sender.rids, sender.simulcast_layers));
  StreamParams result;
  result.id = sender.track_id;
  result.cname = rtcp_cname;
  result.set_stream_ids(sender.stream_ids);

  // More than one rid should be signaled.
  if (sender.rids.size() > 1) {
    result.set_rids(sender.rids);
  }

  return result;
}

// Adds SimulcastDescription if indicated by the media description options.
// MediaContentDescription should already be set up with the send rids.
void AddSimulcastToMediaDescription(
    const MediaDescriptionOptions& media_description_options,
    MediaContentDescription* description) {
  RTC_DCHECK(description);

  // Check if we are using RIDs in this scenario.
  if (absl::c_all_of(description->streams(), [](const StreamParams& params) {
        return !params.has_rids();
      })) {
    return;
  }

  RTC_DCHECK_EQ(1, description->streams().size())
      << "RIDs are only supported in Unified Plan semantics.";
  RTC_DCHECK_EQ(1, media_description_options.sender_options.size());
  RTC_DCHECK(description->type() == MediaType::MEDIA_TYPE_AUDIO ||
             description->type() == MediaType::MEDIA_TYPE_VIDEO);

  // One RID or less indicates that simulcast is not needed.
  if (description->streams()[0].rids().size() <= 1) {
    return;
  }

  // Only negotiate the send layers.
  SimulcastDescription simulcast;
  simulcast.send_layers() =
      media_description_options.sender_options[0].simulcast_layers;
  description->set_simulcast_description(simulcast);
}

// Adds a StreamParams for each SenderOptions in `sender_options` to
// content_description.
// `current_params` - All currently known StreamParams of any media type.
bool AddStreamParams(const std::vector<SenderOptions>& sender_options,
                     const std::string& rtcp_cname,
                     UniqueRandomIdGenerator* ssrc_generator,
                     StreamParamsVec* current_streams,
                     MediaContentDescription* content_description,
                     const webrtc::FieldTrialsView& field_trials) {
  // SCTP streams are not negotiated using SDP/ContentDescriptions.
  if (IsSctpProtocol(content_description->protocol())) {
    return true;
  }

  const bool include_rtx_streams =
      ContainsRtxCodec(content_description->codecs());

  const bool include_flexfec_stream =
      ContainsFlexfecCodec(content_description->codecs());

  for (const SenderOptions& sender : sender_options) {
    StreamParams* param = GetStreamByIds(*current_streams, sender.track_id);
    if (!param) {
      // This is a new sender.
      StreamParams stream_param =
          sender.rids.empty()
              ?
              // Signal SSRCs and legacy simulcast (if requested).
              CreateStreamParamsForNewSenderWithSsrcs(
                  sender, rtcp_cname, include_rtx_streams,
                  include_flexfec_stream, ssrc_generator, field_trials)
              :
              // Signal RIDs and spec-compliant simulcast (if requested).
              CreateStreamParamsForNewSenderWithRids(sender, rtcp_cname);

      content_description->AddStream(stream_param);

      // Store the new StreamParams in current_streams.
      // This is necessary so that we can use the CNAME for other media types.
      current_streams->push_back(stream_param);
    } else {
      // Use existing generated SSRCs/groups, but update the sync_label if
      // necessary. This may be needed if a MediaStreamTrack was moved from one
      // MediaStream to another.
      param->set_stream_ids(sender.stream_ids);
      content_description->AddStream(*param);
    }
  }
  return true;
}

// Updates the transport infos of the `sdesc` according to the given
// `bundle_group`. The transport infos of the content names within the
// `bundle_group` should be updated to use the ufrag, pwd and DTLS role of the
// first content within the `bundle_group`.
bool UpdateTransportInfoForBundle(const ContentGroup& bundle_group,
                                  SessionDescription* sdesc) {
  // The bundle should not be empty.
  if (!sdesc || !bundle_group.FirstContentName()) {
    return false;
  }

  // We should definitely have a transport for the first content.
  const std::string& selected_content_name = *bundle_group.FirstContentName();
  const TransportInfo* selected_transport_info =
      sdesc->GetTransportInfoByName(selected_content_name);
  if (!selected_transport_info) {
    return false;
  }

  // Set the other contents to use the same ICE credentials.
  const std::string& selected_ufrag =
      selected_transport_info->description.ice_ufrag;
  const std::string& selected_pwd =
      selected_transport_info->description.ice_pwd;
  ConnectionRole selected_connection_role =
      selected_transport_info->description.connection_role;
  for (TransportInfo& transport_info : sdesc->transport_infos()) {
    if (bundle_group.HasContentName(transport_info.content_name) &&
        transport_info.content_name != selected_content_name) {
      transport_info.description.ice_ufrag = selected_ufrag;
      transport_info.description.ice_pwd = selected_pwd;
      transport_info.description.connection_role = selected_connection_role;
    }
  }
  return true;
}

std::vector<const ContentInfo*> GetActiveContents(
    const SessionDescription& description,
    const MediaSessionOptions& session_options) {
  std::vector<const ContentInfo*> active_contents;
  for (size_t i = 0; i < description.contents().size(); ++i) {
    RTC_DCHECK_LT(i, session_options.media_description_options.size());
    const ContentInfo& content = description.contents()[i];
    const MediaDescriptionOptions& media_options =
        session_options.media_description_options[i];
    if (!content.rejected && !media_options.stopped &&
        content.name == media_options.mid) {
      active_contents.push_back(&content);
    }
  }
  return active_contents;
}

// Create a media content to be offered for the given `sender_options`,
// according to the given options.rtcp_mux, session_options.is_muc, codecs,
// secure_transport, crypto, and current_streams. If we don't currently have
// crypto (in current_cryptos) and it is enabled (in secure_policy), crypto is
// created (according to crypto_suites). The created content is added to the
// offer.
RTCError CreateContentOffer(
    const MediaDescriptionOptions& media_description_options,
    const MediaSessionOptions& session_options,
    const RtpHeaderExtensions& rtp_extensions,
    UniqueRandomIdGenerator* ssrc_generator,
    StreamParamsVec* current_streams,
    MediaContentDescription* offer) {
  offer->set_rtcp_mux(session_options.rtcp_mux_enabled);
  offer->set_rtcp_reduced_size(true);

  // Build the vector of header extensions with directions for this
  // media_description's options.
  RtpHeaderExtensions extensions;
  for (const auto& extension_with_id : rtp_extensions) {
    for (const auto& extension : media_description_options.header_extensions) {
      if (extension_with_id.uri == extension.uri &&
          extension_with_id.encrypt == extension.preferred_encrypt) {
        // TODO(crbug.com/1051821): Configure the extension direction from
        // the information in the media_description_options extension
        // capability.
        if (extension.direction != RtpTransceiverDirection::kStopped) {
          extensions.push_back(extension_with_id);
        }
      }
    }
  }
  offer->set_rtp_header_extensions(extensions);

  AddSimulcastToMediaDescription(media_description_options, offer);

  return RTCError::OK();
}

RTCError CreateMediaContentOffer(
    const MediaDescriptionOptions& media_description_options,
    const MediaSessionOptions& session_options,
    const std::vector<Codec>& codecs,
    const RtpHeaderExtensions& rtp_extensions,
    UniqueRandomIdGenerator* ssrc_generator,
    StreamParamsVec* current_streams,
    MediaContentDescription* offer,
    const webrtc::FieldTrialsView& field_trials) {
  offer->AddCodecs(codecs);
  if (!AddStreamParams(media_description_options.sender_options,
                       session_options.rtcp_cname, ssrc_generator,
                       current_streams, offer, field_trials)) {
    LOG_AND_RETURN_ERROR(RTCErrorType::INTERNAL_ERROR,
                         "Failed to add stream parameters");
  }

  return CreateContentOffer(media_description_options, session_options,
                            rtp_extensions, ssrc_generator, current_streams,
                            offer);
}

void NegotiatePacketization(const Codec& local_codec,
                            const Codec& remote_codec,
                            Codec* negotiated_codec) {
  negotiated_codec->packetization =
      (local_codec.packetization == remote_codec.packetization)
          ? local_codec.packetization
          : std::nullopt;
}

#ifdef RTC_ENABLE_H265
void NegotiateTxMode(const Codec& local_codec,
                     const Codec& remote_codec,
                     Codec* negotiated_codec) {
  negotiated_codec->tx_mode = (local_codec.tx_mode == remote_codec.tx_mode)
                                  ? local_codec.tx_mode
                                  : std::nullopt;
}
#endif

// Update the ID fields of the codec vector.
// If any codec has an ID with value "kIdNotSet", use the payload type suggester
// to assign and record a payload type for it.
// If there is a RED codec without its fmtp parameter, give it the ID of the
// first OPUS codec in the codec list.
webrtc::RTCError AssignCodecIdsAndLinkRed(
    webrtc::PayloadTypeSuggester* pt_suggester,
    const std::string& mid,
    std::vector<Codec>& codecs) {
  int opus_codec = Codec::kIdNotSet;
  for (cricket::Codec& codec : codecs) {
    if (codec.id == Codec::kIdNotSet) {
      // Add payload types to codecs, if needed
      // This should only happen if WebRTC-PayloadTypesInTransport field trial
      // is enabled.
      RTC_CHECK(pt_suggester);
      auto result = pt_suggester->SuggestPayloadType(mid, codec);
      if (!result.ok()) {
        return result.error();
      }
      codec.id = result.value();
    }
    // record first Opus codec id
    if (absl::EqualsIgnoreCase(codec.name, kOpusCodecName) &&
        opus_codec == Codec::kIdNotSet) {
      opus_codec = codec.id;
    }
  }
  if (opus_codec != Codec::kIdNotSet) {
    for (cricket::Codec& codec : codecs) {
      if (codec.type == Codec::Type::kAudio &&
          absl::EqualsIgnoreCase(codec.name, kRedCodecName)) {
        if (codec.params.empty()) {
          char buffer[100];
          rtc::SimpleStringBuilder param(buffer);
          param << opus_codec << "/" << opus_codec;
          RTC_LOG(LS_ERROR) << "DEBUG: Setting RED param to " << param.str();
          codec.SetParam(kCodecParamNotInNameValueFormat, param.str());
        }
      }
    }
  }
  return webrtc::RTCError::OK();
}

void NegotiateCodecs(const std::vector<Codec>& local_codecs,
                     const std::vector<Codec>& offered_codecs,
                     std::vector<Codec>* negotiated_codecs,
                     bool keep_offer_order) {
  for (const Codec& ours : local_codecs) {
    std::optional<Codec> theirs =
        webrtc::FindMatchingCodec(local_codecs, offered_codecs, ours);
    // Note that we intentionally only find one matching codec for each of our
    // local codecs, in case the remote offer contains duplicate codecs.
    if (theirs) {
      Codec negotiated = ours;
      NegotiatePacketization(ours, *theirs, &negotiated);
      negotiated.IntersectFeedbackParams(*theirs);
      if (negotiated.GetResiliencyType() == Codec::ResiliencyType::kRtx) {
        const auto apt_it =
            theirs->params.find(kCodecParamAssociatedPayloadType);
        // webrtc::FindMatchingCodec shouldn't return something with no apt
        // value.
        RTC_DCHECK(apt_it != theirs->params.end());
        negotiated.SetParam(kCodecParamAssociatedPayloadType, apt_it->second);

        // We support parsing the declarative rtx-time parameter.
        const auto rtx_time_it = theirs->params.find(kCodecParamRtxTime);
        if (rtx_time_it != theirs->params.end()) {
          negotiated.SetParam(kCodecParamRtxTime, rtx_time_it->second);
        }
      } else if (negotiated.GetResiliencyType() ==
                 Codec::ResiliencyType::kRed) {
        const auto red_it =
            theirs->params.find(kCodecParamNotInNameValueFormat);
        if (red_it != theirs->params.end()) {
          negotiated.SetParam(kCodecParamNotInNameValueFormat, red_it->second);
        }
      }
      if (absl::EqualsIgnoreCase(ours.name, kH264CodecName)) {
        webrtc::H264GenerateProfileLevelIdForAnswer(ours.params, theirs->params,
                                                    &negotiated.params);
      }
#ifdef RTC_ENABLE_H265
      if (absl::EqualsIgnoreCase(ours.name, kH265CodecName)) {
        webrtc::H265GenerateProfileTierLevelForAnswer(
            ours.params, theirs->params, &negotiated.params);
        NegotiateTxMode(ours, *theirs, &negotiated);
      }
#endif
      negotiated.id = theirs->id;
      negotiated.name = theirs->name;
      negotiated_codecs->push_back(std::move(negotiated));
    }
  }
  if (keep_offer_order) {
    // RFC3264: Although the answerer MAY list the formats in their desired
    // order of preference, it is RECOMMENDED that unless there is a
    // specific reason, the answerer list formats in the same relative order
    // they were present in the offer.
    // This can be skipped when the transceiver has any codec preferences.
    std::unordered_map<int, int> payload_type_preferences;
    int preference = static_cast<int>(offered_codecs.size() + 1);
    for (const Codec& codec : offered_codecs) {
      payload_type_preferences[codec.id] = preference--;
    }
    absl::c_sort(*negotiated_codecs, [&payload_type_preferences](
                                         const Codec& a, const Codec& b) {
      return payload_type_preferences[a.id] > payload_type_preferences[b.id];
    });
  }
}

// Find the codec in `codec_list` that `rtx_codec` is associated with.
const Codec* GetAssociatedCodecForRtx(const std::vector<Codec>& codec_list,
                                      const Codec& rtx_codec) {
  std::string associated_pt_str;
  if (!rtx_codec.GetParam(kCodecParamAssociatedPayloadType,
                          &associated_pt_str)) {
    RTC_LOG(LS_WARNING) << "RTX codec " << rtx_codec.id
                        << " is missing an associated payload type.";
    return nullptr;
  }

  int associated_pt;
  if (!rtc::FromString(associated_pt_str, &associated_pt)) {
    RTC_LOG(LS_WARNING) << "Couldn't convert payload type " << associated_pt_str
                        << " of RTX codec " << rtx_codec.id
                        << " to an integer.";
    return nullptr;
  }

  // Find the associated codec for the RTX codec.
  const Codec* associated_codec = FindCodecById(codec_list, associated_pt);
  if (!associated_codec) {
    RTC_LOG(LS_WARNING) << "Couldn't find associated codec with payload type "
                        << associated_pt << " for RTX codec " << rtx_codec.id
                        << ".";
  }
  return associated_codec;
}

// Find the codec in `codec_list` that `red_codec` is associated with.
const Codec* GetAssociatedCodecForRed(const std::vector<Codec>& codec_list,
                                      const Codec& red_codec) {
  std::string fmtp;
  if (!red_codec.GetParam(kCodecParamNotInNameValueFormat, &fmtp)) {
    // Don't log for video/RED where this is normal.
    if (red_codec.type == Codec::Type::kAudio) {
      RTC_LOG(LS_WARNING) << "RED codec " << red_codec.id
                          << " is missing an associated payload type.";
    }
    return nullptr;
  }

  std::vector<absl::string_view> redundant_payloads = rtc::split(fmtp, '/');
  if (redundant_payloads.size() < 2) {
    return nullptr;
  }

  absl::string_view associated_pt_str = redundant_payloads[0];
  int associated_pt;
  if (!rtc::FromString(associated_pt_str, &associated_pt)) {
    RTC_LOG(LS_WARNING) << "Couldn't convert first payload type "
                        << associated_pt_str << " of RED codec " << red_codec.id
                        << " to an integer.";
    return nullptr;
  }

  // Find the associated codec for the RED codec.
  const Codec* associated_codec = FindCodecById(codec_list, associated_pt);
  if (!associated_codec) {
    RTC_LOG(LS_WARNING) << "Couldn't find associated codec with payload type "
                        << associated_pt << " for RED codec " << red_codec.id
                        << ".";
  }
  return associated_codec;
}

// Adds all codecs from `reference_codecs` to `offered_codecs` that don't
// already exist in `offered_codecs` and ensure the payload types don't
// collide.
void MergeCodecs(const std::vector<Codec>& reference_codecs,
                 std::vector<Codec>* offered_codecs,
                 UsedPayloadTypes* used_pltypes) {
  // Add all new codecs that are not RTX/RED codecs.
  // The two-pass splitting of the loops means preferring payload types
  // of actual codecs with respect to collisions.
  for (const Codec& reference_codec : reference_codecs) {
    if (reference_codec.GetResiliencyType() != Codec::ResiliencyType::kRtx &&
        reference_codec.GetResiliencyType() != Codec::ResiliencyType::kRed &&
        !webrtc::FindMatchingCodec(reference_codecs, *offered_codecs,
                                   reference_codec)) {
      Codec codec = reference_codec;
      used_pltypes->FindAndSetIdUsed(&codec);
      offered_codecs->push_back(codec);
    }
  }

  // Add all new RTX or RED codecs.
  for (const Codec& reference_codec : reference_codecs) {
    if (reference_codec.GetResiliencyType() == Codec::ResiliencyType::kRtx &&
        !webrtc::FindMatchingCodec(reference_codecs, *offered_codecs,
                                   reference_codec)) {
      Codec rtx_codec = reference_codec;
      const Codec* associated_codec =
          GetAssociatedCodecForRtx(reference_codecs, rtx_codec);
      if (!associated_codec) {
        continue;
      }
      // Find a codec in the offered list that matches the reference codec.
      // Its payload type may be different than the reference codec.
      std::optional<Codec> matching_codec = webrtc::FindMatchingCodec(
          reference_codecs, *offered_codecs, *associated_codec);
      if (!matching_codec) {
        RTC_LOG(LS_WARNING)
            << "Couldn't find matching " << associated_codec->name << " codec.";
        continue;
      }

      rtx_codec.params[kCodecParamAssociatedPayloadType] =
          rtc::ToString(matching_codec->id);
      used_pltypes->FindAndSetIdUsed(&rtx_codec);
      offered_codecs->push_back(rtx_codec);
    } else if (reference_codec.GetResiliencyType() ==
                   Codec::ResiliencyType::kRed &&
               !webrtc::FindMatchingCodec(reference_codecs, *offered_codecs,
                                          reference_codec)) {
      Codec red_codec = reference_codec;
      const Codec* associated_codec =
          GetAssociatedCodecForRed(reference_codecs, red_codec);
      if (associated_codec) {
        std::optional<Codec> matching_codec = webrtc::FindMatchingCodec(
            reference_codecs, *offered_codecs, *associated_codec);
        if (!matching_codec) {
          RTC_LOG(LS_WARNING) << "Couldn't find matching "
                              << associated_codec->name << " codec.";
          continue;
        }

        red_codec.params[kCodecParamNotInNameValueFormat] =
            rtc::ToString(matching_codec->id) + "/" +
            rtc::ToString(matching_codec->id);
      }
      used_pltypes->FindAndSetIdUsed(&red_codec);
      offered_codecs->push_back(red_codec);
    }
  }
}

// `codecs` is a full list of codecs with correct payload type mappings, which
// don't conflict with mappings of the other media type; `supported_codecs` is
// a list filtered for the media section`s direction but with default payload
// types.
std::vector<Codec> MatchCodecPreference(
    const std::vector<webrtc::RtpCodecCapability>& codec_preferences,
    const std::vector<Codec>& codecs,
    const std::vector<Codec>& supported_codecs) {
  std::vector<Codec> filtered_codecs;
  bool want_rtx = false;
  bool want_red = false;

  for (const auto& codec_preference : codec_preferences) {
    if (IsRtxCodec(codec_preference)) {
      want_rtx = true;
    } else if (IsRedCodec(codec_preference)) {
      want_red = true;
    }
  }
  bool red_was_added = false;
  for (const auto& codec_preference : codec_preferences) {
    auto found_codec = absl::c_find_if(
        supported_codecs, [&codec_preference](const Codec& codec) {
          webrtc::RtpCodecParameters codec_parameters =
              codec.ToCodecParameters();
          return codec_parameters.name == codec_preference.name &&
                 codec_parameters.kind == codec_preference.kind &&
                 codec_parameters.num_channels ==
                     codec_preference.num_channels &&
                 codec_parameters.clock_rate == codec_preference.clock_rate &&
                 codec_parameters.parameters == codec_preference.parameters;
        });

    if (found_codec != supported_codecs.end()) {
      std::optional<Codec> found_codec_with_correct_pt =
          webrtc::FindMatchingCodec(supported_codecs, codecs, *found_codec);
      if (found_codec_with_correct_pt) {
        // RED may already have been added if its primary codec is before RED
        // in the codec list.
        bool is_red_codec = found_codec_with_correct_pt->GetResiliencyType() ==
                            Codec::ResiliencyType::kRed;
        if (!is_red_codec || !red_was_added) {
          filtered_codecs.push_back(*found_codec_with_correct_pt);
          red_was_added = is_red_codec ? true : red_was_added;
        }
        std::string id = rtc::ToString(found_codec_with_correct_pt->id);
        // Search for the matching rtx or red codec.
        if (want_red || want_rtx) {
          for (const auto& codec : codecs) {
            if (codec.GetResiliencyType() == Codec::ResiliencyType::kRtx) {
              const auto apt =
                  codec.params.find(cricket::kCodecParamAssociatedPayloadType);
              if (apt != codec.params.end() && apt->second == id) {
                filtered_codecs.push_back(codec);
                break;
              }
            } else if (codec.GetResiliencyType() ==
                       Codec::ResiliencyType::kRed) {
              // For RED, do not insert the codec again if it was already
              // inserted. audio/red for opus gets enabled by having RED before
              // the primary codec.
              const auto fmtp =
                  codec.params.find(cricket::kCodecParamNotInNameValueFormat);
              if (fmtp != codec.params.end()) {
                std::vector<absl::string_view> redundant_payloads =
                    rtc::split(fmtp->second, '/');
                if (!redundant_payloads.empty() &&
                    redundant_payloads[0] == id) {
                  if (!red_was_added) {
                    filtered_codecs.push_back(codec);
                    red_was_added = true;
                  }
                  break;
                }
              }
            }
          }
        }
      }
    }
  }

  return filtered_codecs;
}

// Compute the union of `codecs1` and `codecs2`.
std::vector<Codec> ComputeCodecsUnion(const std::vector<Codec>& codecs1,
                                      const std::vector<Codec>& codecs2) {
  std::vector<Codec> all_codecs;
  UsedPayloadTypes used_payload_types;
  for (const Codec& codec : codecs1) {
    Codec codec_mutable = codec;
    used_payload_types.FindAndSetIdUsed(&codec_mutable);
    all_codecs.push_back(codec_mutable);
  }

  // Use MergeCodecs to merge the second half of our list as it already checks
  // and fixes problems with duplicate payload types.
  MergeCodecs(codecs2, &all_codecs, &used_payload_types);

  return all_codecs;
}

// Adds all extensions from `reference_extensions` to `offered_extensions` that
// don't already exist in `offered_extensions` and ensures the IDs don't
// collide. If an extension is added, it's also added to
// `all_encountered_extensions`. Also when doing the addition a new ID is set
// for that extension. `offered_extensions` is for either audio or video while
// `all_encountered_extensions` is used for both audio and video. There could be
// overlap between audio extensions and video extensions.
void MergeRtpHdrExts(const RtpHeaderExtensions& reference_extensions,
                     bool enable_encrypted_rtp_header_extensions,
                     RtpHeaderExtensions* offered_extensions,
                     RtpHeaderExtensions* all_encountered_extensions,
                     UsedRtpHeaderExtensionIds* used_ids) {
  for (auto reference_extension : reference_extensions) {
    if (!webrtc::RtpExtension::FindHeaderExtensionByUriAndEncryption(
            *offered_extensions, reference_extension.uri,
            reference_extension.encrypt)) {
      if (reference_extension.encrypt &&
          !enable_encrypted_rtp_header_extensions) {
        // Negotiating of encrypted headers is deactivated.
        continue;
      }
      const webrtc::RtpExtension* existing =
          webrtc::RtpExtension::FindHeaderExtensionByUriAndEncryption(
              *all_encountered_extensions, reference_extension.uri,
              reference_extension.encrypt);
      if (existing) {
        // E.g. in the case where the same RTP header extension is used for
        // audio and video.
        offered_extensions->push_back(*existing);
      } else {
        used_ids->FindAndSetIdUsed(&reference_extension);
        all_encountered_extensions->push_back(reference_extension);
        offered_extensions->push_back(reference_extension);
      }
    }
  }
}

// Mostly identical to RtpExtension::FindHeaderExtensionByUri but discards any
// encrypted extensions that this implementation cannot encrypt.
const webrtc::RtpExtension* FindHeaderExtensionByUriDiscardUnsupported(
    const std::vector<webrtc::RtpExtension>& extensions,
    absl::string_view uri,
    webrtc::RtpExtension::Filter filter) {
  // Note: While it's technically possible to decrypt extensions that we don't
  // encrypt, the symmetric API of libsrtp does not allow us to supply
  // different IDs for encryption/decryption of header extensions depending on
  // whether the packet is inbound or outbound. Thereby, we are limited to
  // what we can send in encrypted form.
  if (!webrtc::RtpExtension::IsEncryptionSupported(uri)) {
    // If there's no encryption support and we only want encrypted extensions,
    // there's no point in continuing the search here.
    if (filter == webrtc::RtpExtension::kRequireEncryptedExtension) {
      return nullptr;
    }

    // Instruct to only return non-encrypted extensions
    filter = webrtc::RtpExtension::Filter::kDiscardEncryptedExtension;
  }

  return webrtc::RtpExtension::FindHeaderExtensionByUri(extensions, uri,
                                                        filter);
}

void NegotiateRtpHeaderExtensions(const RtpHeaderExtensions& local_extensions,
                                  const RtpHeaderExtensions& offered_extensions,
                                  webrtc::RtpExtension::Filter filter,
                                  RtpHeaderExtensions* negotiated_extensions) {
  bool frame_descriptor_in_local = false;
  bool dependency_descriptor_in_local = false;
  bool abs_capture_time_in_local = false;

  for (const webrtc::RtpExtension& ours : local_extensions) {
    if (ours.uri == webrtc::RtpExtension::kGenericFrameDescriptorUri00)
      frame_descriptor_in_local = true;
    else if (ours.uri == webrtc::RtpExtension::kDependencyDescriptorUri)
      dependency_descriptor_in_local = true;
    else if (ours.uri == webrtc::RtpExtension::kAbsoluteCaptureTimeUri)
      abs_capture_time_in_local = true;

    const webrtc::RtpExtension* theirs =
        FindHeaderExtensionByUriDiscardUnsupported(offered_extensions, ours.uri,
                                                   filter);
    if (theirs && theirs->encrypt == ours.encrypt) {
      // We respond with their RTP header extension id.
      negotiated_extensions->push_back(*theirs);
    }
  }

  // Frame descriptors support. If the extension is not present locally, but is
  // in the offer, we add it to the list.
  if (!dependency_descriptor_in_local) {
    const webrtc::RtpExtension* theirs =
        FindHeaderExtensionByUriDiscardUnsupported(
            offered_extensions, webrtc::RtpExtension::kDependencyDescriptorUri,
            filter);
    if (theirs) {
      negotiated_extensions->push_back(*theirs);
    }
  }
  if (!frame_descriptor_in_local) {
    const webrtc::RtpExtension* theirs =
        FindHeaderExtensionByUriDiscardUnsupported(
            offered_extensions,
            webrtc::RtpExtension::kGenericFrameDescriptorUri00, filter);
    if (theirs) {
      negotiated_extensions->push_back(*theirs);
    }
  }

  // Absolute capture time support. If the extension is not present locally, but
  // is in the offer, we add it to the list.
  if (!abs_capture_time_in_local) {
    const webrtc::RtpExtension* theirs =
        FindHeaderExtensionByUriDiscardUnsupported(
            offered_extensions, webrtc::RtpExtension::kAbsoluteCaptureTimeUri,
            filter);
    if (theirs) {
      negotiated_extensions->push_back(*theirs);
    }
  }
}

bool SetCodecsInAnswer(const MediaContentDescription* offer,
                       const std::vector<Codec>& local_codecs,
                       const MediaDescriptionOptions& media_description_options,
                       const MediaSessionOptions& session_options,
                       UniqueRandomIdGenerator* ssrc_generator,
                       StreamParamsVec* current_streams,
                       MediaContentDescription* answer,
                       const webrtc::FieldTrialsView& field_trials) {
  RTC_DCHECK(offer->type() == MEDIA_TYPE_AUDIO ||
             offer->type() == MEDIA_TYPE_VIDEO);
  answer->AddCodecs(local_codecs);
  answer->set_protocol(offer->protocol());
  if (!AddStreamParams(media_description_options.sender_options,
                       session_options.rtcp_cname, ssrc_generator,
                       current_streams, answer, field_trials)) {
    return false;  // Something went seriously wrong.
  }
  return true;
}

// Create a media content to be answered for the given `sender_options`
// according to the given session_options.rtcp_mux, session_options.streams,
// codecs, crypto, and current_streams.  If we don't currently have crypto (in
// current_cryptos) and it is enabled (in secure_policy), crypto is created
// (according to crypto_suites). The codecs, rtcp_mux, and crypto are all
// negotiated with the offer. If the negotiation fails, this method returns
// false.  The created content is added to the offer.
bool CreateMediaContentAnswer(
    const MediaContentDescription* offer,
    const MediaDescriptionOptions& media_description_options,
    const MediaSessionOptions& session_options,
    const RtpHeaderExtensions& local_rtp_extensions,
    UniqueRandomIdGenerator* ssrc_generator,
    bool enable_encrypted_rtp_header_extensions,
    StreamParamsVec* current_streams,
    bool bundle_enabled,
    MediaContentDescription* answer) {
  answer->set_extmap_allow_mixed_enum(offer->extmap_allow_mixed_enum());
  const webrtc::RtpExtension::Filter extensions_filter =
      enable_encrypted_rtp_header_extensions
          ? webrtc::RtpExtension::Filter::kPreferEncryptedExtension
          : webrtc::RtpExtension::Filter::kDiscardEncryptedExtension;

  // Filter local extensions by capabilities and direction.
  RtpHeaderExtensions local_rtp_extensions_to_reply_with;
  for (const auto& extension_with_id : local_rtp_extensions) {
    for (const auto& extension : media_description_options.header_extensions) {
      if (extension_with_id.uri == extension.uri &&
          extension_with_id.encrypt == extension.preferred_encrypt) {
        // TODO(crbug.com/1051821): Configure the extension direction from
        // the information in the media_description_options extension
        // capability. For now, do not include stopped extensions.
        // See also crbug.com/webrtc/7477 about the general lack of direction.
        if (extension.direction != RtpTransceiverDirection::kStopped) {
          local_rtp_extensions_to_reply_with.push_back(extension_with_id);
        }
      }
    }
  }
  RtpHeaderExtensions negotiated_rtp_extensions;
  NegotiateRtpHeaderExtensions(local_rtp_extensions_to_reply_with,
                               offer->rtp_header_extensions(),
                               extensions_filter, &negotiated_rtp_extensions);
  answer->set_rtp_header_extensions(negotiated_rtp_extensions);

  answer->set_rtcp_mux(session_options.rtcp_mux_enabled && offer->rtcp_mux());
  answer->set_rtcp_reduced_size(offer->rtcp_reduced_size());
  answer->set_remote_estimate(offer->remote_estimate());

  AddSimulcastToMediaDescription(media_description_options, answer);

  answer->set_direction(NegotiateRtpTransceiverDirection(
      offer->direction(), media_description_options.direction));

  return true;
}

bool IsMediaProtocolSupported(MediaType type,
                              const std::string& protocol,
                              bool secure_transport) {
  // Since not all applications serialize and deserialize the media protocol,
  // we will have to accept `protocol` to be empty.
  if (protocol.empty()) {
    return true;
  }

  if (type == MEDIA_TYPE_DATA) {
    // Check for SCTP
    if (secure_transport) {
      // Most likely scenarios first.
      return IsDtlsSctp(protocol);
    } else {
      return IsPlainSctp(protocol);
    }
  }

  // Allow for non-DTLS RTP protocol even when using DTLS because that's what
  // JSEP specifies.
  if (secure_transport) {
    // Most likely scenarios first.
    return IsDtlsRtp(protocol) || IsPlainRtp(protocol);
  } else {
    return IsPlainRtp(protocol);
  }
}

// RingRTC: Allow out-of-band / "manual" key negotiation.
void SetMediaProtocol(bool secure_transport, bool manually_specify_keys,
                      MediaContentDescription* desc) {
  if (manually_specify_keys)
    desc->set_protocol(kMediaProtocolSavpf);
  else if (secure_transport)
    desc->set_protocol(kMediaProtocolDtlsSavpf);
  else
    desc->set_protocol(kMediaProtocolAvpf);
}

// Gets the TransportInfo of the given `content_name` from the
// `current_description`. If doesn't exist, returns a new one.
const TransportDescription* GetTransportDescription(
    const std::string& content_name,
    const SessionDescription* current_description) {
  const TransportDescription* desc = NULL;
  if (current_description) {
    const TransportInfo* info =
        current_description->GetTransportInfoByName(content_name);
    if (info) {
      desc = &info->description;
    }
  }
  return desc;
}

webrtc::RTCErrorOr<Codecs> GetNegotiatedCodecsForOffer(
    const MediaDescriptionOptions& media_description_options,
    const MediaSessionOptions& session_options,
    const ContentInfo* current_content,
    const std::vector<Codec>& codecs,
    const std::vector<Codec>& supported_codecs) {
  std::vector<Codec> filtered_codecs;
  if (!media_description_options.codec_preferences.empty()) {
    // Add the codecs from the current transceiver's codec preferences.
    // They override any existing codecs from previous negotiations.
    filtered_codecs = MatchCodecPreference(
        media_description_options.codec_preferences, codecs, supported_codecs);
  } else {
    // Add the codecs from current content if it exists and is not rejected nor
    // recycled.
    if (current_content && !current_content->rejected &&
        current_content->name == media_description_options.mid) {
      if (!IsMediaContentOfType(current_content,
                                media_description_options.type)) {
        // Can happen if the remote side re-uses a MID while recycling.
        LOG_AND_RETURN_ERROR(RTCErrorType::INTERNAL_ERROR,
                             "Media type for content with mid='" +
                                 current_content->name +
                                 "' does not match previous type.");
      }
      const MediaContentDescription* mcd = current_content->media_description();
      for (const Codec& codec : mcd->codecs()) {
        if (webrtc::FindMatchingCodec(mcd->codecs(), codecs, codec)) {
          filtered_codecs.push_back(codec);
        }
      }
    }
    // Add other supported codecs.
    for (const Codec& codec : supported_codecs) {
      std::optional<Codec> found_codec =
          webrtc::FindMatchingCodec(supported_codecs, codecs, codec);
      if (found_codec && !webrtc::FindMatchingCodec(supported_codecs,
                                                    filtered_codecs, codec)) {
        // Use the `found_codec` from `codecs` because it has the
        // correctly mapped payload type.
        // This is only done for video since we do not yet have rtx for audio.
        if (media_description_options.type == MEDIA_TYPE_VIDEO &&
            found_codec->GetResiliencyType() == Codec::ResiliencyType::kRtx) {
          // For RTX we might need to adjust the apt parameter if we got a
          // remote offer without RTX for a codec for which we support RTX.
          auto referenced_codec =
              GetAssociatedCodecForRtx(supported_codecs, codec);
          RTC_DCHECK(referenced_codec);

          // Find the codec we should be referencing and point to it.
          std::optional<Codec> changed_referenced_codec =
              webrtc::FindMatchingCodec(supported_codecs, filtered_codecs,
                                        *referenced_codec);
          if (changed_referenced_codec) {
            found_codec->SetParam(kCodecParamAssociatedPayloadType,
                                  changed_referenced_codec->id);
          }
        }
        filtered_codecs.push_back(*found_codec);
      }
    }
  }

  if (media_description_options.type == MEDIA_TYPE_AUDIO &&
      !session_options.vad_enabled) {
    // If application doesn't want CN codecs in offer.
    StripCNCodecs(&filtered_codecs);
  } else if (media_description_options.type == MEDIA_TYPE_VIDEO &&
             session_options.raw_packetization_for_video) {
    for (Codec& codec : filtered_codecs) {
      if (codec.IsMediaCodec()) {
        codec.packetization = kPacketizationParamRaw;
      }
    }
  }
  return filtered_codecs;
}

webrtc::RTCErrorOr<Codecs> GetNegotiatedCodecsForAnswer(
    const MediaDescriptionOptions& media_description_options,
    const MediaSessionOptions& session_options,
    const ContentInfo* current_content,
    const std::vector<Codec>& codecs,
    const std::vector<Codec>& supported_codecs) {
  std::vector<Codec> filtered_codecs;

  if (!media_description_options.codec_preferences.empty()) {
    filtered_codecs = MatchCodecPreference(
        media_description_options.codec_preferences, codecs, supported_codecs);
  } else {
    // Add the codecs from current content if it exists and is not rejected nor
    // recycled.
    if (current_content && !current_content->rejected &&
        current_content->name == media_description_options.mid) {
      if (!IsMediaContentOfType(current_content,
                                media_description_options.type)) {
        // Can happen if the remote side re-uses a MID while recycling.
        LOG_AND_RETURN_ERROR(RTCErrorType::INTERNAL_ERROR,
                             "Media type for content with mid='" +
                                 current_content->name +
                                 "' does not match previous type.");
      }
      const MediaContentDescription* mcd = current_content->media_description();
      for (const Codec& codec : mcd->codecs()) {
        if (webrtc::FindMatchingCodec(mcd->codecs(), codecs, codec)) {
          filtered_codecs.push_back(codec);
        }
      }
    }
    // Add other supported codecs.
    std::vector<Codec> other_codecs;
    for (const Codec& codec : supported_codecs) {
      if (webrtc::FindMatchingCodec(supported_codecs, codecs, codec) &&
          !webrtc::FindMatchingCodec(supported_codecs, filtered_codecs,
                                     codec)) {
        // We should use the local codec with local parameters and the codec id
        // would be correctly mapped in `NegotiateCodecs`.
        other_codecs.push_back(codec);
      }
    }

    // Use ComputeCodecsUnion to avoid having duplicate payload IDs.
    // This is a no-op for audio until RTX is added.
    filtered_codecs = ComputeCodecsUnion(filtered_codecs, other_codecs);
  }

  if (media_description_options.type == MEDIA_TYPE_AUDIO &&
      !session_options.vad_enabled) {
    // If application doesn't want CN codecs in offer.
    StripCNCodecs(&filtered_codecs);
  } else if (media_description_options.type == MEDIA_TYPE_VIDEO &&
             session_options.raw_packetization_for_video) {
    for (Codec& codec : filtered_codecs) {
      if (codec.IsMediaCodec()) {
        codec.packetization = kPacketizationParamRaw;
      }
    }
  }
  return filtered_codecs;
}

}  // namespace

void MediaDescriptionOptions::AddAudioSender(
    const std::string& track_id,
    const std::vector<std::string>& stream_ids) {
  RTC_DCHECK(type == MEDIA_TYPE_AUDIO);
  AddSenderInternal(track_id, stream_ids, {}, SimulcastLayerList(), 1);
}

void MediaDescriptionOptions::AddVideoSender(
    const std::string& track_id,
    const std::vector<std::string>& stream_ids,
    const std::vector<RidDescription>& rids,
    const SimulcastLayerList& simulcast_layers,
    int num_sim_layers) {
  RTC_DCHECK(type == MEDIA_TYPE_VIDEO);
  RTC_DCHECK(rids.empty() || num_sim_layers == 0)
      << "RIDs are the compliant way to indicate simulcast.";
  RTC_DCHECK(ValidateSimulcastLayers(rids, simulcast_layers));
  AddSenderInternal(track_id, stream_ids, rids, simulcast_layers,
                    num_sim_layers);
}

void MediaDescriptionOptions::AddSenderInternal(
    const std::string& track_id,
    const std::vector<std::string>& stream_ids,
    const std::vector<RidDescription>& rids,
    const SimulcastLayerList& simulcast_layers,
    int num_sim_layers) {
  // TODO(steveanton): Support any number of stream ids.
  RTC_CHECK(stream_ids.size() == 1U);
  SenderOptions options;
  options.track_id = track_id;
  options.stream_ids = stream_ids;
  options.simulcast_layers = simulcast_layers;
  options.rids = rids;
  options.num_sim_layers = num_sim_layers;
  sender_options.push_back(options);
}

bool MediaSessionOptions::HasMediaDescription(MediaType type) const {
  return absl::c_any_of(
      media_description_options,
      [type](const MediaDescriptionOptions& t) { return t.type == type; });
}

MediaSessionDescriptionFactory::MediaSessionDescriptionFactory(
    cricket::MediaEngineInterface* media_engine,
    bool rtx_enabled,
    rtc::UniqueRandomIdGenerator* ssrc_generator,
    const TransportDescriptionFactory* transport_desc_factory,
    webrtc::PayloadTypeSuggester* pt_suggester)
    : ssrc_generator_(ssrc_generator),
      transport_desc_factory_(transport_desc_factory),
      pt_suggester_(pt_suggester),
      payload_types_in_transport_trial_enabled_(
          transport_desc_factory_->trials().IsEnabled(
              "WebRTC-PayloadTypesInTransport")) {
  RTC_CHECK(transport_desc_factory_);
  if (media_engine) {
    audio_send_codecs_ = media_engine->voice().send_codecs();
    audio_recv_codecs_ = media_engine->voice().recv_codecs();
    video_send_codecs_ = media_engine->video().send_codecs(rtx_enabled);
    video_recv_codecs_ = media_engine->video().recv_codecs(rtx_enabled);
  }
  ComputeAudioCodecsIntersectionAndUnion();
  ComputeVideoCodecsIntersectionAndUnion();
}

const Codecs& MediaSessionDescriptionFactory::audio_sendrecv_codecs() const {
  return audio_sendrecv_codecs_;
}

const Codecs& MediaSessionDescriptionFactory::audio_send_codecs() const {
  return audio_send_codecs_;
}

const Codecs& MediaSessionDescriptionFactory::audio_recv_codecs() const {
  return audio_recv_codecs_;
}

void MediaSessionDescriptionFactory::set_audio_codecs(
    const Codecs& send_codecs,
    const Codecs& recv_codecs) {
  audio_send_codecs_ = send_codecs;
  audio_recv_codecs_ = recv_codecs;
  ComputeAudioCodecsIntersectionAndUnion();
}

const Codecs& MediaSessionDescriptionFactory::video_sendrecv_codecs() const {
  return video_sendrecv_codecs_;
}

const Codecs& MediaSessionDescriptionFactory::video_send_codecs() const {
  return video_send_codecs_;
}

const Codecs& MediaSessionDescriptionFactory::video_recv_codecs() const {
  return video_recv_codecs_;
}

void MediaSessionDescriptionFactory::set_video_codecs(
    const Codecs& send_codecs,
    const Codecs& recv_codecs) {
  video_send_codecs_ = send_codecs;
  video_recv_codecs_ = recv_codecs;
  ComputeVideoCodecsIntersectionAndUnion();
}

RtpHeaderExtensions
MediaSessionDescriptionFactory::filtered_rtp_header_extensions(
    RtpHeaderExtensions extensions) const {
  if (!is_unified_plan_) {
    // Remove extensions only supported with unified-plan.
    extensions.erase(
        std::remove_if(
            extensions.begin(), extensions.end(),
            [](const webrtc::RtpExtension& extension) {
              return extension.uri == webrtc::RtpExtension::kMidUri ||
                     extension.uri == webrtc::RtpExtension::kRidUri ||
                     extension.uri == webrtc::RtpExtension::kRepairedRidUri;
            }),
        extensions.end());
  }
  return extensions;
}

webrtc::RTCErrorOr<std::unique_ptr<SessionDescription>>
MediaSessionDescriptionFactory::CreateOfferOrError(
    const MediaSessionOptions& session_options,
    const SessionDescription* current_description) const {
  // Must have options for each existing section.
  if (current_description) {
    RTC_DCHECK_LE(current_description->contents().size(),
                  session_options.media_description_options.size());
  }

  // RingRTC change to add ICE forking
  IceCredentialsIterator ice_credentials(session_options.ice_credentials);

  std::vector<const ContentInfo*> current_active_contents;
  if (current_description) {
    current_active_contents =
        GetActiveContents(*current_description, session_options);
  }

  StreamParamsVec current_streams =
      GetCurrentStreamParams(current_active_contents);

  Codecs offer_audio_codecs;
  Codecs offer_video_codecs;
  GetCodecsForOffer(current_active_contents, &offer_audio_codecs,
                    &offer_video_codecs);

  AudioVideoRtpHeaderExtensions extensions_with_ids =
      GetOfferedRtpHeaderExtensionsWithIds(
          current_active_contents, session_options.offer_extmap_allow_mixed,
          session_options.media_description_options);

  auto offer = std::make_unique<SessionDescription>();

  // Iterate through the media description options, matching with existing media
  // descriptions in `current_description`.
  size_t msection_index = 0;
  for (const MediaDescriptionOptions& media_description_options :
       session_options.media_description_options) {
    const ContentInfo* current_content = nullptr;
    if (current_description &&
        msection_index < current_description->contents().size()) {
      current_content = &current_description->contents()[msection_index];
      // Media type must match unless this media section is being recycled.
    }
    RTCError error;
    switch (media_description_options.type) {
      case MEDIA_TYPE_AUDIO:
      case MEDIA_TYPE_VIDEO:
        error = AddRtpContentForOffer(
            media_description_options, session_options, current_content,
            current_description,
            media_description_options.type == MEDIA_TYPE_AUDIO
                ? extensions_with_ids.audio
                : extensions_with_ids.video,
            media_description_options.type == MEDIA_TYPE_AUDIO
                ? offer_audio_codecs
                : offer_video_codecs,
            &current_streams, offer.get(), &ice_credentials);
        break;
      case MEDIA_TYPE_DATA:
        error = AddDataContentForOffer(media_description_options,
                                       session_options, current_content,
                                       current_description, &current_streams,
                                       offer.get(), &ice_credentials);
        break;
      case MEDIA_TYPE_UNSUPPORTED:
        error = AddUnsupportedContentForOffer(
            media_description_options, session_options, current_content,
            current_description, offer.get(), &ice_credentials);
        break;
      default:
        RTC_DCHECK_NOTREACHED();
    }
    if (!error.ok()) {
      return error;
    }
    ++msection_index;
  }

  // Bundle the contents together, if we've been asked to do so, and update any
  // parameters that need to be tweaked for BUNDLE.
  if (session_options.bundle_enabled) {
    ContentGroup offer_bundle(GROUP_TYPE_BUNDLE);
    for (const ContentInfo& content : offer->contents()) {
      if (content.rejected) {
        continue;
      }
      // TODO(deadbeef): There are conditions that make bundling two media
      // descriptions together illegal. For example, they use the same payload
      // type to represent different codecs, or same IDs for different header
      // extensions. We need to detect this and not try to bundle those media
      // descriptions together.
      offer_bundle.AddContentName(content.name);
    }
    if (!offer_bundle.content_names().empty()) {
      offer->AddGroup(offer_bundle);
      if (!UpdateTransportInfoForBundle(offer_bundle, offer.get())) {
        LOG_AND_RETURN_ERROR(
            RTCErrorType::INTERNAL_ERROR,
            "CreateOffer failed to UpdateTransportInfoForBundle");
      }
    }
  }

  // The following determines how to signal MSIDs to ensure compatibility with
  // older endpoints (in particular, older Plan B endpoints).
  if (is_unified_plan_) {
    // Be conservative and signal using both a=msid and a=ssrc lines. Unified
    // Plan answerers will look at a=msid and Plan B answerers will look at the
    // a=ssrc MSID line.
    offer->set_msid_signaling(cricket::kMsidSignalingSemantic |
                              cricket::kMsidSignalingMediaSection |
                              cricket::kMsidSignalingSsrcAttribute);
  } else {
    // Plan B always signals MSID using a=ssrc lines.
    offer->set_msid_signaling(cricket::kMsidSignalingSemantic |
                              cricket::kMsidSignalingSsrcAttribute);
  }

  offer->set_extmap_allow_mixed(session_options.offer_extmap_allow_mixed);

  return offer;
}

webrtc::RTCErrorOr<std::unique_ptr<SessionDescription>>
MediaSessionDescriptionFactory::CreateAnswerOrError(
    const SessionDescription* offer,
    const MediaSessionOptions& session_options,
    const SessionDescription* current_description) const {
  if (!offer) {
    LOG_AND_RETURN_ERROR(RTCErrorType::INTERNAL_ERROR, "Called without offer.");
  }

  // Must have options for exactly as many sections as in the offer.
  RTC_DCHECK_EQ(offer->contents().size(),
                session_options.media_description_options.size());

  // RingRTC change to add ICE forking
  IceCredentialsIterator ice_credentials(session_options.ice_credentials);

  std::vector<const ContentInfo*> current_active_contents;
  if (current_description) {
    current_active_contents =
        GetActiveContents(*current_description, session_options);
  }

  StreamParamsVec current_streams =
      GetCurrentStreamParams(current_active_contents);

  // Get list of all possible codecs that respects existing payload type
  // mappings and uses a single payload type space.
  //
  // Note that these lists may be further filtered for each m= section; this
  // step is done just to establish the payload type mappings shared by all
  // sections.
  Codecs answer_audio_codecs;
  Codecs answer_video_codecs;
  GetCodecsForAnswer(current_active_contents, *offer, &answer_audio_codecs,
                     &answer_video_codecs);

  auto answer = std::make_unique<SessionDescription>();

  // If the offer supports BUNDLE, and we want to use it too, create a BUNDLE
  // group in the answer with the appropriate content names.
  std::vector<const ContentGroup*> offer_bundles =
      offer->GetGroupsByName(GROUP_TYPE_BUNDLE);
  // There are as many answer BUNDLE groups as offer BUNDLE groups (even if
  // rejected, we respond with an empty group). `offer_bundles`,
  // `answer_bundles` and `bundle_transports` share the same size and indices.
  std::vector<ContentGroup> answer_bundles;
  std::vector<std::unique_ptr<TransportInfo>> bundle_transports;
  answer_bundles.reserve(offer_bundles.size());
  bundle_transports.reserve(offer_bundles.size());
  for (size_t i = 0; i < offer_bundles.size(); ++i) {
    answer_bundles.emplace_back(GROUP_TYPE_BUNDLE);
    bundle_transports.emplace_back(nullptr);
  }

  answer->set_extmap_allow_mixed(offer->extmap_allow_mixed());

  // Iterate through the media description options, matching with existing
  // media descriptions in `current_description`.
  size_t msection_index = 0;
  for (const MediaDescriptionOptions& media_description_options :
       session_options.media_description_options) {
    const ContentInfo* offer_content = &offer->contents()[msection_index];
    // Media types and MIDs must match between the remote offer and the
    // MediaDescriptionOptions.
    RTC_DCHECK(
        IsMediaContentOfType(offer_content, media_description_options.type));
    RTC_DCHECK(media_description_options.mid == offer_content->name);
    // Get the index of the BUNDLE group that this MID belongs to, if any.
    std::optional<size_t> bundle_index;
    for (size_t i = 0; i < offer_bundles.size(); ++i) {
      if (offer_bundles[i]->HasContentName(media_description_options.mid)) {
        bundle_index = i;
        break;
      }
    }
    TransportInfo* bundle_transport =
        bundle_index.has_value() ? bundle_transports[bundle_index.value()].get()
                                 : nullptr;

    const ContentInfo* current_content = nullptr;
    if (current_description &&
        msection_index < current_description->contents().size()) {
      current_content = &current_description->contents()[msection_index];
    }
    RtpHeaderExtensions header_extensions = RtpHeaderExtensionsFromCapabilities(
        UnstoppedRtpHeaderExtensionCapabilities(
            media_description_options.header_extensions));
    RTCError error;
    switch (media_description_options.type) {
      case MEDIA_TYPE_AUDIO:
      case MEDIA_TYPE_VIDEO:
        error = AddRtpContentForAnswer(
            media_description_options, session_options, offer_content, offer,
            current_content, current_description, bundle_transport,
            media_description_options.type == MEDIA_TYPE_AUDIO
                ? answer_audio_codecs
                : answer_video_codecs,
            header_extensions, &current_streams, answer.get(),
            &ice_credentials);
        break;
      case MEDIA_TYPE_DATA:
        error = AddDataContentForAnswer(
            media_description_options, session_options, offer_content, offer,
            current_content, current_description, bundle_transport,
            &current_streams, answer.get(), &ice_credentials);
        break;
      case MEDIA_TYPE_UNSUPPORTED:
        error = AddUnsupportedContentForAnswer(
            media_description_options, session_options, offer_content, offer,
            current_content, current_description, bundle_transport,
            answer.get(), &ice_credentials);
        break;
      default:
        RTC_DCHECK_NOTREACHED();
    }
    if (!error.ok()) {
      return error;
    }
    ++msection_index;
    // See if we can add the newly generated m= section to the BUNDLE group in
    // the answer.
    ContentInfo& added = answer->contents().back();
    if (!added.rejected && session_options.bundle_enabled &&
        bundle_index.has_value()) {
      // The `bundle_index` is for `media_description_options.mid`.
      RTC_DCHECK_EQ(media_description_options.mid, added.name);
      answer_bundles[bundle_index.value()].AddContentName(added.name);
      bundle_transports[bundle_index.value()].reset(
          new TransportInfo(*answer->GetTransportInfoByName(added.name)));
    }
  }

  // If BUNDLE group(s) were offered, put the same number of BUNDLE groups in
  // the answer even if they're empty. RFC5888 says:
  //
  //   A SIP entity that receives an offer that contains an "a=group" line
  //   with semantics that are understood MUST return an answer that
  //   contains an "a=group" line with the same semantics.
  if (!offer_bundles.empty()) {
    for (const ContentGroup& answer_bundle : answer_bundles) {
      answer->AddGroup(answer_bundle);

      if (answer_bundle.FirstContentName()) {
        // Share the same ICE credentials and crypto params across all contents,
        // as BUNDLE requires.
        if (!UpdateTransportInfoForBundle(answer_bundle, answer.get())) {
          LOG_AND_RETURN_ERROR(
              RTCErrorType::INTERNAL_ERROR,
              "CreateAnswer failed to UpdateTransportInfoForBundle.");
        }
      }
    }
  }

  // The following determines how to signal MSIDs to ensure compatibility with
  // older endpoints (in particular, older Plan B endpoints).
  if (is_unified_plan_) {
    // Unified Plan needs to look at what the offer included to find the most
    // compatible answer.
    int msid_signaling = offer->msid_signaling();
    if (msid_signaling ==
        (cricket::kMsidSignalingSemantic | cricket::kMsidSignalingMediaSection |
         cricket::kMsidSignalingSsrcAttribute)) {
      // If both a=msid and a=ssrc MSID signaling methods were used, we're
      // probably talking to a Unified Plan endpoint so respond with just
      // a=msid.
      answer->set_msid_signaling(cricket::kMsidSignalingSemantic |
                                 cricket::kMsidSignalingMediaSection);
    } else if (msid_signaling == (cricket::kMsidSignalingSemantic |
                                  cricket::kMsidSignalingSsrcAttribute) ||
               msid_signaling == cricket::kMsidSignalingSsrcAttribute) {
      // If only a=ssrc MSID signaling method was used, we're probably talking
      // to a Plan B endpoint so respond with just a=ssrc MSID.
      answer->set_msid_signaling(cricket::kMsidSignalingSemantic |
                                 cricket::kMsidSignalingSsrcAttribute);
    } else {
      // We end up here in one of three cases:
      // 1. An empty offer. We'll reply with an empty answer so it doesn't
      //    matter what we pick here.
      // 2. A data channel only offer. We won't add any MSIDs to the answer so
      //    it also doesn't matter what we pick here.
      // 3. Media that's either recvonly or inactive from the remote point of
      // view.
      //    We don't have any information to say whether the endpoint is Plan B
      //    or Unified Plan. Since plan-b is obsolete, do not respond with it.
      //    We assume that endpoints not supporting MSID will silently ignore
      //    the a=msid lines they do not understand.
      answer->set_msid_signaling(cricket::kMsidSignalingSemantic |
                                 cricket::kMsidSignalingMediaSection);
    }
  } else {
    // Plan B always signals MSID using a=ssrc lines.
    answer->set_msid_signaling(cricket::kMsidSignalingSemantic |
                               cricket::kMsidSignalingSsrcAttribute);
  }

  return answer;
}

const Codecs& MediaSessionDescriptionFactory::GetAudioCodecsForOffer(
    const RtpTransceiverDirection& direction) const {
  switch (direction) {
    // If stream is inactive - generate list as if sendrecv.
    case RtpTransceiverDirection::kSendRecv:
    case RtpTransceiverDirection::kStopped:
    case RtpTransceiverDirection::kInactive:
      return audio_sendrecv_codecs_;
    case RtpTransceiverDirection::kSendOnly:
      return audio_send_codecs_;
    case RtpTransceiverDirection::kRecvOnly:
      return audio_recv_codecs_;
  }
  RTC_CHECK_NOTREACHED();
}

const Codecs& MediaSessionDescriptionFactory::GetAudioCodecsForAnswer(
    const RtpTransceiverDirection& offer,
    const RtpTransceiverDirection& answer) const {
  switch (answer) {
    // For inactive and sendrecv answers, generate lists as if we were to accept
    // the offer's direction. See RFC 3264 Section 6.1.
    case RtpTransceiverDirection::kSendRecv:
    case RtpTransceiverDirection::kStopped:
    case RtpTransceiverDirection::kInactive:
      return GetAudioCodecsForOffer(
          webrtc::RtpTransceiverDirectionReversed(offer));
    case RtpTransceiverDirection::kSendOnly:
      return audio_send_codecs_;
    case RtpTransceiverDirection::kRecvOnly:
      return audio_recv_codecs_;
  }
  RTC_CHECK_NOTREACHED();
}

const Codecs& MediaSessionDescriptionFactory::GetVideoCodecsForOffer(
    const RtpTransceiverDirection& direction) const {
  switch (direction) {
    // If stream is inactive - generate list as if sendrecv.
    case RtpTransceiverDirection::kSendRecv:
    case RtpTransceiverDirection::kStopped:
    case RtpTransceiverDirection::kInactive:
      return video_sendrecv_codecs_;
    case RtpTransceiverDirection::kSendOnly:
      return video_send_codecs_;
    case RtpTransceiverDirection::kRecvOnly:
      return video_recv_codecs_;
  }
  RTC_CHECK_NOTREACHED();
}

const Codecs& MediaSessionDescriptionFactory::GetVideoCodecsForAnswer(
    const RtpTransceiverDirection& offer,
    const RtpTransceiverDirection& answer) const {
  switch (answer) {
    // For inactive and sendrecv answers, generate lists as if we were to accept
    // the offer's direction. See RFC 3264 Section 6.1.
    case RtpTransceiverDirection::kSendRecv:
    case RtpTransceiverDirection::kStopped:
    case RtpTransceiverDirection::kInactive:
      return GetVideoCodecsForOffer(
          webrtc::RtpTransceiverDirectionReversed(offer));
    case RtpTransceiverDirection::kSendOnly:
      return video_send_codecs_;
    case RtpTransceiverDirection::kRecvOnly:
      return video_recv_codecs_;
  }
  RTC_CHECK_NOTREACHED();
}

void MergeCodecsFromDescription(
    const std::vector<const ContentInfo*>& current_active_contents,
    Codecs* audio_codecs,
    Codecs* video_codecs,
    UsedPayloadTypes* used_pltypes) {
  for (const ContentInfo* content : current_active_contents) {
    if (IsMediaContentOfType(content, MEDIA_TYPE_AUDIO)) {
      MergeCodecs(content->media_description()->codecs(), audio_codecs,
                  used_pltypes);
    } else if (IsMediaContentOfType(content, MEDIA_TYPE_VIDEO)) {
      MergeCodecs(content->media_description()->codecs(), video_codecs,
                  used_pltypes);
    }
  }
}

// Getting codecs for an offer involves these steps:
//
// 1. Construct payload type -> codec mappings for current description.
// 2. Add any reference codecs that weren't already present
// 3. For each individual media description (m= section), filter codecs based
//    on the directional attribute (happens in another method).
void MediaSessionDescriptionFactory::GetCodecsForOffer(
    const std::vector<const ContentInfo*>& current_active_contents,
    Codecs* audio_codecs,
    Codecs* video_codecs) const {
  // First - get all codecs from the current description if the media type
  // is used. Add them to `used_pltypes` so the payload type is not reused if a
  // new media type is added.
  UsedPayloadTypes used_pltypes;
  MergeCodecsFromDescription(current_active_contents, audio_codecs,
                             video_codecs, &used_pltypes);

  // Add our codecs that are not in the current description.
  MergeCodecs(all_audio_codecs_, audio_codecs, &used_pltypes);
  MergeCodecs(all_video_codecs_, video_codecs, &used_pltypes);
}

// Getting codecs for an answer involves these steps:
//
// 1. Construct payload type -> codec mappings for current description.
// 2. Add any codecs from the offer that weren't already present.
// 3. Add any remaining codecs that weren't already present.
// 4. For each individual media description (m= section), filter codecs based
//    on the directional attribute (happens in another method).
void MediaSessionDescriptionFactory::GetCodecsForAnswer(
    const std::vector<const ContentInfo*>& current_active_contents,
    const SessionDescription& remote_offer,
    Codecs* audio_codecs,
    Codecs* video_codecs) const {
  // First - get all codecs from the current description if the media type
  // is used. Add them to `used_pltypes` so the payload type is not reused if a
  // new media type is added.
  UsedPayloadTypes used_pltypes;
  MergeCodecsFromDescription(current_active_contents, audio_codecs,
                             video_codecs, &used_pltypes);

  // Second - filter out codecs that we don't support at all and should ignore.
  Codecs filtered_offered_audio_codecs;
  Codecs filtered_offered_video_codecs;
  for (const ContentInfo& content : remote_offer.contents()) {
    if (IsMediaContentOfType(&content, MEDIA_TYPE_AUDIO)) {
      std::vector<Codec> offered_codecs = content.media_description()->codecs();
      for (const Codec& offered_audio_codec : offered_codecs) {
        if (!webrtc::FindMatchingCodec(offered_codecs,
                                       filtered_offered_audio_codecs,
                                       offered_audio_codec) &&
            webrtc::FindMatchingCodec(offered_codecs, all_audio_codecs_,
                                      offered_audio_codec)) {
          filtered_offered_audio_codecs.push_back(offered_audio_codec);
        }
      }
    } else if (IsMediaContentOfType(&content, MEDIA_TYPE_VIDEO)) {
      std::vector<Codec> offered_codecs = content.media_description()->codecs();
      for (const Codec& offered_video_codec : offered_codecs) {
        if (!webrtc::FindMatchingCodec(offered_codecs,
                                       filtered_offered_video_codecs,
                                       offered_video_codec) &&
            webrtc::FindMatchingCodec(offered_codecs, all_video_codecs_,
                                      offered_video_codec)) {
          filtered_offered_video_codecs.push_back(offered_video_codec);
        }
      }
    }
  }

  // Add codecs that are not in the current description but were in
  // `remote_offer`.
  MergeCodecs(filtered_offered_audio_codecs, audio_codecs, &used_pltypes);
  MergeCodecs(filtered_offered_video_codecs, video_codecs, &used_pltypes);
}

MediaSessionDescriptionFactory::AudioVideoRtpHeaderExtensions
MediaSessionDescriptionFactory::GetOfferedRtpHeaderExtensionsWithIds(
    const std::vector<const ContentInfo*>& current_active_contents,
    bool extmap_allow_mixed,
    const std::vector<MediaDescriptionOptions>& media_description_options)
    const {
  // All header extensions allocated from the same range to avoid potential
  // issues when using BUNDLE.

  // Strictly speaking the SDP attribute extmap_allow_mixed signals that the
  // receiver supports an RTP stream where one- and two-byte RTP header
  // extensions are mixed. For backwards compatibility reasons it's used in
  // WebRTC to signal that two-byte RTP header extensions are supported.
  UsedRtpHeaderExtensionIds used_ids(
      extmap_allow_mixed ? UsedRtpHeaderExtensionIds::IdDomain::kTwoByteAllowed
                         : UsedRtpHeaderExtensionIds::IdDomain::kOneByteOnly);

  RtpHeaderExtensions all_encountered_extensions;

  AudioVideoRtpHeaderExtensions offered_extensions;
  // First - get all extensions from the current description if the media type
  // is used.
  // Add them to `used_ids` so the local ids are not reused if a new media
  // type is added.
  for (const ContentInfo* content : current_active_contents) {
    if (IsMediaContentOfType(content, MEDIA_TYPE_AUDIO)) {
      MergeRtpHdrExts(content->media_description()->rtp_header_extensions(),
                      enable_encrypted_rtp_header_extensions_,
                      &offered_extensions.audio, &all_encountered_extensions,
                      &used_ids);
    } else if (IsMediaContentOfType(content, MEDIA_TYPE_VIDEO)) {
      MergeRtpHdrExts(content->media_description()->rtp_header_extensions(),
                      enable_encrypted_rtp_header_extensions_,
                      &offered_extensions.video, &all_encountered_extensions,
                      &used_ids);
    }
  }

  // Add all encountered header extensions in the media description options that
  // are not in the current description.

  for (const auto& entry : media_description_options) {
    RtpHeaderExtensions filtered_extensions =
        filtered_rtp_header_extensions(UnstoppedOrPresentRtpHeaderExtensions(
            entry.header_extensions, all_encountered_extensions));
    if (entry.type == MEDIA_TYPE_AUDIO)
      MergeRtpHdrExts(
          filtered_extensions, enable_encrypted_rtp_header_extensions_,
          &offered_extensions.audio, &all_encountered_extensions, &used_ids);
    else if (entry.type == MEDIA_TYPE_VIDEO)
      MergeRtpHdrExts(
          filtered_extensions, enable_encrypted_rtp_header_extensions_,
          &offered_extensions.video, &all_encountered_extensions, &used_ids);
  }
  return offered_extensions;
}

RTCError MediaSessionDescriptionFactory::AddTransportOffer(
    const std::string& content_name,
    const TransportOptions& transport_options,
    const SessionDescription* current_desc,
    SessionDescription* offer_desc,
    IceCredentialsIterator* ice_credentials) const {
  const TransportDescription* current_tdesc =
      GetTransportDescription(content_name, current_desc);
  std::unique_ptr<TransportDescription> new_tdesc(
      transport_desc_factory_->CreateOffer(transport_options, current_tdesc,
                                           ice_credentials));
  if (!new_tdesc) {
    RTC_LOG(LS_ERROR) << "Failed to AddTransportOffer, content name="
                      << content_name;
  }
  offer_desc->AddTransportInfo(TransportInfo(content_name, *new_tdesc));
  return RTCError::OK();
}

std::unique_ptr<TransportDescription>
MediaSessionDescriptionFactory::CreateTransportAnswer(
    const std::string& content_name,
    const SessionDescription* offer_desc,
    const TransportOptions& transport_options,
    const SessionDescription* current_desc,
    bool require_transport_attributes,
    IceCredentialsIterator* ice_credentials) const {
  const TransportDescription* offer_tdesc =
      GetTransportDescription(content_name, offer_desc);
  const TransportDescription* current_tdesc =
      GetTransportDescription(content_name, current_desc);
  return transport_desc_factory_->CreateAnswer(offer_tdesc, transport_options,
                                               require_transport_attributes,
                                               current_tdesc, ice_credentials);
}

RTCError MediaSessionDescriptionFactory::AddTransportAnswer(
    const std::string& content_name,
    const TransportDescription& transport_desc,
    SessionDescription* answer_desc) const {
  answer_desc->AddTransportInfo(TransportInfo(content_name, transport_desc));
  return RTCError::OK();
}

// Add the RTP description to the SessionDescription.
// If media_description_options.codecs_to_include is set, those codecs are used.
//
// If it is not set, the codecs used are computed based on:
// `codecs` = set of all possible codecs that can be used, with correct
// payload type mappings
//
// `supported_codecs` = set of codecs that are supported for the direction
// of this m= section
// `current_content` = current description, may be null.
// current_content->codecs() = set of previously negotiated codecs for this m=
// section
//
// The payload types should come from codecs, but the order should come
// from current_content->codecs() and then supported_codecs, to ensure that
// re-offers don't change existing codec priority, and that new codecs are added
// with the right priority.
RTCError MediaSessionDescriptionFactory::AddRtpContentForOffer(
    const MediaDescriptionOptions& media_description_options,
    const MediaSessionOptions& session_options,
    const ContentInfo* current_content,
    const SessionDescription* current_description,
    const RtpHeaderExtensions& header_extensions,
    const std::vector<Codec>& codecs,
    StreamParamsVec* current_streams,
    SessionDescription* session_description,
    IceCredentialsIterator* ice_credentials) const {
  RTC_DCHECK(media_description_options.type == MEDIA_TYPE_AUDIO ||
             media_description_options.type == MEDIA_TYPE_VIDEO);

  std::vector<Codec> codecs_to_include;
  if (media_description_options.codecs_to_include.empty()) {
    std::vector<Codec> supported_codecs =
        media_description_options.type == MEDIA_TYPE_AUDIO
            ? GetAudioCodecsForOffer(media_description_options.direction)
            : GetVideoCodecsForOffer(media_description_options.direction);
    webrtc::RTCErrorOr<std::vector<Codec>> error_or_filtered_codecs =
        GetNegotiatedCodecsForOffer(media_description_options, session_options,
                                    current_content, codecs, supported_codecs);
    if (!error_or_filtered_codecs.ok()) {
      return error_or_filtered_codecs.MoveError();
    }
    codecs_to_include = error_or_filtered_codecs.MoveValue();
  } else {
    // Ignore both the codecs argument and the Get*CodecsForOffer results.
    codecs_to_include = media_description_options.codecs_to_include;
  }
  AssignCodecIdsAndLinkRed(pt_suggester_, media_description_options.mid,
                           codecs_to_include);
  std::unique_ptr<MediaContentDescription> content_description;
  if (media_description_options.type == MEDIA_TYPE_AUDIO) {
    content_description = std::make_unique<AudioContentDescription>();
  } else {
    content_description = std::make_unique<VideoContentDescription>();
  }
<<<<<<< HEAD
  // RingRTC: Allow out-of-band / "manual" key negotiation.
  if (manually_specify_keys()) {
    content_description->set_manually_specify_keys(true);
  }

=======
  // RFC 8888 support.
  content_description->set_rtcp_fb_ack_ccfb(
      transport_desc_factory_->trials().IsEnabled(
          "WebRTC-RFC8888CongestionControlFeedback"));
>>>>>>> afaf4978
  auto error = CreateMediaContentOffer(
      media_description_options, session_options, codecs_to_include,
      header_extensions, ssrc_generator(), current_streams,
      content_description.get(), transport_desc_factory_->trials());
  if (!error.ok()) {
    return error;
  }

  // Insecure transport should only occur in testing.
  bool secure_transport = !(transport_desc_factory_->insecure());
  // RingRTC: Allow out-of-band / "manual" key negotiation.
  SetMediaProtocol(secure_transport, manually_specify_keys(),
                   content_description.get());

  content_description->set_direction(media_description_options.direction);
  bool has_codecs = !content_description->codecs().empty();

  session_description->AddContent(
      media_description_options.mid, MediaProtocolType::kRtp,
      media_description_options.stopped || !has_codecs,
      std::move(content_description));
  return AddTransportOffer(media_description_options.mid,
                           media_description_options.transport_options,
                           current_description, session_description,
                           ice_credentials);
}

RTCError MediaSessionDescriptionFactory::AddDataContentForOffer(
    const MediaDescriptionOptions& media_description_options,
    const MediaSessionOptions& session_options,
    const ContentInfo* current_content,
    const SessionDescription* current_description,
    StreamParamsVec* current_streams,
    SessionDescription* desc,
    IceCredentialsIterator* ice_credentials) const {
  auto data = std::make_unique<SctpDataContentDescription>();

  bool secure_transport = true;

  std::vector<std::string> crypto_suites;
  // Unlike SetMediaProtocol below, we need to set the protocol
  // before we call CreateMediaContentOffer.  Otherwise,
  // CreateMediaContentOffer won't know this is SCTP and will
  // generate SSRCs rather than SIDs.
  data->set_protocol(secure_transport ? kMediaProtocolUdpDtlsSctp
                                      : kMediaProtocolSctp);
  data->set_use_sctpmap(session_options.use_obsolete_sctp_sdp);
  data->set_max_message_size(kSctpSendBufferSize);

  auto error = CreateContentOffer(media_description_options, session_options,
                                  RtpHeaderExtensions(), ssrc_generator(),
                                  current_streams, data.get());
  if (!error.ok()) {
    return error;
  }

  desc->AddContent(media_description_options.mid, MediaProtocolType::kSctp,
                   media_description_options.stopped, std::move(data));
  return AddTransportOffer(media_description_options.mid,
                           media_description_options.transport_options,
                           current_description, desc, ice_credentials);
}

RTCError MediaSessionDescriptionFactory::AddUnsupportedContentForOffer(
    const MediaDescriptionOptions& media_description_options,
    const MediaSessionOptions& session_options,
    const ContentInfo* current_content,
    const SessionDescription* current_description,
    SessionDescription* desc,
    IceCredentialsIterator* ice_credentials) const {
  RTC_CHECK(IsMediaContentOfType(current_content, MEDIA_TYPE_UNSUPPORTED));

  const UnsupportedContentDescription* current_unsupported_description =
      current_content->media_description()->as_unsupported();
  auto unsupported = std::make_unique<UnsupportedContentDescription>(
      current_unsupported_description->media_type());
  unsupported->set_protocol(current_content->media_description()->protocol());
  desc->AddContent(media_description_options.mid, MediaProtocolType::kOther,
                   /*rejected=*/true, std::move(unsupported));

  return AddTransportOffer(media_description_options.mid,
                           media_description_options.transport_options,
                           current_description, desc, ice_credentials);
}

// `codecs` = set of all possible codecs that can be used, with correct
// payload type mappings
//
// `supported_codecs` = set of codecs that are supported for the direction
// of this m= section
//
// mcd->codecs() = set of previously negotiated codecs for this m= section
//
// The payload types should come from codecs, but the order should come
// from mcd->codecs() and then supported_codecs, to ensure that re-offers don't
// change existing codec priority, and that new codecs are added with the right
// priority.
RTCError MediaSessionDescriptionFactory::AddRtpContentForAnswer(
    const MediaDescriptionOptions& media_description_options,
    const MediaSessionOptions& session_options,
    const ContentInfo* offer_content,
    const SessionDescription* offer_description,
    const ContentInfo* current_content,
    const SessionDescription* current_description,
    const TransportInfo* bundle_transport,
    const std::vector<Codec>& codecs,
    const RtpHeaderExtensions& header_extensions,
    StreamParamsVec* current_streams,
    SessionDescription* answer,
    IceCredentialsIterator* ice_credentials) const {
  RTC_DCHECK(media_description_options.type == MEDIA_TYPE_AUDIO ||
             media_description_options.type == MEDIA_TYPE_VIDEO);
  RTC_CHECK(
      IsMediaContentOfType(offer_content, media_description_options.type));
  const RtpMediaContentDescription* offer_content_description;
  if (media_description_options.type == MEDIA_TYPE_AUDIO) {
    offer_content_description = offer_content->media_description()->as_audio();
  } else {
    offer_content_description = offer_content->media_description()->as_video();
  }
  // If this section is part of a bundle, bundle_transport is non-null.
  // Then require_transport_attributes is false - we can handle sections
  // without the DTLS parameters. For rejected m-lines it does not matter.
  // Otherwise, transport attributes MUST be present.
  std::unique_ptr<TransportDescription> transport = CreateTransportAnswer(
      media_description_options.mid, offer_description,
      media_description_options.transport_options, current_description,
      !offer_content->rejected && bundle_transport == nullptr, ice_credentials);
  if (!transport) {
    LOG_AND_RETURN_ERROR(
        RTCErrorType::INTERNAL_ERROR,
        "Failed to create transport answer, transport is missing");
  }

  // Pick codecs based on the requested communications direction in the offer
  // and the selected direction in the answer.
  // Note these will be filtered one final time in CreateMediaContentAnswer.
  auto wants_rtd = media_description_options.direction;
  auto offer_rtd = offer_content_description->direction();
  auto answer_rtd = NegotiateRtpTransceiverDirection(offer_rtd, wants_rtd);

  std::vector<Codec> codecs_to_include;
  bool negotiate;
  if (media_description_options.codecs_to_include.empty()) {
    const std::vector<Codec>& supported_codecs =
        media_description_options.type == MEDIA_TYPE_AUDIO
            ? GetAudioCodecsForAnswer(offer_rtd, answer_rtd)
            : GetVideoCodecsForAnswer(offer_rtd, answer_rtd);
    webrtc::RTCErrorOr<std::vector<Codec>> error_or_filtered_codecs =
        GetNegotiatedCodecsForAnswer(media_description_options, session_options,
                                     current_content, codecs, supported_codecs);
    if (!error_or_filtered_codecs.ok()) {
      return error_or_filtered_codecs.MoveError();
    }
    codecs_to_include = error_or_filtered_codecs.MoveValue();
    negotiate = true;
  } else {
    codecs_to_include = media_description_options.codecs_to_include;
    negotiate = false;  // Don't filter against remote codecs
  }
  // Determine if we have media codecs in common.
  bool has_usable_media_codecs =
      std::find_if(codecs_to_include.begin(), codecs_to_include.end(),
                   [](const Codec& c) {
                     return c.IsMediaCodec() && !IsComfortNoiseCodec(c);
                   }) != codecs_to_include.end();

  bool bundle_enabled = offer_description->HasGroup(GROUP_TYPE_BUNDLE) &&
                        session_options.bundle_enabled;
  std::unique_ptr<MediaContentDescription> answer_content;
  if (media_description_options.type == MEDIA_TYPE_AUDIO) {
    answer_content = std::make_unique<AudioContentDescription>();
  } else {
    answer_content = std::make_unique<VideoContentDescription>();
  }
  if (negotiate) {
    std::vector<Codec> negotiated_codecs;
    NegotiateCodecs(codecs_to_include, offer_content_description->codecs(),
                    &negotiated_codecs,
                    media_description_options.codec_preferences.empty());
    codecs_to_include = negotiated_codecs;
  }
  AssignCodecIdsAndLinkRed(pt_suggester_, media_description_options.mid,
                           codecs_to_include);

  // RingRTC: Allow out-of-band / "manual" key negotiation.
  if (manually_specify_keys()) {
    answer_content->set_manually_specify_keys(true);
  }

  if (!SetCodecsInAnswer(offer_content_description, codecs_to_include,
                         media_description_options, session_options,
                         ssrc_generator(), current_streams,
                         answer_content.get(),
                         transport_desc_factory_->trials())) {
    LOG_AND_RETURN_ERROR(RTCErrorType::INTERNAL_ERROR,
                         "Failed to set codecs in answer");
  }
  // RFC 8888 support. Only answer with "ack ccfb" if offer has it and
  // experiment is enabled.
  // TODO: https://issues.webrtc.org/42225697 - disable transport-cc
  // when ccfb is negotiated.
  if (offer_content_description->rtcp_fb_ack_ccfb()) {
    answer_content->set_rtcp_fb_ack_ccfb(
        transport_desc_factory_->trials().IsEnabled(
            "WebRTC-RFC8888CongestionControlFeedback"));
  }
  if (!CreateMediaContentAnswer(
          offer_content_description, media_description_options, session_options,
          filtered_rtp_header_extensions(header_extensions), ssrc_generator(),
          enable_encrypted_rtp_header_extensions_, current_streams,
          bundle_enabled, answer_content.get())) {
    LOG_AND_RETURN_ERROR(RTCErrorType::INTERNAL_ERROR,
                         "Failed to create answer");
  }

  bool secure = bundle_transport ? bundle_transport->description.secure()
                                 : transport->secure();
  bool rejected = media_description_options.stopped ||
                  offer_content->rejected || !has_usable_media_codecs ||
                  !IsMediaProtocolSupported(MEDIA_TYPE_AUDIO,
                                            answer_content->protocol(), secure);
  if (rejected) {
    RTC_LOG(LS_INFO) << "m= section '" << media_description_options.mid
                     << "' being rejected in answer.";
  }

  auto error =
      AddTransportAnswer(media_description_options.mid, *transport, answer);
  if (!error.ok()) {
    return error;
  }

  answer->AddContent(media_description_options.mid, offer_content->type,
                     rejected, std::move(answer_content));
  return RTCError::OK();
}

RTCError MediaSessionDescriptionFactory::AddDataContentForAnswer(
    const MediaDescriptionOptions& media_description_options,
    const MediaSessionOptions& session_options,
    const ContentInfo* offer_content,
    const SessionDescription* offer_description,
    const ContentInfo* current_content,
    const SessionDescription* current_description,
    const TransportInfo* bundle_transport,
    StreamParamsVec* current_streams,
    SessionDescription* answer,
    IceCredentialsIterator* ice_credentials) const {
  std::unique_ptr<TransportDescription> data_transport = CreateTransportAnswer(
      media_description_options.mid, offer_description,
      media_description_options.transport_options, current_description,
      !offer_content->rejected && bundle_transport == nullptr, ice_credentials);
  if (!data_transport) {
    LOG_AND_RETURN_ERROR(
        RTCErrorType::INTERNAL_ERROR,
        "Failed to create transport answer, data transport is missing");
  }

  bool bundle_enabled = offer_description->HasGroup(GROUP_TYPE_BUNDLE) &&
                        session_options.bundle_enabled;
  RTC_CHECK(IsMediaContentOfType(offer_content, MEDIA_TYPE_DATA));
  std::unique_ptr<MediaContentDescription> data_answer;
  if (offer_content->media_description()->as_sctp()) {
    // SCTP data content
    data_answer = std::make_unique<SctpDataContentDescription>();
    const SctpDataContentDescription* offer_data_description =
        offer_content->media_description()->as_sctp();
    // Respond with the offerer's proto, whatever it is.
    data_answer->as_sctp()->set_protocol(offer_data_description->protocol());
    // Respond with our max message size or the remote max messsage size,
    // whichever is smaller.
    // 0 is treated specially - it means "I can accept any size". Since
    // we do not implement infinite size messages, reply with
    // kSctpSendBufferSize.
    if (offer_data_description->max_message_size() <= 0) {
      data_answer->as_sctp()->set_max_message_size(kSctpSendBufferSize);
    } else {
      data_answer->as_sctp()->set_max_message_size(std::min(
          offer_data_description->max_message_size(), kSctpSendBufferSize));
    }
    if (!CreateMediaContentAnswer(
            offer_data_description, media_description_options, session_options,
            RtpHeaderExtensions(), ssrc_generator(),
            enable_encrypted_rtp_header_extensions_, current_streams,
            bundle_enabled, data_answer.get())) {
      LOG_AND_RETURN_ERROR(RTCErrorType::INTERNAL_ERROR,
                           "Failed to create answer");
    }
    // Respond with sctpmap if the offer uses sctpmap.
    bool offer_uses_sctpmap = offer_data_description->use_sctpmap();
    data_answer->as_sctp()->set_use_sctpmap(offer_uses_sctpmap);
  } else {
    RTC_DCHECK_NOTREACHED() << "Non-SCTP data content found";
  }

  bool secure = bundle_transport ? bundle_transport->description.secure()
                                 : data_transport->secure();

  bool rejected = media_description_options.stopped ||
                  offer_content->rejected ||
                  !IsMediaProtocolSupported(MEDIA_TYPE_DATA,
                                            data_answer->protocol(), secure);
  auto error = AddTransportAnswer(media_description_options.mid,
                                  *data_transport, answer);
  if (!error.ok()) {
    return error;
  }
  answer->AddContent(media_description_options.mid, offer_content->type,
                     rejected, std::move(data_answer));
  return RTCError::OK();
}

RTCError MediaSessionDescriptionFactory::AddUnsupportedContentForAnswer(
    const MediaDescriptionOptions& media_description_options,
    const MediaSessionOptions& session_options,
    const ContentInfo* offer_content,
    const SessionDescription* offer_description,
    const ContentInfo* current_content,
    const SessionDescription* current_description,
    const TransportInfo* bundle_transport,
    SessionDescription* answer,
    IceCredentialsIterator* ice_credentials) const {
  std::unique_ptr<TransportDescription> unsupported_transport =
      CreateTransportAnswer(
          media_description_options.mid, offer_description,
          media_description_options.transport_options, current_description,
          !offer_content->rejected && bundle_transport == nullptr,
          ice_credentials);
  if (!unsupported_transport) {
    LOG_AND_RETURN_ERROR(
        RTCErrorType::INTERNAL_ERROR,
        "Failed to create transport answer, unsupported transport is missing");
  }
  RTC_CHECK(IsMediaContentOfType(offer_content, MEDIA_TYPE_UNSUPPORTED));

  const UnsupportedContentDescription* offer_unsupported_description =
      offer_content->media_description()->as_unsupported();
  std::unique_ptr<MediaContentDescription> unsupported_answer =
      std::make_unique<UnsupportedContentDescription>(
          offer_unsupported_description->media_type());
  unsupported_answer->set_protocol(offer_unsupported_description->protocol());

  auto error = AddTransportAnswer(media_description_options.mid,
                                  *unsupported_transport, answer);
  if (!error.ok()) {
    return error;
  }

  answer->AddContent(media_description_options.mid, offer_content->type,
                     /*rejected=*/true, std::move(unsupported_answer));
  return RTCError::OK();
}

void MediaSessionDescriptionFactory::ComputeAudioCodecsIntersectionAndUnion() {
  audio_sendrecv_codecs_.clear();
  all_audio_codecs_.clear();
  // Compute the audio codecs union.
  for (const Codec& send : audio_send_codecs_) {
    all_audio_codecs_.push_back(send);
    if (!webrtc::FindMatchingCodec(audio_send_codecs_, audio_recv_codecs_,
                                   send)) {
      // It doesn't make sense to have an RTX codec we support sending but not
      // receiving.
      RTC_DCHECK(send.GetResiliencyType() != Codec::ResiliencyType::kRtx);
    }
  }
  for (const Codec& recv : audio_recv_codecs_) {
    if (!webrtc::FindMatchingCodec(audio_recv_codecs_, audio_send_codecs_,
                                   recv)) {
      all_audio_codecs_.push_back(recv);
    }
  }
  // Use NegotiateCodecs to merge our codec lists, since the operation is
  // essentially the same. Put send_codecs as the offered_codecs, which is the
  // order we'd like to follow. The reasoning is that encoding is usually more
  // expensive than decoding, and prioritizing a codec in the send list probably
  // means it's a codec we can handle efficiently.
  NegotiateCodecs(audio_recv_codecs_, audio_send_codecs_,
                  &audio_sendrecv_codecs_, true);
}

void MediaSessionDescriptionFactory::ComputeVideoCodecsIntersectionAndUnion() {
  video_sendrecv_codecs_.clear();

  // Use ComputeCodecsUnion to avoid having duplicate payload IDs
  all_video_codecs_ =
      ComputeCodecsUnion(video_recv_codecs_, video_send_codecs_);

  // Use NegotiateCodecs to merge our codec lists, since the operation is
  // essentially the same. Put send_codecs as the offered_codecs, which is the
  // order we'd like to follow. The reasoning is that encoding is usually more
  // expensive than decoding, and prioritizing a codec in the send list probably
  // means it's a codec we can handle efficiently.
  NegotiateCodecs(video_recv_codecs_, video_send_codecs_,
                  &video_sendrecv_codecs_, true);
}

bool IsMediaContent(const ContentInfo* content) {
  return (content && (content->type == MediaProtocolType::kRtp ||
                      content->type == MediaProtocolType::kSctp));
}

bool IsAudioContent(const ContentInfo* content) {
  return IsMediaContentOfType(content, MEDIA_TYPE_AUDIO);
}

bool IsVideoContent(const ContentInfo* content) {
  return IsMediaContentOfType(content, MEDIA_TYPE_VIDEO);
}

bool IsDataContent(const ContentInfo* content) {
  return IsMediaContentOfType(content, MEDIA_TYPE_DATA);
}

bool IsUnsupportedContent(const ContentInfo* content) {
  return IsMediaContentOfType(content, MEDIA_TYPE_UNSUPPORTED);
}

const ContentInfo* GetFirstMediaContent(const ContentInfos& contents,
                                        MediaType media_type) {
  for (const ContentInfo& content : contents) {
    if (IsMediaContentOfType(&content, media_type)) {
      return &content;
    }
  }
  return nullptr;
}

const ContentInfo* GetFirstAudioContent(const ContentInfos& contents) {
  return GetFirstMediaContent(contents, MEDIA_TYPE_AUDIO);
}

const ContentInfo* GetFirstVideoContent(const ContentInfos& contents) {
  return GetFirstMediaContent(contents, MEDIA_TYPE_VIDEO);
}

const ContentInfo* GetFirstDataContent(const ContentInfos& contents) {
  return GetFirstMediaContent(contents, MEDIA_TYPE_DATA);
}

const ContentInfo* GetFirstMediaContent(const SessionDescription* sdesc,
                                        MediaType media_type) {
  if (sdesc == nullptr) {
    return nullptr;
  }

  return GetFirstMediaContent(sdesc->contents(), media_type);
}

const ContentInfo* GetFirstAudioContent(const SessionDescription* sdesc) {
  return GetFirstMediaContent(sdesc, MEDIA_TYPE_AUDIO);
}

const ContentInfo* GetFirstVideoContent(const SessionDescription* sdesc) {
  return GetFirstMediaContent(sdesc, MEDIA_TYPE_VIDEO);
}

const ContentInfo* GetFirstDataContent(const SessionDescription* sdesc) {
  return GetFirstMediaContent(sdesc, MEDIA_TYPE_DATA);
}

const MediaContentDescription* GetFirstMediaContentDescription(
    const SessionDescription* sdesc,
    MediaType media_type) {
  const ContentInfo* content = GetFirstMediaContent(sdesc, media_type);
  return (content ? content->media_description() : nullptr);
}

const AudioContentDescription* GetFirstAudioContentDescription(
    const SessionDescription* sdesc) {
  auto desc = GetFirstMediaContentDescription(sdesc, MEDIA_TYPE_AUDIO);
  return desc ? desc->as_audio() : nullptr;
}

const VideoContentDescription* GetFirstVideoContentDescription(
    const SessionDescription* sdesc) {
  auto desc = GetFirstMediaContentDescription(sdesc, MEDIA_TYPE_VIDEO);
  return desc ? desc->as_video() : nullptr;
}

const SctpDataContentDescription* GetFirstSctpDataContentDescription(
    const SessionDescription* sdesc) {
  auto desc = GetFirstMediaContentDescription(sdesc, MEDIA_TYPE_DATA);
  return desc ? desc->as_sctp() : nullptr;
}

//
// Non-const versions of the above functions.
//

ContentInfo* GetFirstMediaContent(ContentInfos* contents,
                                  MediaType media_type) {
  for (ContentInfo& content : *contents) {
    if (IsMediaContentOfType(&content, media_type)) {
      return &content;
    }
  }
  return nullptr;
}

ContentInfo* GetFirstAudioContent(ContentInfos* contents) {
  return GetFirstMediaContent(contents, MEDIA_TYPE_AUDIO);
}

ContentInfo* GetFirstVideoContent(ContentInfos* contents) {
  return GetFirstMediaContent(contents, MEDIA_TYPE_VIDEO);
}

ContentInfo* GetFirstDataContent(ContentInfos* contents) {
  return GetFirstMediaContent(contents, MEDIA_TYPE_DATA);
}

ContentInfo* GetFirstMediaContent(SessionDescription* sdesc,
                                  MediaType media_type) {
  if (sdesc == nullptr) {
    return nullptr;
  }

  return GetFirstMediaContent(&sdesc->contents(), media_type);
}

ContentInfo* GetFirstAudioContent(SessionDescription* sdesc) {
  return GetFirstMediaContent(sdesc, MEDIA_TYPE_AUDIO);
}

ContentInfo* GetFirstVideoContent(SessionDescription* sdesc) {
  return GetFirstMediaContent(sdesc, MEDIA_TYPE_VIDEO);
}

ContentInfo* GetFirstDataContent(SessionDescription* sdesc) {
  return GetFirstMediaContent(sdesc, MEDIA_TYPE_DATA);
}

MediaContentDescription* GetFirstMediaContentDescription(
    SessionDescription* sdesc,
    MediaType media_type) {
  ContentInfo* content = GetFirstMediaContent(sdesc, media_type);
  return (content ? content->media_description() : nullptr);
}

AudioContentDescription* GetFirstAudioContentDescription(
    SessionDescription* sdesc) {
  auto desc = GetFirstMediaContentDescription(sdesc, MEDIA_TYPE_AUDIO);
  return desc ? desc->as_audio() : nullptr;
}

VideoContentDescription* GetFirstVideoContentDescription(
    SessionDescription* sdesc) {
  auto desc = GetFirstMediaContentDescription(sdesc, MEDIA_TYPE_VIDEO);
  return desc ? desc->as_video() : nullptr;
}

SctpDataContentDescription* GetFirstSctpDataContentDescription(
    SessionDescription* sdesc) {
  auto desc = GetFirstMediaContentDescription(sdesc, MEDIA_TYPE_DATA);
  return desc ? desc->as_sctp() : nullptr;
}

}  // namespace cricket<|MERGE_RESOLUTION|>--- conflicted
+++ resolved
@@ -1978,18 +1978,15 @@
   } else {
     content_description = std::make_unique<VideoContentDescription>();
   }
-<<<<<<< HEAD
   // RingRTC: Allow out-of-band / "manual" key negotiation.
   if (manually_specify_keys()) {
     content_description->set_manually_specify_keys(true);
   }
 
-=======
   // RFC 8888 support.
   content_description->set_rtcp_fb_ack_ccfb(
       transport_desc_factory_->trials().IsEnabled(
           "WebRTC-RFC8888CongestionControlFeedback"));
->>>>>>> afaf4978
   auto error = CreateMediaContentOffer(
       media_description_options, session_options, codecs_to_include,
       header_extensions, ssrc_generator(), current_streams,
