/*
 *  Copyright 2011 The WebRTC project authors. All Rights Reserved.
 *
 *  Use of this source code is governed by a BSD-style license
 *  that can be found in the LICENSE file in the root of the source
 *  tree. An additional intellectual property rights grant can be found
 *  in the file PATENTS.  All contributing project authors may
 *  be found in the AUTHORS file in the root of the source tree.
 */

#ifndef PC_AUDIO_TRACK_H_
#define PC_AUDIO_TRACK_H_

#include <string>

#include "api/media_stream_interface.h"
#include "api/media_stream_track.h"
#include "api/scoped_refptr.h"
<<<<<<< HEAD
#include "rtc_base/thread_checker.h"
=======
#include "api/sequence_checker.h"
>>>>>>> cbad18b1

namespace webrtc {

class AudioTrack : public MediaStreamTrack<AudioTrackInterface>,
                   public ObserverInterface {
 protected:
  // Protected ctor to force use of factory method.
  AudioTrack(const std::string& label,
             const rtc::scoped_refptr<AudioSourceInterface>& source);

  AudioTrack() = delete;
  AudioTrack(const AudioTrack&) = delete;
  AudioTrack& operator=(const AudioTrack&) = delete;

  ~AudioTrack() override;

 public:
  static rtc::scoped_refptr<AudioTrack> Create(
      const std::string& id,
      const rtc::scoped_refptr<AudioSourceInterface>& source);

  // MediaStreamTrack implementation.
  std::string kind() const override;

 private:
  // AudioTrackInterface implementation.
  AudioSourceInterface* GetSource() const override;

  void AddSink(AudioTrackSinkInterface* sink) override;
  void RemoveSink(AudioTrackSinkInterface* sink) override;

 private:
  // ObserverInterface implementation.
  void OnChanged() override;

 private:
  const rtc::scoped_refptr<AudioSourceInterface> audio_source_;
<<<<<<< HEAD
  rtc::ThreadChecker thread_checker_;
=======
  SequenceChecker thread_checker_;
>>>>>>> cbad18b1
};

}  // namespace webrtc

#endif  // PC_AUDIO_TRACK_H_<|MERGE_RESOLUTION|>--- conflicted
+++ resolved
@@ -16,11 +16,7 @@
 #include "api/media_stream_interface.h"
 #include "api/media_stream_track.h"
 #include "api/scoped_refptr.h"
-<<<<<<< HEAD
-#include "rtc_base/thread_checker.h"
-=======
 #include "api/sequence_checker.h"
->>>>>>> cbad18b1
 
 namespace webrtc {
 
@@ -45,7 +41,6 @@
   // MediaStreamTrack implementation.
   std::string kind() const override;
 
- private:
   // AudioTrackInterface implementation.
   AudioSourceInterface* GetSource() const override;
 
@@ -58,11 +53,7 @@
 
  private:
   const rtc::scoped_refptr<AudioSourceInterface> audio_source_;
-<<<<<<< HEAD
-  rtc::ThreadChecker thread_checker_;
-=======
   SequenceChecker thread_checker_;
->>>>>>> cbad18b1
 };
 
 }  // namespace webrtc
