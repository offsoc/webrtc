--- conflicted
+++ resolved
@@ -427,174 +427,6 @@
 #endif
 }
 
-<<<<<<< HEAD
-}  // namespace
-
-webrtc::RTCErrorOr<std::vector<Codec>> CodecVendor::GetNegotiatedCodecsForOffer(
-    const MediaDescriptionOptions& media_description_options,
-    const MediaSessionOptions& session_options,
-    const ContentInfo* current_content,
-    const CodecList& codecs) {
-  CodecList filtered_codecs;
-  CodecList supported_codecs =
-      media_description_options.type == MEDIA_TYPE_AUDIO
-          ? GetAudioCodecsForOffer(media_description_options.direction)
-          : GetVideoCodecsForOffer(media_description_options.direction);
-
-  if (!media_description_options.codec_preferences.empty()) {
-    // Add the codecs from the current transceiver's codec preferences.
-    // They override any existing codecs from previous negotiations.
-    filtered_codecs = MatchCodecPreference(
-        media_description_options.codec_preferences, codecs, supported_codecs);
-  } else {
-    // Add the codecs from current content if it exists and is not rejected nor
-    // recycled.
-    if (current_content && !current_content->rejected &&
-        current_content->mid() == media_description_options.mid) {
-      if (!IsMediaContentOfType(current_content,
-                                media_description_options.type)) {
-        // Can happen if the remote side re-uses a MID while recycling.
-        LOG_AND_RETURN_ERROR(RTCErrorType::INTERNAL_ERROR,
-                             "Media type for content with mid='" +
-                                 current_content->mid() +
-                                 "' does not match previous type.");
-      }
-      const MediaContentDescription* mcd = current_content->media_description();
-      for (const Codec& codec : mcd->codecs()) {
-        if (webrtc::FindMatchingCodec(mcd->codecs(), codecs.codecs(), codec)) {
-          filtered_codecs.push_back(codec);
-        }
-      }
-    }
-    // Note what PTs are already in use.
-    UsedPayloadTypes
-        used_pltypes;  // Used to avoid pt collisions in filtered_codecs
-    for (auto& codec : filtered_codecs) {
-      // Note: This may change PTs. Doing so woud indicate an error, but
-      // UsedPayloadTypes doesn't offer a means to make the distinction.
-      used_pltypes.FindAndSetIdUsed(&codec);
-    }
-    // Add other supported codecs.
-    for (const Codec& codec : supported_codecs) {
-      std::optional<Codec> found_codec =
-          FindMatchingCodec(supported_codecs, codecs, codec);
-      if (found_codec &&
-          !FindMatchingCodec(supported_codecs, filtered_codecs, codec)) {
-        // Use the `found_codec` from `codecs` because it has the
-        // correctly mapped payload type (most of the time).
-        if (media_description_options.type == MEDIA_TYPE_VIDEO &&
-            found_codec->GetResiliencyType() == Codec::ResiliencyType::kRtx) {
-          // For RTX we might need to adjust the apt parameter if we got a
-          // remote offer without RTX for a codec for which we support RTX.
-          // This is only done for video since we do not yet have rtx for audio.
-          auto referenced_codec =
-              GetAssociatedCodecForRtx(supported_codecs, codec);
-          RTC_DCHECK(referenced_codec);
-
-          // Find the codec we should be referencing and point to it.
-          std::optional<Codec> changed_referenced_codec = FindMatchingCodec(
-              supported_codecs, filtered_codecs, *referenced_codec);
-          if (changed_referenced_codec) {
-            found_codec->SetParam(kCodecParamAssociatedPayloadType,
-                                  changed_referenced_codec->id);
-          }
-        }
-        // Quick fix for b/395077842: Remap the codec if it collides.
-        used_pltypes.FindAndSetIdUsed(&(*found_codec));
-        filtered_codecs.push_back(*found_codec);
-      }
-    }
-  }
-
-  if (media_description_options.type == MEDIA_TYPE_AUDIO &&
-      !session_options.vad_enabled) {
-    // If application doesn't want CN codecs in offer.
-    StripCNCodecs(filtered_codecs);
-  } else if (media_description_options.type == MEDIA_TYPE_VIDEO &&
-             session_options.raw_packetization_for_video) {
-    for (Codec& codec : filtered_codecs) {
-      if (codec.IsMediaCodec()) {
-        codec.packetization = kPacketizationParamRaw;
-      }
-    }
-  }
-  NegotiateVideoCodecLevelsForOffer(media_description_options, supported_codecs,
-                                    filtered_codecs);
-  return filtered_codecs.codecs();
-}
-
-webrtc::RTCErrorOr<Codecs> CodecVendor::GetNegotiatedCodecsForAnswer(
-    const MediaDescriptionOptions& media_description_options,
-    const MediaSessionOptions& session_options,
-    webrtc::RtpTransceiverDirection offer_rtd,
-    webrtc::RtpTransceiverDirection answer_rtd,
-    const ContentInfo* current_content,
-    const CodecList& codecs) {
-  CodecList filtered_codecs;
-
-  const CodecList& supported_codecs =
-      media_description_options.type == MEDIA_TYPE_AUDIO
-          ? GetAudioCodecsForAnswer(offer_rtd, answer_rtd)
-          : GetVideoCodecsForAnswer(offer_rtd, answer_rtd);
-  if (!media_description_options.codec_preferences.empty()) {
-    filtered_codecs = MatchCodecPreference(
-        media_description_options.codec_preferences, codecs, supported_codecs);
-  } else {
-    // Add the codecs from current content if it exists and is not rejected nor
-    // recycled.
-    if (current_content && !current_content->rejected &&
-        current_content->mid() == media_description_options.mid) {
-      if (!IsMediaContentOfType(current_content,
-                                media_description_options.type)) {
-        // Can happen if the remote side re-uses a MID while recycling.
-        LOG_AND_RETURN_ERROR(RTCErrorType::INTERNAL_ERROR,
-                             "Media type for content with mid='" +
-                                 current_content->mid() +
-                                 "' does not match previous type.");
-      }
-      const MediaContentDescription* mcd = current_content->media_description();
-      for (const Codec& codec : mcd->codecs()) {
-        if (webrtc::FindMatchingCodec(mcd->codecs(), codecs.codecs(), codec)) {
-          filtered_codecs.push_back(codec);
-        }
-      }
-    }
-    // Add other supported codecs.
-    CodecList other_codecs;
-    for (const Codec& codec : supported_codecs) {
-      if (FindMatchingCodec(supported_codecs, codecs, codec) &&
-          !FindMatchingCodec(supported_codecs, filtered_codecs, codec)) {
-        // We should use the local codec with local parameters and the codec id
-        // would be correctly mapped in `NegotiateCodecs`.
-        other_codecs.push_back(codec);
-      }
-    }
-
-    // Use ComputeCodecsUnion to avoid having duplicate payload IDs.
-    // This is a no-op for audio until RTX is added.
-    filtered_codecs = ComputeCodecsUnion(filtered_codecs, other_codecs);
-  }
-
-  if (media_description_options.type == MEDIA_TYPE_AUDIO &&
-      !session_options.vad_enabled) {
-    // If application doesn't want CN codecs in offer.
-    StripCNCodecs(filtered_codecs);
-  } else if (media_description_options.type == MEDIA_TYPE_VIDEO &&
-             session_options.raw_packetization_for_video) {
-    for (Codec& codec : filtered_codecs) {
-      if (codec.IsMediaCodec()) {
-        codec.packetization = kPacketizationParamRaw;
-      }
-    }
-  }
-  return filtered_codecs.codecs();
-}
-
-void CodecVendor::NegotiateCodecs(const CodecList& local_codecs,
-                                  const CodecList& offered_codecs,
-                                  std::vector<Codec>* negotiated_codecs,
-                                  bool keep_offer_order) {
-=======
 RTCError NegotiateCodecs(const CodecList& local_codecs,
                          const CodecList& offered_codecs,
                          CodecList& negotiated_codecs_out,
@@ -603,7 +435,6 @@
   // Since we build the negotiated codec list one entry at a time,
   // the list will have inconsistencies during building.
   std::vector<Codec> negotiated_codecs;
->>>>>>> 2c8f5be6
   for (const Codec& ours : local_codecs) {
     std::optional<Codec> theirs =
         FindMatchingCodec(local_codecs, offered_codecs, ours);
