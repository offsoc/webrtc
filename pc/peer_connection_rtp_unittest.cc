/*
 *  Copyright 2017 The WebRTC project authors. All Rights Reserved.
 *
 *  Use of this source code is governed by a BSD-style license
 *  that can be found in the LICENSE file in the root of the source
 *  tree. An additional intellectual property rights grant can be found
 *  in the file PATENTS.  All contributing project authors may
 *  be found in the AUTHORS file in the root of the source tree.
 */

#include <stdint.h>

#include <memory>
#include <string>
#include <utility>
#include <vector>

#include "absl/types/optional.h"
#include "api/audio/audio_mixer.h"
#include "api/audio_codecs/audio_decoder_factory.h"
#include "api/audio_codecs/audio_encoder_factory.h"
#include "api/audio_codecs/builtin_audio_decoder_factory.h"
#include "api/audio_codecs/builtin_audio_encoder_factory.h"
#include "api/create_peerconnection_factory.h"
#include "api/jsep.h"
#include "api/media_stream_interface.h"
#include "api/media_types.h"
#include "api/peer_connection_interface.h"
#include "api/rtc_error.h"
#include "api/rtp_parameters.h"
#include "api/rtp_receiver_interface.h"
#include "api/rtp_sender_interface.h"
#include "api/rtp_transceiver_interface.h"
#include "api/scoped_refptr.h"
#include "api/set_remote_description_observer_interface.h"
#include "api/uma_metrics.h"
#include "api/video_codecs/builtin_video_decoder_factory.h"
#include "api/video_codecs/builtin_video_encoder_factory.h"
#include "api/video_codecs/video_decoder_factory.h"
#include "api/video_codecs/video_encoder_factory.h"
#include "media/base/stream_params.h"
#include "modules/audio_device/include/audio_device.h"
#include "modules/audio_processing/include/audio_processing.h"
#include "p2p/base/port_allocator.h"
#include "pc/media_session.h"
#include "pc/peer_connection_wrapper.h"
#include "pc/sdp_utils.h"
#include "pc/session_description.h"
#include "pc/test/fake_audio_capture_module.h"
#include "pc/test/mock_peer_connection_observers.h"
#include "rtc_base/checks.h"
#include "rtc_base/gunit.h"
#include "rtc_base/ref_counted_object.h"
#include "rtc_base/rtc_certificate_generator.h"
#include "rtc_base/thread.h"
#include "system_wrappers/include/metrics.h"
#include "test/gmock.h"
#include "test/gtest.h"

// This file contains tests for RTP Media API-related behavior of
// `webrtc::PeerConnection`, see https://w3c.github.io/webrtc-pc/#rtp-media-api.

namespace webrtc {

using RTCConfiguration = PeerConnectionInterface::RTCConfiguration;
using ::testing::ElementsAre;
using ::testing::Pair;
using ::testing::UnorderedElementsAre;
using ::testing::Values;

const uint32_t kDefaultTimeout = 10000u;

template <typename MethodFunctor>
class OnSuccessObserver : public rtc::RefCountedObject<
                              webrtc::SetRemoteDescriptionObserverInterface> {
 public:
  explicit OnSuccessObserver(MethodFunctor on_success)
      : on_success_(std::move(on_success)) {}

  // webrtc::SetRemoteDescriptionObserverInterface implementation.
  void OnSetRemoteDescriptionComplete(webrtc::RTCError error) override {
    RTC_CHECK(error.ok());
    on_success_();
  }

 private:
  MethodFunctor on_success_;
};

class PeerConnectionRtpBaseTest : public ::testing::Test {
 public:
  explicit PeerConnectionRtpBaseTest(SdpSemantics sdp_semantics)
      : sdp_semantics_(sdp_semantics),
        pc_factory_(
            CreatePeerConnectionFactory(rtc::Thread::Current(),
                                        rtc::Thread::Current(),
                                        rtc::Thread::Current(),
                                        FakeAudioCaptureModule::Create(),
                                        CreateBuiltinAudioEncoderFactory(),
                                        CreateBuiltinAudioDecoderFactory(),
                                        CreateBuiltinVideoEncoderFactory(),
                                        CreateBuiltinVideoDecoderFactory(),
                                        nullptr /* audio_mixer */,
                                        nullptr /* audio_processing */)) {
    webrtc::metrics::Reset();
  }

  std::unique_ptr<PeerConnectionWrapper> CreatePeerConnection() {
    return CreatePeerConnection(RTCConfiguration());
  }

  std::unique_ptr<PeerConnectionWrapper> CreatePeerConnectionWithPlanB() {
    RTCConfiguration config;
    config.sdp_semantics = SdpSemantics::kPlanB;
    return CreatePeerConnectionInternal(config);
  }

  std::unique_ptr<PeerConnectionWrapper> CreatePeerConnectionWithUnifiedPlan() {
    RTCConfiguration config;
    config.sdp_semantics = SdpSemantics::kUnifiedPlan;
    return CreatePeerConnectionInternal(config);
  }

  std::unique_ptr<PeerConnectionWrapper> CreatePeerConnection(
      const RTCConfiguration& config) {
    RTCConfiguration modified_config = config;
    modified_config.sdp_semantics = sdp_semantics_;
    return CreatePeerConnectionInternal(modified_config);
  }

 protected:
  const SdpSemantics sdp_semantics_;
  rtc::scoped_refptr<PeerConnectionFactoryInterface> pc_factory_;

 private:
  // Private so that tests don't accidentally bypass the SdpSemantics
  // adjustment.
  std::unique_ptr<PeerConnectionWrapper> CreatePeerConnectionInternal(
      const RTCConfiguration& config) {
    auto observer = std::make_unique<MockPeerConnectionObserver>();
    auto pc = pc_factory_->CreatePeerConnection(config, nullptr, nullptr,
                                                observer.get());
    EXPECT_TRUE(pc.get());
    observer->SetPeerConnectionInterface(pc.get());
    return std::make_unique<PeerConnectionWrapper>(pc_factory_, pc,
                                                   std::move(observer));
  }
};

class PeerConnectionRtpTest
    : public PeerConnectionRtpBaseTest,
      public ::testing::WithParamInterface<SdpSemantics> {
 protected:
  PeerConnectionRtpTest() : PeerConnectionRtpBaseTest(GetParam()) {}
};

class PeerConnectionRtpTestPlanB : public PeerConnectionRtpBaseTest {
 protected:
  PeerConnectionRtpTestPlanB()
      : PeerConnectionRtpBaseTest(SdpSemantics::kPlanB) {}
};

class PeerConnectionRtpTestUnifiedPlan : public PeerConnectionRtpBaseTest {
 protected:
  PeerConnectionRtpTestUnifiedPlan()
      : PeerConnectionRtpBaseTest(SdpSemantics::kUnifiedPlan) {}

  // Helper to emulate an SFU that rejects an offered media section
  // in answer.
  bool ExchangeOfferAnswerWhereRemoteStopsTransceiver(
      PeerConnectionWrapper* caller,
      PeerConnectionWrapper* callee,
      size_t mid_to_stop) {
    auto offer = caller->CreateOffer();
    caller->SetLocalDescription(CloneSessionDescription(offer.get()));
    callee->SetRemoteDescription(std::move(offer));
    EXPECT_LT(mid_to_stop, callee->pc()->GetTransceivers().size());
    // Must use StopInternal in order to do instant reject.
    callee->pc()->GetTransceivers()[mid_to_stop]->StopInternal();
    auto answer = callee->CreateAnswer();
    EXPECT_TRUE(answer);
    bool set_local_answer =
        callee->SetLocalDescription(CloneSessionDescription(answer.get()));
    EXPECT_TRUE(set_local_answer);
    bool set_remote_answer = caller->SetRemoteDescription(std::move(answer));
    EXPECT_TRUE(set_remote_answer);
    return set_remote_answer;
  }
};

// These tests cover `webrtc::PeerConnectionObserver` callbacks firing upon
// setting the remote description.

TEST_P(PeerConnectionRtpTest, AddTrackWithoutStreamFiresOnAddTrack) {
  auto caller = CreatePeerConnection();
  auto callee = CreatePeerConnection();

  ASSERT_TRUE(caller->AddAudioTrack("audio_track"));
  ASSERT_TRUE(callee->SetRemoteDescription(caller->CreateOfferAndSetAsLocal()));

  ASSERT_EQ(callee->observer()->add_track_events_.size(), 1u);
  const auto& add_track_event = callee->observer()->add_track_events_[0];
  EXPECT_EQ(add_track_event.streams, add_track_event.receiver->streams());

  if (sdp_semantics_ == SdpSemantics::kPlanB) {
    // Since we are not supporting the no stream case with Plan B, there should
    // be a generated stream, even though we didn't set one with AddTrack.
    ASSERT_EQ(1u, add_track_event.streams.size());
    EXPECT_TRUE(add_track_event.streams[0]->FindAudioTrack("audio_track"));
  } else {
    EXPECT_EQ(0u, add_track_event.streams.size());
  }
}

TEST_P(PeerConnectionRtpTest, AddTrackWithStreamFiresOnAddTrack) {
  auto caller = CreatePeerConnection();
  auto callee = CreatePeerConnection();

  ASSERT_TRUE(caller->AddAudioTrack("audio_track", {"audio_stream"}));
  ASSERT_TRUE(callee->SetRemoteDescription(caller->CreateOfferAndSetAsLocal()));

  ASSERT_EQ(callee->observer()->add_track_events_.size(), 1u);
  auto& add_track_event = callee->observer()->add_track_events_[0];
  ASSERT_EQ(add_track_event.streams.size(), 1u);
  EXPECT_EQ("audio_stream", add_track_event.streams[0]->id());
  EXPECT_TRUE(add_track_event.streams[0]->FindAudioTrack("audio_track"));
  EXPECT_EQ(add_track_event.streams, add_track_event.receiver->streams());
}

TEST_P(PeerConnectionRtpTest, RemoveTrackWithoutStreamFiresOnRemoveTrack) {
  auto caller = CreatePeerConnection();
  auto callee = CreatePeerConnection();

  auto sender = caller->AddAudioTrack("audio_track", {});
  ASSERT_TRUE(callee->SetRemoteDescription(caller->CreateOfferAndSetAsLocal()));
  ASSERT_EQ(callee->observer()->add_track_events_.size(), 1u);
  ASSERT_TRUE(
      caller->SetRemoteDescription(callee->CreateAnswerAndSetAsLocal()));

  EXPECT_TRUE(caller->pc()->RemoveTrack(sender));
  ASSERT_TRUE(callee->SetRemoteDescription(caller->CreateOfferAndSetAsLocal()));

  ASSERT_EQ(callee->observer()->add_track_events_.size(), 1u);
  EXPECT_EQ(callee->observer()->GetAddTrackReceivers(),
            callee->observer()->remove_track_events_);
}

TEST_P(PeerConnectionRtpTest, RemoveTrackWithStreamFiresOnRemoveTrack) {
  auto caller = CreatePeerConnection();
  auto callee = CreatePeerConnection();

  auto sender = caller->AddAudioTrack("audio_track", {"audio_stream"});
  ASSERT_TRUE(callee->SetRemoteDescription(caller->CreateOfferAndSetAsLocal()));
  ASSERT_EQ(callee->observer()->add_track_events_.size(), 1u);
  ASSERT_TRUE(
      caller->SetRemoteDescription(callee->CreateAnswerAndSetAsLocal()));

  EXPECT_TRUE(caller->pc()->RemoveTrack(sender));
  ASSERT_TRUE(callee->SetRemoteDescription(caller->CreateOfferAndSetAsLocal()));

  ASSERT_EQ(callee->observer()->add_track_events_.size(), 1u);
  EXPECT_EQ(callee->observer()->GetAddTrackReceivers(),
            callee->observer()->remove_track_events_);
  EXPECT_EQ(0u, callee->observer()->remote_streams()->count());
}

TEST_P(PeerConnectionRtpTest, RemoveTrackWithSharedStreamFiresOnRemoveTrack) {
  auto caller = CreatePeerConnection();
  auto callee = CreatePeerConnection();

  const char kSharedStreamId[] = "shared_audio_stream";
  auto sender1 = caller->AddAudioTrack("audio_track1", {kSharedStreamId});
  auto sender2 = caller->AddAudioTrack("audio_track2", {kSharedStreamId});
  ASSERT_TRUE(callee->SetRemoteDescription(caller->CreateOfferAndSetAsLocal()));
  ASSERT_EQ(callee->observer()->add_track_events_.size(), 2u);
  ASSERT_TRUE(
      caller->SetRemoteDescription(callee->CreateAnswerAndSetAsLocal()));

  // Remove "audio_track1".
  EXPECT_TRUE(caller->pc()->RemoveTrack(sender1));
  ASSERT_TRUE(callee->SetRemoteDescription(caller->CreateOfferAndSetAsLocal()));
  ASSERT_EQ(callee->observer()->add_track_events_.size(), 2u);
  EXPECT_EQ(
      std::vector<rtc::scoped_refptr<RtpReceiverInterface>>{
          callee->observer()->add_track_events_[0].receiver},
      callee->observer()->remove_track_events_);
  ASSERT_EQ(1u, callee->observer()->remote_streams()->count());
  ASSERT_TRUE(
      caller->SetRemoteDescription(callee->CreateAnswerAndSetAsLocal()));

  // Remove "audio_track2".
  EXPECT_TRUE(caller->pc()->RemoveTrack(sender2));
  ASSERT_TRUE(callee->SetRemoteDescription(caller->CreateOfferAndSetAsLocal()));
  ASSERT_EQ(callee->observer()->add_track_events_.size(), 2u);
  EXPECT_EQ(callee->observer()->GetAddTrackReceivers(),
            callee->observer()->remove_track_events_);
  EXPECT_EQ(0u, callee->observer()->remote_streams()->count());
}

// Tests the edge case that if a stream ID changes for a given track that both
// OnRemoveTrack and OnAddTrack is fired.
TEST_F(PeerConnectionRtpTestPlanB,
       RemoteStreamIdChangesFiresOnRemoveAndOnAddTrack) {
  auto caller = CreatePeerConnection();
  auto callee = CreatePeerConnection();

  const char kStreamId1[] = "stream1";
  const char kStreamId2[] = "stream2";
  caller->AddAudioTrack("audio_track1", {kStreamId1});
  ASSERT_TRUE(callee->SetRemoteDescription(caller->CreateOfferAndSetAsLocal()));
  EXPECT_EQ(callee->observer()->add_track_events_.size(), 1u);

  // Change the stream ID of the sender in the session description.
  auto offer = caller->CreateOfferAndSetAsLocal();
  auto* audio_desc =
      cricket::GetFirstAudioContentDescription(offer->description());
  ASSERT_EQ(audio_desc->mutable_streams().size(), 1u);
  audio_desc->mutable_streams()[0].set_stream_ids({kStreamId2});
  ASSERT_TRUE(callee->SetRemoteDescription(std::move(offer)));

  ASSERT_EQ(callee->observer()->add_track_events_.size(), 2u);
  EXPECT_EQ(callee->observer()->add_track_events_[1].streams[0]->id(),
            kStreamId2);
  ASSERT_EQ(callee->observer()->remove_track_events_.size(), 1u);
  EXPECT_EQ(callee->observer()->remove_track_events_[0]->streams()[0]->id(),
            kStreamId1);
}

// Tests that setting a remote description with sending transceivers will fire
// the OnTrack callback for each transceiver and setting a remote description
// with receive only transceivers will not call OnTrack. One transceiver is
// created without any stream_ids, while the other is created with multiple
// stream_ids.
TEST_F(PeerConnectionRtpTestUnifiedPlan, AddTransceiverCallsOnTrack) {
  const std::string kStreamId1 = "video_stream1";
  const std::string kStreamId2 = "video_stream2";
  auto caller = CreatePeerConnection();
  auto callee = CreatePeerConnection();

  auto audio_transceiver = caller->AddTransceiver(cricket::MEDIA_TYPE_AUDIO);
  RtpTransceiverInit video_transceiver_init;
  video_transceiver_init.stream_ids = {kStreamId1, kStreamId2};
  auto video_transceiver =
      caller->AddTransceiver(cricket::MEDIA_TYPE_VIDEO, video_transceiver_init);

  ASSERT_TRUE(caller->ExchangeOfferAnswerWith(callee.get()));

  ASSERT_EQ(0u, caller->observer()->on_track_transceivers_.size());
  ASSERT_EQ(2u, callee->observer()->on_track_transceivers_.size());
  EXPECT_EQ(audio_transceiver->mid(),
            callee->pc()->GetTransceivers()[0]->mid());
  EXPECT_EQ(video_transceiver->mid(),
            callee->pc()->GetTransceivers()[1]->mid());
  std::vector<rtc::scoped_refptr<MediaStreamInterface>> audio_streams =
      callee->pc()->GetTransceivers()[0]->receiver()->streams();
  std::vector<rtc::scoped_refptr<MediaStreamInterface>> video_streams =
      callee->pc()->GetTransceivers()[1]->receiver()->streams();
  ASSERT_EQ(0u, audio_streams.size());
  ASSERT_EQ(2u, video_streams.size());
  EXPECT_EQ(kStreamId1, video_streams[0]->id());
  EXPECT_EQ(kStreamId2, video_streams[1]->id());
}

// Test that doing additional offer/answer exchanges with no changes to tracks
// will cause no additional OnTrack calls after the tracks have been negotiated.
TEST_F(PeerConnectionRtpTestUnifiedPlan, ReofferDoesNotCallOnTrack) {
  auto caller = CreatePeerConnection();
  auto callee = CreatePeerConnection();

  caller->AddAudioTrack("audio");
  callee->AddAudioTrack("audio");

  ASSERT_TRUE(caller->ExchangeOfferAnswerWith(callee.get()));
  EXPECT_EQ(1u, caller->observer()->on_track_transceivers_.size());
  EXPECT_EQ(1u, callee->observer()->on_track_transceivers_.size());

  // If caller reoffers with no changes expect no additional OnTrack calls.
  ASSERT_TRUE(caller->ExchangeOfferAnswerWith(callee.get()));
  EXPECT_EQ(1u, caller->observer()->on_track_transceivers_.size());
  EXPECT_EQ(1u, callee->observer()->on_track_transceivers_.size());

  // Also if callee reoffers with no changes expect no additional OnTrack calls.
  ASSERT_TRUE(callee->ExchangeOfferAnswerWith(caller.get()));
  EXPECT_EQ(1u, caller->observer()->on_track_transceivers_.size());
  EXPECT_EQ(1u, callee->observer()->on_track_transceivers_.size());
}

// Test that OnTrack is called when the transceiver direction changes to send
// the track.
TEST_F(PeerConnectionRtpTestUnifiedPlan, SetDirectionCallsOnTrack) {
  auto caller = CreatePeerConnection();
  auto callee = CreatePeerConnection();

  auto transceiver = caller->AddTransceiver(cricket::MEDIA_TYPE_AUDIO);
  EXPECT_TRUE(
      transceiver->SetDirectionWithError(RtpTransceiverDirection::kInactive)
          .ok());
  ASSERT_TRUE(caller->ExchangeOfferAnswerWith(callee.get()));
  EXPECT_EQ(0u, caller->observer()->on_track_transceivers_.size());
  EXPECT_EQ(0u, callee->observer()->on_track_transceivers_.size());

  EXPECT_TRUE(
      transceiver->SetDirectionWithError(RtpTransceiverDirection::kSendOnly)
          .ok());
  ASSERT_TRUE(caller->ExchangeOfferAnswerWith(callee.get()));
  EXPECT_EQ(0u, caller->observer()->on_track_transceivers_.size());
  EXPECT_EQ(1u, callee->observer()->on_track_transceivers_.size());

  // If the direction changes but it is still receiving on the remote side, then
  // OnTrack should not be fired again.
  EXPECT_TRUE(
      transceiver->SetDirectionWithError(RtpTransceiverDirection::kSendRecv)
          .ok());
  ASSERT_TRUE(caller->ExchangeOfferAnswerWith(callee.get()));
  EXPECT_EQ(0u, caller->observer()->on_track_transceivers_.size());
  EXPECT_EQ(1u, callee->observer()->on_track_transceivers_.size());
}

// Test that OnTrack is called twice when a sendrecv call is started, the callee
// changes the direction to inactive, then changes it back to sendrecv.
TEST_F(PeerConnectionRtpTestUnifiedPlan, SetDirectionHoldCallsOnTrackTwice) {
  auto caller = CreatePeerConnection();
  auto callee = CreatePeerConnection();

  auto transceiver = caller->AddTransceiver(cricket::MEDIA_TYPE_AUDIO);

  ASSERT_TRUE(caller->ExchangeOfferAnswerWith(callee.get()));
  EXPECT_EQ(0u, caller->observer()->on_track_transceivers_.size());
  EXPECT_EQ(1u, callee->observer()->on_track_transceivers_.size());

  // Put the call on hold by no longer receiving the track.
  EXPECT_TRUE(callee->pc()
                  ->GetTransceivers()[0]
                  ->SetDirectionWithError(RtpTransceiverDirection::kInactive)
                  .ok());

  ASSERT_TRUE(callee->ExchangeOfferAnswerWith(caller.get()));
  EXPECT_EQ(0u, caller->observer()->on_track_transceivers_.size());
  EXPECT_EQ(1u, callee->observer()->on_track_transceivers_.size());

  // Resume the call by changing the direction to recvonly. This should call
  // OnTrack again on the callee side.
  EXPECT_TRUE(callee->pc()
                  ->GetTransceivers()[0]
                  ->SetDirectionWithError(RtpTransceiverDirection::kRecvOnly)
                  .ok());

  ASSERT_TRUE(callee->ExchangeOfferAnswerWith(caller.get()));
  EXPECT_EQ(0u, caller->observer()->on_track_transceivers_.size());
  EXPECT_EQ(2u, callee->observer()->on_track_transceivers_.size());
}

// Test that setting a remote offer twice with no answer in the middle results
// in OnAddTrack being fired only once.
TEST_F(PeerConnectionRtpTestUnifiedPlan,
       ApplyTwoRemoteOffersWithNoAnswerResultsInOneAddTrackEvent) {
  auto caller = CreatePeerConnection();
  auto callee = CreatePeerConnection();

  caller->AddAudioTrack("audio_track", {});

  ASSERT_TRUE(callee->SetRemoteDescription(caller->CreateOfferAndSetAsLocal()));
  ASSERT_EQ(1u, callee->observer()->add_track_events_.size());

  ASSERT_TRUE(callee->SetRemoteDescription(caller->CreateOfferAndSetAsLocal()));
  EXPECT_EQ(1u, callee->observer()->add_track_events_.size());
}

// Test that setting a remote offer twice with no answer in the middle and the
// track being removed between the two offers results in OnAddTrack being called
// once the first time and OnRemoveTrack being called once the second time.
TEST_F(PeerConnectionRtpTestUnifiedPlan,
       ApplyRemoteOfferAddThenRemoteOfferRemoveResultsInOneRemoveTrackEvent) {
  auto caller = CreatePeerConnection();
  auto callee = CreatePeerConnection();

  auto sender = caller->AddAudioTrack("audio_track", {});

  ASSERT_TRUE(callee->SetRemoteDescription(caller->CreateOfferAndSetAsLocal()));
  ASSERT_EQ(1u, callee->observer()->add_track_events_.size());
  EXPECT_EQ(0u, callee->observer()->remove_track_events_.size());

  caller->pc()->RemoveTrack(sender);

  ASSERT_TRUE(callee->SetRemoteDescription(caller->CreateOfferAndSetAsLocal()));
  EXPECT_EQ(1u, callee->observer()->add_track_events_.size());
  EXPECT_EQ(1u, callee->observer()->remove_track_events_.size());
}

// Test that changing the direction from receiving to not receiving between
// setting the remote offer and creating / setting the local answer results in
// a remove track event when SetLocalDescription is called.
TEST_F(PeerConnectionRtpTestUnifiedPlan,
       ChangeDirectionInAnswerResultsInRemoveTrackEvent) {
  auto caller = CreatePeerConnection();
  caller->AddTransceiver(cricket::MEDIA_TYPE_AUDIO);
  auto callee = CreatePeerConnection();
  callee->AddAudioTrack("audio_track", {});

  ASSERT_TRUE(callee->SetRemoteDescription(caller->CreateOffer()));
  EXPECT_EQ(1u, callee->observer()->add_track_events_.size());
  EXPECT_EQ(0u, callee->observer()->remove_track_events_.size());

  auto callee_transceiver = callee->pc()->GetTransceivers()[0];
  EXPECT_TRUE(callee_transceiver
                  ->SetDirectionWithError(RtpTransceiverDirection::kSendOnly)
                  .ok());

  ASSERT_TRUE(callee->SetLocalDescription(callee->CreateAnswer()));
  EXPECT_EQ(1u, callee->observer()->add_track_events_.size());
  EXPECT_EQ(1u, callee->observer()->remove_track_events_.size());
}

TEST_F(PeerConnectionRtpTestUnifiedPlan, ChangeMsidWhileReceiving) {
  auto caller = CreatePeerConnection();
  caller->AddAudioTrack("audio_track", {"stream1"});
  auto callee = CreatePeerConnection();
  ASSERT_TRUE(callee->SetRemoteDescription(caller->CreateOfferAndSetAsLocal()));

  ASSERT_EQ(1u, callee->observer()->on_track_transceivers_.size());
  auto transceiver = callee->observer()->on_track_transceivers_[0];
  ASSERT_EQ(1u, transceiver->receiver()->streams().size());
  EXPECT_EQ("stream1", transceiver->receiver()->streams()[0]->id());

  ASSERT_TRUE(callee->CreateAnswerAndSetAsLocal());

  // Change the stream ID in the offer.
  caller->pc()->GetSenders()[0]->SetStreams({"stream2"});
  ASSERT_TRUE(callee->SetRemoteDescription(caller->CreateOfferAndSetAsLocal()));
  ASSERT_EQ(1u, transceiver->receiver()->streams().size());
  EXPECT_EQ("stream2", transceiver->receiver()->streams()[0]->id());
}

// These tests examine the state of the peer connection as a result of
// performing SetRemoteDescription().

TEST_P(PeerConnectionRtpTest, AddTrackWithoutStreamAddsReceiver) {
  auto caller = CreatePeerConnection();
  auto callee = CreatePeerConnection();

  ASSERT_TRUE(caller->AddAudioTrack("audio_track", {}));
  ASSERT_TRUE(callee->SetRemoteDescription(caller->CreateOfferAndSetAsLocal()));

  EXPECT_EQ(callee->pc()->GetReceivers().size(), 1u);
  auto receiver_added = callee->pc()->GetReceivers()[0];
  EXPECT_EQ("audio_track", receiver_added->track()->id());

  if (sdp_semantics_ == SdpSemantics::kPlanB) {
    // Since we are not supporting the no stream case with Plan B, there should
    // be a generated stream, even though we didn't set one with AddTrack.
    ASSERT_EQ(1u, receiver_added->streams().size());
    EXPECT_TRUE(receiver_added->streams()[0]->FindAudioTrack("audio_track"));
  } else {
    EXPECT_EQ(0u, receiver_added->streams().size());
  }
}

TEST_P(PeerConnectionRtpTest, AddTrackWithStreamAddsReceiver) {
  auto caller = CreatePeerConnection();
  auto callee = CreatePeerConnection();

  ASSERT_TRUE(caller->AddAudioTrack("audio_track", {"audio_stream"}));
  ASSERT_TRUE(callee->SetRemoteDescription(caller->CreateOfferAndSetAsLocal()));

  EXPECT_EQ(callee->pc()->GetReceivers().size(), 1u);
  auto receiver_added = callee->pc()->GetReceivers()[0];
  EXPECT_EQ("audio_track", receiver_added->track()->id());
  EXPECT_EQ(receiver_added->streams().size(), 1u);
  EXPECT_EQ("audio_stream", receiver_added->streams()[0]->id());
  EXPECT_TRUE(receiver_added->streams()[0]->FindAudioTrack("audio_track"));
}

TEST_P(PeerConnectionRtpTest, RemoveTrackWithoutStreamRemovesReceiver) {
  auto caller = CreatePeerConnection();
  auto callee = CreatePeerConnection();

  auto sender = caller->AddAudioTrack("audio_track", {});
  ASSERT_TRUE(sender);
  ASSERT_TRUE(caller->ExchangeOfferAnswerWith(callee.get()));

  ASSERT_EQ(callee->pc()->GetReceivers().size(), 1u);
  auto receiver = callee->pc()->GetReceivers()[0];
  ASSERT_TRUE(caller->pc()->RemoveTrack(sender));
  ASSERT_TRUE(caller->ExchangeOfferAnswerWith(callee.get()));

  if (sdp_semantics_ == SdpSemantics::kUnifiedPlan) {
    // With Unified Plan the receiver stays but the transceiver transitions to
    // inactive.
    ASSERT_EQ(1u, callee->pc()->GetReceivers().size());
    EXPECT_EQ(RtpTransceiverDirection::kInactive,
              callee->pc()->GetTransceivers()[0]->current_direction());
  } else {
    // With Plan B the receiver is removed.
    ASSERT_EQ(0u, callee->pc()->GetReceivers().size());
  }
}

TEST_P(PeerConnectionRtpTest, RemoveTrackWithStreamRemovesReceiver) {
  auto caller = CreatePeerConnection();
  auto callee = CreatePeerConnection();

  auto sender = caller->AddAudioTrack("audio_track", {"audio_stream"});
  ASSERT_TRUE(sender);
  ASSERT_TRUE(caller->ExchangeOfferAnswerWith(callee.get()));
  ASSERT_EQ(callee->pc()->GetReceivers().size(), 1u);
  auto receiver = callee->pc()->GetReceivers()[0];
  ASSERT_TRUE(caller->pc()->RemoveTrack(sender));
  ASSERT_TRUE(caller->ExchangeOfferAnswerWith(callee.get()));

  if (sdp_semantics_ == SdpSemantics::kUnifiedPlan) {
    // With Unified Plan the receiver stays but the transceiver transitions to
    // inactive.
    EXPECT_EQ(1u, callee->pc()->GetReceivers().size());
    EXPECT_EQ(RtpTransceiverDirection::kInactive,
              callee->pc()->GetTransceivers()[0]->current_direction());
  } else {
    // With Plan B the receiver is removed.
    EXPECT_EQ(0u, callee->pc()->GetReceivers().size());
  }
}

TEST_P(PeerConnectionRtpTest, RemoveTrackWithSharedStreamRemovesReceiver) {
  auto caller = CreatePeerConnection();
  auto callee = CreatePeerConnection();

  const char kSharedStreamId[] = "shared_audio_stream";
  auto sender1 = caller->AddAudioTrack("audio_track1", {kSharedStreamId});
  auto sender2 = caller->AddAudioTrack("audio_track2", {kSharedStreamId});
  ASSERT_TRUE(caller->ExchangeOfferAnswerWith(callee.get()));
  ASSERT_EQ(2u, callee->pc()->GetReceivers().size());

  // Remove "audio_track1".
  EXPECT_TRUE(caller->pc()->RemoveTrack(sender1));
  ASSERT_TRUE(caller->ExchangeOfferAnswerWith(callee.get()));

  if (sdp_semantics_ == SdpSemantics::kUnifiedPlan) {
    // With Unified Plan the receiver stays but the transceiver transitions to
    // inactive.
    ASSERT_EQ(2u, callee->pc()->GetReceivers().size());
    auto transceiver = callee->pc()->GetTransceivers()[0];
    EXPECT_EQ("audio_track1", transceiver->receiver()->track()->id());
    EXPECT_EQ(RtpTransceiverDirection::kInactive,
              transceiver->current_direction());
  } else {
    // With Plan B the receiver is removed.
    ASSERT_EQ(1u, callee->pc()->GetReceivers().size());
    EXPECT_EQ("audio_track2", callee->pc()->GetReceivers()[0]->track()->id());
  }

  // Remove "audio_track2".
  EXPECT_TRUE(caller->pc()->RemoveTrack(sender2));
  ASSERT_TRUE(caller->ExchangeOfferAnswerWith(callee.get()));

  if (sdp_semantics_ == SdpSemantics::kUnifiedPlan) {
    // With Unified Plan the receiver stays but the transceiver transitions to
    // inactive.
    ASSERT_EQ(2u, callee->pc()->GetReceivers().size());
    auto transceiver = callee->pc()->GetTransceivers()[1];
    EXPECT_EQ("audio_track2", transceiver->receiver()->track()->id());
    EXPECT_EQ(RtpTransceiverDirection::kInactive,
              transceiver->current_direction());
  } else {
    // With Plan B the receiver is removed.
    ASSERT_EQ(0u, callee->pc()->GetReceivers().size());
  }
}

TEST_P(PeerConnectionRtpTest, AudioGetParametersHasHeaderExtensions) {
  auto caller = CreatePeerConnection();
  auto callee = CreatePeerConnection();
  auto sender = caller->AddAudioTrack("audio_track");
  ASSERT_TRUE(caller->ExchangeOfferAnswerWith(callee.get()));

  ASSERT_GT(caller->pc()->GetSenders().size(), 0u);
  EXPECT_GT(sender->GetParameters().header_extensions.size(), 0u);

  ASSERT_GT(callee->pc()->GetReceivers().size(), 0u);
  auto receiver = callee->pc()->GetReceivers()[0];
  EXPECT_GT(receiver->GetParameters().header_extensions.size(), 0u);
}

TEST_P(PeerConnectionRtpTest, VideoGetParametersHasHeaderExtensions) {
  auto caller = CreatePeerConnection();
  auto callee = CreatePeerConnection();
  auto sender = caller->AddVideoTrack("video_track");
  ASSERT_TRUE(caller->ExchangeOfferAnswerWith(callee.get()));

  ASSERT_GT(caller->pc()->GetSenders().size(), 0u);
  EXPECT_GT(sender->GetParameters().header_extensions.size(), 0u);

  ASSERT_GT(callee->pc()->GetReceivers().size(), 0u);
  auto receiver = callee->pc()->GetReceivers()[0];
  EXPECT_GT(receiver->GetParameters().header_extensions.size(), 0u);
}

// Invokes SetRemoteDescription() twice in a row without synchronizing the two
// calls and examine the state of the peer connection inside the callbacks to
// ensure that the second call does not occur prematurely, contaminating the
// state of the peer connection of the first callback.
TEST_F(PeerConnectionRtpTestPlanB,
       StatesCorrelateWithSetRemoteDescriptionCall) {
  auto caller = CreatePeerConnection();
  auto callee = CreatePeerConnection();

  // Create SDP for adding a track and for removing it. This will be used in the
  // first and second SetRemoteDescription() calls.
  auto sender = caller->AddAudioTrack("audio_track", {});
  auto srd1_sdp = caller->CreateOfferAndSetAsLocal();
  EXPECT_TRUE(caller->pc()->RemoveTrack(sender));
  auto srd2_sdp = caller->CreateOfferAndSetAsLocal();

  // In the first SetRemoteDescription() callback, check that we have a
  // receiver for the track.
  auto pc = callee->pc();
  bool srd1_callback_called = false;
  auto srd1_callback = [&srd1_callback_called, &pc]() {
    EXPECT_EQ(pc->GetReceivers().size(), 1u);
    srd1_callback_called = true;
  };

  // In the second SetRemoteDescription() callback, check that the receiver has
  // been removed.
  // TODO(hbos): When we implement Unified Plan, receivers will not be removed.
  // Instead, the transceiver owning the receiver will become inactive.
  // https://crbug.com/webrtc/7600
  bool srd2_callback_called = false;
  auto srd2_callback = [&srd2_callback_called, &pc]() {
    EXPECT_TRUE(pc->GetReceivers().empty());
    srd2_callback_called = true;
  };

  // Invoke SetRemoteDescription() twice in a row without synchronizing the two
  // calls. The callbacks verify that the two calls are synchronized, as in, the
  // effects of the second SetRemoteDescription() call must not have happened by
  // the time the first callback is invoked. If it has then the receiver that is
  // added as a result of the first SetRemoteDescription() call will already
  // have been removed as a result of the second SetRemoteDescription() call
  // when the first callback is invoked.
  callee->pc()->SetRemoteDescription(
      std::move(srd1_sdp),
      new OnSuccessObserver<decltype(srd1_callback)>(srd1_callback));
  callee->pc()->SetRemoteDescription(
      std::move(srd2_sdp),
      new OnSuccessObserver<decltype(srd2_callback)>(srd2_callback));
  EXPECT_TRUE_WAIT(srd1_callback_called, kDefaultTimeout);
  EXPECT_TRUE_WAIT(srd2_callback_called, kDefaultTimeout);
}

// Tests that a remote track is created with the signaled MSIDs when they are
// communicated with a=msid and no SSRCs are signaled at all (i.e., no a=ssrc
// lines).
TEST_F(PeerConnectionRtpTestUnifiedPlan, UnsignaledSsrcCreatesReceiverStreams) {
  auto caller = CreatePeerConnection();
  auto callee = CreatePeerConnection();
  const char kStreamId1[] = "stream1";
  const char kStreamId2[] = "stream2";
  caller->AddTrack(caller->CreateAudioTrack("audio_track1"),
                   {kStreamId1, kStreamId2});

  auto offer = caller->CreateOfferAndSetAsLocal();
  // Munge the offer to take out everything but the stream_ids.
  auto contents = offer->description()->contents();
  ASSERT_TRUE(!contents.empty());
  ASSERT_TRUE(!contents[0].media_description()->streams().empty());
  std::vector<std::string> stream_ids =
      contents[0].media_description()->streams()[0].stream_ids();
  contents[0].media_description()->mutable_streams().clear();
  cricket::StreamParams new_stream;
  new_stream.set_stream_ids(stream_ids);
  contents[0].media_description()->AddStream(new_stream);

  // Set the remote description and verify that the streams were added to the
  // receiver correctly.
  ASSERT_TRUE(
      callee->SetRemoteDescription(CloneSessionDescription(offer.get())));
  auto receivers = callee->pc()->GetReceivers();
  ASSERT_EQ(receivers.size(), 1u);
  ASSERT_EQ(receivers[0]->streams().size(), 2u);
  EXPECT_EQ(receivers[0]->streams()[0]->id(), kStreamId1);
  EXPECT_EQ(receivers[0]->streams()[1]->id(), kStreamId2);
}
TEST_F(PeerConnectionRtpTestUnifiedPlan, TracksDoNotEndWhenSsrcChanges) {
  constexpr uint32_t kFirstMungedSsrc = 1337u;

  auto caller = CreatePeerConnection();
  auto callee = CreatePeerConnection();

  // Caller offers to receive audio and video.
  RtpTransceiverInit init;
  init.direction = RtpTransceiverDirection::kRecvOnly;
  caller->AddTransceiver(cricket::MEDIA_TYPE_AUDIO, init);
  caller->AddTransceiver(cricket::MEDIA_TYPE_VIDEO, init);

  // Callee wants to send audio and video tracks.
  callee->AddTrack(callee->CreateAudioTrack("audio_track"), {});
  callee->AddTrack(callee->CreateVideoTrack("video_track"), {});

  // Do inittial offer/answer exchange.
  ASSERT_TRUE(callee->SetRemoteDescription(caller->CreateOfferAndSetAsLocal()));
  ASSERT_TRUE(
      caller->SetRemoteDescription(callee->CreateAnswerAndSetAsLocal()));
  ASSERT_EQ(caller->observer()->add_track_events_.size(), 2u);
  ASSERT_EQ(caller->pc()->GetReceivers().size(), 2u);

  // Do a follow-up offer/answer exchange where the SSRCs are modified.
  ASSERT_TRUE(callee->SetRemoteDescription(caller->CreateOfferAndSetAsLocal()));
  auto answer = callee->CreateAnswer();
  auto& contents = answer->description()->contents();
  ASSERT_TRUE(!contents.empty());
  for (size_t i = 0; i < contents.size(); ++i) {
    auto& mutable_streams = contents[i].media_description()->mutable_streams();
    ASSERT_EQ(mutable_streams.size(), 1u);
    mutable_streams[0].ssrcs = {kFirstMungedSsrc + static_cast<uint32_t>(i)};
  }
  ASSERT_TRUE(
      callee->SetLocalDescription(CloneSessionDescription(answer.get())));
  ASSERT_TRUE(
      caller->SetRemoteDescription(CloneSessionDescription(answer.get())));

  // No furher track events should fire because we never changed direction, only
  // SSRCs.
  ASSERT_EQ(caller->observer()->add_track_events_.size(), 2u);
  // We should have the same number of receivers as before.
  auto receivers = caller->pc()->GetReceivers();
  ASSERT_EQ(receivers.size(), 2u);
  // The tracks are still alive.
  EXPECT_EQ(receivers[0]->track()->state(),
            MediaStreamTrackInterface::TrackState::kLive);
  EXPECT_EQ(receivers[1]->track()->state(),
            MediaStreamTrackInterface::TrackState::kLive);
}

// Tests that with Unified Plan if the the stream id changes for a track when
// when setting a new remote description, that the media stream is updated
// appropriately for the receiver.
// TODO(https://github.com/w3c/webrtc-pc/issues/1937): Resolve spec issue or fix
// test.
TEST_F(PeerConnectionRtpTestUnifiedPlan,
       DISABLED_RemoteStreamIdChangesUpdatesReceiver) {
  auto caller = CreatePeerConnection();
  auto callee = CreatePeerConnection();

  const char kStreamId1[] = "stream1";
  const char kStreamId2[] = "stream2";
  caller->AddAudioTrack("audio_track1", {kStreamId1});
  ASSERT_TRUE(callee->SetRemoteDescription(caller->CreateOfferAndSetAsLocal()));
  EXPECT_EQ(callee->observer()->add_track_events_.size(), 1u);

  // Change the stream id of the sender in the session description.
  auto offer = caller->CreateOfferAndSetAsLocal();
  auto contents = offer->description()->contents();
  ASSERT_EQ(contents.size(), 1u);
  ASSERT_EQ(contents[0].media_description()->mutable_streams().size(), 1u);
  contents[0].media_description()->mutable_streams()[0].set_stream_ids(
      {kStreamId2});

  // Set the remote description and verify that the stream was updated
  // properly.
  ASSERT_TRUE(callee->SetRemoteDescription(std::move(offer)));
  auto receivers = callee->pc()->GetReceivers();
  ASSERT_EQ(receivers.size(), 1u);
  ASSERT_EQ(receivers[0]->streams().size(), 1u);
  EXPECT_EQ(receivers[0]->streams()[0]->id(), kStreamId2);
}

// This tests a regression caught by a downstream client, that occured when
// applying a remote description with a SessionDescription object that
// contained StreamParams that didn't have ids. Although there were multiple
// remote audio senders, FindSenderInfo didn't find them as unique, because
// it looked up by StreamParam.id, which none had. This meant only one
// AudioRtpReceiver was created, as opposed to one for each remote sender.
TEST_F(PeerConnectionRtpTestPlanB,
       MultipleRemoteSendersWithoutStreamParamIdAddsMultipleReceivers) {
  auto caller = CreatePeerConnection();
  auto callee = CreatePeerConnection();

  const char kStreamId1[] = "stream1";
  const char kStreamId2[] = "stream2";
  caller->AddAudioTrack("audio_track1", {kStreamId1});
  caller->AddAudioTrack("audio_track2", {kStreamId2});

  auto offer = caller->CreateOfferAndSetAsLocal();
  auto mutable_streams =
      cricket::GetFirstAudioContentDescription(offer->description())
          ->mutable_streams();
  ASSERT_EQ(mutable_streams.size(), 2u);
  // Clear the IDs in the StreamParams.
  mutable_streams[0].id.clear();
  mutable_streams[1].id.clear();
  ASSERT_TRUE(
      callee->SetRemoteDescription(CloneSessionDescription(offer.get())));

  auto receivers = callee->pc()->GetReceivers();
  ASSERT_EQ(receivers.size(), 2u);
  ASSERT_EQ(receivers[0]->streams().size(), 1u);
  EXPECT_EQ(kStreamId1, receivers[0]->streams()[0]->id());
  ASSERT_EQ(receivers[1]->streams().size(), 1u);
  EXPECT_EQ(kStreamId2, receivers[1]->streams()[0]->id());
}

// Tests for the legacy SetRemoteDescription() function signature.

// Sanity test making sure the callback is invoked.
TEST_P(PeerConnectionRtpTest, LegacyObserverOnSuccess) {
  auto caller = CreatePeerConnection();
  auto callee = CreatePeerConnection();

  std::string error;
  ASSERT_TRUE(
      callee->SetRemoteDescription(caller->CreateOfferAndSetAsLocal(), &error));
}

// Verifies legacy behavior: The observer is not called if if the peer
// connection is destroyed because the asynchronous callback is executed in the
// peer connection's message handler.
TEST_P(PeerConnectionRtpTest,
       LegacyObserverNotCalledIfPeerConnectionDereferenced) {
  auto caller = CreatePeerConnection();
  auto callee = CreatePeerConnection();

  rtc::scoped_refptr<webrtc::MockSetSessionDescriptionObserver> observer =
      rtc::make_ref_counted<webrtc::MockSetSessionDescriptionObserver>();

  auto offer = caller->CreateOfferAndSetAsLocal();
  callee->pc()->SetRemoteDescription(observer, offer.release());
  callee = nullptr;
  rtc::Thread::Current()->ProcessMessages(0);
  EXPECT_FALSE(observer->called());
}

// RtpTransceiver Tests.

// Test that by default there are no transceivers with Unified Plan.
TEST_F(PeerConnectionRtpTestUnifiedPlan, PeerConnectionHasNoTransceivers) {
  auto caller = CreatePeerConnection();
  EXPECT_THAT(caller->pc()->GetTransceivers(), ElementsAre());
}

// Test that a transceiver created with the audio kind has the correct initial
// properties.
TEST_F(PeerConnectionRtpTestUnifiedPlan,
       AddTransceiverHasCorrectInitProperties) {
  auto caller = CreatePeerConnection();

  auto transceiver = caller->AddTransceiver(cricket::MEDIA_TYPE_AUDIO);
  EXPECT_EQ(absl::nullopt, transceiver->mid());
  EXPECT_FALSE(transceiver->stopped());
  EXPECT_EQ(RtpTransceiverDirection::kSendRecv, transceiver->direction());
  EXPECT_EQ(absl::nullopt, transceiver->current_direction());
}

// Test that adding a transceiver with the audio kind creates an audio sender
// and audio receiver with the receiver having a live audio track.
TEST_F(PeerConnectionRtpTestUnifiedPlan,
       AddAudioTransceiverCreatesAudioSenderAndReceiver) {
  auto caller = CreatePeerConnection();

  auto transceiver = caller->AddTransceiver(cricket::MEDIA_TYPE_AUDIO);
  EXPECT_EQ(cricket::MEDIA_TYPE_AUDIO, transceiver->media_type());

  ASSERT_TRUE(transceiver->sender());
  EXPECT_EQ(cricket::MEDIA_TYPE_AUDIO, transceiver->sender()->media_type());

  ASSERT_TRUE(transceiver->receiver());
  EXPECT_EQ(cricket::MEDIA_TYPE_AUDIO, transceiver->receiver()->media_type());

  auto track = transceiver->receiver()->track();
  ASSERT_TRUE(track);
  EXPECT_EQ(MediaStreamTrackInterface::kAudioKind, track->kind());
  EXPECT_EQ(MediaStreamTrackInterface::TrackState::kLive, track->state());
}

// Test that adding a transceiver with the video kind creates an video sender
// and video receiver with the receiver having a live video track.
TEST_F(PeerConnectionRtpTestUnifiedPlan,
       AddAudioTransceiverCreatesVideoSenderAndReceiver) {
  auto caller = CreatePeerConnection();

  auto transceiver = caller->AddTransceiver(cricket::MEDIA_TYPE_VIDEO);
  EXPECT_EQ(cricket::MEDIA_TYPE_VIDEO, transceiver->media_type());

  ASSERT_TRUE(transceiver->sender());
  EXPECT_EQ(cricket::MEDIA_TYPE_VIDEO, transceiver->sender()->media_type());

  ASSERT_TRUE(transceiver->receiver());
  EXPECT_EQ(cricket::MEDIA_TYPE_VIDEO, transceiver->receiver()->media_type());

  auto track = transceiver->receiver()->track();
  ASSERT_TRUE(track);
  EXPECT_EQ(MediaStreamTrackInterface::kVideoKind, track->kind());
  EXPECT_EQ(MediaStreamTrackInterface::TrackState::kLive, track->state());
}

// Test that after a call to AddTransceiver, the transceiver shows in
// GetTransceivers(), the transceiver's sender shows in GetSenders(), and the
// transceiver's receiver shows in GetReceivers().
TEST_F(PeerConnectionRtpTestUnifiedPlan, AddTransceiverShowsInLists) {
  auto caller = CreatePeerConnection();

  auto transceiver = caller->AddTransceiver(cricket::MEDIA_TYPE_AUDIO);
  EXPECT_EQ(
      std::vector<rtc::scoped_refptr<RtpTransceiverInterface>>{transceiver},
      caller->pc()->GetTransceivers());
  EXPECT_EQ(
      std::vector<rtc::scoped_refptr<RtpSenderInterface>>{
          transceiver->sender()},
      caller->pc()->GetSenders());
  EXPECT_EQ(
      std::vector<rtc::scoped_refptr<RtpReceiverInterface>>{
          transceiver->receiver()},
      caller->pc()->GetReceivers());
}

// Test that the direction passed in through the AddTransceiver init parameter
// is set in the returned transceiver.
TEST_F(PeerConnectionRtpTestUnifiedPlan,
       AddTransceiverWithDirectionIsReflected) {
  auto caller = CreatePeerConnection();

  RtpTransceiverInit init;
  init.direction = RtpTransceiverDirection::kSendOnly;
  auto transceiver = caller->AddTransceiver(cricket::MEDIA_TYPE_AUDIO, init);
  EXPECT_EQ(RtpTransceiverDirection::kSendOnly, transceiver->direction());
}

// Test that calling AddTransceiver with a track creates a transceiver which has
// its sender's track set to the passed-in track.
TEST_F(PeerConnectionRtpTestUnifiedPlan,
       AddTransceiverWithTrackCreatesSenderWithTrack) {
  auto caller = CreatePeerConnection();

  auto audio_track = caller->CreateAudioTrack("audio track");
  auto transceiver = caller->AddTransceiver(audio_track);

  auto sender = transceiver->sender();
  ASSERT_TRUE(sender->track());
  EXPECT_EQ(audio_track, sender->track());

  auto receiver = transceiver->receiver();
  ASSERT_TRUE(receiver->track());
  EXPECT_EQ(MediaStreamTrackInterface::kAudioKind, receiver->track()->kind());
  EXPECT_EQ(MediaStreamTrackInterface::TrackState::kLive,
            receiver->track()->state());
}

// Test that calling AddTransceiver twice with the same track creates distinct
// transceivers, senders with the same track.
TEST_F(PeerConnectionRtpTestUnifiedPlan,
       AddTransceiverTwiceWithSameTrackCreatesMultipleTransceivers) {
  auto caller = CreatePeerConnection();

  auto audio_track = caller->CreateAudioTrack("audio track");

  auto transceiver1 = caller->AddTransceiver(audio_track);
  auto transceiver2 = caller->AddTransceiver(audio_track);

  EXPECT_NE(transceiver1, transceiver2);

  auto sender1 = transceiver1->sender();
  auto sender2 = transceiver2->sender();
  EXPECT_NE(sender1, sender2);
  EXPECT_EQ(audio_track, sender1->track());
  EXPECT_EQ(audio_track, sender2->track());

  EXPECT_THAT(caller->pc()->GetTransceivers(),
              UnorderedElementsAre(transceiver1, transceiver2));
  EXPECT_THAT(caller->pc()->GetSenders(),
              UnorderedElementsAre(sender1, sender2));
}

// RtpTransceiver error handling tests.

TEST_F(PeerConnectionRtpTestUnifiedPlan,
       AddTransceiverWithInvalidKindReturnsError) {
  auto caller = CreatePeerConnection();

  auto result = caller->pc()->AddTransceiver(cricket::MEDIA_TYPE_DATA);
  EXPECT_EQ(RTCErrorType::INVALID_PARAMETER, result.error().type());
}

TEST_F(PeerConnectionRtpTestUnifiedPlan,
       CanClosePeerConnectionWithoutCrashing) {
  auto caller = CreatePeerConnection();

  caller->pc()->Close();
}

// Unified Plan AddTrack tests.

// Test that adding an audio track creates a new audio RtpSender with the given
// track.
TEST_F(PeerConnectionRtpTestUnifiedPlan, AddAudioTrackCreatesAudioSender) {
  auto caller = CreatePeerConnection();

  auto audio_track = caller->CreateAudioTrack("a");
  auto sender = caller->AddTrack(audio_track);
  ASSERT_TRUE(sender);

  EXPECT_EQ(cricket::MEDIA_TYPE_AUDIO, sender->media_type());
  EXPECT_EQ(audio_track, sender->track());
}

// Test that adding a video track creates a new video RtpSender with the given
// track.
TEST_F(PeerConnectionRtpTestUnifiedPlan, AddVideoTrackCreatesVideoSender) {
  auto caller = CreatePeerConnection();

  auto video_track = caller->CreateVideoTrack("a");
  auto sender = caller->AddTrack(video_track);
  ASSERT_TRUE(sender);

  EXPECT_EQ(cricket::MEDIA_TYPE_VIDEO, sender->media_type());
  EXPECT_EQ(video_track, sender->track());
}

// Test that adding a track to a new PeerConnection creates an RtpTransceiver
// with the sender that AddTrack returns and in the sendrecv direction.
TEST_F(PeerConnectionRtpTestUnifiedPlan, AddFirstTrackCreatesTransceiver) {
  auto caller = CreatePeerConnection();

  auto sender = caller->AddAudioTrack("a");
  ASSERT_TRUE(sender);

  auto transceivers = caller->pc()->GetTransceivers();
  ASSERT_EQ(1u, transceivers.size());
  EXPECT_EQ(sender, transceivers[0]->sender());
  EXPECT_EQ(RtpTransceiverDirection::kSendRecv, transceivers[0]->direction());
}

// Test that if a transceiver of the same type but no track had been added to
// the PeerConnection and later a call to AddTrack is made, the resulting sender
// is the transceiver's sender and the sender's track is the newly-added track.
TEST_F(PeerConnectionRtpTestUnifiedPlan, AddTrackReusesTransceiver) {
  auto caller = CreatePeerConnection();

  auto transceiver = caller->AddTransceiver(cricket::MEDIA_TYPE_AUDIO);
  auto audio_track = caller->CreateAudioTrack("a");
  auto sender = caller->AddTrack(audio_track);
  ASSERT_TRUE(sender);

  auto transceivers = caller->pc()->GetTransceivers();
  ASSERT_EQ(1u, transceivers.size());
  EXPECT_EQ(transceiver, transceivers[0]);
  EXPECT_EQ(sender, transceiver->sender());
  EXPECT_EQ(audio_track, sender->track());
}

// Test that adding two tracks to a new PeerConnection creates two
// RtpTransceivers in the same order.
TEST_F(PeerConnectionRtpTestUnifiedPlan, TwoAddTrackCreatesTwoTransceivers) {
  auto caller = CreatePeerConnection();

  auto sender1 = caller->AddAudioTrack("a");
  auto sender2 = caller->AddVideoTrack("v");
  ASSERT_TRUE(sender2);

  auto transceivers = caller->pc()->GetTransceivers();
  ASSERT_EQ(2u, transceivers.size());
  EXPECT_EQ(sender1, transceivers[0]->sender());
  EXPECT_EQ(sender2, transceivers[1]->sender());
}

// Test that if there are multiple transceivers with no sending track then a
// later call to AddTrack will use the one of the same type as the newly-added
// track.
TEST_F(PeerConnectionRtpTestUnifiedPlan, AddTrackReusesTransceiverOfType) {
  auto caller = CreatePeerConnection();

  auto audio_transceiver = caller->AddTransceiver(cricket::MEDIA_TYPE_AUDIO);
  auto video_transceiver = caller->AddTransceiver(cricket::MEDIA_TYPE_VIDEO);
  auto sender = caller->AddVideoTrack("v");

  ASSERT_EQ(2u, caller->pc()->GetTransceivers().size());
  EXPECT_NE(sender, audio_transceiver->sender());
  EXPECT_EQ(sender, video_transceiver->sender());
}

// Test that if the only transceivers that do not have a sending track have a
// different type from the added track, then AddTrack will create a new
// transceiver for the track.
TEST_F(PeerConnectionRtpTestUnifiedPlan,
       AddTrackDoesNotReuseTransceiverOfWrongType) {
  auto caller = CreatePeerConnection();

  caller->AddTransceiver(cricket::MEDIA_TYPE_AUDIO);
  auto sender = caller->AddVideoTrack("v");

  auto transceivers = caller->pc()->GetTransceivers();
  ASSERT_EQ(2u, transceivers.size());
  EXPECT_NE(sender, transceivers[0]->sender());
  EXPECT_EQ(sender, transceivers[1]->sender());
}

// Test that the first available transceiver is reused by AddTrack when multiple
// are available.
TEST_F(PeerConnectionRtpTestUnifiedPlan,
       AddTrackReusesFirstMatchingTransceiver) {
  auto caller = CreatePeerConnection();

  caller->AddTransceiver(cricket::MEDIA_TYPE_AUDIO);
  caller->AddTransceiver(cricket::MEDIA_TYPE_AUDIO);
  auto sender = caller->AddAudioTrack("a");

  auto transceivers = caller->pc()->GetTransceivers();
  ASSERT_EQ(2u, transceivers.size());
  EXPECT_EQ(sender, transceivers[0]->sender());
  EXPECT_NE(sender, transceivers[1]->sender());
}

// Test that a call to AddTrack that reuses a transceiver will change the
// direction from inactive to sendonly.
TEST_F(PeerConnectionRtpTestUnifiedPlan,
       AddTrackChangesDirectionFromInactiveToSendOnly) {
  auto caller = CreatePeerConnection();
  auto callee = CreatePeerConnection();

  RtpTransceiverInit init;
  init.direction = RtpTransceiverDirection::kInactive;
  auto transceiver = caller->AddTransceiver(cricket::MEDIA_TYPE_AUDIO, init);
  EXPECT_TRUE(caller->observer()->legacy_renegotiation_needed());
  EXPECT_TRUE(caller->observer()->has_negotiation_needed_event());

  ASSERT_TRUE(caller->ExchangeOfferAnswerWith(callee.get()));
  caller->observer()->clear_legacy_renegotiation_needed();
  caller->observer()->clear_latest_negotiation_needed_event();
  ASSERT_TRUE(caller->AddAudioTrack("a"));
  EXPECT_TRUE(caller->observer()->legacy_renegotiation_needed());
  EXPECT_TRUE(caller->observer()->has_negotiation_needed_event());

  EXPECT_EQ(RtpTransceiverDirection::kSendOnly, transceiver->direction());
}

// Test that a call to AddTrack that reuses a transceiver will change the
// direction from recvonly to sendrecv.
TEST_F(PeerConnectionRtpTestUnifiedPlan,
       AddTrackChangesDirectionFromRecvOnlyToSendRecv) {
  auto caller = CreatePeerConnection();
  auto callee = CreatePeerConnection();

  RtpTransceiverInit init;
  init.direction = RtpTransceiverDirection::kRecvOnly;
  auto transceiver = caller->AddTransceiver(cricket::MEDIA_TYPE_AUDIO, init);
  EXPECT_TRUE(caller->observer()->legacy_renegotiation_needed());
  EXPECT_TRUE(caller->observer()->has_negotiation_needed_event());

  ASSERT_TRUE(caller->ExchangeOfferAnswerWith(callee.get()));
  caller->observer()->clear_legacy_renegotiation_needed();
  caller->observer()->clear_latest_negotiation_needed_event();
  ASSERT_TRUE(caller->AddAudioTrack("a"));
  EXPECT_TRUE(caller->observer()->legacy_renegotiation_needed());
  EXPECT_TRUE(caller->observer()->has_negotiation_needed_event());

  EXPECT_EQ(RtpTransceiverDirection::kSendRecv, transceiver->direction());
}

TEST_F(PeerConnectionRtpTestUnifiedPlan, AddTrackCreatesSenderWithTrackId) {
  const std::string kTrackId = "audio_track";

  auto caller = CreatePeerConnection();

  auto audio_track = caller->CreateAudioTrack(kTrackId);
  auto sender = caller->AddTrack(audio_track);

  EXPECT_EQ(kTrackId, sender->id());
}

// Unified Plan AddTrack error handling.

TEST_F(PeerConnectionRtpTestUnifiedPlan, AddTrackErrorIfClosed) {
  auto caller = CreatePeerConnection();

  auto audio_track = caller->CreateAudioTrack("a");
  caller->pc()->Close();

  caller->observer()->clear_legacy_renegotiation_needed();
  caller->observer()->clear_latest_negotiation_needed_event();
  auto result = caller->pc()->AddTrack(audio_track, std::vector<std::string>());
  EXPECT_EQ(RTCErrorType::INVALID_STATE, result.error().type());
  EXPECT_FALSE(caller->observer()->legacy_renegotiation_needed());
  EXPECT_FALSE(caller->observer()->has_negotiation_needed_event());
}

TEST_F(PeerConnectionRtpTestUnifiedPlan, AddTrackErrorIfTrackAlreadyHasSender) {
  auto caller = CreatePeerConnection();

  auto audio_track = caller->CreateAudioTrack("a");
  ASSERT_TRUE(caller->AddTrack(audio_track));

  caller->observer()->clear_legacy_renegotiation_needed();
  caller->observer()->clear_latest_negotiation_needed_event();
  auto result = caller->pc()->AddTrack(audio_track, std::vector<std::string>());
  EXPECT_EQ(RTCErrorType::INVALID_PARAMETER, result.error().type());
  EXPECT_FALSE(caller->observer()->legacy_renegotiation_needed());
  EXPECT_FALSE(caller->observer()->has_negotiation_needed_event());
}

// Unified Plan RemoveTrack tests.

// Test that calling RemoveTrack on a sender with a previously-added track
// clears the sender's track.
TEST_F(PeerConnectionRtpTestUnifiedPlan, RemoveTrackClearsSenderTrack) {
  auto caller = CreatePeerConnection();

  auto sender = caller->AddAudioTrack("a");
  ASSERT_TRUE(caller->pc()->RemoveTrack(sender));

  EXPECT_FALSE(sender->track());
}

// Test that calling RemoveTrack on a sender where the transceiver is configured
// in the sendrecv direction changes the transceiver's direction to recvonly.
TEST_F(PeerConnectionRtpTestUnifiedPlan,
       RemoveTrackChangesDirectionFromSendRecvToRecvOnly) {
  auto caller = CreatePeerConnection();
  auto callee = CreatePeerConnection();

  RtpTransceiverInit init;
  init.direction = RtpTransceiverDirection::kSendRecv;
  auto transceiver =
      caller->AddTransceiver(caller->CreateAudioTrack("a"), init);
  EXPECT_TRUE(caller->observer()->legacy_renegotiation_needed());
  EXPECT_TRUE(caller->observer()->has_negotiation_needed_event());

  ASSERT_TRUE(caller->ExchangeOfferAnswerWith(callee.get()));
  caller->observer()->clear_legacy_renegotiation_needed();
  caller->observer()->clear_latest_negotiation_needed_event();

  ASSERT_TRUE(caller->pc()->RemoveTrack(transceiver->sender()));
  EXPECT_TRUE(caller->observer()->legacy_renegotiation_needed());
  EXPECT_TRUE(caller->observer()->has_negotiation_needed_event());

  EXPECT_EQ(RtpTransceiverDirection::kRecvOnly, transceiver->direction());
}

// Test that calling RemoveTrack on a sender where the transceiver is configured
// in the sendonly direction changes the transceiver's direction to inactive.
TEST_F(PeerConnectionRtpTestUnifiedPlan,
       RemoveTrackChangesDirectionFromSendOnlyToInactive) {
  auto caller = CreatePeerConnection();
  auto callee = CreatePeerConnection();

  RtpTransceiverInit init;
  init.direction = RtpTransceiverDirection::kSendOnly;
  auto transceiver =
      caller->AddTransceiver(caller->CreateAudioTrack("a"), init);
  EXPECT_TRUE(caller->observer()->legacy_renegotiation_needed());
  EXPECT_TRUE(caller->observer()->has_negotiation_needed_event());

  ASSERT_TRUE(caller->ExchangeOfferAnswerWith(callee.get()));
  caller->observer()->clear_legacy_renegotiation_needed();
  caller->observer()->clear_latest_negotiation_needed_event();

  ASSERT_TRUE(caller->pc()->RemoveTrack(transceiver->sender()));
  EXPECT_TRUE(caller->observer()->legacy_renegotiation_needed());
  EXPECT_TRUE(caller->observer()->has_negotiation_needed_event());

  EXPECT_EQ(RtpTransceiverDirection::kInactive, transceiver->direction());
}

// Test that calling RemoveTrack with a sender that has a null track results in
// no change in state.
TEST_F(PeerConnectionRtpTestUnifiedPlan, RemoveTrackWithNullSenderTrackIsNoOp) {
  auto caller = CreatePeerConnection();

  auto sender = caller->AddAudioTrack("a");
  auto transceiver = caller->pc()->GetTransceivers()[0];
  ASSERT_TRUE(sender->SetTrack(nullptr));

  caller->observer()->clear_legacy_renegotiation_needed();
  caller->observer()->clear_latest_negotiation_needed_event();
  ASSERT_TRUE(caller->pc()->RemoveTrack(sender));
  EXPECT_FALSE(caller->observer()->legacy_renegotiation_needed());
  EXPECT_FALSE(caller->observer()->has_negotiation_needed_event());

  EXPECT_EQ(RtpTransceiverDirection::kSendRecv, transceiver->direction());
}

// Unified Plan RemoveTrack error handling.

TEST_F(PeerConnectionRtpTestUnifiedPlan, RemoveTrackErrorIfClosed) {
  auto caller = CreatePeerConnection();

  auto sender = caller->AddAudioTrack("a");
  caller->pc()->Close();

  caller->observer()->clear_legacy_renegotiation_needed();
  caller->observer()->clear_latest_negotiation_needed_event();
  EXPECT_FALSE(caller->pc()->RemoveTrack(sender));
  EXPECT_FALSE(caller->observer()->legacy_renegotiation_needed());
  EXPECT_FALSE(caller->observer()->has_negotiation_needed_event());
}

TEST_F(PeerConnectionRtpTestUnifiedPlan,
       RemoveTrackNoErrorIfTrackAlreadyRemoved) {
  auto caller = CreatePeerConnection();

  auto sender = caller->AddAudioTrack("a");
  ASSERT_TRUE(caller->pc()->RemoveTrack(sender));

  caller->observer()->clear_legacy_renegotiation_needed();
  caller->observer()->clear_latest_negotiation_needed_event();
  EXPECT_TRUE(caller->pc()->RemoveTrack(sender));
  EXPECT_FALSE(caller->observer()->legacy_renegotiation_needed());
  EXPECT_FALSE(caller->observer()->has_negotiation_needed_event());
}

// Test that setting offers that add/remove/add a track repeatedly without
// setting the appropriate answer in between works.
// These are regression tests for bugs.webrtc.org/9401
TEST_F(PeerConnectionRtpTestUnifiedPlan, AddRemoveAddTrackOffersWorksAudio) {
  auto caller = CreatePeerConnection();

  auto sender1 = caller->AddAudioTrack("audio1");
  ASSERT_TRUE(caller->SetLocalDescription(caller->CreateOffer()));

  caller->pc()->RemoveTrack(sender1);
  ASSERT_TRUE(caller->SetLocalDescription(caller->CreateOffer()));

  // This will re-use the transceiver created by the first AddTrack.
  auto sender2 = caller->AddAudioTrack("audio2");
  ASSERT_TRUE(caller->SetLocalDescription(caller->CreateOffer()));

  EXPECT_EQ(1u, caller->pc()->GetTransceivers().size());
  EXPECT_EQ(sender1, sender2);
}
TEST_F(PeerConnectionRtpTestUnifiedPlan, AddRemoveAddTrackOffersWorksVideo) {
  auto caller = CreatePeerConnection();

  auto sender1 = caller->AddVideoTrack("video1");
  ASSERT_TRUE(caller->SetLocalDescription(caller->CreateOffer()));

  caller->pc()->RemoveTrack(sender1);
  ASSERT_TRUE(caller->SetLocalDescription(caller->CreateOffer()));

  // This will re-use the transceiver created by the first AddTrack.
  auto sender2 = caller->AddVideoTrack("video2");
  ASSERT_TRUE(caller->SetLocalDescription(caller->CreateOffer()));

  EXPECT_EQ(1u, caller->pc()->GetTransceivers().size());
  EXPECT_EQ(sender1, sender2);
}

// Test that CreateOffer succeeds if two tracks with the same label are added.
TEST_F(PeerConnectionRtpTestUnifiedPlan, CreateOfferSameTrackLabel) {
  auto caller = CreatePeerConnection();

  auto audio_sender = caller->AddAudioTrack("track", {});
  auto video_sender = caller->AddVideoTrack("track", {});

  EXPECT_TRUE(caller->CreateOffer());

  EXPECT_EQ(audio_sender->track()->id(), video_sender->track()->id());
  EXPECT_NE(audio_sender->id(), video_sender->id());
}

// Test that CreateAnswer succeeds if two tracks with the same label are added.
TEST_F(PeerConnectionRtpTestUnifiedPlan, CreateAnswerSameTrackLabel) {
  auto caller = CreatePeerConnection();
  auto callee = CreatePeerConnection();

  RtpTransceiverInit recvonly;
  recvonly.direction = RtpTransceiverDirection::kRecvOnly;
  caller->AddTransceiver(cricket::MEDIA_TYPE_AUDIO, recvonly);
  caller->AddTransceiver(cricket::MEDIA_TYPE_VIDEO, recvonly);

  ASSERT_TRUE(callee->SetRemoteDescription(caller->CreateOffer()));

  auto audio_sender = callee->AddAudioTrack("track", {});
  auto video_sender = callee->AddVideoTrack("track", {});

  EXPECT_TRUE(callee->CreateAnswer());

  EXPECT_EQ(audio_sender->track()->id(), video_sender->track()->id());
  EXPECT_NE(audio_sender->id(), video_sender->id());
}

// Test that calling AddTrack, RemoveTrack and AddTrack again creates a second
// m= section with a random sender id (different from the first, now rejected,
// m= section).
TEST_F(PeerConnectionRtpTestUnifiedPlan,
       AddRemoveAddTrackGeneratesNewSenderId) {
  auto caller = CreatePeerConnection();
  auto callee = CreatePeerConnection();

  auto track = caller->CreateVideoTrack("video");
  auto sender1 = caller->AddTrack(track);
  ASSERT_TRUE(caller->ExchangeOfferAnswerWith(callee.get()));

  caller->pc()->RemoveTrack(sender1);
  ASSERT_TRUE(caller->ExchangeOfferAnswerWith(callee.get()));

  auto sender2 = caller->AddTrack(track);

  EXPECT_NE(sender1, sender2);
  EXPECT_NE(sender1->id(), sender2->id());
  std::string sender2_id = sender2->id();

  ASSERT_TRUE(caller->ExchangeOfferAnswerWith(callee.get()));

  // The sender's ID should not change after negotiation.
  EXPECT_EQ(sender2_id, sender2->id());
}

// Test that OnRenegotiationNeeded is fired if SetDirection is called on an
// active RtpTransceiver with a new direction.
TEST_F(PeerConnectionRtpTestUnifiedPlan,
       RenegotiationNeededAfterTransceiverSetDirection) {
  auto caller = CreatePeerConnection();
  auto callee = CreatePeerConnection();
  EXPECT_FALSE(caller->observer()->legacy_renegotiation_needed());
  EXPECT_FALSE(caller->observer()->has_negotiation_needed_event());

  auto transceiver = caller->AddTransceiver(cricket::MEDIA_TYPE_AUDIO);
  EXPECT_TRUE(caller->observer()->legacy_renegotiation_needed());
  EXPECT_TRUE(caller->observer()->has_negotiation_needed_event());

  ASSERT_TRUE(caller->ExchangeOfferAnswerWith(callee.get()));
  caller->observer()->clear_legacy_renegotiation_needed();
  caller->observer()->clear_latest_negotiation_needed_event();

  transceiver->SetDirectionWithError(RtpTransceiverDirection::kInactive);
  EXPECT_TRUE(caller->observer()->legacy_renegotiation_needed());
  EXPECT_TRUE(caller->observer()->has_negotiation_needed_event());
}

// Test that OnRenegotiationNeeded is not fired if SetDirection is called on an
// active RtpTransceiver with current direction.
TEST_F(PeerConnectionRtpTestUnifiedPlan,
       NoRenegotiationNeededAfterTransceiverSetSameDirection) {
  auto caller = CreatePeerConnection();

  auto transceiver = caller->AddTransceiver(cricket::MEDIA_TYPE_AUDIO);

  caller->observer()->clear_legacy_renegotiation_needed();
  caller->observer()->clear_latest_negotiation_needed_event();
  transceiver->SetDirectionWithError(transceiver->direction());
  EXPECT_FALSE(caller->observer()->legacy_renegotiation_needed());
  EXPECT_FALSE(caller->observer()->has_negotiation_needed_event());
}

// Test that OnRenegotiationNeeded is not fired if SetDirection is called on a
// stopped RtpTransceiver.
TEST_F(PeerConnectionRtpTestUnifiedPlan,
       NoRenegotiationNeededAfterSetDirectionOnStoppedTransceiver) {
  auto caller = CreatePeerConnection();

  auto transceiver = caller->AddTransceiver(cricket::MEDIA_TYPE_AUDIO);
  transceiver->StopInternal();

  caller->observer()->clear_legacy_renegotiation_needed();
  caller->observer()->clear_latest_negotiation_needed_event();
  transceiver->SetDirectionWithError(RtpTransceiverDirection::kInactive);
  EXPECT_FALSE(caller->observer()->legacy_renegotiation_needed());
  EXPECT_FALSE(caller->observer()->has_negotiation_needed_event());
}

// Test that currentDirection returnes "stopped" if the transceiver was stopped.
TEST_F(PeerConnectionRtpTestUnifiedPlan,
       CheckStoppedCurrentDirectionOnStoppedTransceiver) {
  auto caller = CreatePeerConnection();

  auto transceiver = caller->AddTransceiver(cricket::MEDIA_TYPE_AUDIO);
  transceiver->StopInternal();
<<<<<<< HEAD

  EXPECT_TRUE(transceiver->stopping());
  EXPECT_TRUE(transceiver->stopped());
  EXPECT_EQ(RtpTransceiverDirection::kStopped,
            transceiver->current_direction());
}

// Test that InvalidState is thrown on a stopping transceiver.
TEST_F(PeerConnectionRtpTestUnifiedPlan,
       CheckForInvalidStateOnStoppingTransceiver) {
  auto caller = CreatePeerConnection();

  auto transceiver = caller->AddTransceiver(cricket::MEDIA_TYPE_AUDIO);
  transceiver->StopStandard();

  EXPECT_TRUE(transceiver->stopping());
  EXPECT_FALSE(transceiver->stopped());
  EXPECT_EQ(
      RTCErrorType::INVALID_STATE,
      transceiver->SetDirectionWithError(RtpTransceiverDirection::kInactive)
          .type());
}

// Test that InvalidState is thrown on a stopped transceiver.
TEST_F(PeerConnectionRtpTestUnifiedPlan,
       CheckForInvalidStateOnStoppedTransceiver) {
  auto caller = CreatePeerConnection();

  auto transceiver = caller->AddTransceiver(cricket::MEDIA_TYPE_AUDIO);
  transceiver->StopInternal();

  EXPECT_TRUE(transceiver->stopping());
  EXPECT_TRUE(transceiver->stopped());
  EXPECT_EQ(
      RTCErrorType::INVALID_STATE,
      transceiver->SetDirectionWithError(RtpTransceiverDirection::kInactive)
          .type());
}

// Test that TypeError is thrown if the direction is set to "stopped".
TEST_F(PeerConnectionRtpTestUnifiedPlan,
       CheckForTypeErrorForStoppedOnTransceiver) {
  auto caller = CreatePeerConnection();

  auto transceiver = caller->AddTransceiver(cricket::MEDIA_TYPE_AUDIO);
  EXPECT_EQ(
      RTCErrorType::INVALID_PARAMETER,
      transceiver->SetDirectionWithError(RtpTransceiverDirection::kStopped)
          .type());
}

// Test that you can do createOffer/setLocalDescription with a stopped
// media section.
TEST_F(PeerConnectionRtpTestUnifiedPlan,
       SetLocalDescriptionWithStoppedMediaSection) {
  auto caller = CreatePeerConnection();
  auto callee = CreatePeerConnection();
  auto transceiver = caller->AddTransceiver(cricket::MEDIA_TYPE_AUDIO);
  ASSERT_TRUE(caller->ExchangeOfferAnswerWith(callee.get()));
  callee->pc()->GetTransceivers()[0]->StopStandard();
  ASSERT_TRUE(callee->ExchangeOfferAnswerWith(caller.get()));
  EXPECT_EQ(RtpTransceiverDirection::kStopped,
            transceiver->current_direction());
  ASSERT_TRUE(caller->ExchangeOfferAnswerWith(callee.get()));
}

TEST_F(PeerConnectionRtpTestUnifiedPlan,
       StopAndNegotiateCausesTransceiverToDisappear) {
  auto caller = CreatePeerConnection();
  auto callee = CreatePeerConnection();
  auto transceiver = caller->AddTransceiver(cricket::MEDIA_TYPE_AUDIO);
  ASSERT_TRUE(caller->ExchangeOfferAnswerWith(callee.get()));
  callee->pc()->GetTransceivers()[0]->StopStandard();
  ASSERT_TRUE(callee->ExchangeOfferAnswerWith(caller.get()));
  EXPECT_EQ(RtpTransceiverDirection::kStopped,
            transceiver->current_direction());
  EXPECT_EQ(0U, caller->pc()->GetTransceivers().size());
  EXPECT_EQ(0U, callee->pc()->GetTransceivers().size());
  EXPECT_EQ(0U, caller->pc()->GetSenders().size());
  EXPECT_EQ(0U, callee->pc()->GetSenders().size());
  EXPECT_EQ(0U, caller->pc()->GetReceivers().size());
  EXPECT_EQ(0U, callee->pc()->GetReceivers().size());
}

=======

  EXPECT_TRUE(transceiver->stopping());
  EXPECT_TRUE(transceiver->stopped());
  EXPECT_EQ(RtpTransceiverDirection::kStopped,
            transceiver->current_direction());
}

// Test that InvalidState is thrown on a stopping transceiver.
TEST_F(PeerConnectionRtpTestUnifiedPlan,
       CheckForInvalidStateOnStoppingTransceiver) {
  auto caller = CreatePeerConnection();

  auto transceiver = caller->AddTransceiver(cricket::MEDIA_TYPE_AUDIO);
  transceiver->StopStandard();

  EXPECT_TRUE(transceiver->stopping());
  EXPECT_FALSE(transceiver->stopped());
  EXPECT_EQ(
      RTCErrorType::INVALID_STATE,
      transceiver->SetDirectionWithError(RtpTransceiverDirection::kInactive)
          .type());
}

// Test that InvalidState is thrown on a stopped transceiver.
TEST_F(PeerConnectionRtpTestUnifiedPlan,
       CheckForInvalidStateOnStoppedTransceiver) {
  auto caller = CreatePeerConnection();

  auto transceiver = caller->AddTransceiver(cricket::MEDIA_TYPE_AUDIO);
  transceiver->StopInternal();

  EXPECT_TRUE(transceiver->stopping());
  EXPECT_TRUE(transceiver->stopped());
  EXPECT_EQ(
      RTCErrorType::INVALID_STATE,
      transceiver->SetDirectionWithError(RtpTransceiverDirection::kInactive)
          .type());
}

// Test that TypeError is thrown if the direction is set to "stopped".
TEST_F(PeerConnectionRtpTestUnifiedPlan,
       CheckForTypeErrorForStoppedOnTransceiver) {
  auto caller = CreatePeerConnection();

  auto transceiver = caller->AddTransceiver(cricket::MEDIA_TYPE_AUDIO);
  EXPECT_EQ(
      RTCErrorType::INVALID_PARAMETER,
      transceiver->SetDirectionWithError(RtpTransceiverDirection::kStopped)
          .type());
}

// Test that you can do createOffer/setLocalDescription with a stopped
// media section.
TEST_F(PeerConnectionRtpTestUnifiedPlan,
       SetLocalDescriptionWithStoppedMediaSection) {
  auto caller = CreatePeerConnection();
  auto callee = CreatePeerConnection();
  auto transceiver = caller->AddTransceiver(cricket::MEDIA_TYPE_AUDIO);
  ASSERT_TRUE(caller->ExchangeOfferAnswerWith(callee.get()));
  callee->pc()->GetTransceivers()[0]->StopStandard();
  ASSERT_TRUE(callee->ExchangeOfferAnswerWith(caller.get()));
  EXPECT_EQ(RtpTransceiverDirection::kStopped,
            transceiver->current_direction());
  ASSERT_TRUE(caller->ExchangeOfferAnswerWith(callee.get()));
}

TEST_F(PeerConnectionRtpTestUnifiedPlan,
       StopAndNegotiateCausesTransceiverToDisappear) {
  auto caller = CreatePeerConnection();
  auto callee = CreatePeerConnection();
  auto transceiver = caller->AddTransceiver(cricket::MEDIA_TYPE_AUDIO);
  ASSERT_TRUE(caller->ExchangeOfferAnswerWith(callee.get()));
  callee->pc()->GetTransceivers()[0]->StopStandard();
  ASSERT_TRUE(callee->ExchangeOfferAnswerWith(caller.get()));
  EXPECT_EQ(RtpTransceiverDirection::kStopped,
            transceiver->current_direction());
  EXPECT_EQ(0U, caller->pc()->GetTransceivers().size());
  EXPECT_EQ(0U, callee->pc()->GetTransceivers().size());
  EXPECT_EQ(0U, caller->pc()->GetSenders().size());
  EXPECT_EQ(0U, callee->pc()->GetSenders().size());
  EXPECT_EQ(0U, caller->pc()->GetReceivers().size());
  EXPECT_EQ(0U, callee->pc()->GetReceivers().size());
}

>>>>>>> cbad18b1
TEST_F(PeerConnectionRtpTestUnifiedPlan,
       SetLocalDescriptionWorksAfterRepeatedAddRemove) {
  auto caller = CreatePeerConnection();
  auto callee = CreatePeerConnection();
  auto video_track = caller->CreateVideoTrack("v");
  auto track = caller->CreateAudioTrack("a");
  caller->AddTransceiver(video_track);
  auto transceiver = caller->AddTransceiver(track);
  ASSERT_TRUE(caller->ExchangeOfferAnswerWith(callee.get()));
  caller->pc()->RemoveTrack(transceiver->sender());
  ASSERT_TRUE(caller->ExchangeOfferAnswerWith(callee.get()));
  caller->AddTrack(track);
  ASSERT_TRUE(caller->ExchangeOfferAnswerWith(callee.get()));
  caller->pc()->RemoveTrack(transceiver->sender());
  ASSERT_TRUE(caller->ExchangeOfferAnswerWith(callee.get()));
}

// This is a repro of Chromium bug https://crbug.com/1134686
TEST_F(PeerConnectionRtpTestUnifiedPlan,
       SetLocalDescriptionWorksAfterRepeatedAddRemoveWithRemoteReject) {
  auto caller = CreatePeerConnection();
  auto callee = CreatePeerConnection();
  auto video_track = caller->CreateVideoTrack("v");
  auto track = caller->CreateAudioTrack("a");
  caller->AddTransceiver(video_track);
  auto transceiver = caller->AddTransceiver(track);
  ASSERT_TRUE(caller->ExchangeOfferAnswerWith(callee.get()));
  caller->pc()->RemoveTrack(transceiver->sender());
  ExchangeOfferAnswerWhereRemoteStopsTransceiver(caller.get(), callee.get(), 1);
  ASSERT_TRUE(caller->ExchangeOfferAnswerWith(callee.get()));
  caller->AddTrack(track);
  ASSERT_TRUE(caller->ExchangeOfferAnswerWith(callee.get()));
  caller->pc()->RemoveTrack(transceiver->sender());
  ASSERT_TRUE(caller->ExchangeOfferAnswerWith(callee.get()));
}

// Test that AddTransceiver fails if trying to use unimplemented RTP encoding
// parameters with the send_encodings parameters.
TEST_F(PeerConnectionRtpTestUnifiedPlan,
       CheckForUnsupportedEncodingParameters) {
  auto caller = CreatePeerConnection();

  RtpTransceiverInit init;
  init.send_encodings.emplace_back();

  auto default_send_encodings = init.send_encodings;

  // Unimplemented RtpParameters: ssrc, codec_payload_type, fec, rtx, dtx,
  // ptime, scale_framerate_down_by, dependency_rids.
  init.send_encodings[0].ssrc = 1;
  EXPECT_EQ(RTCErrorType::UNSUPPORTED_PARAMETER,
            caller->pc()
                ->AddTransceiver(cricket::MEDIA_TYPE_AUDIO, init)
                .error()
                .type());
  init.send_encodings = default_send_encodings;
}

// Test that AddTransceiver fails if trying to use invalid RTP encoding
// parameters with the send_encodings parameters.
TEST_F(PeerConnectionRtpTestUnifiedPlan, CheckForInvalidEncodingParameters) {
  auto caller = CreatePeerConnection();

  RtpTransceiverInit init;
  init.send_encodings.emplace_back();

  auto default_send_encodings = init.send_encodings;

  init.send_encodings[0].scale_resolution_down_by = 0.5;
  EXPECT_EQ(RTCErrorType::INVALID_RANGE,
            caller->pc()
                ->AddTransceiver(cricket::MEDIA_TYPE_VIDEO, init)
                .error()
                .type());
  init.send_encodings = default_send_encodings;

  init.send_encodings[0].bitrate_priority = 0;
  EXPECT_EQ(RTCErrorType::INVALID_RANGE,
            caller->pc()
                ->AddTransceiver(cricket::MEDIA_TYPE_VIDEO, init)
                .error()
                .type());
  init.send_encodings = default_send_encodings;

  init.send_encodings[0].min_bitrate_bps = 200000;
  init.send_encodings[0].max_bitrate_bps = 100000;
  EXPECT_EQ(RTCErrorType::INVALID_RANGE,
            caller->pc()
                ->AddTransceiver(cricket::MEDIA_TYPE_VIDEO, init)
                .error()
                .type());
  init.send_encodings = default_send_encodings;

  init.send_encodings[0].num_temporal_layers = 0;
  EXPECT_EQ(RTCErrorType::INVALID_RANGE,
            caller->pc()
                ->AddTransceiver(cricket::MEDIA_TYPE_VIDEO, init)
                .error()
                .type());
  init.send_encodings = default_send_encodings;

  init.send_encodings[0].num_temporal_layers = 5;
  EXPECT_EQ(RTCErrorType::INVALID_RANGE,
            caller->pc()
                ->AddTransceiver(cricket::MEDIA_TYPE_VIDEO, init)
                .error()
                .type());
  init.send_encodings = default_send_encodings;
}

// Test that AddTransceiver transfers the send_encodings to the sender and they
// are retained after SetLocalDescription().
TEST_F(PeerConnectionRtpTestUnifiedPlan, SendEncodingsPassedToSender) {
  auto caller = CreatePeerConnection();

  RtpTransceiverInit init;
  init.send_encodings.emplace_back();
  init.send_encodings[0].active = false;
  init.send_encodings[0].max_bitrate_bps = 180000;

  auto result = caller->pc()->AddTransceiver(cricket::MEDIA_TYPE_AUDIO, init);
  ASSERT_TRUE(result.ok());

  auto init_send_encodings = result.value()->sender()->init_send_encodings();
  EXPECT_FALSE(init_send_encodings[0].active);
  EXPECT_EQ(init_send_encodings[0].max_bitrate_bps, 180000);

  auto parameters = result.value()->sender()->GetParameters();
  EXPECT_FALSE(parameters.encodings[0].active);
  EXPECT_EQ(parameters.encodings[0].max_bitrate_bps, 180000);

  ASSERT_TRUE(caller->SetLocalDescription(caller->CreateOffer()));

  parameters = result.value()->sender()->GetParameters();
  EXPECT_FALSE(parameters.encodings[0].active);
  EXPECT_EQ(parameters.encodings[0].max_bitrate_bps, 180000);
}

// Test MSID signaling between Unified Plan and Plan B endpoints. There are two
// options for this kind of signaling: media section based (a=msid) and ssrc
// based (a=ssrc MSID). While JSEP only specifies media section MSID signaling,
// we want to ensure compatibility with older Plan B endpoints that might expect
// ssrc based MSID signaling. Thus we test here that Unified Plan offers both
// types but answers with the same type as the offer.

class PeerConnectionMsidSignalingTest
    : public PeerConnectionRtpTestUnifiedPlan {};

TEST_F(PeerConnectionMsidSignalingTest, UnifiedPlanTalkingToOurself) {
  auto caller = CreatePeerConnectionWithUnifiedPlan();
  caller->AddAudioTrack("caller_audio");
  auto callee = CreatePeerConnectionWithUnifiedPlan();
  callee->AddAudioTrack("callee_audio");

  ASSERT_TRUE(caller->ExchangeOfferAnswerWith(callee.get()));

  // Offer should have had both a=msid and a=ssrc MSID lines.
  auto* offer = callee->pc()->remote_description();
  EXPECT_EQ((cricket::kMsidSignalingMediaSection |
             cricket::kMsidSignalingSsrcAttribute),
            offer->description()->msid_signaling());

  // Answer should have had only a=msid lines.
  auto* answer = caller->pc()->remote_description();
  EXPECT_EQ(cricket::kMsidSignalingMediaSection,
            answer->description()->msid_signaling());
  // Check that this is counted correctly
  EXPECT_METRIC_THAT(
      metrics::Samples("WebRTC.PeerConnection.SdpSemanticNegotiated"),
      ElementsAre(Pair(kSdpSemanticNegotiatedUnifiedPlan, 2)));
}

TEST_F(PeerConnectionMsidSignalingTest, PlanBOfferToUnifiedPlanAnswer) {
  auto caller = CreatePeerConnectionWithPlanB();
  caller->AddAudioTrack("caller_audio");
  auto callee = CreatePeerConnectionWithUnifiedPlan();
  callee->AddAudioTrack("callee_audio");

  ASSERT_TRUE(caller->ExchangeOfferAnswerWith(callee.get()));

  // Offer should have only a=ssrc MSID lines.
  auto* offer = callee->pc()->remote_description();
  EXPECT_EQ(cricket::kMsidSignalingSsrcAttribute,
            offer->description()->msid_signaling());

  // Answer should have only a=ssrc MSID lines to match the offer.
  auto* answer = caller->pc()->remote_description();
  EXPECT_EQ(cricket::kMsidSignalingSsrcAttribute,
            answer->description()->msid_signaling());
}

// This tests that a Plan B endpoint appropriately sets the remote description
// from a Unified Plan offer. When the Unified Plan offer contains a=msid lines
// that signal no stream ids or multiple stream ids we expect that the Plan B
// endpoint always has exactly one media stream per track.
TEST_F(PeerConnectionMsidSignalingTest, UnifiedPlanToPlanBAnswer) {
  const std::string kStreamId1 = "audio_stream_1";
  const std::string kStreamId2 = "audio_stream_2";

  auto caller = CreatePeerConnectionWithUnifiedPlan();
  caller->AddAudioTrack("caller_audio", {kStreamId1, kStreamId2});
  caller->AddVideoTrack("caller_video", {});
  auto callee = CreatePeerConnectionWithPlanB();
  callee->AddAudioTrack("callee_audio");
  caller->AddVideoTrack("callee_video");

  ASSERT_TRUE(caller->ExchangeOfferAnswerWith(callee.get()));

  // Offer should have had both a=msid and a=ssrc MSID lines.
  auto* offer = callee->pc()->remote_description();
  EXPECT_EQ((cricket::kMsidSignalingMediaSection |
             cricket::kMsidSignalingSsrcAttribute),
            offer->description()->msid_signaling());

  // Callee should always have 1 stream for all of it's receivers.
  const auto& track_events = callee->observer()->add_track_events_;
  ASSERT_EQ(2u, track_events.size());
  ASSERT_EQ(1u, track_events[0].streams.size());
  EXPECT_EQ(kStreamId1, track_events[0].streams[0]->id());
  ASSERT_EQ(1u, track_events[1].streams.size());
  // This autogenerated a stream id for the empty one signalled.
  EXPECT_FALSE(track_events[1].streams[0]->id().empty());
}

TEST_F(PeerConnectionMsidSignalingTest, PureUnifiedPlanToUs) {
  auto caller = CreatePeerConnectionWithUnifiedPlan();
  caller->AddAudioTrack("caller_audio");
  auto callee = CreatePeerConnectionWithUnifiedPlan();
  callee->AddAudioTrack("callee_audio");

  auto offer = caller->CreateOffer();
  // Simulate a pure Unified Plan offerer by setting the MSID signaling to media
  // section only.
  offer->description()->set_msid_signaling(cricket::kMsidSignalingMediaSection);

  ASSERT_TRUE(
      caller->SetLocalDescription(CloneSessionDescription(offer.get())));
  ASSERT_TRUE(callee->SetRemoteDescription(std::move(offer)));

  // Answer should have only a=msid to match the offer.
  auto answer = callee->CreateAnswer();
  EXPECT_EQ(cricket::kMsidSignalingMediaSection,
            answer->description()->msid_signaling());
}

// Test that the correct UMA metrics are reported for simple/complex SDP.

class SdpFormatReceivedTest : public PeerConnectionRtpTestUnifiedPlan {};

#ifdef WEBRTC_HAVE_SCTP
TEST_F(SdpFormatReceivedTest, DataChannelOnlyIsReportedAsNoTracks) {
  auto caller = CreatePeerConnectionWithUnifiedPlan();
  caller->CreateDataChannel("dc");
  auto callee = CreatePeerConnectionWithUnifiedPlan();

  ASSERT_TRUE(callee->SetRemoteDescription(caller->CreateOffer()));
  // Note that only the callee does ReportSdpFormatReceived.
  EXPECT_METRIC_THAT(
      metrics::Samples("WebRTC.PeerConnection.SdpFormatReceived"),
      ElementsAre(Pair(kSdpFormatReceivedNoTracks, 1)));
}
#endif  // WEBRTC_HAVE_SCTP

TEST_F(SdpFormatReceivedTest, SimpleUnifiedPlanIsReportedAsSimple) {
  auto caller = CreatePeerConnectionWithUnifiedPlan();
  caller->AddAudioTrack("audio");
  caller->AddVideoTrack("video");
  auto callee = CreatePeerConnectionWithPlanB();

  ASSERT_TRUE(callee->SetRemoteDescription(caller->CreateOffer()));
  // Note that only the callee does ReportSdpFormatReceived.
  EXPECT_METRIC_THAT(
      metrics::Samples("WebRTC.PeerConnection.SdpFormatReceived"),
      ElementsAre(Pair(kSdpFormatReceivedSimple, 1)));
}

TEST_F(SdpFormatReceivedTest, SimplePlanBIsReportedAsSimple) {
  auto caller = CreatePeerConnectionWithPlanB();
  caller->AddVideoTrack("video");  // Video only.
  auto callee = CreatePeerConnectionWithUnifiedPlan();

  ASSERT_TRUE(callee->SetRemoteDescription(caller->CreateOffer()));
  // Note that only the callee does ReportSdpFormatReceived.
  EXPECT_METRIC_THAT(
      metrics::Samples("WebRTC.PeerConnection.SdpFormatReceived"),
      ElementsAre(Pair(kSdpFormatReceivedSimple, 1)));
}

TEST_F(SdpFormatReceivedTest, ComplexUnifiedIsReportedAsComplexUnifiedPlan) {
  auto caller = CreatePeerConnectionWithUnifiedPlan();
  caller->AddAudioTrack("audio1");
  caller->AddAudioTrack("audio2");
  caller->AddVideoTrack("video");
  auto callee = CreatePeerConnectionWithPlanB();

  ASSERT_TRUE(callee->SetRemoteDescription(caller->CreateOffer()));
  // Note that only the callee does ReportSdpFormatReceived.
  EXPECT_METRIC_THAT(
      metrics::Samples("WebRTC.PeerConnection.SdpFormatReceived"),
      ElementsAre(Pair(kSdpFormatReceivedComplexUnifiedPlan, 1)));
}

TEST_F(SdpFormatReceivedTest, ComplexPlanBIsReportedAsComplexPlanB) {
  auto caller = CreatePeerConnectionWithPlanB();
  caller->AddVideoTrack("video1");
  caller->AddVideoTrack("video2");
  auto callee = CreatePeerConnectionWithUnifiedPlan();

  // This fails since Unified Plan cannot set a session description with
  // multiple "Plan B tracks" in the same media section. But we still expect the
  // SDP Format to be recorded.
  ASSERT_FALSE(callee->SetRemoteDescription(caller->CreateOffer()));
  // Note that only the callee does ReportSdpFormatReceived.
  EXPECT_METRIC_THAT(
      metrics::Samples("WebRTC.PeerConnection.SdpFormatReceived"),
      ElementsAre(Pair(kSdpFormatReceivedComplexPlanB, 1)));
}

TEST_F(SdpFormatReceivedTest, AnswerIsReported) {
  auto caller = CreatePeerConnectionWithPlanB();
  caller->AddAudioTrack("audio");
  caller->AddVideoTrack("video");
  auto callee = CreatePeerConnectionWithUnifiedPlan();

  ASSERT_TRUE(callee->SetRemoteDescription(caller->CreateOfferAndSetAsLocal()));
  ASSERT_TRUE(caller->SetRemoteDescription(callee->CreateAnswer()));
  EXPECT_METRIC_THAT(
      metrics::Samples("WebRTC.PeerConnection.SdpFormatReceivedAnswer"),
      ElementsAre(Pair(kSdpFormatReceivedSimple, 1)));
}

// Sender setups in a call.

TEST_P(PeerConnectionRtpTest, CreateTwoSendersWithSameTrack) {
  auto caller = CreatePeerConnection();
  auto callee = CreatePeerConnection();

  auto track = caller->CreateAudioTrack("audio_track");
  auto sender1 = caller->AddTrack(track);
  ASSERT_TRUE(sender1);
  // We need to temporarily reset the track for the subsequent AddTrack() to
  // succeed.
  EXPECT_TRUE(sender1->SetTrack(nullptr));
  auto sender2 = caller->AddTrack(track);
  EXPECT_TRUE(sender2);
  EXPECT_TRUE(sender1->SetTrack(track));

  if (sdp_semantics_ == SdpSemantics::kPlanB) {
    // TODO(hbos): When https://crbug.com/webrtc/8734 is resolved, this should
    // return true, and doing `callee->SetRemoteDescription()` should work.
    EXPECT_FALSE(caller->CreateOfferAndSetAsLocal());
  } else {
    EXPECT_TRUE(caller->CreateOfferAndSetAsLocal());
  }
}

// This test exercises the code path that fires a NegotiationNeeded
// notification when the stream IDs of the local description differ from
// the ones in the transceiver.
TEST_F(PeerConnectionRtpTestUnifiedPlan,
       ChangeAssociatedStreamsTriggersRenegotiation) {
  auto caller = CreatePeerConnection();
  auto callee = CreatePeerConnection();

  RtpTransceiverInit init;
  init.direction = RtpTransceiverDirection::kSendRecv;
  auto transceiver =
      caller->AddTransceiver(caller->CreateAudioTrack("a"), init);
  EXPECT_TRUE(caller->observer()->legacy_renegotiation_needed());
  EXPECT_TRUE(caller->observer()->has_negotiation_needed_event());

  ASSERT_TRUE(caller->ExchangeOfferAnswerWith(callee.get()));
  caller->observer()->clear_legacy_renegotiation_needed();
  caller->observer()->clear_latest_negotiation_needed_event();

  transceiver->sender()->SetStreams({"stream3", "stream4", "stream5"});
  EXPECT_TRUE(caller->observer()->legacy_renegotiation_needed());
  EXPECT_TRUE(caller->observer()->has_negotiation_needed_event());

  ASSERT_TRUE(callee->SetRemoteDescription(caller->CreateOfferAndSetAsLocal()));
  auto callee_streams = callee->pc()->GetReceivers()[0]->streams();
  ASSERT_EQ(3u, callee_streams.size());
  EXPECT_EQ("stream3", callee_streams[0]->id());
  EXPECT_EQ("stream4", callee_streams[1]->id());
  EXPECT_EQ("stream5", callee_streams[2]->id());
}

INSTANTIATE_TEST_SUITE_P(PeerConnectionRtpTest,
                         PeerConnectionRtpTest,
                         Values(SdpSemantics::kPlanB,
                                SdpSemantics::kUnifiedPlan));

}  // namespace webrtc<|MERGE_RESOLUTION|>--- conflicted
+++ resolved
@@ -1561,7 +1561,6 @@
 
   auto transceiver = caller->AddTransceiver(cricket::MEDIA_TYPE_AUDIO);
   transceiver->StopInternal();
-<<<<<<< HEAD
 
   EXPECT_TRUE(transceiver->stopping());
   EXPECT_TRUE(transceiver->stopped());
@@ -1646,92 +1645,6 @@
   EXPECT_EQ(0U, callee->pc()->GetReceivers().size());
 }
 
-=======
-
-  EXPECT_TRUE(transceiver->stopping());
-  EXPECT_TRUE(transceiver->stopped());
-  EXPECT_EQ(RtpTransceiverDirection::kStopped,
-            transceiver->current_direction());
-}
-
-// Test that InvalidState is thrown on a stopping transceiver.
-TEST_F(PeerConnectionRtpTestUnifiedPlan,
-       CheckForInvalidStateOnStoppingTransceiver) {
-  auto caller = CreatePeerConnection();
-
-  auto transceiver = caller->AddTransceiver(cricket::MEDIA_TYPE_AUDIO);
-  transceiver->StopStandard();
-
-  EXPECT_TRUE(transceiver->stopping());
-  EXPECT_FALSE(transceiver->stopped());
-  EXPECT_EQ(
-      RTCErrorType::INVALID_STATE,
-      transceiver->SetDirectionWithError(RtpTransceiverDirection::kInactive)
-          .type());
-}
-
-// Test that InvalidState is thrown on a stopped transceiver.
-TEST_F(PeerConnectionRtpTestUnifiedPlan,
-       CheckForInvalidStateOnStoppedTransceiver) {
-  auto caller = CreatePeerConnection();
-
-  auto transceiver = caller->AddTransceiver(cricket::MEDIA_TYPE_AUDIO);
-  transceiver->StopInternal();
-
-  EXPECT_TRUE(transceiver->stopping());
-  EXPECT_TRUE(transceiver->stopped());
-  EXPECT_EQ(
-      RTCErrorType::INVALID_STATE,
-      transceiver->SetDirectionWithError(RtpTransceiverDirection::kInactive)
-          .type());
-}
-
-// Test that TypeError is thrown if the direction is set to "stopped".
-TEST_F(PeerConnectionRtpTestUnifiedPlan,
-       CheckForTypeErrorForStoppedOnTransceiver) {
-  auto caller = CreatePeerConnection();
-
-  auto transceiver = caller->AddTransceiver(cricket::MEDIA_TYPE_AUDIO);
-  EXPECT_EQ(
-      RTCErrorType::INVALID_PARAMETER,
-      transceiver->SetDirectionWithError(RtpTransceiverDirection::kStopped)
-          .type());
-}
-
-// Test that you can do createOffer/setLocalDescription with a stopped
-// media section.
-TEST_F(PeerConnectionRtpTestUnifiedPlan,
-       SetLocalDescriptionWithStoppedMediaSection) {
-  auto caller = CreatePeerConnection();
-  auto callee = CreatePeerConnection();
-  auto transceiver = caller->AddTransceiver(cricket::MEDIA_TYPE_AUDIO);
-  ASSERT_TRUE(caller->ExchangeOfferAnswerWith(callee.get()));
-  callee->pc()->GetTransceivers()[0]->StopStandard();
-  ASSERT_TRUE(callee->ExchangeOfferAnswerWith(caller.get()));
-  EXPECT_EQ(RtpTransceiverDirection::kStopped,
-            transceiver->current_direction());
-  ASSERT_TRUE(caller->ExchangeOfferAnswerWith(callee.get()));
-}
-
-TEST_F(PeerConnectionRtpTestUnifiedPlan,
-       StopAndNegotiateCausesTransceiverToDisappear) {
-  auto caller = CreatePeerConnection();
-  auto callee = CreatePeerConnection();
-  auto transceiver = caller->AddTransceiver(cricket::MEDIA_TYPE_AUDIO);
-  ASSERT_TRUE(caller->ExchangeOfferAnswerWith(callee.get()));
-  callee->pc()->GetTransceivers()[0]->StopStandard();
-  ASSERT_TRUE(callee->ExchangeOfferAnswerWith(caller.get()));
-  EXPECT_EQ(RtpTransceiverDirection::kStopped,
-            transceiver->current_direction());
-  EXPECT_EQ(0U, caller->pc()->GetTransceivers().size());
-  EXPECT_EQ(0U, callee->pc()->GetTransceivers().size());
-  EXPECT_EQ(0U, caller->pc()->GetSenders().size());
-  EXPECT_EQ(0U, callee->pc()->GetSenders().size());
-  EXPECT_EQ(0U, caller->pc()->GetReceivers().size());
-  EXPECT_EQ(0U, callee->pc()->GetReceivers().size());
-}
-
->>>>>>> cbad18b1
 TEST_F(PeerConnectionRtpTestUnifiedPlan,
        SetLocalDescriptionWorksAfterRepeatedAddRemove) {
   auto caller = CreatePeerConnection();
