--- conflicted
+++ resolved
@@ -230,19 +230,12 @@
   // Start gathering candidates for any new transports, or transports doing an
   // ICE restart.
   void MaybeStartGathering();
-<<<<<<< HEAD
+  // RingRTC change to support ICE forking
   void StartGatheringWithSharedIceGatherer(
       rtc::scoped_refptr<webrtc::IceGathererInterface> shared_ice_gatherer);
-  RTCError AddRemoteCandidates(
-      const std::string& mid,
-      const std::vector<cricket::Candidate>& candidates);
-  RTCError RemoveRemoteCandidates(
-      const std::vector<cricket::Candidate>& candidates);
-=======
   RTCError AddRemoteCandidates(const std::string& mid,
                                const std::vector<Candidate>& candidates);
   RTCError RemoveRemoteCandidates(const std::vector<Candidate>& candidates);
->>>>>>> 2c8f5be6
 
   /**********************
    * DTLS-related methods
