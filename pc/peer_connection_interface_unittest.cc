/*
 *  Copyright 2012 The WebRTC project authors. All Rights Reserved.
 *
 *  Use of this source code is governed by a BSD-style license
 *  that can be found in the LICENSE file in the root of the source
 *  tree. An additional intellectual property rights grant can be found
 *  in the file PATENTS.  All contributing project authors may
 *  be found in the AUTHORS file in the root of the source tree.
 */

#include "api/peer_connection_interface.h"

#include <limits.h>
#include <stdint.h>
#include <string.h>

#include <memory>
#include <string>
#include <utility>
#include <vector>

#include "absl/strings/str_replace.h"
#include "absl/types/optional.h"
#include "api/audio/audio_mixer.h"
#include "api/audio_codecs/audio_decoder_factory.h"
#include "api/audio_codecs/audio_encoder_factory.h"
#include "api/audio_codecs/builtin_audio_decoder_factory.h"
#include "api/audio_codecs/builtin_audio_encoder_factory.h"
#include "api/call/call_factory_interface.h"
#include "api/create_peerconnection_factory.h"
#include "api/data_channel_interface.h"
#include "api/jsep.h"
#include "api/jsep_session_description.h"
#include "api/media_stream_interface.h"
#include "api/media_types.h"
#include "api/rtc_error.h"
#include "api/rtc_event_log/rtc_event_log.h"
#include "api/rtc_event_log/rtc_event_log_factory.h"
#include "api/rtc_event_log_output.h"
#include "api/rtc_event_log_output_file.h"
#include "api/rtp_receiver_interface.h"
#include "api/rtp_sender_interface.h"
#include "api/rtp_transceiver_interface.h"
#include "api/scoped_refptr.h"
#include "api/task_queue/default_task_queue_factory.h"
#include "api/transport/field_trial_based_config.h"
#include "api/video_codecs/builtin_video_decoder_factory.h"
#include "api/video_codecs/builtin_video_encoder_factory.h"
#include "api/video_codecs/video_decoder_factory.h"
#include "api/video_codecs/video_encoder_factory.h"
#include "media/base/codec.h"
#include "media/base/media_config.h"
#include "media/base/media_engine.h"
#include "media/base/stream_params.h"
#include "media/engine/webrtc_media_engine.h"
#include "media/engine/webrtc_media_engine_defaults.h"
#include "media/sctp/sctp_transport_internal.h"
#include "modules/audio_device/include/audio_device.h"
#include "modules/audio_processing/include/audio_processing.h"
#include "p2p/base/fake_port_allocator.h"
#include "p2p/base/p2p_constants.h"
#include "p2p/base/port.h"
#include "p2p/base/port_allocator.h"
#include "p2p/base/transport_description.h"
#include "p2p/base/transport_info.h"
#include "pc/audio_track.h"
#include "pc/media_session.h"
#include "pc/media_stream.h"
#include "pc/peer_connection.h"
#include "pc/peer_connection_factory.h"
#include "pc/rtc_stats_collector.h"
#include "pc/rtp_sender.h"
#include "pc/session_description.h"
#include "pc/stream_collection.h"
#include "pc/test/fake_audio_capture_module.h"
#include "pc/test/fake_rtc_certificate_generator.h"
#include "pc/test/fake_video_track_source.h"
#include "pc/test/mock_peer_connection_observers.h"
#include "pc/test/test_sdp_strings.h"
#include "pc/video_track.h"
#include "rtc_base/checks.h"
#include "rtc_base/copy_on_write_buffer.h"
#include "rtc_base/gunit.h"
#include "rtc_base/ref_counted_object.h"
#include "rtc_base/rtc_certificate_generator.h"
#include "rtc_base/socket_address.h"
#include "rtc_base/thread.h"
#include "rtc_base/time_utils.h"
#include "rtc_base/virtual_socket_server.h"
#include "test/gmock.h"
#include "test/gtest.h"
#include "test/testsupport/file_utils.h"

#ifdef WEBRTC_ANDROID
#include "pc/test/android_test_initializer.h"
#endif

namespace webrtc {
namespace {

static const char kStreamId1[] = "local_stream_1";
static const char kStreamId2[] = "local_stream_2";
static const char kStreamId3[] = "local_stream_3";
static const int kDefaultStunPort = 3478;
static const char kStunAddressOnly[] = "stun:address";
static const char kStunInvalidPort[] = "stun:address:-1";
static const char kStunAddressPortAndMore1[] = "stun:address:port:more";
static const char kStunAddressPortAndMore2[] = "stun:address:port more";
static const char kTurnIceServerUri[] = "turn:turn.example.org";
static const char kTurnUsername[] = "user";
static const char kTurnPassword[] = "password";
static const char kTurnHostname[] = "turn.example.org";
static const uint32_t kTimeout = 10000U;

static const char kStreams[][8] = {"stream1", "stream2"};
static const char kAudioTracks[][32] = {"audiotrack0", "audiotrack1"};
static const char kVideoTracks[][32] = {"videotrack0", "videotrack1"};

static const char kRecvonly[] = "recvonly";
static const char kSendrecv[] = "sendrecv";

// Reference SDP with a MediaStream with label "stream1" and audio track with
// id "audio_1" and a video track with id "video_1;
static const char kSdpStringWithStream1PlanB[] =
    "v=0\r\n"
    "o=- 0 0 IN IP4 127.0.0.1\r\n"
    "s=-\r\n"
    "t=0 0\r\n"
    "m=audio 1 RTP/AVPF 103\r\n"
    "a=ice-ufrag:e5785931\r\n"
    "a=ice-pwd:36fb7878390db89481c1d46daa4278d8\r\n"
    "a=fingerprint:sha-256 58:AB:6E:F5:F1:E4:57:B7:E9:46:F4:86:04:28:F9:A7:ED:"
    "BD:AB:AE:40:EF:CE:9A:51:2C:2A:B1:9B:8B:78:84\r\n"
    "a=mid:audio\r\n"
    "a=sendrecv\r\n"
    "a=rtcp-mux\r\n"
    "a=rtpmap:103 ISAC/16000\r\n"
    "a=ssrc:1 cname:stream1\r\n"
    "a=ssrc:1 mslabel:stream1\r\n"
    "a=ssrc:1 label:audiotrack0\r\n"
    "m=video 1 RTP/AVPF 120\r\n"
    "a=ice-ufrag:e5785931\r\n"
    "a=ice-pwd:36fb7878390db89481c1d46daa4278d8\r\n"
    "a=fingerprint:sha-256 58:AB:6E:F5:F1:E4:57:B7:E9:46:F4:86:04:28:F9:A7:ED:"
    "BD:AB:AE:40:EF:CE:9A:51:2C:2A:B1:9B:8B:78:84\r\n"
    "a=mid:video\r\n"
    "a=sendrecv\r\n"
    "a=rtcp-mux\r\n"
    "a=rtpmap:120 VP8/90000\r\n"
    "a=ssrc:2 cname:stream1\r\n"
    "a=ssrc:2 mslabel:stream1\r\n"
    "a=ssrc:2 label:videotrack0\r\n";
// Same string as above but with the MID changed to the Unified Plan default.
// This is needed so that this SDP can be used as an answer for a Unified Plan
// offer.
static const char kSdpStringWithStream1UnifiedPlan[] =
    "v=0\r\n"
    "o=- 0 0 IN IP4 127.0.0.1\r\n"
    "s=-\r\n"
    "t=0 0\r\n"
    "m=audio 1 RTP/AVPF 103\r\n"
    "a=ice-ufrag:e5785931\r\n"
    "a=ice-pwd:36fb7878390db89481c1d46daa4278d8\r\n"
    "a=fingerprint:sha-256 58:AB:6E:F5:F1:E4:57:B7:E9:46:F4:86:04:28:F9:A7:ED:"
    "BD:AB:AE:40:EF:CE:9A:51:2C:2A:B1:9B:8B:78:84\r\n"
    "a=mid:0\r\n"
    "a=sendrecv\r\n"
    "a=rtcp-mux\r\n"
    "a=rtpmap:103 ISAC/16000\r\n"
    "a=ssrc:1 cname:stream1\r\n"
    "a=ssrc:1 mslabel:stream1\r\n"
    "a=ssrc:1 label:audiotrack0\r\n"
    "m=video 1 RTP/AVPF 120\r\n"
    "a=ice-ufrag:e5785931\r\n"
    "a=ice-pwd:36fb7878390db89481c1d46daa4278d8\r\n"
    "a=fingerprint:sha-256 58:AB:6E:F5:F1:E4:57:B7:E9:46:F4:86:04:28:F9:A7:ED:"
    "BD:AB:AE:40:EF:CE:9A:51:2C:2A:B1:9B:8B:78:84\r\n"
    "a=mid:1\r\n"
    "a=sendrecv\r\n"
    "a=rtcp-mux\r\n"
    "a=rtpmap:120 VP8/90000\r\n"
    "a=ssrc:2 cname:stream1\r\n"
    "a=ssrc:2 mslabel:stream1\r\n"
    "a=ssrc:2 label:videotrack0\r\n";

// Reference SDP with a MediaStream with label "stream1" and audio track with
// id "audio_1";
static const char kSdpStringWithStream1AudioTrackOnly[] =
    "v=0\r\n"
    "o=- 0 0 IN IP4 127.0.0.1\r\n"
    "s=-\r\n"
    "t=0 0\r\n"
    "m=audio 1 RTP/AVPF 103\r\n"
    "a=ice-ufrag:e5785931\r\n"
    "a=ice-pwd:36fb7878390db89481c1d46daa4278d8\r\n"
    "a=fingerprint:sha-256 58:AB:6E:F5:F1:E4:57:B7:E9:46:F4:86:04:28:F9:A7:ED:"
    "BD:AB:AE:40:EF:CE:9A:51:2C:2A:B1:9B:8B:78:84\r\n"
    "a=mid:audio\r\n"
    "a=sendrecv\r\n"
    "a=rtpmap:103 ISAC/16000\r\n"
    "a=ssrc:1 cname:stream1\r\n"
    "a=ssrc:1 mslabel:stream1\r\n"
    "a=ssrc:1 label:audiotrack0\r\n"
    "a=rtcp-mux\r\n";

// Reference SDP with two MediaStreams with label "stream1" and "stream2. Each
// MediaStreams have one audio track and one video track.
// This uses MSID.
static const char kSdpStringWithStream1And2PlanB[] =
    "v=0\r\n"
    "o=- 0 0 IN IP4 127.0.0.1\r\n"
    "s=-\r\n"
    "t=0 0\r\n"
    "a=msid-semantic: WMS stream1 stream2\r\n"
    "m=audio 1 RTP/AVPF 103\r\n"
    "a=ice-ufrag:e5785931\r\n"
    "a=ice-pwd:36fb7878390db89481c1d46daa4278d8\r\n"
    "a=fingerprint:sha-256 58:AB:6E:F5:F1:E4:57:B7:E9:46:F4:86:04:28:F9:A7:ED:"
    "BD:AB:AE:40:EF:CE:9A:51:2C:2A:B1:9B:8B:78:84\r\n"
    "a=mid:audio\r\n"
    "a=sendrecv\r\n"
    "a=rtcp-mux\r\n"
    "a=rtpmap:103 ISAC/16000\r\n"
    "a=ssrc:1 cname:stream1\r\n"
    "a=ssrc:1 msid:stream1 audiotrack0\r\n"
    "a=ssrc:3 cname:stream2\r\n"
    "a=ssrc:3 msid:stream2 audiotrack1\r\n"
    "m=video 1 RTP/AVPF 120\r\n"
    "a=ice-ufrag:e5785931\r\n"
    "a=ice-pwd:36fb7878390db89481c1d46daa4278d8\r\n"
    "a=fingerprint:sha-256 58:AB:6E:F5:F1:E4:57:B7:E9:46:F4:86:04:28:F9:A7:ED:"
    "BD:AB:AE:40:EF:CE:9A:51:2C:2A:B1:9B:8B:78:84\r\n"
    "a=mid:video\r\n"
    "a=sendrecv\r\n"
    "a=rtcp-mux\r\n"
    "a=rtpmap:120 VP8/0\r\n"
    "a=ssrc:2 cname:stream1\r\n"
    "a=ssrc:2 msid:stream1 videotrack0\r\n"
    "a=ssrc:4 cname:stream2\r\n"
    "a=ssrc:4 msid:stream2 videotrack1\r\n";
static const char kSdpStringWithStream1And2UnifiedPlan[] =
    "v=0\r\n"
    "o=- 0 0 IN IP4 127.0.0.1\r\n"
    "s=-\r\n"
    "t=0 0\r\n"
    "a=msid-semantic: WMS stream1 stream2\r\n"
    "m=audio 1 RTP/AVPF 103\r\n"
    "a=ice-ufrag:e5785931\r\n"
    "a=ice-pwd:36fb7878390db89481c1d46daa4278d8\r\n"
    "a=fingerprint:sha-256 58:AB:6E:F5:F1:E4:57:B7:E9:46:F4:86:04:28:F9:A7:ED:"
    "BD:AB:AE:40:EF:CE:9A:51:2C:2A:B1:9B:8B:78:84\r\n"
    "a=mid:0\r\n"
    "a=sendrecv\r\n"
    "a=rtcp-mux\r\n"
    "a=rtpmap:103 ISAC/16000\r\n"
    "a=ssrc:1 cname:stream1\r\n"
    "a=ssrc:1 msid:stream1 audiotrack0\r\n"
    "m=video 1 RTP/AVPF 120\r\n"
    "a=ice-ufrag:e5785931\r\n"
    "a=ice-pwd:36fb7878390db89481c1d46daa4278d8\r\n"
    "a=fingerprint:sha-256 58:AB:6E:F5:F1:E4:57:B7:E9:46:F4:86:04:28:F9:A7:ED:"
    "BD:AB:AE:40:EF:CE:9A:51:2C:2A:B1:9B:8B:78:84\r\n"
    "a=mid:1\r\n"
    "a=sendrecv\r\n"
    "a=rtcp-mux\r\n"
    "a=rtpmap:120 VP8/0\r\n"
    "a=ssrc:2 cname:stream1\r\n"
    "a=ssrc:2 msid:stream1 videotrack0\r\n"
    "m=audio 1 RTP/AVPF 103\r\n"
    "a=ice-ufrag:e5785931\r\n"
    "a=ice-pwd:36fb7878390db89481c1d46daa4278d8\r\n"
    "a=fingerprint:sha-256 58:AB:6E:F5:F1:E4:57:B7:E9:46:F4:86:04:28:F9:A7:ED:"
    "BD:AB:AE:40:EF:CE:9A:51:2C:2A:B1:9B:8B:78:84\r\n"
    "a=mid:2\r\n"
    "a=sendrecv\r\n"
    "a=rtcp-mux\r\n"
    "a=rtpmap:103 ISAC/16000\r\n"
    "a=ssrc:3 cname:stream2\r\n"
    "a=ssrc:3 msid:stream2 audiotrack1\r\n"
    "m=video 1 RTP/AVPF 120\r\n"
    "a=ice-ufrag:e5785931\r\n"
    "a=ice-pwd:36fb7878390db89481c1d46daa4278d8\r\n"
    "a=fingerprint:sha-256 58:AB:6E:F5:F1:E4:57:B7:E9:46:F4:86:04:28:F9:A7:ED:"
    "BD:AB:AE:40:EF:CE:9A:51:2C:2A:B1:9B:8B:78:84\r\n"
    "a=mid:3\r\n"
    "a=sendrecv\r\n"
    "a=rtcp-mux\r\n"
    "a=rtpmap:120 VP8/0\r\n"
    "a=ssrc:4 cname:stream2\r\n"
    "a=ssrc:4 msid:stream2 videotrack1\r\n";

// Reference SDP without MediaStreams. Msid is not supported.
static const char kSdpStringWithoutStreams[] =
    "v=0\r\n"
    "o=- 0 0 IN IP4 127.0.0.1\r\n"
    "s=-\r\n"
    "t=0 0\r\n"
    "m=audio 1 RTP/AVPF 103\r\n"
    "a=ice-ufrag:e5785931\r\n"
    "a=ice-pwd:36fb7878390db89481c1d46daa4278d8\r\n"
    "a=fingerprint:sha-256 58:AB:6E:F5:F1:E4:57:B7:E9:46:F4:86:04:28:F9:A7:ED:"
    "BD:AB:AE:40:EF:CE:9A:51:2C:2A:B1:9B:8B:78:84\r\n"
    "a=mid:audio\r\n"
    "a=sendrecv\r\n"
    "a=rtcp-mux\r\n"
    "a=rtpmap:103 ISAC/16000\r\n"
    "m=video 1 RTP/AVPF 120\r\n"
    "a=ice-ufrag:e5785931\r\n"
    "a=ice-pwd:36fb7878390db89481c1d46daa4278d8\r\n"
    "a=fingerprint:sha-256 58:AB:6E:F5:F1:E4:57:B7:E9:46:F4:86:04:28:F9:A7:ED:"
    "BD:AB:AE:40:EF:CE:9A:51:2C:2A:B1:9B:8B:78:84\r\n"
    "a=mid:video\r\n"
    "a=sendrecv\r\n"
    "a=rtcp-mux\r\n"
    "a=rtpmap:120 VP8/90000\r\n";

// Reference SDP without MediaStreams. Msid is supported.
static const char kSdpStringWithMsidWithoutStreams[] =
    "v=0\r\n"
    "o=- 0 0 IN IP4 127.0.0.1\r\n"
    "s=-\r\n"
    "t=0 0\r\n"
    "a=msid-semantic: WMS\r\n"
    "m=audio 1 RTP/AVPF 103\r\n"
    "a=ice-ufrag:e5785931\r\n"
    "a=ice-pwd:36fb7878390db89481c1d46daa4278d8\r\n"
    "a=fingerprint:sha-256 58:AB:6E:F5:F1:E4:57:B7:E9:46:F4:86:04:28:F9:A7:ED:"
    "BD:AB:AE:40:EF:CE:9A:51:2C:2A:B1:9B:8B:78:84\r\n"
    "a=mid:audio\r\n"
    "a=sendrecv\r\n"
    "a=rtcp-mux\r\n"
    "a=rtpmap:103 ISAC/16000\r\n"
    "m=video 1 RTP/AVPF 120\r\n"
    "a=ice-ufrag:e5785931\r\n"
    "a=ice-pwd:36fb7878390db89481c1d46daa4278d8\r\n"
    "a=fingerprint:sha-256 58:AB:6E:F5:F1:E4:57:B7:E9:46:F4:86:04:28:F9:A7:ED:"
    "BD:AB:AE:40:EF:CE:9A:51:2C:2A:B1:9B:8B:78:84\r\n"
    "a=mid:video\r\n"
    "a=sendrecv\r\n"
    "a=rtcp-mux\r\n"
    "a=rtpmap:120 VP8/90000\r\n";

// Reference SDP without MediaStreams and audio only.
static const char kSdpStringWithoutStreamsAudioOnly[] =
    "v=0\r\n"
    "o=- 0 0 IN IP4 127.0.0.1\r\n"
    "s=-\r\n"
    "t=0 0\r\n"
    "m=audio 1 RTP/AVPF 103\r\n"
    "a=ice-ufrag:e5785931\r\n"
    "a=ice-pwd:36fb7878390db89481c1d46daa4278d8\r\n"
    "a=fingerprint:sha-256 58:AB:6E:F5:F1:E4:57:B7:E9:46:F4:86:04:28:F9:A7:ED:"
    "BD:AB:AE:40:EF:CE:9A:51:2C:2A:B1:9B:8B:78:84\r\n"
    "a=mid:audio\r\n"
    "a=sendrecv\r\n"
    "a=rtcp-mux\r\n"
    "a=rtpmap:103 ISAC/16000\r\n";

// Reference SENDONLY SDP without MediaStreams. Msid is not supported.
static const char kSdpStringSendOnlyWithoutStreams[] =
    "v=0\r\n"
    "o=- 0 0 IN IP4 127.0.0.1\r\n"
    "s=-\r\n"
    "t=0 0\r\n"
    "m=audio 1 RTP/AVPF 103\r\n"
    "a=ice-ufrag:e5785931\r\n"
    "a=ice-pwd:36fb7878390db89481c1d46daa4278d8\r\n"
    "a=fingerprint:sha-256 58:AB:6E:F5:F1:E4:57:B7:E9:46:F4:86:04:28:F9:A7:ED:"
    "BD:AB:AE:40:EF:CE:9A:51:2C:2A:B1:9B:8B:78:84\r\n"
    "a=mid:audio\r\n"
    "a=sendrecv\r\n"
    "a=sendonly\r\n"
    "a=rtcp-mux\r\n"
    "a=rtpmap:103 ISAC/16000\r\n"
    "m=video 1 RTP/AVPF 120\r\n"
    "a=ice-ufrag:e5785931\r\n"
    "a=ice-pwd:36fb7878390db89481c1d46daa4278d8\r\n"
    "a=fingerprint:sha-256 58:AB:6E:F5:F1:E4:57:B7:E9:46:F4:86:04:28:F9:A7:ED:"
    "BD:AB:AE:40:EF:CE:9A:51:2C:2A:B1:9B:8B:78:84\r\n"
    "a=mid:video\r\n"
    "a=sendrecv\r\n"
    "a=sendonly\r\n"
    "a=rtcp-mux\r\n"
    "a=rtpmap:120 VP8/90000\r\n";

static const char kSdpStringInit[] =
    "v=0\r\n"
    "o=- 0 0 IN IP4 127.0.0.1\r\n"
    "s=-\r\n"
    "t=0 0\r\n"
    "a=msid-semantic: WMS\r\n";

static const char kSdpStringAudio[] =
    "m=audio 1 RTP/AVPF 103\r\n"
    "a=ice-ufrag:e5785931\r\n"
    "a=ice-pwd:36fb7878390db89481c1d46daa4278d8\r\n"
    "a=fingerprint:sha-256 58:AB:6E:F5:F1:E4:57:B7:E9:46:F4:86:04:28:F9:A7:ED:"
    "BD:AB:AE:40:EF:CE:9A:51:2C:2A:B1:9B:8B:78:84\r\n"
    "a=mid:audio\r\n"
    "a=sendrecv\r\n"
    "a=rtcp-mux\r\n"
    "a=rtpmap:103 ISAC/16000\r\n";

static const char kSdpStringVideo[] =
    "m=video 1 RTP/AVPF 120\r\n"
    "a=ice-ufrag:e5785931\r\n"
    "a=ice-pwd:36fb7878390db89481c1d46daa4278d8\r\n"
    "a=fingerprint:sha-256 58:AB:6E:F5:F1:E4:57:B7:E9:46:F4:86:04:28:F9:A7:ED:"
    "BD:AB:AE:40:EF:CE:9A:51:2C:2A:B1:9B:8B:78:84\r\n"
    "a=mid:video\r\n"
    "a=sendrecv\r\n"
    "a=rtcp-mux\r\n"
    "a=rtpmap:120 VP8/90000\r\n";

static const char kSdpStringMs1Audio0[] =
    "a=ssrc:1 cname:stream1\r\n"
    "a=ssrc:1 msid:stream1 audiotrack0\r\n";

static const char kSdpStringMs1Video0[] =
    "a=ssrc:2 cname:stream1\r\n"
    "a=ssrc:2 msid:stream1 videotrack0\r\n";

static const char kSdpStringMs1Audio1[] =
    "a=ssrc:3 cname:stream1\r\n"
    "a=ssrc:3 msid:stream1 audiotrack1\r\n";

static const char kSdpStringMs1Video1[] =
    "a=ssrc:4 cname:stream1\r\n"
    "a=ssrc:4 msid:stream1 videotrack1\r\n";

static const char kDtlsSdesFallbackSdp[] =
    "v=0\r\n"
    "o=xxxxxx 7 2 IN IP4 0.0.0.0\r\n"
    "s=-\r\n"
    "c=IN IP4 0.0.0.0\r\n"
    "t=0 0\r\n"
    "a=group:BUNDLE audio\r\n"
    "a=msid-semantic: WMS\r\n"
    "m=audio 1 RTP/SAVPF 0\r\n"
    "a=sendrecv\r\n"
    "a=rtcp-mux\r\n"
    "a=mid:audio\r\n"
    "a=ssrc:1 cname:stream1\r\n"
    "a=ssrc:1 mslabel:stream1\r\n"
    "a=ssrc:1 label:audiotrack0\r\n"
    "a=ice-ufrag:e5785931\r\n"
    "a=ice-pwd:36fb7878390db89481c1d46daa4278d8\r\n"
    "a=rtpmap:0 pcmu/8000\r\n"
    "a=fingerprint:sha-1 "
    "4A:AD:B9:B1:3F:82:18:3B:54:02:12:DF:3E:5D:49:6B:19:E5:7C:AB\r\n"
    "a=setup:actpass\r\n"
    "a=crypto:0 AES_CM_128_HMAC_SHA1_80 "
    "inline:NzB4d1BINUAvLEw6UzF3WSJ+PSdFcGdUJShpX1Zj|2^20|1:32 "
    "dummy_session_params\r\n";

class RtcEventLogOutputNull final : public RtcEventLogOutput {
 public:
  bool IsActive() const override { return true; }
  bool Write(const std::string& output) override { return true; }
};

using ::cricket::StreamParams;
using ::testing::Exactly;
using ::testing::Values;

using RTCConfiguration = PeerConnectionInterface::RTCConfiguration;
using RTCOfferAnswerOptions = PeerConnectionInterface::RTCOfferAnswerOptions;

// Gets the first ssrc of given content type from the ContentInfo.
bool GetFirstSsrc(const cricket::ContentInfo* content_info, int* ssrc) {
  if (!content_info || !ssrc) {
    return false;
  }
  const cricket::MediaContentDescription* media_desc =
      content_info->media_description();
  if (!media_desc || media_desc->streams().empty()) {
    return false;
  }
  *ssrc = media_desc->streams().begin()->first_ssrc();
  return true;
}

// Get the ufrags out of an SDP blob. Useful for testing ICE restart
// behavior.
std::vector<std::string> GetUfrags(
    const webrtc::SessionDescriptionInterface* desc) {
  std::vector<std::string> ufrags;
  for (const cricket::TransportInfo& info :
       desc->description()->transport_infos()) {
    ufrags.push_back(info.description.ice_ufrag);
  }
  return ufrags;
}

void SetSsrcToZero(std::string* sdp) {
  const char kSdpSsrcAtribute[] = "a=ssrc:";
  const char kSdpSsrcAtributeZero[] = "a=ssrc:0";
  size_t ssrc_pos = 0;
  while ((ssrc_pos = sdp->find(kSdpSsrcAtribute, ssrc_pos)) !=
         std::string::npos) {
    size_t end_ssrc = sdp->find(" ", ssrc_pos);
    sdp->replace(ssrc_pos, end_ssrc - ssrc_pos, kSdpSsrcAtributeZero);
    ssrc_pos = end_ssrc;
  }
}

// Check if `streams` contains the specified track.
bool ContainsTrack(const std::vector<cricket::StreamParams>& streams,
                   const std::string& stream_id,
                   const std::string& track_id) {
  for (const cricket::StreamParams& params : streams) {
    if (params.first_stream_id() == stream_id && params.id == track_id) {
      return true;
    }
  }
  return false;
}

// Check if `senders` contains the specified sender, by id.
bool ContainsSender(
    const std::vector<rtc::scoped_refptr<RtpSenderInterface>>& senders,
    const std::string& id) {
  for (const auto& sender : senders) {
    if (sender->id() == id) {
      return true;
    }
  }
  return false;
}

// Check if `senders` contains the specified sender, by id and stream id.
bool ContainsSender(
    const std::vector<rtc::scoped_refptr<RtpSenderInterface>>& senders,
    const std::string& id,
    const std::string& stream_id) {
  for (const auto& sender : senders) {
    if (sender->id() == id && sender->stream_ids()[0] == stream_id) {
      return true;
    }
  }
  return false;
}

// Create a collection of streams.
// CreateStreamCollection(1) creates a collection that
// correspond to kSdpStringWithStream1.
// CreateStreamCollection(2) correspond to kSdpStringWithStream1And2.
rtc::scoped_refptr<StreamCollection> CreateStreamCollection(
    int number_of_streams,
    int tracks_per_stream) {
  rtc::scoped_refptr<StreamCollection> local_collection(
      StreamCollection::Create());

  for (int i = 0; i < number_of_streams; ++i) {
    rtc::scoped_refptr<webrtc::MediaStreamInterface> stream(
        webrtc::MediaStream::Create(kStreams[i]));

    for (int j = 0; j < tracks_per_stream; ++j) {
      // Add a local audio track.
      rtc::scoped_refptr<webrtc::AudioTrackInterface> audio_track(
          webrtc::AudioTrack::Create(kAudioTracks[i * tracks_per_stream + j],
                                     nullptr));
      stream->AddTrack(audio_track);

      // Add a local video track.
      rtc::scoped_refptr<webrtc::VideoTrackInterface> video_track(
          webrtc::VideoTrack::Create(kVideoTracks[i * tracks_per_stream + j],
                                     webrtc::FakeVideoTrackSource::Create(),
                                     rtc::Thread::Current()));
      stream->AddTrack(video_track);
    }

    local_collection->AddStream(stream);
  }
  return local_collection;
}

// Check equality of StreamCollections.
bool CompareStreamCollections(StreamCollectionInterface* s1,
                              StreamCollectionInterface* s2) {
  if (s1 == nullptr || s2 == nullptr || s1->count() != s2->count()) {
    return false;
  }

  for (size_t i = 0; i != s1->count(); ++i) {
    if (s1->at(i)->id() != s2->at(i)->id()) {
      return false;
    }
    webrtc::AudioTrackVector audio_tracks1 = s1->at(i)->GetAudioTracks();
    webrtc::AudioTrackVector audio_tracks2 = s2->at(i)->GetAudioTracks();
    webrtc::VideoTrackVector video_tracks1 = s1->at(i)->GetVideoTracks();
    webrtc::VideoTrackVector video_tracks2 = s2->at(i)->GetVideoTracks();

    if (audio_tracks1.size() != audio_tracks2.size()) {
      return false;
    }
    for (size_t j = 0; j != audio_tracks1.size(); ++j) {
      if (audio_tracks1[j]->id() != audio_tracks2[j]->id()) {
        return false;
      }
    }
    if (video_tracks1.size() != video_tracks2.size()) {
      return false;
    }
    for (size_t j = 0; j != video_tracks1.size(); ++j) {
      if (video_tracks1[j]->id() != video_tracks2[j]->id()) {
        return false;
      }
    }
  }
  return true;
}

// Helper class to test Observer.
class MockTrackObserver : public ObserverInterface {
 public:
  explicit MockTrackObserver(NotifierInterface* notifier)
      : notifier_(notifier) {
    notifier_->RegisterObserver(this);
  }

  ~MockTrackObserver() { Unregister(); }

  void Unregister() {
    if (notifier_) {
      notifier_->UnregisterObserver(this);
      notifier_ = nullptr;
    }
  }

  MOCK_METHOD(void, OnChanged, (), (override));

 private:
  NotifierInterface* notifier_;
};

// The PeerConnectionMediaConfig tests below verify that configuration and
// constraints are propagated into the PeerConnection's MediaConfig. These
// settings are intended for MediaChannel constructors, but that is not
// exercised by these unittest.
class PeerConnectionFactoryForTest : public webrtc::PeerConnectionFactory {
 public:
  static rtc::scoped_refptr<PeerConnectionFactoryForTest>
  CreatePeerConnectionFactoryForTest() {
    PeerConnectionFactoryDependencies dependencies;
    dependencies.worker_thread = rtc::Thread::Current();
    dependencies.network_thread = rtc::Thread::Current();
    dependencies.signaling_thread = rtc::Thread::Current();
    dependencies.task_queue_factory = CreateDefaultTaskQueueFactory();
    dependencies.trials = std::make_unique<FieldTrialBasedConfig>();
    cricket::MediaEngineDependencies media_deps;
    media_deps.task_queue_factory = dependencies.task_queue_factory.get();
    // Use fake audio device module since we're only testing the interface
    // level, and using a real one could make tests flaky when run in parallel.
    media_deps.adm = FakeAudioCaptureModule::Create();
    SetMediaEngineDefaults(&media_deps);
    media_deps.trials = dependencies.trials.get();
    dependencies.media_engine =
        cricket::CreateMediaEngine(std::move(media_deps));
    dependencies.call_factory = webrtc::CreateCallFactory();
    dependencies.event_log_factory = std::make_unique<RtcEventLogFactory>(
        dependencies.task_queue_factory.get());

    return rtc::make_ref_counted<PeerConnectionFactoryForTest>(
        std::move(dependencies));
  }

  using PeerConnectionFactory::PeerConnectionFactory;

 private:
  rtc::scoped_refptr<FakeAudioCaptureModule> fake_audio_capture_module_;
};

// TODO(steveanton): Convert to use the new PeerConnectionWrapper.
class PeerConnectionInterfaceBaseTest : public ::testing::Test {
 protected:
  explicit PeerConnectionInterfaceBaseTest(SdpSemantics sdp_semantics)
      : vss_(new rtc::VirtualSocketServer()),
        main_(vss_.get()),
        sdp_semantics_(sdp_semantics) {
#ifdef WEBRTC_ANDROID
    webrtc::InitializeAndroidObjects();
#endif
  }

  void SetUp() override {
    // Use fake audio capture module since we're only testing the interface
    // level, and using a real one could make tests flaky when run in parallel.
    fake_audio_capture_module_ = FakeAudioCaptureModule::Create();
    pc_factory_ = webrtc::CreatePeerConnectionFactory(
        rtc::Thread::Current(), rtc::Thread::Current(), rtc::Thread::Current(),
        rtc::scoped_refptr<webrtc::AudioDeviceModule>(
            fake_audio_capture_module_),
        webrtc::CreateBuiltinAudioEncoderFactory(),
        webrtc::CreateBuiltinAudioDecoderFactory(),
        webrtc::CreateBuiltinVideoEncoderFactory(),
        webrtc::CreateBuiltinVideoDecoderFactory(), nullptr /* audio_mixer */,
        nullptr /* audio_processing */);
    ASSERT_TRUE(pc_factory_);
    pc_factory_for_test_ =
        PeerConnectionFactoryForTest::CreatePeerConnectionFactoryForTest();
<<<<<<< HEAD
=======
  }

  void TearDown() override {
    if (pc_)
      pc_->Close();
>>>>>>> cbad18b1
  }

  void CreatePeerConnection() {
    CreatePeerConnection(PeerConnectionInterface::RTCConfiguration());
  }

  // DTLS does not work in a loopback call, so is disabled for most of the
  // tests in this file.
  void CreatePeerConnectionWithoutDtls() {
    RTCConfiguration config;
    config.enable_dtls_srtp = false;

    CreatePeerConnection(config);
  }

  void CreatePeerConnectionWithIceTransportsType(
      PeerConnectionInterface::IceTransportsType type) {
    PeerConnectionInterface::RTCConfiguration config;
    config.type = type;
    return CreatePeerConnection(config);
  }

  void CreatePeerConnectionWithIceServer(const std::string& uri,
                                         const std::string& username,
                                         const std::string& password) {
    PeerConnectionInterface::RTCConfiguration config;
    PeerConnectionInterface::IceServer server;
    server.uri = uri;
    server.username = username;
    server.password = password;
    config.servers.push_back(server);
    CreatePeerConnection(config);
  }

  void CreatePeerConnection(const RTCConfiguration& config) {
    if (pc_) {
      pc_->Close();
      pc_ = nullptr;
    }
    std::unique_ptr<cricket::FakePortAllocator> port_allocator(
        new cricket::FakePortAllocator(rtc::Thread::Current(), nullptr));
    port_allocator_ = port_allocator.get();

    // Create certificate generator unless DTLS constraint is explicitly set to
    // false.
    std::unique_ptr<rtc::RTCCertificateGeneratorInterface> cert_generator;

    if (config.enable_dtls_srtp.value_or(true)) {
      fake_certificate_generator_ = new FakeRTCCertificateGenerator();
      cert_generator.reset(fake_certificate_generator_);
    }
    RTCConfiguration modified_config = config;
    modified_config.sdp_semantics = sdp_semantics_;
    pc_ = pc_factory_->CreatePeerConnection(
        modified_config, std::move(port_allocator), std::move(cert_generator),
        &observer_);
    ASSERT_TRUE(pc_.get() != NULL);
    observer_.SetPeerConnectionInterface(pc_.get());
    EXPECT_EQ(PeerConnectionInterface::kStable, observer_.state_);
  }

  void CreatePeerConnectionExpectFail(const std::string& uri) {
    PeerConnectionInterface::RTCConfiguration config;
    PeerConnectionInterface::IceServer server;
    server.uri = uri;
    config.servers.push_back(server);
    config.sdp_semantics = sdp_semantics_;
    rtc::scoped_refptr<PeerConnectionInterface> pc =
        pc_factory_->CreatePeerConnection(config, nullptr, nullptr, &observer_);
    EXPECT_EQ(nullptr, pc);
  }

  void CreatePeerConnectionExpectFail(
      PeerConnectionInterface::RTCConfiguration config) {
    PeerConnectionInterface::IceServer server;
    server.uri = kTurnIceServerUri;
    server.password = kTurnPassword;
    config.servers.push_back(server);
    config.sdp_semantics = sdp_semantics_;
    rtc::scoped_refptr<PeerConnectionInterface> pc =
        pc_factory_->CreatePeerConnection(config, nullptr, nullptr, &observer_);
    EXPECT_EQ(nullptr, pc);
  }

  void CreatePeerConnectionWithDifferentConfigurations() {
    CreatePeerConnectionWithIceServer(kStunAddressOnly, "", "");
    EXPECT_EQ(1u, port_allocator_->stun_servers().size());
    EXPECT_EQ(0u, port_allocator_->turn_servers().size());
    EXPECT_EQ("address", port_allocator_->stun_servers().begin()->hostname());
    EXPECT_EQ(kDefaultStunPort,
              port_allocator_->stun_servers().begin()->port());

    CreatePeerConnectionExpectFail(kStunInvalidPort);
    CreatePeerConnectionExpectFail(kStunAddressPortAndMore1);
    CreatePeerConnectionExpectFail(kStunAddressPortAndMore2);

    CreatePeerConnectionWithIceServer(kTurnIceServerUri, kTurnUsername,
                                      kTurnPassword);
    EXPECT_EQ(0u, port_allocator_->stun_servers().size());
    EXPECT_EQ(1u, port_allocator_->turn_servers().size());
    EXPECT_EQ(kTurnUsername,
              port_allocator_->turn_servers()[0].credentials.username);
    EXPECT_EQ(kTurnPassword,
              port_allocator_->turn_servers()[0].credentials.password);
    EXPECT_EQ(kTurnHostname,
              port_allocator_->turn_servers()[0].ports[0].address.hostname());
  }

  void ReleasePeerConnection() {
    pc_ = NULL;
    observer_.SetPeerConnectionInterface(NULL);
  }

  rtc::scoped_refptr<VideoTrackInterface> CreateVideoTrack(
      const std::string& label) {
    return pc_factory_->CreateVideoTrack(label, FakeVideoTrackSource::Create());
  }

  void AddVideoTrack(const std::string& track_label,
                     const std::vector<std::string>& stream_ids = {}) {
    auto sender_or_error =
        pc_->AddTrack(CreateVideoTrack(track_label), stream_ids);
    ASSERT_EQ(RTCErrorType::NONE, sender_or_error.error().type());
  }

  void AddVideoStream(const std::string& label) {
    rtc::scoped_refptr<MediaStreamInterface> stream(
        pc_factory_->CreateLocalMediaStream(label));
    stream->AddTrack(CreateVideoTrack(label + "v0"));
    ASSERT_TRUE(pc_->AddStream(stream));
  }

  rtc::scoped_refptr<AudioTrackInterface> CreateAudioTrack(
      const std::string& label) {
    return pc_factory_->CreateAudioTrack(label, nullptr);
  }

  void AddAudioTrack(const std::string& track_label,
                     const std::vector<std::string>& stream_ids = {}) {
    auto sender_or_error =
        pc_->AddTrack(CreateAudioTrack(track_label), stream_ids);
    ASSERT_EQ(RTCErrorType::NONE, sender_or_error.error().type());
  }

  void AddAudioStream(const std::string& label) {
    rtc::scoped_refptr<MediaStreamInterface> stream(
        pc_factory_->CreateLocalMediaStream(label));
    stream->AddTrack(CreateAudioTrack(label + "a0"));
    ASSERT_TRUE(pc_->AddStream(stream));
  }

  void AddAudioVideoStream(const std::string& stream_id,
                           const std::string& audio_track_label,
                           const std::string& video_track_label) {
    // Create a local stream.
    rtc::scoped_refptr<MediaStreamInterface> stream(
        pc_factory_->CreateLocalMediaStream(stream_id));
    stream->AddTrack(CreateAudioTrack(audio_track_label));
    stream->AddTrack(CreateVideoTrack(video_track_label));
    ASSERT_TRUE(pc_->AddStream(stream));
  }

  rtc::scoped_refptr<RtpReceiverInterface> GetFirstReceiverOfType(
      cricket::MediaType media_type) {
    for (auto receiver : pc_->GetReceivers()) {
      if (receiver->media_type() == media_type) {
        return receiver;
      }
    }
    return nullptr;
  }

  bool DoCreateOfferAnswer(std::unique_ptr<SessionDescriptionInterface>* desc,
                           const RTCOfferAnswerOptions* options,
                           bool offer) {
    auto observer =
        rtc::make_ref_counted<MockCreateSessionDescriptionObserver>();
    if (offer) {
      pc_->CreateOffer(observer, options ? *options : RTCOfferAnswerOptions());
    } else {
      pc_->CreateAnswer(observer, options ? *options : RTCOfferAnswerOptions());
    }
    EXPECT_EQ_WAIT(true, observer->called(), kTimeout);
    *desc = observer->MoveDescription();
    return observer->result();
  }

  bool DoCreateOffer(std::unique_ptr<SessionDescriptionInterface>* desc,
                     const RTCOfferAnswerOptions* options) {
    return DoCreateOfferAnswer(desc, options, true);
  }

  bool DoCreateAnswer(std::unique_ptr<SessionDescriptionInterface>* desc,
                      const RTCOfferAnswerOptions* options) {
    return DoCreateOfferAnswer(desc, options, false);
  }

  bool DoSetSessionDescription(
      std::unique_ptr<SessionDescriptionInterface> desc,
      bool local) {
    auto observer = rtc::make_ref_counted<MockSetSessionDescriptionObserver>();
    if (local) {
      pc_->SetLocalDescription(observer, desc.release());
    } else {
      pc_->SetRemoteDescription(observer, desc.release());
    }
    if (pc_->signaling_state() != PeerConnectionInterface::kClosed) {
      EXPECT_EQ_WAIT(true, observer->called(), kTimeout);
    }
    return observer->result();
  }

  bool DoSetLocalDescription(
      std::unique_ptr<SessionDescriptionInterface> desc) {
    return DoSetSessionDescription(std::move(desc), true);
  }

  bool DoSetRemoteDescription(
      std::unique_ptr<SessionDescriptionInterface> desc) {
    return DoSetSessionDescription(std::move(desc), false);
  }

  // Calls PeerConnection::GetStats and check the return value.
  // It does not verify the values in the StatReports since a RTCP packet might
  // be required.
  bool DoGetStats(MediaStreamTrackInterface* track) {
    auto observer = rtc::make_ref_counted<MockStatsObserver>();
    if (!pc_->GetStats(observer, track,
                       PeerConnectionInterface::kStatsOutputLevelStandard))
      return false;
    EXPECT_TRUE_WAIT(observer->called(), kTimeout);
    return observer->called();
  }

  // Call the standards-compliant GetStats function.
  bool DoGetRTCStats() {
    auto callback =
        rtc::make_ref_counted<webrtc::MockRTCStatsCollectorCallback>();
    pc_->GetStats(callback);
    EXPECT_TRUE_WAIT(callback->called(), kTimeout);
    return callback->called();
  }

  void InitiateCall() {
    CreatePeerConnectionWithoutDtls();
    // Create a local stream with audio&video tracks.
    if (sdp_semantics_ == SdpSemantics::kPlanB) {
      AddAudioVideoStream(kStreamId1, "audio_track", "video_track");
    } else {
      // Unified Plan does not support AddStream, so just add an audio and video
      // track.
      AddAudioTrack(kAudioTracks[0], {kStreamId1});
      AddVideoTrack(kVideoTracks[0], {kStreamId1});
    }
    CreateOfferReceiveAnswer();
  }

  // Verify that RTP Header extensions has been negotiated for audio and video.
  void VerifyRemoteRtpHeaderExtensions() {
    const cricket::MediaContentDescription* desc =
        cricket::GetFirstAudioContentDescription(
            pc_->remote_description()->description());
    ASSERT_TRUE(desc != NULL);
    EXPECT_GT(desc->rtp_header_extensions().size(), 0u);

    desc = cricket::GetFirstVideoContentDescription(
        pc_->remote_description()->description());
    ASSERT_TRUE(desc != NULL);
    EXPECT_GT(desc->rtp_header_extensions().size(), 0u);
  }

  void CreateOfferAsRemoteDescription() {
    std::unique_ptr<SessionDescriptionInterface> offer;
    ASSERT_TRUE(DoCreateOffer(&offer, nullptr));
    std::string sdp;
    EXPECT_TRUE(offer->ToString(&sdp));
    std::unique_ptr<SessionDescriptionInterface> remote_offer(
        webrtc::CreateSessionDescription(SdpType::kOffer, sdp));
    EXPECT_TRUE(DoSetRemoteDescription(std::move(remote_offer)));
    EXPECT_EQ(PeerConnectionInterface::kHaveRemoteOffer, observer_.state_);
  }

  void CreateAndSetRemoteOffer(const std::string& sdp) {
    std::unique_ptr<SessionDescriptionInterface> remote_offer(
        webrtc::CreateSessionDescription(SdpType::kOffer, sdp));
    EXPECT_TRUE(DoSetRemoteDescription(std::move(remote_offer)));
    EXPECT_EQ(PeerConnectionInterface::kHaveRemoteOffer, observer_.state_);
  }

  void CreateAnswerAsLocalDescription() {
    std::unique_ptr<SessionDescriptionInterface> answer;
    ASSERT_TRUE(DoCreateAnswer(&answer, nullptr));

    // TODO(perkj): Currently SetLocalDescription fails if any parameters in an
    // audio codec change, even if the parameter has nothing to do with
    // receiving. Not all parameters are serialized to SDP.
    // Since CreatePrAnswerAsLocalDescription serialize/deserialize
    // the SessionDescription, it is necessary to do that here to in order to
    // get ReceiveOfferCreatePrAnswerAndAnswer and RenegotiateAudioOnly to pass.
    // https://code.google.com/p/webrtc/issues/detail?id=1356
    std::string sdp;
    EXPECT_TRUE(answer->ToString(&sdp));
    std::unique_ptr<SessionDescriptionInterface> new_answer(
        webrtc::CreateSessionDescription(SdpType::kAnswer, sdp));
    EXPECT_TRUE(DoSetLocalDescription(std::move(new_answer)));
    EXPECT_EQ(PeerConnectionInterface::kStable, observer_.state_);
  }

  void CreatePrAnswerAsLocalDescription() {
    std::unique_ptr<SessionDescriptionInterface> answer;
    ASSERT_TRUE(DoCreateAnswer(&answer, nullptr));

    std::string sdp;
    EXPECT_TRUE(answer->ToString(&sdp));
    std::unique_ptr<SessionDescriptionInterface> pr_answer(
        webrtc::CreateSessionDescription(SdpType::kPrAnswer, sdp));
    EXPECT_TRUE(DoSetLocalDescription(std::move(pr_answer)));
    EXPECT_EQ(PeerConnectionInterface::kHaveLocalPrAnswer, observer_.state_);
  }

  void CreateOfferReceiveAnswer() {
    CreateOfferAsLocalDescription();
    std::string sdp;
    EXPECT_TRUE(pc_->local_description()->ToString(&sdp));
    CreateAnswerAsRemoteDescription(sdp);
  }

  void CreateOfferAsLocalDescription() {
    std::unique_ptr<SessionDescriptionInterface> offer;
    ASSERT_TRUE(DoCreateOffer(&offer, nullptr));
    // TODO(perkj): Currently SetLocalDescription fails if any parameters in an
    // audio codec change, even if the parameter has nothing to do with
    // receiving. Not all parameters are serialized to SDP.
    // Since CreatePrAnswerAsLocalDescription serialize/deserialize
    // the SessionDescription, it is necessary to do that here to in order to
    // get ReceiveOfferCreatePrAnswerAndAnswer and RenegotiateAudioOnly to pass.
    // https://code.google.com/p/webrtc/issues/detail?id=1356
    std::string sdp;
    EXPECT_TRUE(offer->ToString(&sdp));
    std::unique_ptr<SessionDescriptionInterface> new_offer(
        webrtc::CreateSessionDescription(SdpType::kOffer, sdp));

    EXPECT_TRUE(DoSetLocalDescription(std::move(new_offer)));
    EXPECT_EQ(PeerConnectionInterface::kHaveLocalOffer, observer_.state_);
    // Wait for the ice_complete message, so that SDP will have candidates.
    EXPECT_TRUE_WAIT(observer_.ice_gathering_complete_, kTimeout);
  }

  void CreateAnswerAsRemoteDescription(const std::string& sdp) {
    std::unique_ptr<SessionDescriptionInterface> answer(
        webrtc::CreateSessionDescription(SdpType::kAnswer, sdp));
    ASSERT_TRUE(answer);
    EXPECT_TRUE(DoSetRemoteDescription(std::move(answer)));
    EXPECT_EQ(PeerConnectionInterface::kStable, observer_.state_);
  }

  void CreatePrAnswerAndAnswerAsRemoteDescription(const std::string& sdp) {
    std::unique_ptr<SessionDescriptionInterface> pr_answer(
        webrtc::CreateSessionDescription(SdpType::kPrAnswer, sdp));
    ASSERT_TRUE(pr_answer);
    EXPECT_TRUE(DoSetRemoteDescription(std::move(pr_answer)));
    EXPECT_EQ(PeerConnectionInterface::kHaveRemotePrAnswer, observer_.state_);
    std::unique_ptr<SessionDescriptionInterface> answer(
        webrtc::CreateSessionDescription(SdpType::kAnswer, sdp));
    ASSERT_TRUE(answer);
    EXPECT_TRUE(DoSetRemoteDescription(std::move(answer)));
    EXPECT_EQ(PeerConnectionInterface::kStable, observer_.state_);
  }

  // Waits until a remote stream with the given id is signaled. This helper
  // function will verify both OnAddTrack and OnAddStream (Plan B only) are
  // called with the given stream id and expected number of tracks.
  void WaitAndVerifyOnAddStream(const std::string& stream_id,
                                int expected_num_tracks) {
    // Verify that both OnAddStream and OnAddTrack are called.
    EXPECT_EQ_WAIT(stream_id, observer_.GetLastAddedStreamId(), kTimeout);
    EXPECT_EQ_WAIT(expected_num_tracks,
                   observer_.CountAddTrackEventsForStream(stream_id), kTimeout);
  }

  // Creates an offer and applies it as a local session description.
  // Creates an answer with the same SDP an the offer but removes all lines
  // that start with a:ssrc"
  void CreateOfferReceiveAnswerWithoutSsrc() {
    CreateOfferAsLocalDescription();
    std::string sdp;
    EXPECT_TRUE(pc_->local_description()->ToString(&sdp));
    SetSsrcToZero(&sdp);
    CreateAnswerAsRemoteDescription(sdp);
  }

  // This function creates a MediaStream with label kStreams[0] and
  // `number_of_audio_tracks` and `number_of_video_tracks` tracks and the
  // corresponding SessionDescriptionInterface. The SessionDescriptionInterface
  // is returned and the MediaStream is stored in
  // `reference_collection_`
  std::unique_ptr<SessionDescriptionInterface>
  CreateSessionDescriptionAndReference(size_t number_of_audio_tracks,
                                       size_t number_of_video_tracks) {
    EXPECT_LE(number_of_audio_tracks, 2u);
    EXPECT_LE(number_of_video_tracks, 2u);

    reference_collection_ = StreamCollection::Create();
    std::string sdp_ms1 = std::string(kSdpStringInit);

    std::string mediastream_id = kStreams[0];

    rtc::scoped_refptr<webrtc::MediaStreamInterface> stream(
        webrtc::MediaStream::Create(mediastream_id));
    reference_collection_->AddStream(stream);

    if (number_of_audio_tracks > 0) {
      sdp_ms1 += std::string(kSdpStringAudio);
      sdp_ms1 += std::string(kSdpStringMs1Audio0);
      AddAudioTrack(kAudioTracks[0], stream);
    }
    if (number_of_audio_tracks > 1) {
      sdp_ms1 += kSdpStringMs1Audio1;
      AddAudioTrack(kAudioTracks[1], stream);
    }

    if (number_of_video_tracks > 0) {
      sdp_ms1 += std::string(kSdpStringVideo);
      sdp_ms1 += std::string(kSdpStringMs1Video0);
      AddVideoTrack(kVideoTracks[0], stream);
    }
    if (number_of_video_tracks > 1) {
      sdp_ms1 += kSdpStringMs1Video1;
      AddVideoTrack(kVideoTracks[1], stream);
    }

    return std::unique_ptr<SessionDescriptionInterface>(
        webrtc::CreateSessionDescription(SdpType::kOffer, sdp_ms1));
  }

  void AddAudioTrack(const std::string& track_id,
                     MediaStreamInterface* stream) {
    rtc::scoped_refptr<webrtc::AudioTrackInterface> audio_track(
        webrtc::AudioTrack::Create(track_id, nullptr));
    ASSERT_TRUE(stream->AddTrack(audio_track));
  }

  void AddVideoTrack(const std::string& track_id,
                     MediaStreamInterface* stream) {
    rtc::scoped_refptr<webrtc::VideoTrackInterface> video_track(
        webrtc::VideoTrack::Create(track_id,
                                   webrtc::FakeVideoTrackSource::Create(),
                                   rtc::Thread::Current()));
    ASSERT_TRUE(stream->AddTrack(video_track));
  }

  std::unique_ptr<SessionDescriptionInterface> CreateOfferWithOneAudioTrack() {
    CreatePeerConnectionWithoutDtls();
    AddAudioTrack(kAudioTracks[0]);
    std::unique_ptr<SessionDescriptionInterface> offer;
    EXPECT_TRUE(DoCreateOffer(&offer, nullptr));
    return offer;
  }

  std::unique_ptr<SessionDescriptionInterface> CreateOfferWithOneAudioStream() {
    CreatePeerConnectionWithoutDtls();
    AddAudioStream(kStreamId1);
    std::unique_ptr<SessionDescriptionInterface> offer;
    EXPECT_TRUE(DoCreateOffer(&offer, nullptr));
    return offer;
  }

  std::unique_ptr<SessionDescriptionInterface> CreateAnswerWithOneAudioTrack() {
    EXPECT_TRUE(DoSetRemoteDescription(CreateOfferWithOneAudioTrack()));
    std::unique_ptr<SessionDescriptionInterface> answer;
    EXPECT_TRUE(DoCreateAnswer(&answer, nullptr));
    return answer;
  }

  std::unique_ptr<SessionDescriptionInterface>
  CreateAnswerWithOneAudioStream() {
    EXPECT_TRUE(DoSetRemoteDescription(CreateOfferWithOneAudioStream()));
    std::unique_ptr<SessionDescriptionInterface> answer;
    EXPECT_TRUE(DoCreateAnswer(&answer, nullptr));
    return answer;
  }

  const std::string& GetFirstAudioStreamCname(
      const SessionDescriptionInterface* desc) {
    const cricket::AudioContentDescription* audio_desc =
        cricket::GetFirstAudioContentDescription(desc->description());
    return audio_desc->streams()[0].cname;
  }

  std::unique_ptr<SessionDescriptionInterface> CreateOfferWithOptions(
      const RTCOfferAnswerOptions& offer_answer_options) {
    RTC_DCHECK(pc_);
    auto observer =
        rtc::make_ref_counted<MockCreateSessionDescriptionObserver>();
    pc_->CreateOffer(observer, offer_answer_options);
    EXPECT_EQ_WAIT(true, observer->called(), kTimeout);
    return observer->MoveDescription();
  }

  void CreateOfferWithOptionsAsRemoteDescription(
      std::unique_ptr<SessionDescriptionInterface>* desc,
      const RTCOfferAnswerOptions& offer_answer_options) {
    *desc = CreateOfferWithOptions(offer_answer_options);
    ASSERT_TRUE(desc != nullptr);
    std::string sdp;
    EXPECT_TRUE((*desc)->ToString(&sdp));
    std::unique_ptr<SessionDescriptionInterface> remote_offer(
        webrtc::CreateSessionDescription(SdpType::kOffer, sdp));
    EXPECT_TRUE(DoSetRemoteDescription(std::move(remote_offer)));
    EXPECT_EQ(PeerConnectionInterface::kHaveRemoteOffer, observer_.state_);
  }

  void CreateOfferWithOptionsAsLocalDescription(
      std::unique_ptr<SessionDescriptionInterface>* desc,
      const RTCOfferAnswerOptions& offer_answer_options) {
    *desc = CreateOfferWithOptions(offer_answer_options);
    ASSERT_TRUE(desc != nullptr);
    std::string sdp;
    EXPECT_TRUE((*desc)->ToString(&sdp));
    std::unique_ptr<SessionDescriptionInterface> new_offer(
        webrtc::CreateSessionDescription(SdpType::kOffer, sdp));

    EXPECT_TRUE(DoSetLocalDescription(std::move(new_offer)));
    EXPECT_EQ(PeerConnectionInterface::kHaveLocalOffer, observer_.state_);
  }

  bool HasCNCodecs(const cricket::ContentInfo* content) {
    RTC_DCHECK(content);
    RTC_DCHECK(content->media_description());
    for (const cricket::AudioCodec& codec :
         content->media_description()->as_audio()->codecs()) {
      if (codec.name == "CN") {
        return true;
      }
    }
    return false;
  }

  const char* GetSdpStringWithStream1() const {
    if (sdp_semantics_ == SdpSemantics::kPlanB) {
      return kSdpStringWithStream1PlanB;
    } else {
      return kSdpStringWithStream1UnifiedPlan;
    }
  }

  const char* GetSdpStringWithStream1And2() const {
    if (sdp_semantics_ == SdpSemantics::kPlanB) {
      return kSdpStringWithStream1And2PlanB;
    } else {
      return kSdpStringWithStream1And2UnifiedPlan;
    }
  }

  std::unique_ptr<rtc::VirtualSocketServer> vss_;
  rtc::AutoSocketServerThread main_;
  rtc::scoped_refptr<FakeAudioCaptureModule> fake_audio_capture_module_;
  cricket::FakePortAllocator* port_allocator_ = nullptr;
  FakeRTCCertificateGenerator* fake_certificate_generator_ = nullptr;
  rtc::scoped_refptr<webrtc::PeerConnectionFactoryInterface> pc_factory_;
  rtc::scoped_refptr<PeerConnectionFactoryForTest> pc_factory_for_test_;
  rtc::scoped_refptr<PeerConnectionInterface> pc_;
  MockPeerConnectionObserver observer_;
  rtc::scoped_refptr<StreamCollection> reference_collection_;
  const SdpSemantics sdp_semantics_;
};

class PeerConnectionInterfaceTest
    : public PeerConnectionInterfaceBaseTest,
      public ::testing::WithParamInterface<SdpSemantics> {
 protected:
  PeerConnectionInterfaceTest() : PeerConnectionInterfaceBaseTest(GetParam()) {}
};

class PeerConnectionInterfaceTestPlanB
    : public PeerConnectionInterfaceBaseTest {
 protected:
  PeerConnectionInterfaceTestPlanB()
      : PeerConnectionInterfaceBaseTest(SdpSemantics::kPlanB) {}
};

// Generate different CNAMEs when PeerConnections are created.
// The CNAMEs are expected to be generated randomly. It is possible
// that the test fails, though the possibility is very low.
TEST_P(PeerConnectionInterfaceTest, CnameGenerationInOffer) {
  std::unique_ptr<SessionDescriptionInterface> offer1 =
      CreateOfferWithOneAudioTrack();
  std::unique_ptr<SessionDescriptionInterface> offer2 =
      CreateOfferWithOneAudioTrack();
  EXPECT_NE(GetFirstAudioStreamCname(offer1.get()),
            GetFirstAudioStreamCname(offer2.get()));
}

TEST_P(PeerConnectionInterfaceTest, CnameGenerationInAnswer) {
  std::unique_ptr<SessionDescriptionInterface> answer1 =
      CreateAnswerWithOneAudioTrack();
  std::unique_ptr<SessionDescriptionInterface> answer2 =
      CreateAnswerWithOneAudioTrack();
  EXPECT_NE(GetFirstAudioStreamCname(answer1.get()),
            GetFirstAudioStreamCname(answer2.get()));
}

TEST_P(PeerConnectionInterfaceTest,
       CreatePeerConnectionWithDifferentConfigurations) {
  CreatePeerConnectionWithDifferentConfigurations();
}

TEST_P(PeerConnectionInterfaceTest,
       CreatePeerConnectionWithDifferentIceTransportsTypes) {
  CreatePeerConnectionWithIceTransportsType(PeerConnectionInterface::kNone);
  EXPECT_EQ(cricket::CF_NONE, port_allocator_->candidate_filter());
  CreatePeerConnectionWithIceTransportsType(PeerConnectionInterface::kRelay);
  EXPECT_EQ(cricket::CF_RELAY, port_allocator_->candidate_filter());
  CreatePeerConnectionWithIceTransportsType(PeerConnectionInterface::kNoHost);
  EXPECT_EQ(cricket::CF_ALL & ~cricket::CF_HOST,
            port_allocator_->candidate_filter());
  CreatePeerConnectionWithIceTransportsType(PeerConnectionInterface::kAll);
  EXPECT_EQ(cricket::CF_ALL, port_allocator_->candidate_filter());
}

// Test that when a PeerConnection is created with a nonzero candidate pool
// size, the pooled PortAllocatorSession is created with all the attributes
// in the RTCConfiguration.
TEST_P(PeerConnectionInterfaceTest, CreatePeerConnectionWithPooledCandidates) {
  PeerConnectionInterface::RTCConfiguration config;
  PeerConnectionInterface::IceServer server;
  server.uri = kStunAddressOnly;
  config.servers.push_back(server);
  config.type = PeerConnectionInterface::kRelay;
  config.disable_ipv6 = true;
  config.tcp_candidate_policy =
      PeerConnectionInterface::kTcpCandidatePolicyDisabled;
  config.candidate_network_policy =
      PeerConnectionInterface::kCandidateNetworkPolicyLowCost;
  config.ice_candidate_pool_size = 1;
  CreatePeerConnection(config);

  const cricket::FakePortAllocatorSession* session =
      static_cast<const cricket::FakePortAllocatorSession*>(
          port_allocator_->GetPooledSession());
  ASSERT_NE(nullptr, session);
  EXPECT_EQ(1UL, session->stun_servers().size());
  EXPECT_EQ(0U, session->flags() & cricket::PORTALLOCATOR_ENABLE_IPV6);
  EXPECT_LT(0U, session->flags() & cricket::PORTALLOCATOR_DISABLE_TCP);
  EXPECT_LT(0U,
            session->flags() & cricket::PORTALLOCATOR_DISABLE_COSTLY_NETWORKS);
}

// Test that network-related RTCConfiguration members are applied to the
// PortAllocator when CreatePeerConnection is called. Specifically:
// - disable_ipv6_on_wifi
// - max_ipv6_networks
// - tcp_candidate_policy
// - candidate_network_policy
// - prune_turn_ports
//
// Note that the candidate filter (RTCConfiguration::type) is already tested
// above.
TEST_P(PeerConnectionInterfaceTest,
       CreatePeerConnectionAppliesNetworkConfigToPortAllocator) {
  // Create fake port allocator.
  std::unique_ptr<cricket::FakePortAllocator> port_allocator(
      new cricket::FakePortAllocator(rtc::Thread::Current(), nullptr));
  cricket::FakePortAllocator* raw_port_allocator = port_allocator.get();

  // Create RTCConfiguration with some network-related fields relevant to
  // PortAllocator populated.
  PeerConnectionInterface::RTCConfiguration config;
  config.disable_ipv6_on_wifi = true;
  config.max_ipv6_networks = 10;
  config.tcp_candidate_policy =
      PeerConnectionInterface::kTcpCandidatePolicyDisabled;
  config.candidate_network_policy =
      PeerConnectionInterface::kCandidateNetworkPolicyLowCost;
  config.prune_turn_ports = true;

  // Create the PC factory and PC with the above config.
  rtc::scoped_refptr<webrtc::PeerConnectionFactoryInterface> pc_factory(
      webrtc::CreatePeerConnectionFactory(
          rtc::Thread::Current(), rtc::Thread::Current(),
          rtc::Thread::Current(), fake_audio_capture_module_,
          webrtc::CreateBuiltinAudioEncoderFactory(),
          webrtc::CreateBuiltinAudioDecoderFactory(),
          webrtc::CreateBuiltinVideoEncoderFactory(),
          webrtc::CreateBuiltinVideoDecoderFactory(), nullptr /* audio_mixer */,
          nullptr /* audio_processing */));
  rtc::scoped_refptr<PeerConnectionInterface> pc(
      pc_factory->CreatePeerConnection(config, std::move(port_allocator),
                                       nullptr, &observer_));
  EXPECT_TRUE(pc.get());
  observer_.SetPeerConnectionInterface(pc.get());

  // Now validate that the config fields set above were applied to the
  // PortAllocator, as flags or otherwise.
  EXPECT_FALSE(raw_port_allocator->flags() &
               cricket::PORTALLOCATOR_ENABLE_IPV6_ON_WIFI);
  EXPECT_EQ(10, raw_port_allocator->max_ipv6_networks());
  EXPECT_TRUE(raw_port_allocator->flags() & cricket::PORTALLOCATOR_DISABLE_TCP);
  EXPECT_TRUE(raw_port_allocator->flags() &
              cricket::PORTALLOCATOR_DISABLE_COSTLY_NETWORKS);
  EXPECT_EQ(webrtc::PRUNE_BASED_ON_PRIORITY,
            raw_port_allocator->turn_port_prune_policy());
}

// Check that GetConfiguration returns the configuration the PeerConnection was
// constructed with, before SetConfiguration is called.
TEST_P(PeerConnectionInterfaceTest, GetConfigurationAfterCreatePeerConnection) {
  PeerConnectionInterface::RTCConfiguration config;
  config.type = PeerConnectionInterface::kRelay;
  CreatePeerConnection(config);

  PeerConnectionInterface::RTCConfiguration returned_config =
      pc_->GetConfiguration();
  EXPECT_EQ(PeerConnectionInterface::kRelay, returned_config.type);
}

// Check that GetConfiguration returns the last configuration passed into
// SetConfiguration.
TEST_P(PeerConnectionInterfaceTest, GetConfigurationAfterSetConfiguration) {
  PeerConnectionInterface::RTCConfiguration starting_config;
  starting_config.bundle_policy =
      webrtc::PeerConnection::kBundlePolicyMaxBundle;
  CreatePeerConnection(starting_config);

  PeerConnectionInterface::RTCConfiguration config = pc_->GetConfiguration();
  config.type = PeerConnectionInterface::kRelay;
  EXPECT_TRUE(pc_->SetConfiguration(config).ok());

  PeerConnectionInterface::RTCConfiguration returned_config =
      pc_->GetConfiguration();
  EXPECT_EQ(PeerConnectionInterface::kRelay, returned_config.type);
}

TEST_P(PeerConnectionInterfaceTest, SetConfigurationFailsAfterClose) {
  CreatePeerConnection();

  pc_->Close();

  EXPECT_FALSE(
      pc_->SetConfiguration(PeerConnectionInterface::RTCConfiguration()).ok());
}

TEST_F(PeerConnectionInterfaceTestPlanB, AddStreams) {
  CreatePeerConnectionWithoutDtls();
  AddVideoStream(kStreamId1);
  AddAudioStream(kStreamId2);
  ASSERT_EQ(2u, pc_->local_streams()->count());

  // Test we can add multiple local streams to one peerconnection.
  rtc::scoped_refptr<MediaStreamInterface> stream(
      pc_factory_->CreateLocalMediaStream(kStreamId3));
  rtc::scoped_refptr<AudioTrackInterface> audio_track(
      pc_factory_->CreateAudioTrack(kStreamId3,
                                    static_cast<AudioSourceInterface*>(NULL)));
  stream->AddTrack(audio_track.get());
  EXPECT_TRUE(pc_->AddStream(stream));
  EXPECT_EQ(3u, pc_->local_streams()->count());

  // Remove the third stream.
  pc_->RemoveStream(pc_->local_streams()->at(2));
  EXPECT_EQ(2u, pc_->local_streams()->count());

  // Remove the second stream.
  pc_->RemoveStream(pc_->local_streams()->at(1));
  EXPECT_EQ(1u, pc_->local_streams()->count());

  // Remove the first stream.
  pc_->RemoveStream(pc_->local_streams()->at(0));
  EXPECT_EQ(0u, pc_->local_streams()->count());
}

// Test that the created offer includes streams we added.
// Don't run under Unified Plan since the stream API is not available.
TEST_F(PeerConnectionInterfaceTestPlanB, AddedStreamsPresentInOffer) {
  CreatePeerConnectionWithoutDtls();
  AddAudioVideoStream(kStreamId1, "audio_track", "video_track");
  std::unique_ptr<SessionDescriptionInterface> offer;
  ASSERT_TRUE(DoCreateOffer(&offer, nullptr));

  const cricket::AudioContentDescription* audio_desc =
      cricket::GetFirstAudioContentDescription(offer->description());
  EXPECT_TRUE(ContainsTrack(audio_desc->streams(), kStreamId1, "audio_track"));

  const cricket::VideoContentDescription* video_desc =
      cricket::GetFirstVideoContentDescription(offer->description());
  EXPECT_TRUE(ContainsTrack(video_desc->streams(), kStreamId1, "video_track"));

  // Add another stream and ensure the offer includes both the old and new
  // streams.
  AddAudioVideoStream(kStreamId2, "audio_track2", "video_track2");
  ASSERT_TRUE(DoCreateOffer(&offer, nullptr));

  audio_desc = cricket::GetFirstAudioContentDescription(offer->description());
  EXPECT_TRUE(ContainsTrack(audio_desc->streams(), kStreamId1, "audio_track"));
  EXPECT_TRUE(ContainsTrack(audio_desc->streams(), kStreamId2, "audio_track2"));

  video_desc = cricket::GetFirstVideoContentDescription(offer->description());
  EXPECT_TRUE(ContainsTrack(video_desc->streams(), kStreamId1, "video_track"));
  EXPECT_TRUE(ContainsTrack(video_desc->streams(), kStreamId2, "video_track2"));
}

// Don't run under Unified Plan since the stream API is not available.
TEST_F(PeerConnectionInterfaceTestPlanB, RemoveStream) {
  CreatePeerConnectionWithoutDtls();
  AddVideoStream(kStreamId1);
  ASSERT_EQ(1u, pc_->local_streams()->count());
  pc_->RemoveStream(pc_->local_streams()->at(0));
  EXPECT_EQ(0u, pc_->local_streams()->count());
}

// Test for AddTrack and RemoveTrack methods.
// Tests that the created offer includes tracks we added,
// and that the RtpSenders are created correctly.
// Also tests that RemoveTrack removes the tracks from subsequent offers.
// Only tested with Plan B since Unified Plan is covered in more detail by tests
// in peerconnection_jsep_unittests.cc
TEST_F(PeerConnectionInterfaceTestPlanB, AddTrackRemoveTrack) {
  CreatePeerConnectionWithoutDtls();
  rtc::scoped_refptr<AudioTrackInterface> audio_track(
      CreateAudioTrack("audio_track"));
  rtc::scoped_refptr<VideoTrackInterface> video_track(
      CreateVideoTrack("video_track"));
  auto audio_sender = pc_->AddTrack(audio_track, {kStreamId1}).MoveValue();
  auto video_sender = pc_->AddTrack(video_track, {kStreamId1}).MoveValue();
  EXPECT_EQ(1UL, audio_sender->stream_ids().size());
  EXPECT_EQ(kStreamId1, audio_sender->stream_ids()[0]);
  EXPECT_EQ("audio_track", audio_sender->id());
  EXPECT_EQ(audio_track, audio_sender->track());
  EXPECT_EQ(1UL, video_sender->stream_ids().size());
  EXPECT_EQ(kStreamId1, video_sender->stream_ids()[0]);
  EXPECT_EQ("video_track", video_sender->id());
  EXPECT_EQ(video_track, video_sender->track());

  // Now create an offer and check for the senders.
  std::unique_ptr<SessionDescriptionInterface> offer;
  ASSERT_TRUE(DoCreateOffer(&offer, nullptr));

  const cricket::ContentInfo* audio_content =
      cricket::GetFirstAudioContent(offer->description());
  EXPECT_TRUE(ContainsTrack(audio_content->media_description()->streams(),
                            kStreamId1, "audio_track"));

  const cricket::ContentInfo* video_content =
      cricket::GetFirstVideoContent(offer->description());
  EXPECT_TRUE(ContainsTrack(video_content->media_description()->streams(),
                            kStreamId1, "video_track"));

  EXPECT_TRUE(DoSetLocalDescription(std::move(offer)));

  // Now try removing the tracks.
  EXPECT_TRUE(pc_->RemoveTrack(audio_sender));
  EXPECT_TRUE(pc_->RemoveTrack(video_sender));

  // Create a new offer and ensure it doesn't contain the removed senders.
  ASSERT_TRUE(DoCreateOffer(&offer, nullptr));

  audio_content = cricket::GetFirstAudioContent(offer->description());
  EXPECT_FALSE(ContainsTrack(audio_content->media_description()->streams(),
                             kStreamId1, "audio_track"));

  video_content = cricket::GetFirstVideoContent(offer->description());
  EXPECT_FALSE(ContainsTrack(video_content->media_description()->streams(),
                             kStreamId1, "video_track"));

  EXPECT_TRUE(DoSetLocalDescription(std::move(offer)));

  // Calling RemoveTrack on a sender no longer attached to a PeerConnection
  // should return false.
  EXPECT_FALSE(pc_->RemoveTrack(audio_sender));
  EXPECT_FALSE(pc_->RemoveTrack(video_sender));
}

// Test creating senders without a stream specified,
// expecting a random stream ID to be generated.
TEST_P(PeerConnectionInterfaceTest, AddTrackWithoutStream) {
  CreatePeerConnectionWithoutDtls();
  rtc::scoped_refptr<AudioTrackInterface> audio_track(
      CreateAudioTrack("audio_track"));
  rtc::scoped_refptr<VideoTrackInterface> video_track(
      CreateVideoTrack("video_track"));
  auto audio_sender =
      pc_->AddTrack(audio_track, std::vector<std::string>()).MoveValue();
  auto video_sender =
      pc_->AddTrack(video_track, std::vector<std::string>()).MoveValue();
  EXPECT_EQ("audio_track", audio_sender->id());
  EXPECT_EQ(audio_track, audio_sender->track());
  EXPECT_EQ("video_track", video_sender->id());
  EXPECT_EQ(video_track, video_sender->track());
  if (sdp_semantics_ == SdpSemantics::kPlanB) {
    // If the ID is truly a random GUID, it should be infinitely unlikely they
    // will be the same.
    EXPECT_NE(video_sender->stream_ids(), audio_sender->stream_ids());
  } else {
    // We allows creating tracks without stream ids under Unified Plan
    // semantics.
    EXPECT_EQ(0u, video_sender->stream_ids().size());
    EXPECT_EQ(0u, audio_sender->stream_ids().size());
  }
}

// Test that we can call GetStats() after AddTrack but before connecting
// the PeerConnection to a peer.
TEST_P(PeerConnectionInterfaceTest, AddTrackBeforeConnecting) {
  CreatePeerConnectionWithoutDtls();
  rtc::scoped_refptr<AudioTrackInterface> audio_track(
      CreateAudioTrack("audio_track"));
  rtc::scoped_refptr<VideoTrackInterface> video_track(
      CreateVideoTrack("video_track"));
  auto audio_sender = pc_->AddTrack(audio_track, std::vector<std::string>());
  auto video_sender = pc_->AddTrack(video_track, std::vector<std::string>());
  EXPECT_TRUE(DoGetStats(nullptr));
}

TEST_P(PeerConnectionInterfaceTest, AttachmentIdIsSetOnAddTrack) {
  CreatePeerConnectionWithoutDtls();
  rtc::scoped_refptr<AudioTrackInterface> audio_track(
      CreateAudioTrack("audio_track"));
  rtc::scoped_refptr<VideoTrackInterface> video_track(
      CreateVideoTrack("video_track"));
  auto audio_sender = pc_->AddTrack(audio_track, std::vector<std::string>());
  ASSERT_TRUE(audio_sender.ok());
  auto* audio_sender_proxy =
      static_cast<RtpSenderProxyWithInternal<RtpSenderInternal>*>(
          audio_sender.value().get());
  EXPECT_NE(0, audio_sender_proxy->internal()->AttachmentId());

  auto video_sender = pc_->AddTrack(video_track, std::vector<std::string>());
  ASSERT_TRUE(video_sender.ok());
  auto* video_sender_proxy =
      static_cast<RtpSenderProxyWithInternal<RtpSenderInternal>*>(
          video_sender.value().get());
  EXPECT_NE(0, video_sender_proxy->internal()->AttachmentId());
}

// Don't run under Unified Plan since the stream API is not available.
TEST_F(PeerConnectionInterfaceTestPlanB, AttachmentIdIsSetOnAddStream) {
  CreatePeerConnectionWithoutDtls();
  AddVideoStream(kStreamId1);
  auto senders = pc_->GetSenders();
  ASSERT_EQ(1u, senders.size());
  auto* sender_proxy =
      static_cast<RtpSenderProxyWithInternal<RtpSenderInternal>*>(
          senders[0].get());
  EXPECT_NE(0, sender_proxy->internal()->AttachmentId());
}

TEST_P(PeerConnectionInterfaceTest, CreateOfferReceiveAnswer) {
  InitiateCall();
  WaitAndVerifyOnAddStream(kStreamId1, 2);
  VerifyRemoteRtpHeaderExtensions();
}

TEST_P(PeerConnectionInterfaceTest, CreateOfferReceivePrAnswerAndAnswer) {
  CreatePeerConnectionWithoutDtls();
  AddVideoTrack(kVideoTracks[0], {kStreamId1});
  CreateOfferAsLocalDescription();
  std::string offer;
  EXPECT_TRUE(pc_->local_description()->ToString(&offer));
  CreatePrAnswerAndAnswerAsRemoteDescription(offer);
  WaitAndVerifyOnAddStream(kStreamId1, 1);
}

TEST_P(PeerConnectionInterfaceTest, ReceiveOfferCreateAnswer) {
  CreatePeerConnectionWithoutDtls();
  AddVideoTrack(kVideoTracks[0], {kStreamId1});

  CreateOfferAsRemoteDescription();
  CreateAnswerAsLocalDescription();

  WaitAndVerifyOnAddStream(kStreamId1, 1);
}

TEST_P(PeerConnectionInterfaceTest, ReceiveOfferCreatePrAnswerAndAnswer) {
  CreatePeerConnectionWithoutDtls();
  AddVideoTrack(kVideoTracks[0], {kStreamId1});

  CreateOfferAsRemoteDescription();
  CreatePrAnswerAsLocalDescription();
  CreateAnswerAsLocalDescription();

  WaitAndVerifyOnAddStream(kStreamId1, 1);
}

// Don't run under Unified Plan since the stream API is not available.
TEST_F(PeerConnectionInterfaceTestPlanB, Renegotiate) {
  InitiateCall();
  ASSERT_EQ(1u, pc_->remote_streams()->count());
  pc_->RemoveStream(pc_->local_streams()->at(0));
  CreateOfferReceiveAnswer();
  EXPECT_EQ(0u, pc_->remote_streams()->count());
  AddVideoStream(kStreamId1);
  CreateOfferReceiveAnswer();
}

// Tests that after negotiating an audio only call, the respondent can perform a
// renegotiation that removes the audio stream.
TEST_F(PeerConnectionInterfaceTestPlanB, RenegotiateAudioOnly) {
  CreatePeerConnectionWithoutDtls();
  AddAudioStream(kStreamId1);
  CreateOfferAsRemoteDescription();
  CreateAnswerAsLocalDescription();

  ASSERT_EQ(1u, pc_->remote_streams()->count());
  pc_->RemoveStream(pc_->local_streams()->at(0));
  CreateOfferReceiveAnswer();
  EXPECT_EQ(0u, pc_->remote_streams()->count());
}

// Test that candidates are generated and that we can parse our own candidates.
TEST_P(PeerConnectionInterfaceTest, IceCandidates) {
  CreatePeerConnectionWithoutDtls();

  EXPECT_FALSE(pc_->AddIceCandidate(observer_.last_candidate()));
  // SetRemoteDescription takes ownership of offer.
  std::unique_ptr<SessionDescriptionInterface> offer;
  AddVideoTrack(kVideoTracks[0]);
  EXPECT_TRUE(DoCreateOffer(&offer, nullptr));
  EXPECT_TRUE(DoSetRemoteDescription(std::move(offer)));

  // SetLocalDescription takes ownership of answer.
  std::unique_ptr<SessionDescriptionInterface> answer;
  EXPECT_TRUE(DoCreateAnswer(&answer, nullptr));
  EXPECT_TRUE(DoSetLocalDescription(std::move(answer)));

  EXPECT_TRUE_WAIT(observer_.last_candidate() != nullptr, kTimeout);
  EXPECT_TRUE_WAIT(observer_.ice_gathering_complete_, kTimeout);

  EXPECT_TRUE(pc_->AddIceCandidate(observer_.last_candidate()));
}

// Test that CreateOffer and CreateAnswer will fail if the track labels are
// not unique.
TEST_F(PeerConnectionInterfaceTestPlanB, CreateOfferAnswerWithInvalidStream) {
  CreatePeerConnectionWithoutDtls();
  // Create a regular offer for the CreateAnswer test later.
  std::unique_ptr<SessionDescriptionInterface> offer;
  EXPECT_TRUE(DoCreateOffer(&offer, nullptr));
  EXPECT_TRUE(offer);
  offer.reset();

  // Create a local stream with audio&video tracks having same label.
  AddAudioTrack("track_label", {kStreamId1});
  AddVideoTrack("track_label", {kStreamId1});

  // Test CreateOffer
  EXPECT_FALSE(DoCreateOffer(&offer, nullptr));

  // Test CreateAnswer
  std::unique_ptr<SessionDescriptionInterface> answer;
  EXPECT_FALSE(DoCreateAnswer(&answer, nullptr));
}

// Test that we will get different SSRCs for each tracks in the offer and answer
// we created.
TEST_P(PeerConnectionInterfaceTest, SsrcInOfferAnswer) {
  CreatePeerConnectionWithoutDtls();
  // Create a local stream with audio&video tracks having different labels.
  AddAudioTrack(kAudioTracks[0], {kStreamId1});
  AddVideoTrack(kVideoTracks[0], {kStreamId1});

  // Test CreateOffer
  std::unique_ptr<SessionDescriptionInterface> offer;
  ASSERT_TRUE(DoCreateOffer(&offer, nullptr));
  int audio_ssrc = 0;
  int video_ssrc = 0;
  EXPECT_TRUE(
      GetFirstSsrc(GetFirstAudioContent(offer->description()), &audio_ssrc));
  EXPECT_TRUE(
      GetFirstSsrc(GetFirstVideoContent(offer->description()), &video_ssrc));
  EXPECT_NE(audio_ssrc, video_ssrc);

  // Test CreateAnswer
  EXPECT_TRUE(DoSetRemoteDescription(std::move(offer)));
  std::unique_ptr<SessionDescriptionInterface> answer;
  ASSERT_TRUE(DoCreateAnswer(&answer, nullptr));
  audio_ssrc = 0;
  video_ssrc = 0;
  EXPECT_TRUE(
      GetFirstSsrc(GetFirstAudioContent(answer->description()), &audio_ssrc));
  EXPECT_TRUE(
      GetFirstSsrc(GetFirstVideoContent(answer->description()), &video_ssrc));
  EXPECT_NE(audio_ssrc, video_ssrc);
}

// Test that it's possible to call AddTrack on a MediaStream after adding
// the stream to a PeerConnection.
// TODO(deadbeef): Remove this test once this behavior is no longer supported.
// Don't run under Unified Plan since the stream API is not available.
TEST_F(PeerConnectionInterfaceTestPlanB, AddTrackAfterAddStream) {
  CreatePeerConnectionWithoutDtls();
  // Create audio stream and add to PeerConnection.
  AddAudioStream(kStreamId1);
  MediaStreamInterface* stream = pc_->local_streams()->at(0);

  // Add video track to the audio-only stream.
  rtc::scoped_refptr<VideoTrackInterface> video_track(
      CreateVideoTrack("video_label"));
  stream->AddTrack(video_track.get());

  std::unique_ptr<SessionDescriptionInterface> offer;
  ASSERT_TRUE(DoCreateOffer(&offer, nullptr));

  const cricket::MediaContentDescription* video_desc =
      cricket::GetFirstVideoContentDescription(offer->description());
  EXPECT_TRUE(video_desc != nullptr);
}

// Test that it's possible to call RemoveTrack on a MediaStream after adding
// the stream to a PeerConnection.
// TODO(deadbeef): Remove this test once this behavior is no longer supported.
// Don't run under Unified Plan since the stream API is not available.
TEST_F(PeerConnectionInterfaceTestPlanB, RemoveTrackAfterAddStream) {
  CreatePeerConnectionWithoutDtls();
  // Create audio/video stream and add to PeerConnection.
  AddAudioVideoStream(kStreamId1, "audio_label", "video_label");
  MediaStreamInterface* stream = pc_->local_streams()->at(0);

  // Remove the video track.
  stream->RemoveTrack(stream->GetVideoTracks()[0]);

  std::unique_ptr<SessionDescriptionInterface> offer;
  ASSERT_TRUE(DoCreateOffer(&offer, nullptr));

  const cricket::MediaContentDescription* video_desc =
      cricket::GetFirstVideoContentDescription(offer->description());
  EXPECT_TRUE(video_desc == nullptr);
}

// Test creating a sender with a stream ID, and ensure the ID is populated
// in the offer.
// Don't run under Unified Plan since the stream API is not available.
TEST_F(PeerConnectionInterfaceTestPlanB, CreateSenderWithStream) {
  CreatePeerConnectionWithoutDtls();
  pc_->CreateSender("video", kStreamId1);

  std::unique_ptr<SessionDescriptionInterface> offer;
  ASSERT_TRUE(DoCreateOffer(&offer, nullptr));

  const cricket::MediaContentDescription* video_desc =
      cricket::GetFirstVideoContentDescription(offer->description());
  ASSERT_TRUE(video_desc != nullptr);
  ASSERT_EQ(1u, video_desc->streams().size());
  EXPECT_EQ(kStreamId1, video_desc->streams()[0].first_stream_id());
}

// Test that we can specify a certain track that we want statistics about.
TEST_P(PeerConnectionInterfaceTest, GetStatsForSpecificTrack) {
  InitiateCall();
  ASSERT_LT(0u, pc_->GetSenders().size());
  ASSERT_LT(0u, pc_->GetReceivers().size());
  rtc::scoped_refptr<MediaStreamTrackInterface> remote_audio =
      pc_->GetReceivers()[0]->track();
  EXPECT_TRUE(DoGetStats(remote_audio));

  // Remove the stream. Since we are sending to our selves the local
  // and the remote stream is the same.
  pc_->RemoveTrack(pc_->GetSenders()[0]);
  // Do a re-negotiation.
  CreateOfferReceiveAnswer();

  // Test that we still can get statistics for the old track. Even if it is not
  // sent any longer.
  EXPECT_TRUE(DoGetStats(remote_audio));
}

// Test that we can get stats on a video track.
TEST_P(PeerConnectionInterfaceTest, GetStatsForVideoTrack) {
  InitiateCall();
  auto video_receiver = GetFirstReceiverOfType(cricket::MEDIA_TYPE_VIDEO);
  ASSERT_TRUE(video_receiver);
  EXPECT_TRUE(DoGetStats(video_receiver->track()));
}

// Test that we don't get statistics for an invalid track.
TEST_P(PeerConnectionInterfaceTest, GetStatsForInvalidTrack) {
  InitiateCall();
  rtc::scoped_refptr<AudioTrackInterface> unknown_audio_track(
      pc_factory_->CreateAudioTrack("unknown track", NULL));
  EXPECT_FALSE(DoGetStats(unknown_audio_track));
}

TEST_P(PeerConnectionInterfaceTest, GetRTCStatsBeforeAndAfterCalling) {
  CreatePeerConnectionWithoutDtls();
  EXPECT_TRUE(DoGetRTCStats());
  // Clearing stats cache is needed now, but should be temporary.
  // https://bugs.chromium.org/p/webrtc/issues/detail?id=8693
  pc_->ClearStatsCache();
  AddAudioTrack(kAudioTracks[0], {kStreamId1});
  AddVideoTrack(kVideoTracks[0], {kStreamId1});
  EXPECT_TRUE(DoGetRTCStats());
  pc_->ClearStatsCache();
  CreateOfferReceiveAnswer();
  EXPECT_TRUE(DoGetRTCStats());
}

// This tests that a SCTP data channel is returned using different
// DataChannelInit configurations.
TEST_P(PeerConnectionInterfaceTest, CreateSctpDataChannel) {
  RTCConfiguration rtc_config;
  rtc_config.enable_dtls_srtp = true;
  CreatePeerConnection(rtc_config);

  webrtc::DataChannelInit config;
  rtc::scoped_refptr<DataChannelInterface> channel =
      pc_->CreateDataChannel("1", &config);
  EXPECT_TRUE(channel != NULL);
  EXPECT_TRUE(channel->reliable());
  EXPECT_TRUE(observer_.renegotiation_needed_);
  observer_.renegotiation_needed_ = false;

  config.ordered = false;
  channel = pc_->CreateDataChannel("2", &config);
  EXPECT_TRUE(channel != NULL);
  EXPECT_TRUE(channel->reliable());
  EXPECT_FALSE(observer_.renegotiation_needed_);

  config.ordered = true;
  config.maxRetransmits = 0;
  channel = pc_->CreateDataChannel("3", &config);
  EXPECT_TRUE(channel != NULL);
  EXPECT_FALSE(channel->reliable());
  EXPECT_FALSE(observer_.renegotiation_needed_);

  config.maxRetransmits = absl::nullopt;
  config.maxRetransmitTime = 0;
  channel = pc_->CreateDataChannel("4", &config);
  EXPECT_TRUE(channel != NULL);
  EXPECT_FALSE(channel->reliable());
  EXPECT_FALSE(observer_.renegotiation_needed_);
}

// For backwards compatibility, we want people who "unset" maxRetransmits
// and maxRetransmitTime by setting them to -1 to get what they want.
TEST_P(PeerConnectionInterfaceTest, CreateSctpDataChannelWithMinusOne) {
  RTCConfiguration rtc_config;
  rtc_config.enable_dtls_srtp = true;
  CreatePeerConnection(rtc_config);

  webrtc::DataChannelInit config;
  config.maxRetransmitTime = -1;
  config.maxRetransmits = -1;
  rtc::scoped_refptr<DataChannelInterface> channel =
      pc_->CreateDataChannel("1", &config);
  EXPECT_TRUE(channel != NULL);
}

// This tests that no data channel is returned if both maxRetransmits and
// maxRetransmitTime are set for SCTP data channels.
TEST_P(PeerConnectionInterfaceTest,
       CreateSctpDataChannelShouldFailForInvalidConfig) {
  RTCConfiguration rtc_config;
  rtc_config.enable_dtls_srtp = true;
  CreatePeerConnection(rtc_config);

  std::string label = "test";
  webrtc::DataChannelInit config;
  config.maxRetransmits = 0;
  config.maxRetransmitTime = 0;

  rtc::scoped_refptr<DataChannelInterface> channel =
      pc_->CreateDataChannel(label, &config);
  EXPECT_TRUE(channel == NULL);
}

// The test verifies that creating a SCTP data channel with an id already in use
// or out of range should fail.
TEST_P(PeerConnectionInterfaceTest,
       CreateSctpDataChannelWithInvalidIdShouldFail) {
  RTCConfiguration rtc_config;
  rtc_config.enable_dtls_srtp = true;
  CreatePeerConnection(rtc_config);

  webrtc::DataChannelInit config;
  rtc::scoped_refptr<DataChannelInterface> channel;

  config.id = 1;
  config.negotiated = true;
  channel = pc_->CreateDataChannel("1", &config);
  EXPECT_TRUE(channel != NULL);
  EXPECT_EQ(1, channel->id());

  channel = pc_->CreateDataChannel("x", &config);
  EXPECT_TRUE(channel == NULL);

  config.id = cricket::kMaxSctpSid;
  config.negotiated = true;
  channel = pc_->CreateDataChannel("max", &config);
  EXPECT_TRUE(channel != NULL);
  EXPECT_EQ(config.id, channel->id());

  config.id = cricket::kMaxSctpSid + 1;
  config.negotiated = true;
  channel = pc_->CreateDataChannel("x", &config);
  EXPECT_TRUE(channel == NULL);
}

// Verifies that duplicated label is allowed for SCTP data channel.
TEST_P(PeerConnectionInterfaceTest, SctpDuplicatedLabelAllowed) {
  RTCConfiguration rtc_config;
  rtc_config.enable_dtls_srtp = true;
  CreatePeerConnection(rtc_config);

  std::string label = "test";
  rtc::scoped_refptr<DataChannelInterface> channel =
      pc_->CreateDataChannel(label, nullptr);
  EXPECT_NE(channel, nullptr);

  rtc::scoped_refptr<DataChannelInterface> dup_channel =
      pc_->CreateDataChannel(label, nullptr);
  EXPECT_NE(dup_channel, nullptr);
}


#ifdef WEBRTC_HAVE_SCTP
// This tests that SCTP data channels can be rejected in an answer.
TEST_P(PeerConnectionInterfaceTest, TestRejectSctpDataChannelInAnswer)
#else
TEST_P(PeerConnectionInterfaceTest, DISABLED_TestRejectSctpDataChannelInAnswer)
#endif
{
  RTCConfiguration rtc_config;
  CreatePeerConnection(rtc_config);

  rtc::scoped_refptr<DataChannelInterface> offer_channel(
      pc_->CreateDataChannel("offer_channel", NULL));

  CreateOfferAsLocalDescription();

  // Create an answer where the m-line for data channels are rejected.
  std::string sdp;
  EXPECT_TRUE(pc_->local_description()->ToString(&sdp));
  std::unique_ptr<SessionDescriptionInterface> answer(
      webrtc::CreateSessionDescription(SdpType::kAnswer, sdp));
  ASSERT_TRUE(answer);
  cricket::ContentInfo* data_info =
      cricket::GetFirstDataContent(answer->description());
  data_info->rejected = true;

  DoSetRemoteDescription(std::move(answer));
  EXPECT_EQ(DataChannelInterface::kClosed, offer_channel->state());
}

// Test that we can create a session description from an SDP string from
// FireFox, use it as a remote session description, generate an answer and use
// the answer as a local description.
TEST_P(PeerConnectionInterfaceTest, ReceiveFireFoxOffer) {
  RTCConfiguration rtc_config;
  rtc_config.enable_dtls_srtp = true;
  CreatePeerConnection(rtc_config);
  AddAudioTrack("audio_label");
  AddVideoTrack("video_label");
  std::unique_ptr<SessionDescriptionInterface> desc(
      webrtc::CreateSessionDescription(SdpType::kOffer,
                                       webrtc::kFireFoxSdpOffer, nullptr));
  EXPECT_TRUE(DoSetSessionDescription(std::move(desc), false));
  CreateAnswerAsLocalDescription();
  ASSERT_TRUE(pc_->local_description() != NULL);
  ASSERT_TRUE(pc_->remote_description() != NULL);

  const cricket::ContentInfo* content =
      cricket::GetFirstAudioContent(pc_->local_description()->description());
  ASSERT_TRUE(content != NULL);
  EXPECT_FALSE(content->rejected);

  content =
      cricket::GetFirstVideoContent(pc_->local_description()->description());
  ASSERT_TRUE(content != NULL);
  EXPECT_FALSE(content->rejected);
#ifdef WEBRTC_HAVE_SCTP
  content =
      cricket::GetFirstDataContent(pc_->local_description()->description());
  ASSERT_TRUE(content != NULL);
  EXPECT_FALSE(content->rejected);
#endif
}

// Test that fallback from DTLS to SDES is not supported.
// The fallback was previously supported but was removed to simplify the code
// and because it's non-standard.
TEST_P(PeerConnectionInterfaceTest, DtlsSdesFallbackNotSupported) {
  RTCConfiguration rtc_config;
  rtc_config.enable_dtls_srtp = true;
  CreatePeerConnection(rtc_config);
  // Wait for fake certificate to be generated. Previously, this is what caused
  // the "a=crypto" lines to be rejected.
  AddAudioTrack("audio_label");
  AddVideoTrack("video_label");
  ASSERT_NE(nullptr, fake_certificate_generator_);
  EXPECT_EQ_WAIT(1, fake_certificate_generator_->generated_certificates(),
                 kTimeout);
  std::unique_ptr<SessionDescriptionInterface> desc(
      webrtc::CreateSessionDescription(SdpType::kOffer, kDtlsSdesFallbackSdp,
                                       nullptr));
  EXPECT_FALSE(DoSetSessionDescription(std::move(desc), /*local=*/false));
}

// Test that we can create an audio only offer and receive an answer with a
// limited set of audio codecs and receive an updated offer with more audio
// codecs, where the added codecs are not supported.
TEST_P(PeerConnectionInterfaceTest, ReceiveUpdatedAudioOfferWithBadCodecs) {
  CreatePeerConnectionWithoutDtls();
  AddAudioTrack("audio_label");
  CreateOfferAsLocalDescription();

  const char* answer_sdp =
      (sdp_semantics_ == SdpSemantics::kPlanB ? webrtc::kAudioSdpPlanB
                                              : webrtc::kAudioSdpUnifiedPlan);
  std::unique_ptr<SessionDescriptionInterface> answer(
      webrtc::CreateSessionDescription(SdpType::kAnswer, answer_sdp, nullptr));
  EXPECT_TRUE(DoSetSessionDescription(std::move(answer), false));

  const char* reoffer_sdp =
      (sdp_semantics_ == SdpSemantics::kPlanB
           ? webrtc::kAudioSdpWithUnsupportedCodecsPlanB
           : webrtc::kAudioSdpWithUnsupportedCodecsUnifiedPlan);
  std::unique_ptr<SessionDescriptionInterface> updated_offer(
      webrtc::CreateSessionDescription(SdpType::kOffer, reoffer_sdp, nullptr));
  EXPECT_TRUE(DoSetSessionDescription(std::move(updated_offer), false));
  CreateAnswerAsLocalDescription();
}

// Test that if we're receiving (but not sending) a track, subsequent offers
// will have m-lines with a=recvonly.
TEST_P(PeerConnectionInterfaceTest, CreateSubsequentRecvOnlyOffer) {
  RTCConfiguration rtc_config;
  rtc_config.enable_dtls_srtp = true;
  CreatePeerConnection(rtc_config);
  CreateAndSetRemoteOffer(GetSdpStringWithStream1());
  CreateAnswerAsLocalDescription();

  // At this point we should be receiving stream 1, but not sending anything.
  // A new offer should be recvonly.
  std::unique_ptr<SessionDescriptionInterface> offer;
  DoCreateOffer(&offer, nullptr);

  const cricket::ContentInfo* video_content =
      cricket::GetFirstVideoContent(offer->description());
  ASSERT_EQ(RtpTransceiverDirection::kRecvOnly,
            video_content->media_description()->direction());

  const cricket::ContentInfo* audio_content =
      cricket::GetFirstAudioContent(offer->description());
  ASSERT_EQ(RtpTransceiverDirection::kRecvOnly,
            audio_content->media_description()->direction());
}

// Test that if we're receiving (but not sending) a track, and the
// offerToReceiveVideo/offerToReceiveAudio constraints are explicitly set to
// false, the generated m-lines will be a=inactive.
TEST_P(PeerConnectionInterfaceTest, CreateSubsequentInactiveOffer) {
  RTCConfiguration rtc_config;
  rtc_config.enable_dtls_srtp = true;
  CreatePeerConnection(rtc_config);
  CreateAndSetRemoteOffer(GetSdpStringWithStream1());
  CreateAnswerAsLocalDescription();

  // At this point we should be receiving stream 1, but not sending anything.
  // A new offer would be recvonly, but we'll set the "no receive" constraints
  // to make it inactive.
  std::unique_ptr<SessionDescriptionInterface> offer;
  RTCOfferAnswerOptions options;
  options.offer_to_receive_audio = 0;
  options.offer_to_receive_video = 0;
  DoCreateOffer(&offer, &options);

  const cricket::ContentInfo* video_content =
      cricket::GetFirstVideoContent(offer->description());
  ASSERT_EQ(RtpTransceiverDirection::kInactive,
            video_content->media_description()->direction());

  const cricket::ContentInfo* audio_content =
      cricket::GetFirstAudioContent(offer->description());
  ASSERT_EQ(RtpTransceiverDirection::kInactive,
            audio_content->media_description()->direction());
}

// Test that we can use SetConfiguration to change the ICE servers of the
// PortAllocator.
TEST_P(PeerConnectionInterfaceTest, SetConfigurationChangesIceServers) {
  CreatePeerConnection();

  PeerConnectionInterface::RTCConfiguration config = pc_->GetConfiguration();
  PeerConnectionInterface::IceServer server;
  server.uri = "stun:test_hostname";
  config.servers.push_back(server);
  EXPECT_TRUE(pc_->SetConfiguration(config).ok());

  EXPECT_EQ(1u, port_allocator_->stun_servers().size());
  EXPECT_EQ("test_hostname",
            port_allocator_->stun_servers().begin()->hostname());
}

TEST_P(PeerConnectionInterfaceTest, SetConfigurationChangesCandidateFilter) {
  CreatePeerConnection();
  PeerConnectionInterface::RTCConfiguration config = pc_->GetConfiguration();
  config.type = PeerConnectionInterface::kRelay;
  EXPECT_TRUE(pc_->SetConfiguration(config).ok());
  EXPECT_EQ(cricket::CF_RELAY, port_allocator_->candidate_filter());
}

TEST_P(PeerConnectionInterfaceTest, SetConfigurationChangesPruneTurnPortsFlag) {
  PeerConnectionInterface::RTCConfiguration config;
  config.prune_turn_ports = false;
  CreatePeerConnection(config);
  config = pc_->GetConfiguration();
  EXPECT_EQ(webrtc::NO_PRUNE, port_allocator_->turn_port_prune_policy());

  config.prune_turn_ports = true;
  EXPECT_TRUE(pc_->SetConfiguration(config).ok());
  EXPECT_EQ(webrtc::PRUNE_BASED_ON_PRIORITY,
            port_allocator_->turn_port_prune_policy());
}

// Test that the ice check interval can be changed. This does not verify that
// the setting makes it all the way to P2PTransportChannel, as that would
// require a very complex set of mocks.
TEST_P(PeerConnectionInterfaceTest, SetConfigurationChangesIceCheckInterval) {
  PeerConnectionInterface::RTCConfiguration config;
  config.ice_check_min_interval = absl::nullopt;
  CreatePeerConnection(config);
  config = pc_->GetConfiguration();
  config.ice_check_min_interval = 100;
  EXPECT_TRUE(pc_->SetConfiguration(config).ok());
  config = pc_->GetConfiguration();
  EXPECT_EQ(config.ice_check_min_interval, 100);
}

TEST_P(PeerConnectionInterfaceTest,
       SetConfigurationChangesSurfaceIceCandidatesOnIceTransportTypeChanged) {
  PeerConnectionInterface::RTCConfiguration config;
  config.surface_ice_candidates_on_ice_transport_type_changed = false;
  CreatePeerConnection(config);
  config = pc_->GetConfiguration();
  EXPECT_FALSE(config.surface_ice_candidates_on_ice_transport_type_changed);

  config.surface_ice_candidates_on_ice_transport_type_changed = true;
  EXPECT_TRUE(pc_->SetConfiguration(config).ok());
  config = pc_->GetConfiguration();
  EXPECT_TRUE(config.surface_ice_candidates_on_ice_transport_type_changed);
}

// Test that when SetConfiguration changes both the pool size and other
// attributes, the pooled session is created with the updated attributes.
TEST_P(PeerConnectionInterfaceTest,
       SetConfigurationCreatesPooledSessionCorrectly) {
  CreatePeerConnection();
  PeerConnectionInterface::RTCConfiguration config = pc_->GetConfiguration();
  config.ice_candidate_pool_size = 1;
  PeerConnectionInterface::IceServer server;
  server.uri = kStunAddressOnly;
  config.servers.push_back(server);
  config.type = PeerConnectionInterface::kRelay;
  EXPECT_TRUE(pc_->SetConfiguration(config).ok());

  const cricket::FakePortAllocatorSession* session =
      static_cast<const cricket::FakePortAllocatorSession*>(
          port_allocator_->GetPooledSession());
  ASSERT_NE(nullptr, session);
  EXPECT_EQ(1UL, session->stun_servers().size());
}

// Test that after SetLocalDescription, changing the pool size is not allowed,
// and an invalid modification error is returned.
TEST_P(PeerConnectionInterfaceTest,
       CantChangePoolSizeAfterSetLocalDescription) {
  CreatePeerConnection();
  // Start by setting a size of 1.
  PeerConnectionInterface::RTCConfiguration config = pc_->GetConfiguration();
  config.ice_candidate_pool_size = 1;
  EXPECT_TRUE(pc_->SetConfiguration(config).ok());

  // Set remote offer; can still change pool size at this point.
  CreateOfferAsRemoteDescription();
  config.ice_candidate_pool_size = 2;
  EXPECT_TRUE(pc_->SetConfiguration(config).ok());

  // Set local answer; now it's too late.
  CreateAnswerAsLocalDescription();
  config.ice_candidate_pool_size = 3;
  RTCError error = pc_->SetConfiguration(config);
  EXPECT_EQ(RTCErrorType::INVALID_MODIFICATION, error.type());
}

// Test that after setting an answer, extra pooled sessions are discarded. The
// ICE candidate pool is only intended to be used for the first offer/answer.
TEST_P(PeerConnectionInterfaceTest,
       ExtraPooledSessionsDiscardedAfterApplyingAnswer) {
  CreatePeerConnection();

  // Set a larger-than-necessary size.
  PeerConnectionInterface::RTCConfiguration config = pc_->GetConfiguration();
  config.ice_candidate_pool_size = 4;
  EXPECT_TRUE(pc_->SetConfiguration(config).ok());

  // Do offer/answer.
  CreateOfferAsRemoteDescription();
  CreateAnswerAsLocalDescription();

  // Expect no pooled sessions to be left.
  const cricket::PortAllocatorSession* session =
      port_allocator_->GetPooledSession();
  EXPECT_EQ(nullptr, session);
}

// After Close is called, pooled candidates should be discarded so as to not
// waste network resources.
TEST_P(PeerConnectionInterfaceTest, PooledSessionsDiscardedAfterClose) {
  CreatePeerConnection();

  PeerConnectionInterface::RTCConfiguration config = pc_->GetConfiguration();
  config.ice_candidate_pool_size = 3;
  EXPECT_TRUE(pc_->SetConfiguration(config).ok());
  pc_->Close();

  // Expect no pooled sessions to be left.
  const cricket::PortAllocatorSession* session =
      port_allocator_->GetPooledSession();
  EXPECT_EQ(nullptr, session);
}

// Test that SetConfiguration returns an invalid modification error if
// modifying a field in the configuration that isn't allowed to be modified.
TEST_P(PeerConnectionInterfaceTest,
       SetConfigurationReturnsInvalidModificationError) {
  PeerConnectionInterface::RTCConfiguration config;
  config.bundle_policy = PeerConnectionInterface::kBundlePolicyBalanced;
  config.rtcp_mux_policy = PeerConnectionInterface::kRtcpMuxPolicyNegotiate;
  config.continual_gathering_policy = PeerConnectionInterface::GATHER_ONCE;
  CreatePeerConnection(config);

  PeerConnectionInterface::RTCConfiguration modified_config =
      pc_->GetConfiguration();
  modified_config.bundle_policy =
      PeerConnectionInterface::kBundlePolicyMaxBundle;
  RTCError error = pc_->SetConfiguration(modified_config);
  EXPECT_EQ(RTCErrorType::INVALID_MODIFICATION, error.type());

  modified_config = pc_->GetConfiguration();
  modified_config.rtcp_mux_policy =
      PeerConnectionInterface::kRtcpMuxPolicyRequire;
  error = pc_->SetConfiguration(modified_config);
  EXPECT_EQ(RTCErrorType::INVALID_MODIFICATION, error.type());

  modified_config = pc_->GetConfiguration();
  modified_config.continual_gathering_policy =
      PeerConnectionInterface::GATHER_CONTINUALLY;
  error = pc_->SetConfiguration(modified_config);
  EXPECT_EQ(RTCErrorType::INVALID_MODIFICATION, error.type());
}

// Test that SetConfiguration returns a range error if the candidate pool size
// is negative or larger than allowed by the spec.
TEST_P(PeerConnectionInterfaceTest,
       SetConfigurationReturnsRangeErrorForBadCandidatePoolSize) {
  PeerConnectionInterface::RTCConfiguration config;
  CreatePeerConnection(config);
  config = pc_->GetConfiguration();

  config.ice_candidate_pool_size = -1;
  RTCError error = pc_->SetConfiguration(config);
  EXPECT_EQ(RTCErrorType::INVALID_RANGE, error.type());

  config.ice_candidate_pool_size = INT_MAX;
  error = pc_->SetConfiguration(config);
  EXPECT_EQ(RTCErrorType::INVALID_RANGE, error.type());
}

// Test that SetConfiguration returns a syntax error if parsing an ICE server
// URL failed.
TEST_P(PeerConnectionInterfaceTest,
       SetConfigurationReturnsSyntaxErrorFromBadIceUrls) {
  PeerConnectionInterface::RTCConfiguration config;
  CreatePeerConnection(config);
  config = pc_->GetConfiguration();

  PeerConnectionInterface::IceServer bad_server;
  bad_server.uri = "stunn:www.example.com";
  config.servers.push_back(bad_server);
  RTCError error = pc_->SetConfiguration(config);
  EXPECT_EQ(RTCErrorType::SYNTAX_ERROR, error.type());
}

// Test that SetConfiguration returns an invalid parameter error if a TURN
// IceServer is missing a username or password.
TEST_P(PeerConnectionInterfaceTest,
       SetConfigurationReturnsInvalidParameterIfCredentialsMissing) {
  PeerConnectionInterface::RTCConfiguration config;
  CreatePeerConnection(config);
  config = pc_->GetConfiguration();

  PeerConnectionInterface::IceServer bad_server;
  bad_server.uri = "turn:www.example.com";
  // Missing password.
  bad_server.username = "foo";
  config.servers.push_back(bad_server);
  RTCError error;
  EXPECT_EQ(pc_->SetConfiguration(config).type(),
            RTCErrorType::INVALID_PARAMETER);
}

// Test that PeerConnection::Close changes the states to closed and all remote
// tracks change state to ended.
TEST_P(PeerConnectionInterfaceTest, CloseAndTestStreamsAndStates) {
  // Initialize a PeerConnection and negotiate local and remote session
  // description.
  InitiateCall();

  // With Plan B, verify the stream count. The analog with Unified Plan is the
  // RtpTransceiver count.
  if (sdp_semantics_ == SdpSemantics::kPlanB) {
    ASSERT_EQ(1u, pc_->local_streams()->count());
    ASSERT_EQ(1u, pc_->remote_streams()->count());
  } else {
    ASSERT_EQ(2u, pc_->GetTransceivers().size());
  }

  pc_->Close();

  EXPECT_EQ(PeerConnectionInterface::kClosed, pc_->signaling_state());
  EXPECT_EQ(PeerConnectionInterface::kIceConnectionClosed,
            pc_->ice_connection_state());
  EXPECT_EQ(PeerConnectionInterface::kIceGatheringComplete,
            pc_->ice_gathering_state());

  if (sdp_semantics_ == SdpSemantics::kPlanB) {
    EXPECT_EQ(1u, pc_->local_streams()->count());
    EXPECT_EQ(1u, pc_->remote_streams()->count());
  } else {
    // Verify that the RtpTransceivers are still returned.
    EXPECT_EQ(2u, pc_->GetTransceivers().size());
  }

  auto audio_receiver = GetFirstReceiverOfType(cricket::MEDIA_TYPE_AUDIO);
  auto video_receiver = GetFirstReceiverOfType(cricket::MEDIA_TYPE_VIDEO);
  if (sdp_semantics_ == SdpSemantics::kPlanB) {
    ASSERT_TRUE(audio_receiver);
    ASSERT_TRUE(video_receiver);
    // Track state may be updated asynchronously.
    EXPECT_EQ_WAIT(MediaStreamTrackInterface::kEnded,
                   audio_receiver->track()->state(), kTimeout);
    EXPECT_EQ_WAIT(MediaStreamTrackInterface::kEnded,
                   video_receiver->track()->state(), kTimeout);
  } else {
    ASSERT_FALSE(audio_receiver);
    ASSERT_FALSE(video_receiver);
  }
}

// Test that PeerConnection methods fails gracefully after
// PeerConnection::Close has been called.
// Don't run under Unified Plan since the stream API is not available.
TEST_F(PeerConnectionInterfaceTestPlanB, CloseAndTestMethods) {
  CreatePeerConnectionWithoutDtls();
  AddAudioVideoStream(kStreamId1, "audio_label", "video_label");
  CreateOfferAsRemoteDescription();
  CreateAnswerAsLocalDescription();

  ASSERT_EQ(1u, pc_->local_streams()->count());
  rtc::scoped_refptr<MediaStreamInterface> local_stream =
      pc_->local_streams()->at(0);

  pc_->Close();

  pc_->RemoveStream(local_stream);
  EXPECT_FALSE(pc_->AddStream(local_stream));

  EXPECT_TRUE(pc_->CreateDataChannel("test", NULL) == NULL);

  EXPECT_TRUE(pc_->local_description() != NULL);
  EXPECT_TRUE(pc_->remote_description() != NULL);

  std::unique_ptr<SessionDescriptionInterface> offer;
  EXPECT_FALSE(DoCreateOffer(&offer, nullptr));
  std::unique_ptr<SessionDescriptionInterface> answer;
  EXPECT_FALSE(DoCreateAnswer(&answer, nullptr));

  std::string sdp;
  ASSERT_TRUE(pc_->remote_description()->ToString(&sdp));
  std::unique_ptr<SessionDescriptionInterface> remote_offer(
      webrtc::CreateSessionDescription(SdpType::kOffer, sdp));
  EXPECT_FALSE(DoSetRemoteDescription(std::move(remote_offer)));

  ASSERT_TRUE(pc_->local_description()->ToString(&sdp));
  std::unique_ptr<SessionDescriptionInterface> local_offer(
      webrtc::CreateSessionDescription(SdpType::kOffer, sdp));
  EXPECT_FALSE(DoSetLocalDescription(std::move(local_offer)));
}

// Test that GetStats can still be called after PeerConnection::Close.
TEST_P(PeerConnectionInterfaceTest, CloseAndGetStats) {
  InitiateCall();
  pc_->Close();
  DoGetStats(NULL);
}

// NOTE: The series of tests below come from what used to be
// mediastreamsignaling_unittest.cc, and are mostly aimed at testing that
// setting a remote or local description has the expected effects.

// This test verifies that the remote MediaStreams corresponding to a received
// SDP string is created. In this test the two separate MediaStreams are
// signaled.
TEST_P(PeerConnectionInterfaceTest, UpdateRemoteStreams) {
  RTCConfiguration config;
  config.enable_dtls_srtp = true;
  CreatePeerConnection(config);
  CreateAndSetRemoteOffer(GetSdpStringWithStream1());

  rtc::scoped_refptr<StreamCollection> reference(CreateStreamCollection(1, 1));
  EXPECT_TRUE(
      CompareStreamCollections(observer_.remote_streams(), reference.get()));
  MediaStreamInterface* remote_stream = observer_.remote_streams()->at(0);
  EXPECT_TRUE(remote_stream->GetVideoTracks()[0]->GetSource() != nullptr);

  // Create a session description based on another SDP with another
  // MediaStream.
  CreateAndSetRemoteOffer(GetSdpStringWithStream1And2());

  rtc::scoped_refptr<StreamCollection> reference2(CreateStreamCollection(2, 1));
  EXPECT_TRUE(
      CompareStreamCollections(observer_.remote_streams(), reference2.get()));
}

// This test verifies that when remote tracks are added/removed from SDP, the
// created remote streams are updated appropriately.
// Don't run under Unified Plan since this test uses Plan B SDP to test Plan B
// specific behavior.
TEST_F(PeerConnectionInterfaceTestPlanB,
       AddRemoveTrackFromExistingRemoteMediaStream) {
  RTCConfiguration config;
  config.enable_dtls_srtp = true;
  CreatePeerConnection(config);
  std::unique_ptr<SessionDescriptionInterface> desc_ms1 =
      CreateSessionDescriptionAndReference(1, 1);
  EXPECT_TRUE(DoSetRemoteDescription(std::move(desc_ms1)));
  EXPECT_TRUE(CompareStreamCollections(observer_.remote_streams(),
                                       reference_collection_));

  // Add extra audio and video tracks to the same MediaStream.
  std::unique_ptr<SessionDescriptionInterface> desc_ms1_two_tracks =
      CreateSessionDescriptionAndReference(2, 2);
  EXPECT_TRUE(DoSetRemoteDescription(std::move(desc_ms1_two_tracks)));
  EXPECT_TRUE(CompareStreamCollections(observer_.remote_streams(),
                                       reference_collection_));
  rtc::scoped_refptr<AudioTrackInterface> audio_track2 =
      observer_.remote_streams()->at(0)->GetAudioTracks()[1];
  EXPECT_EQ(webrtc::MediaStreamTrackInterface::kLive, audio_track2->state());
  rtc::scoped_refptr<VideoTrackInterface> video_track2 =
      observer_.remote_streams()->at(0)->GetVideoTracks()[1];
  EXPECT_EQ(webrtc::MediaStreamTrackInterface::kLive, video_track2->state());

  // Remove the extra audio and video tracks.
  std::unique_ptr<SessionDescriptionInterface> desc_ms2 =
      CreateSessionDescriptionAndReference(1, 1);
  MockTrackObserver audio_track_observer(audio_track2);
  MockTrackObserver video_track_observer(video_track2);

  EXPECT_CALL(audio_track_observer, OnChanged()).Times(Exactly(1));
  EXPECT_CALL(video_track_observer, OnChanged()).Times(Exactly(1));
  EXPECT_TRUE(DoSetRemoteDescription(std::move(desc_ms2)));
  EXPECT_TRUE(CompareStreamCollections(observer_.remote_streams(),
                                       reference_collection_));
  // Track state may be updated asynchronously.
  EXPECT_EQ_WAIT(webrtc::MediaStreamTrackInterface::kEnded,
                 audio_track2->state(), kTimeout);
  EXPECT_EQ_WAIT(webrtc::MediaStreamTrackInterface::kEnded,
                 video_track2->state(), kTimeout);
}

// This tests that remote tracks are ended if a local session description is set
// that rejects the media content type.
TEST_P(PeerConnectionInterfaceTest, RejectMediaContent) {
  RTCConfiguration config;
  config.enable_dtls_srtp = true;
  CreatePeerConnection(config);
  // First create and set a remote offer, then reject its video content in our
  // answer.
  CreateAndSetRemoteOffer(kSdpStringWithStream1PlanB);
  auto audio_receiver = GetFirstReceiverOfType(cricket::MEDIA_TYPE_AUDIO);
  ASSERT_TRUE(audio_receiver);
  auto video_receiver = GetFirstReceiverOfType(cricket::MEDIA_TYPE_VIDEO);
  ASSERT_TRUE(video_receiver);

  rtc::scoped_refptr<MediaStreamTrackInterface> remote_audio =
      audio_receiver->track();
  EXPECT_EQ(webrtc::MediaStreamTrackInterface::kLive, remote_audio->state());
  rtc::scoped_refptr<MediaStreamTrackInterface> remote_video =
      video_receiver->track();
  EXPECT_EQ(MediaStreamTrackInterface::kLive, remote_video->state());

  std::unique_ptr<SessionDescriptionInterface> local_answer;
  EXPECT_TRUE(DoCreateAnswer(&local_answer, nullptr));
  cricket::ContentInfo* video_info =
      local_answer->description()->GetContentByName("video");
  video_info->rejected = true;
  EXPECT_TRUE(DoSetLocalDescription(std::move(local_answer)));
  EXPECT_EQ(MediaStreamTrackInterface::kEnded, remote_video->state());
  EXPECT_EQ(MediaStreamTrackInterface::kLive, remote_audio->state());

  // Now create an offer where we reject both video and audio.
  std::unique_ptr<SessionDescriptionInterface> local_offer;
  EXPECT_TRUE(DoCreateOffer(&local_offer, nullptr));
  video_info = local_offer->description()->GetContentByName("video");
  ASSERT_TRUE(video_info != nullptr);
  video_info->rejected = true;
  cricket::ContentInfo* audio_info =
      local_offer->description()->GetContentByName("audio");
  ASSERT_TRUE(audio_info != nullptr);
  audio_info->rejected = true;
  EXPECT_TRUE(DoSetLocalDescription(std::move(local_offer)));
  // Track state may be updated asynchronously.
  EXPECT_EQ_WAIT(MediaStreamTrackInterface::kEnded, remote_audio->state(),
                 kTimeout);
  EXPECT_EQ_WAIT(MediaStreamTrackInterface::kEnded, remote_video->state(),
                 kTimeout);
}

// This tests that we won't crash if the remote track has been removed outside
// of PeerConnection and then PeerConnection tries to reject the track.
// Don't run under Unified Plan since the stream API is not available.
TEST_F(PeerConnectionInterfaceTestPlanB, RemoveTrackThenRejectMediaContent) {
  RTCConfiguration config;
  config.enable_dtls_srtp = true;
  CreatePeerConnection(config);
  CreateAndSetRemoteOffer(GetSdpStringWithStream1());
  MediaStreamInterface* remote_stream = observer_.remote_streams()->at(0);
  remote_stream->RemoveTrack(remote_stream->GetVideoTracks()[0]);
  remote_stream->RemoveTrack(remote_stream->GetAudioTracks()[0]);

  std::unique_ptr<SessionDescriptionInterface> local_answer(
      webrtc::CreateSessionDescription(SdpType::kAnswer,
                                       GetSdpStringWithStream1(), nullptr));
  cricket::ContentInfo* video_info =
      local_answer->description()->GetContentByName("video");
  video_info->rejected = true;
  cricket::ContentInfo* audio_info =
      local_answer->description()->GetContentByName("audio");
  audio_info->rejected = true;
  EXPECT_TRUE(DoSetLocalDescription(std::move(local_answer)));

  // No crash is a pass.
}

// This tests that if a recvonly remote description is set, no remote streams
// will be created, even if the description contains SSRCs/MSIDs.
// See: https://code.google.com/p/webrtc/issues/detail?id=5054
TEST_P(PeerConnectionInterfaceTest, RecvonlyDescriptionDoesntCreateStream) {
  RTCConfiguration config;
  config.enable_dtls_srtp = true;
  CreatePeerConnection(config);

  std::string recvonly_offer = GetSdpStringWithStream1();
  absl::StrReplaceAll({{kSendrecv, kRecvonly}}, &recvonly_offer);
  CreateAndSetRemoteOffer(recvonly_offer);

  EXPECT_EQ(0u, observer_.remote_streams()->count());
}

// This tests that a default MediaStream is created if a remote session
// description doesn't contain any streams and no MSID support.
// It also tests that the default stream is updated if a video m-line is added
// in a subsequent session description.
// Don't run under Unified Plan since this behavior is Plan B specific.
TEST_F(PeerConnectionInterfaceTestPlanB, SdpWithoutMsidCreatesDefaultStream) {
  RTCConfiguration config;
  config.enable_dtls_srtp = true;
  CreatePeerConnection(config);
  CreateAndSetRemoteOffer(kSdpStringWithoutStreamsAudioOnly);

  ASSERT_EQ(1u, observer_.remote_streams()->count());
  MediaStreamInterface* remote_stream = observer_.remote_streams()->at(0);

  EXPECT_EQ(1u, remote_stream->GetAudioTracks().size());
  EXPECT_EQ(0u, remote_stream->GetVideoTracks().size());
  EXPECT_EQ("default", remote_stream->id());

  CreateAndSetRemoteOffer(kSdpStringWithoutStreams);
  ASSERT_EQ(1u, observer_.remote_streams()->count());
  ASSERT_EQ(1u, remote_stream->GetAudioTracks().size());
  EXPECT_EQ("defaulta0", remote_stream->GetAudioTracks()[0]->id());
  EXPECT_EQ(MediaStreamTrackInterface::kLive,
            remote_stream->GetAudioTracks()[0]->state());
  ASSERT_EQ(1u, remote_stream->GetVideoTracks().size());
  EXPECT_EQ("defaultv0", remote_stream->GetVideoTracks()[0]->id());
  EXPECT_EQ(MediaStreamTrackInterface::kLive,
            remote_stream->GetVideoTracks()[0]->state());
}

// This tests that a default MediaStream is created if a remote session
// description doesn't contain any streams and media direction is send only.
// Don't run under Unified Plan since this behavior is Plan B specific.
TEST_F(PeerConnectionInterfaceTestPlanB,
       SendOnlySdpWithoutMsidCreatesDefaultStream) {
  RTCConfiguration config;
  config.enable_dtls_srtp = true;
  CreatePeerConnection(config);
  CreateAndSetRemoteOffer(kSdpStringSendOnlyWithoutStreams);

  ASSERT_EQ(1u, observer_.remote_streams()->count());
  MediaStreamInterface* remote_stream = observer_.remote_streams()->at(0);

  EXPECT_EQ(1u, remote_stream->GetAudioTracks().size());
  EXPECT_EQ(1u, remote_stream->GetVideoTracks().size());
  EXPECT_EQ("default", remote_stream->id());
}

// This tests that it won't crash when PeerConnection tries to remove
// a remote track that as already been removed from the MediaStream.
// Don't run under Unified Plan since this behavior is Plan B specific.
TEST_F(PeerConnectionInterfaceTestPlanB, RemoveAlreadyGoneRemoteStream) {
  RTCConfiguration config;
  config.enable_dtls_srtp = true;
  CreatePeerConnection(config);
  CreateAndSetRemoteOffer(GetSdpStringWithStream1());
  MediaStreamInterface* remote_stream = observer_.remote_streams()->at(0);
  remote_stream->RemoveTrack(remote_stream->GetAudioTracks()[0]);
  remote_stream->RemoveTrack(remote_stream->GetVideoTracks()[0]);

  CreateAndSetRemoteOffer(kSdpStringWithoutStreams);

  // No crash is a pass.
}

// This tests that a default MediaStream is created if the remote session
// description doesn't contain any streams and don't contain an indication if
// MSID is supported.
// Don't run under Unified Plan since this behavior is Plan B specific.
TEST_F(PeerConnectionInterfaceTestPlanB,
       SdpWithoutMsidAndStreamsCreatesDefaultStream) {
  RTCConfiguration config;
  config.enable_dtls_srtp = true;
  CreatePeerConnection(config);
  CreateAndSetRemoteOffer(kSdpStringWithoutStreams);

  ASSERT_EQ(1u, observer_.remote_streams()->count());
  MediaStreamInterface* remote_stream = observer_.remote_streams()->at(0);
  EXPECT_EQ(1u, remote_stream->GetAudioTracks().size());
  EXPECT_EQ(1u, remote_stream->GetVideoTracks().size());
}

// This tests that a default MediaStream is not created if the remote session
// description doesn't contain any streams but does support MSID.
// Don't run under Unified Plan since this behavior is Plan B specific.
TEST_F(PeerConnectionInterfaceTestPlanB, SdpWithMsidDontCreatesDefaultStream) {
  RTCConfiguration config;
  config.enable_dtls_srtp = true;
  CreatePeerConnection(config);
  CreateAndSetRemoteOffer(kSdpStringWithMsidWithoutStreams);
  EXPECT_EQ(0u, observer_.remote_streams()->count());
}

// This tests that when setting a new description, the old default tracks are
// not destroyed and recreated.
// See: https://bugs.chromium.org/p/webrtc/issues/detail?id=5250
// Don't run under Unified Plan since this behavior is Plan B specific.
TEST_F(PeerConnectionInterfaceTestPlanB,
       DefaultTracksNotDestroyedAndRecreated) {
  RTCConfiguration config;
  config.enable_dtls_srtp = true;
  CreatePeerConnection(config);
  CreateAndSetRemoteOffer(kSdpStringWithoutStreamsAudioOnly);

  ASSERT_EQ(1u, observer_.remote_streams()->count());
  MediaStreamInterface* remote_stream = observer_.remote_streams()->at(0);
  ASSERT_EQ(1u, remote_stream->GetAudioTracks().size());

  // Set the track to "disabled", then set a new description and ensure the
  // track is still disabled, which ensures it hasn't been recreated.
  remote_stream->GetAudioTracks()[0]->set_enabled(false);
  CreateAndSetRemoteOffer(kSdpStringWithoutStreamsAudioOnly);
  ASSERT_EQ(1u, remote_stream->GetAudioTracks().size());
  EXPECT_FALSE(remote_stream->GetAudioTracks()[0]->enabled());
}

// This tests that a default MediaStream is not created if a remote session
// description is updated to not have any MediaStreams.
// Don't run under Unified Plan since this behavior is Plan B specific.
TEST_F(PeerConnectionInterfaceTestPlanB, VerifyDefaultStreamIsNotCreated) {
  RTCConfiguration config;
  config.enable_dtls_srtp = true;
  CreatePeerConnection(config);
  CreateAndSetRemoteOffer(GetSdpStringWithStream1());
  rtc::scoped_refptr<StreamCollection> reference(CreateStreamCollection(1, 1));
  EXPECT_TRUE(
      CompareStreamCollections(observer_.remote_streams(), reference.get()));

  CreateAndSetRemoteOffer(kSdpStringWithoutStreams);
  EXPECT_EQ(0u, observer_.remote_streams()->count());
}

// This tests that a default MediaStream is created if a remote SDP comes from
// an endpoint that doesn't signal SSRCs, but signals media stream IDs.
TEST_F(PeerConnectionInterfaceTestPlanB,
       SdpWithMsidWithoutSsrcCreatesDefaultStream) {
  RTCConfiguration config;
  config.enable_dtls_srtp = true;
  CreatePeerConnection(config);
  std::string sdp_string = kSdpStringWithoutStreamsAudioOnly;
  // Add a=msid lines to simulate a Unified Plan endpoint that only
  // signals stream IDs with a=msid lines.
  sdp_string.append("a=msid:audio_stream_id audio_track_id\n");

  CreateAndSetRemoteOffer(sdp_string);

  ASSERT_EQ(1u, observer_.remote_streams()->count());
  MediaStreamInterface* remote_stream = observer_.remote_streams()->at(0);
  EXPECT_EQ("default", remote_stream->id());
  ASSERT_EQ(1u, remote_stream->GetAudioTracks().size());
}

// This tests that when a Plan B endpoint receives an SDP that signals no media
// stream IDs indicated by the special character "-" in the a=msid line, that
// a default stream ID will be used for the MediaStream ID. This can occur
// when a Unified Plan endpoint signals no media stream IDs, but signals both
// a=ssrc msid and a=msid lines for interop signaling with Plan B.
TEST_F(PeerConnectionInterfaceTestPlanB,
       SdpWithEmptyMsidAndSsrcCreatesDefaultStreamId) {
  RTCConfiguration config;
  config.enable_dtls_srtp = true;
  CreatePeerConnection(config);
  // Add a a=msid line to the SDP. This is prioritized when parsing the SDP, so
  // the sender's stream ID will be interpreted as no stream IDs.
  std::string sdp_string = kSdpStringWithStream1AudioTrackOnly;
  sdp_string.append("a=msid:- audiotrack0\n");

  CreateAndSetRemoteOffer(sdp_string);

  ASSERT_EQ(1u, observer_.remote_streams()->count());
  // Because SSRCs are signaled the track ID will be what was signaled in the
  // a=msid line.
  EXPECT_EQ("audiotrack0", observer_.last_added_track_label_);
  MediaStreamInterface* remote_stream = observer_.remote_streams()->at(0);
  EXPECT_EQ("default", remote_stream->id());
  ASSERT_EQ(1u, remote_stream->GetAudioTracks().size());

  // Previously a bug ocurred when setting the remote description a second time.
  // This is because we checked equality of the remote StreamParams stream ID
  // (empty), and the previously set stream ID for the remote sender
  // ("default"). This cause a track to be removed, then added, when really
  // nothing should occur because it is the same track.
  CreateAndSetRemoteOffer(sdp_string);
  EXPECT_EQ(0u, observer_.remove_track_events_.size());
  EXPECT_EQ(1u, observer_.add_track_events_.size());
  EXPECT_EQ("audiotrack0", observer_.last_added_track_label_);
  remote_stream = observer_.remote_streams()->at(0);
  EXPECT_EQ("default", remote_stream->id());
  ASSERT_EQ(1u, remote_stream->GetAudioTracks().size());
}

// This tests that an RtpSender is created when the local description is set
// after adding a local stream.
// TODO(deadbeef): This test and the one below it need to be updated when
// an RtpSender's lifetime isn't determined by when a local description is set.
// Don't run under Unified Plan since this behavior is Plan B specific.
TEST_F(PeerConnectionInterfaceTestPlanB, LocalDescriptionChanged) {
  RTCConfiguration config;
  config.enable_dtls_srtp = true;
  CreatePeerConnection(config);

  // Create an offer with 1 stream with 2 tracks of each type.
  rtc::scoped_refptr<StreamCollection> stream_collection =
      CreateStreamCollection(1, 2);
  pc_->AddStream(stream_collection->at(0));
  std::unique_ptr<SessionDescriptionInterface> offer;
  ASSERT_TRUE(DoCreateOffer(&offer, nullptr));
  EXPECT_TRUE(DoSetLocalDescription(std::move(offer)));

  auto senders = pc_->GetSenders();
  EXPECT_EQ(4u, senders.size());
  EXPECT_TRUE(ContainsSender(senders, kAudioTracks[0]));
  EXPECT_TRUE(ContainsSender(senders, kVideoTracks[0]));
  EXPECT_TRUE(ContainsSender(senders, kAudioTracks[1]));
  EXPECT_TRUE(ContainsSender(senders, kVideoTracks[1]));

  // Remove an audio and video track.
  pc_->RemoveStream(stream_collection->at(0));
  stream_collection = CreateStreamCollection(1, 1);
  pc_->AddStream(stream_collection->at(0));
  ASSERT_TRUE(DoCreateOffer(&offer, nullptr));
  EXPECT_TRUE(DoSetLocalDescription(std::move(offer)));

  senders = pc_->GetSenders();
  EXPECT_EQ(2u, senders.size());
  EXPECT_TRUE(ContainsSender(senders, kAudioTracks[0]));
  EXPECT_TRUE(ContainsSender(senders, kVideoTracks[0]));
  EXPECT_FALSE(ContainsSender(senders, kAudioTracks[1]));
  EXPECT_FALSE(ContainsSender(senders, kVideoTracks[1]));
}

// This tests that an RtpSender is created when the local description is set
// before adding a local stream.
// Don't run under Unified Plan since this behavior is Plan B specific.
TEST_F(PeerConnectionInterfaceTestPlanB,
       AddLocalStreamAfterLocalDescriptionChanged) {
  RTCConfiguration config;
  config.enable_dtls_srtp = true;
  CreatePeerConnection(config);

  rtc::scoped_refptr<StreamCollection> stream_collection =
      CreateStreamCollection(1, 2);
  // Add a stream to create the offer, but remove it afterwards.
  pc_->AddStream(stream_collection->at(0));
  std::unique_ptr<SessionDescriptionInterface> offer;
  ASSERT_TRUE(DoCreateOffer(&offer, nullptr));
  pc_->RemoveStream(stream_collection->at(0));

  EXPECT_TRUE(DoSetLocalDescription(std::move(offer)));
  auto senders = pc_->GetSenders();
  EXPECT_EQ(0u, senders.size());

  pc_->AddStream(stream_collection->at(0));
  senders = pc_->GetSenders();
  EXPECT_EQ(4u, senders.size());
  EXPECT_TRUE(ContainsSender(senders, kAudioTracks[0]));
  EXPECT_TRUE(ContainsSender(senders, kVideoTracks[0]));
  EXPECT_TRUE(ContainsSender(senders, kAudioTracks[1]));
  EXPECT_TRUE(ContainsSender(senders, kVideoTracks[1]));
}

// This tests that the expected behavior occurs if the SSRC on a local track is
// changed when SetLocalDescription is called.
TEST_P(PeerConnectionInterfaceTest,
       ChangeSsrcOnTrackInLocalSessionDescription) {
  RTCConfiguration config;
  config.enable_dtls_srtp = true;
  CreatePeerConnection(config);

  AddAudioTrack(kAudioTracks[0]);
  AddVideoTrack(kVideoTracks[0]);
  std::unique_ptr<SessionDescriptionInterface> offer;
  ASSERT_TRUE(DoCreateOffer(&offer, nullptr));
  // Grab a copy of the offer before it gets passed into the PC.
  std::unique_ptr<SessionDescriptionInterface> modified_offer =
      webrtc::CreateSessionDescription(
          webrtc::SdpType::kOffer, offer->session_id(),
          offer->session_version(), offer->description()->Clone());
  EXPECT_TRUE(DoSetLocalDescription(std::move(offer)));

  auto senders = pc_->GetSenders();
  EXPECT_EQ(2u, senders.size());
  EXPECT_TRUE(ContainsSender(senders, kAudioTracks[0]));
  EXPECT_TRUE(ContainsSender(senders, kVideoTracks[0]));

  // Change the ssrc of the audio and video track.
  cricket::MediaContentDescription* desc =
      cricket::GetFirstAudioContentDescription(modified_offer->description());
  ASSERT_TRUE(desc != NULL);
  for (StreamParams& stream : desc->mutable_streams()) {
    for (unsigned int& ssrc : stream.ssrcs) {
      ++ssrc;
    }
  }

  desc =
      cricket::GetFirstVideoContentDescription(modified_offer->description());
  ASSERT_TRUE(desc != NULL);
  for (StreamParams& stream : desc->mutable_streams()) {
    for (unsigned int& ssrc : stream.ssrcs) {
      ++ssrc;
    }
  }

  EXPECT_TRUE(DoSetLocalDescription(std::move(modified_offer)));
  senders = pc_->GetSenders();
  EXPECT_EQ(2u, senders.size());
  EXPECT_TRUE(ContainsSender(senders, kAudioTracks[0]));
  EXPECT_TRUE(ContainsSender(senders, kVideoTracks[0]));
  // TODO(deadbeef): Once RtpSenders expose parameters, check that the SSRC
  // changed.
}

// This tests that the expected behavior occurs if a new session description is
// set with the same tracks, but on a different MediaStream.
// Don't run under Unified Plan since the stream API is not available.
TEST_F(PeerConnectionInterfaceTestPlanB,
       SignalSameTracksInSeparateMediaStream) {
  RTCConfiguration config;
  config.enable_dtls_srtp = true;
  CreatePeerConnection(config);

  rtc::scoped_refptr<StreamCollection> stream_collection =
      CreateStreamCollection(2, 1);
  pc_->AddStream(stream_collection->at(0));
  std::unique_ptr<SessionDescriptionInterface> offer;
  ASSERT_TRUE(DoCreateOffer(&offer, nullptr));
  EXPECT_TRUE(DoSetLocalDescription(std::move(offer)));

  auto senders = pc_->GetSenders();
  EXPECT_EQ(2u, senders.size());
  EXPECT_TRUE(ContainsSender(senders, kAudioTracks[0], kStreams[0]));
  EXPECT_TRUE(ContainsSender(senders, kVideoTracks[0], kStreams[0]));

  // Add a new MediaStream but with the same tracks as in the first stream.
  rtc::scoped_refptr<webrtc::MediaStreamInterface> stream_1(
      webrtc::MediaStream::Create(kStreams[1]));
  stream_1->AddTrack(stream_collection->at(0)->GetVideoTracks()[0]);
  stream_1->AddTrack(stream_collection->at(0)->GetAudioTracks()[0]);
  pc_->AddStream(stream_1);

  ASSERT_TRUE(DoCreateOffer(&offer, nullptr));
  EXPECT_TRUE(DoSetLocalDescription(std::move(offer)));

  auto new_senders = pc_->GetSenders();
  // Should be the same senders as before, but with updated stream id.
  // Note that this behavior is subject to change in the future.
  // We may decide the PC should ignore existing tracks in AddStream.
  EXPECT_EQ(senders, new_senders);
  EXPECT_TRUE(ContainsSender(new_senders, kAudioTracks[0], kStreams[1]));
  EXPECT_TRUE(ContainsSender(new_senders, kVideoTracks[0], kStreams[1]));
}

// This tests that PeerConnectionObserver::OnAddTrack is correctly called.
TEST_P(PeerConnectionInterfaceTest, OnAddTrackCallback) {
  RTCConfiguration config;
  config.enable_dtls_srtp = true;
  CreatePeerConnection(config);
  CreateAndSetRemoteOffer(kSdpStringWithStream1AudioTrackOnly);
  EXPECT_EQ(observer_.num_added_tracks_, 1);
  EXPECT_EQ(observer_.last_added_track_label_, kAudioTracks[0]);

  // Create and set the updated remote SDP.
  CreateAndSetRemoteOffer(kSdpStringWithStream1PlanB);
  EXPECT_EQ(observer_.num_added_tracks_, 2);
  EXPECT_EQ(observer_.last_added_track_label_, kVideoTracks[0]);
}

// Test that when SetConfiguration is called and the configuration is
// changing, the next offer causes an ICE restart.
TEST_P(PeerConnectionInterfaceTest, SetConfigurationCausingIceRestart) {
  PeerConnectionInterface::RTCConfiguration config;
  config.type = PeerConnectionInterface::kRelay;
  CreatePeerConnection(config);
  config = pc_->GetConfiguration();
  AddAudioTrack(kAudioTracks[0], {kStreamId1});
  AddVideoTrack(kVideoTracks[0], {kStreamId1});

  // Do initial offer/answer so there's something to restart.
  CreateOfferAsLocalDescription();
  CreateAnswerAsRemoteDescription(GetSdpStringWithStream1());

  // Grab the ufrags.
  std::vector<std::string> initial_ufrags = GetUfrags(pc_->local_description());

  // Change ICE policy, which should trigger an ICE restart on the next offer.
  config.type = PeerConnectionInterface::kAll;
  EXPECT_TRUE(pc_->SetConfiguration(config).ok());
  CreateOfferAsLocalDescription();

  // Grab the new ufrags.
  std::vector<std::string> subsequent_ufrags =
      GetUfrags(pc_->local_description());

  // Sanity check.
  EXPECT_EQ(initial_ufrags.size(), subsequent_ufrags.size());
  // Check that each ufrag is different.
  for (int i = 0; i < static_cast<int>(initial_ufrags.size()); ++i) {
    EXPECT_NE(initial_ufrags[i], subsequent_ufrags[i]);
  }
}

// Test that when SetConfiguration is called and the configuration *isn't*
// changing, the next offer does *not* cause an ICE restart.
TEST_P(PeerConnectionInterfaceTest, SetConfigurationNotCausingIceRestart) {
  PeerConnectionInterface::RTCConfiguration config;
  config.type = PeerConnectionInterface::kRelay;
  CreatePeerConnection(config);
  config = pc_->GetConfiguration();
  AddAudioTrack(kAudioTracks[0]);
  AddVideoTrack(kVideoTracks[0]);

  // Do initial offer/answer so there's something to restart.
  CreateOfferAsLocalDescription();
  CreateAnswerAsRemoteDescription(GetSdpStringWithStream1());

  // Grab the ufrags.
  std::vector<std::string> initial_ufrags = GetUfrags(pc_->local_description());

  // Call SetConfiguration with a config identical to what the PC was
  // constructed with.
  EXPECT_TRUE(pc_->SetConfiguration(config).ok());
  CreateOfferAsLocalDescription();

  // Grab the new ufrags.
  std::vector<std::string> subsequent_ufrags =
      GetUfrags(pc_->local_description());

  EXPECT_EQ(initial_ufrags, subsequent_ufrags);
}

// Test for a weird corner case scenario:
// 1. Audio/video session established.
// 2. SetConfiguration changes ICE config; ICE restart needed.
// 3. ICE restart initiated by remote peer, but only for one m= section.
// 4. Next createOffer should initiate an ICE restart, but only for the other
//    m= section; it would be pointless to do an ICE restart for the m= section
//    that was already restarted.
TEST_P(PeerConnectionInterfaceTest, SetConfigurationCausingPartialIceRestart) {
  PeerConnectionInterface::RTCConfiguration config;
  config.type = PeerConnectionInterface::kRelay;
  CreatePeerConnection(config);
  config = pc_->GetConfiguration();
  AddAudioTrack(kAudioTracks[0], {kStreamId1});
  AddVideoTrack(kVideoTracks[0], {kStreamId1});

  // Do initial offer/answer so there's something to restart.
  CreateOfferAsLocalDescription();
  CreateAnswerAsRemoteDescription(GetSdpStringWithStream1());

  // Change ICE policy, which should set the "needs-ice-restart" flag.
  config.type = PeerConnectionInterface::kAll;
  EXPECT_TRUE(pc_->SetConfiguration(config).ok());

  // Do ICE restart for the first m= section, initiated by remote peer.
  std::unique_ptr<webrtc::SessionDescriptionInterface> remote_offer(
      webrtc::CreateSessionDescription(SdpType::kOffer,
                                       GetSdpStringWithStream1(), nullptr));
  ASSERT_TRUE(remote_offer);
  remote_offer->description()->transport_infos()[0].description.ice_ufrag =
      "modified";
  EXPECT_TRUE(DoSetRemoteDescription(std::move(remote_offer)));
  CreateAnswerAsLocalDescription();

  // Grab the ufrags.
  std::vector<std::string> initial_ufrags = GetUfrags(pc_->local_description());
  ASSERT_EQ(2U, initial_ufrags.size());

  // Create offer and grab the new ufrags.
  CreateOfferAsLocalDescription();
  std::vector<std::string> subsequent_ufrags =
      GetUfrags(pc_->local_description());
  ASSERT_EQ(2U, subsequent_ufrags.size());

  // Ensure that only the ufrag for the second m= section changed.
  EXPECT_EQ(initial_ufrags[0], subsequent_ufrags[0]);
  EXPECT_NE(initial_ufrags[1], subsequent_ufrags[1]);
}

// Tests that the methods to return current/pending descriptions work as
// expected at different points in the offer/answer exchange. This test does
// one offer/answer exchange as the offerer, then another as the answerer.
TEST_P(PeerConnectionInterfaceTest, CurrentAndPendingDescriptions) {
  // This disables DTLS so we can apply an answer to ourselves.
  CreatePeerConnection();

  // Create initial local offer and get SDP (which will also be used as
  // answer/pranswer);
  std::unique_ptr<SessionDescriptionInterface> local_offer;
  ASSERT_TRUE(DoCreateOffer(&local_offer, nullptr));
  std::string sdp;
  EXPECT_TRUE(local_offer->ToString(&sdp));

  // Set local offer.
  SessionDescriptionInterface* local_offer_ptr = local_offer.get();
  EXPECT_TRUE(DoSetLocalDescription(std::move(local_offer)));
  EXPECT_EQ(local_offer_ptr, pc_->pending_local_description());
  EXPECT_EQ(nullptr, pc_->pending_remote_description());
  EXPECT_EQ(nullptr, pc_->current_local_description());
  EXPECT_EQ(nullptr, pc_->current_remote_description());

  // Set remote pranswer.
  std::unique_ptr<SessionDescriptionInterface> remote_pranswer(
      webrtc::CreateSessionDescription(SdpType::kPrAnswer, sdp));
  SessionDescriptionInterface* remote_pranswer_ptr = remote_pranswer.get();
  EXPECT_TRUE(DoSetRemoteDescription(std::move(remote_pranswer)));
  EXPECT_EQ(local_offer_ptr, pc_->pending_local_description());
  EXPECT_EQ(remote_pranswer_ptr, pc_->pending_remote_description());
  EXPECT_EQ(nullptr, pc_->current_local_description());
  EXPECT_EQ(nullptr, pc_->current_remote_description());

  // Set remote answer.
  std::unique_ptr<SessionDescriptionInterface> remote_answer(
      webrtc::CreateSessionDescription(SdpType::kAnswer, sdp));
  SessionDescriptionInterface* remote_answer_ptr = remote_answer.get();
  EXPECT_TRUE(DoSetRemoteDescription(std::move(remote_answer)));
  EXPECT_EQ(nullptr, pc_->pending_local_description());
  EXPECT_EQ(nullptr, pc_->pending_remote_description());
  EXPECT_EQ(local_offer_ptr, pc_->current_local_description());
  EXPECT_EQ(remote_answer_ptr, pc_->current_remote_description());

  // Set remote offer.
  std::unique_ptr<SessionDescriptionInterface> remote_offer(
      webrtc::CreateSessionDescription(SdpType::kOffer, sdp));
  SessionDescriptionInterface* remote_offer_ptr = remote_offer.get();
  EXPECT_TRUE(DoSetRemoteDescription(std::move(remote_offer)));
  EXPECT_EQ(remote_offer_ptr, pc_->pending_remote_description());
  EXPECT_EQ(nullptr, pc_->pending_local_description());
  EXPECT_EQ(local_offer_ptr, pc_->current_local_description());
  EXPECT_EQ(remote_answer_ptr, pc_->current_remote_description());

  // Set local pranswer.
  std::unique_ptr<SessionDescriptionInterface> local_pranswer(
      webrtc::CreateSessionDescription(SdpType::kPrAnswer, sdp));
  SessionDescriptionInterface* local_pranswer_ptr = local_pranswer.get();
  EXPECT_TRUE(DoSetLocalDescription(std::move(local_pranswer)));
  EXPECT_EQ(remote_offer_ptr, pc_->pending_remote_description());
  EXPECT_EQ(local_pranswer_ptr, pc_->pending_local_description());
  EXPECT_EQ(local_offer_ptr, pc_->current_local_description());
  EXPECT_EQ(remote_answer_ptr, pc_->current_remote_description());

  // Set local answer.
  std::unique_ptr<SessionDescriptionInterface> local_answer(
      webrtc::CreateSessionDescription(SdpType::kAnswer, sdp));
  SessionDescriptionInterface* local_answer_ptr = local_answer.get();
  EXPECT_TRUE(DoSetLocalDescription(std::move(local_answer)));
  EXPECT_EQ(nullptr, pc_->pending_remote_description());
  EXPECT_EQ(nullptr, pc_->pending_local_description());
  EXPECT_EQ(remote_offer_ptr, pc_->current_remote_description());
  EXPECT_EQ(local_answer_ptr, pc_->current_local_description());
}

// Tests that it won't crash when calling StartRtcEventLog or StopRtcEventLog
// after the PeerConnection is closed.
// This version tests the StartRtcEventLog version that receives an object
// of type `RtcEventLogOutput`.
TEST_P(PeerConnectionInterfaceTest,
       StartAndStopLoggingToOutputAfterPeerConnectionClosed) {
  CreatePeerConnection();
  // The RtcEventLog will be reset when the PeerConnection is closed.
  pc_->Close();

  EXPECT_FALSE(
      pc_->StartRtcEventLog(std::make_unique<webrtc::RtcEventLogOutputNull>(),
                            webrtc::RtcEventLog::kImmediateOutput));
  pc_->StopRtcEventLog();
}

// Test that generated offers/answers include "ice-option:trickle".
TEST_P(PeerConnectionInterfaceTest, OffersAndAnswersHaveTrickleIceOption) {
  CreatePeerConnection();

  // First, create an offer with audio/video.
  RTCOfferAnswerOptions options;
  options.offer_to_receive_audio = 1;
  options.offer_to_receive_video = 1;
  std::unique_ptr<SessionDescriptionInterface> offer;
  ASSERT_TRUE(DoCreateOffer(&offer, &options));
  cricket::SessionDescription* desc = offer->description();
  ASSERT_EQ(2u, desc->transport_infos().size());
  EXPECT_TRUE(desc->transport_infos()[0].description.HasOption("trickle"));
  EXPECT_TRUE(desc->transport_infos()[1].description.HasOption("trickle"));

  // Apply the offer as a remote description, then create an answer.
  EXPECT_FALSE(pc_->can_trickle_ice_candidates());
  EXPECT_TRUE(DoSetRemoteDescription(std::move(offer)));
  ASSERT_TRUE(pc_->can_trickle_ice_candidates());
  EXPECT_TRUE(*(pc_->can_trickle_ice_candidates()));
  std::unique_ptr<SessionDescriptionInterface> answer;
  ASSERT_TRUE(DoCreateAnswer(&answer, &options));
  desc = answer->description();
  ASSERT_EQ(2u, desc->transport_infos().size());
  EXPECT_TRUE(desc->transport_infos()[0].description.HasOption("trickle"));
  EXPECT_TRUE(desc->transport_infos()[1].description.HasOption("trickle"));
}

// Test that ICE renomination isn't offered if it's not enabled in the PC's
// RTCConfiguration.
TEST_P(PeerConnectionInterfaceTest, IceRenominationNotOffered) {
  PeerConnectionInterface::RTCConfiguration config;
  config.enable_ice_renomination = false;
  CreatePeerConnection(config);
  AddAudioTrack("foo");

  std::unique_ptr<SessionDescriptionInterface> offer;
  ASSERT_TRUE(DoCreateOffer(&offer, nullptr));
  cricket::SessionDescription* desc = offer->description();
  EXPECT_EQ(1u, desc->transport_infos().size());
  EXPECT_FALSE(
      desc->transport_infos()[0].description.GetIceParameters().renomination);
}

// Test that the ICE renomination option is present in generated offers/answers
// if it's enabled in the PC's RTCConfiguration.
TEST_P(PeerConnectionInterfaceTest, IceRenominationOptionInOfferAndAnswer) {
  PeerConnectionInterface::RTCConfiguration config;
  config.enable_ice_renomination = true;
  CreatePeerConnection(config);
  AddAudioTrack("foo");

  std::unique_ptr<SessionDescriptionInterface> offer;
  ASSERT_TRUE(DoCreateOffer(&offer, nullptr));
  cricket::SessionDescription* desc = offer->description();
  EXPECT_EQ(1u, desc->transport_infos().size());
  EXPECT_TRUE(
      desc->transport_infos()[0].description.GetIceParameters().renomination);

  // Set the offer as a remote description, then create an answer and ensure it
  // has the renomination flag too.
  EXPECT_TRUE(DoSetRemoteDescription(std::move(offer)));
  std::unique_ptr<SessionDescriptionInterface> answer;
  ASSERT_TRUE(DoCreateAnswer(&answer, nullptr));
  desc = answer->description();
  EXPECT_EQ(1u, desc->transport_infos().size());
  EXPECT_TRUE(
      desc->transport_infos()[0].description.GetIceParameters().renomination);
}

// Test that if CreateOffer is called with the deprecated "offer to receive
// audio/video" constraints, they're processed and result in an offer with
// audio/video sections just as if RTCOfferAnswerOptions had been used.
TEST_P(PeerConnectionInterfaceTest, CreateOfferWithOfferToReceiveConstraints) {
  CreatePeerConnection();

  RTCOfferAnswerOptions options;
  options.offer_to_receive_audio = 1;
  options.offer_to_receive_video = 1;
  std::unique_ptr<SessionDescriptionInterface> offer;
  ASSERT_TRUE(DoCreateOffer(&offer, &options));

  cricket::SessionDescription* desc = offer->description();
  const cricket::ContentInfo* audio = cricket::GetFirstAudioContent(desc);
  const cricket::ContentInfo* video = cricket::GetFirstVideoContent(desc);
  ASSERT_NE(nullptr, audio);
  ASSERT_NE(nullptr, video);
  EXPECT_FALSE(audio->rejected);
  EXPECT_FALSE(video->rejected);
}

// Test that if CreateAnswer is called with the deprecated "offer to receive
// audio/video" constraints, they're processed and can be used to reject an
// offered m= section just as can be done with RTCOfferAnswerOptions;
// Don't run under Unified Plan since this behavior is not supported.
TEST_F(PeerConnectionInterfaceTestPlanB,
       CreateAnswerWithOfferToReceiveConstraints) {
  CreatePeerConnection();

  // First, create an offer with audio/video and apply it as a remote
  // description.
  RTCOfferAnswerOptions options;
  options.offer_to_receive_audio = 1;
  options.offer_to_receive_video = 1;
  std::unique_ptr<SessionDescriptionInterface> offer;
  ASSERT_TRUE(DoCreateOffer(&offer, &options));
  EXPECT_TRUE(DoSetRemoteDescription(std::move(offer)));

  // Now create answer that rejects audio/video.
  options.offer_to_receive_audio = 0;
  options.offer_to_receive_video = 0;
  std::unique_ptr<SessionDescriptionInterface> answer;
  ASSERT_TRUE(DoCreateAnswer(&answer, &options));

  cricket::SessionDescription* desc = answer->description();
  const cricket::ContentInfo* audio = cricket::GetFirstAudioContent(desc);
  const cricket::ContentInfo* video = cricket::GetFirstVideoContent(desc);
  ASSERT_NE(nullptr, audio);
  ASSERT_NE(nullptr, video);
  EXPECT_TRUE(audio->rejected);
  EXPECT_TRUE(video->rejected);
}

// Test that negotiation can succeed with a data channel only, and with the max
// bundle policy. Previously there was a bug that prevented this.
#ifdef WEBRTC_HAVE_SCTP
TEST_P(PeerConnectionInterfaceTest, DataChannelOnlyOfferWithMaxBundlePolicy) {
#else
TEST_P(PeerConnectionInterfaceTest,
       DISABLED_DataChannelOnlyOfferWithMaxBundlePolicy) {
#endif  // WEBRTC_HAVE_SCTP
  PeerConnectionInterface::RTCConfiguration config;
  config.bundle_policy = PeerConnectionInterface::kBundlePolicyMaxBundle;
  CreatePeerConnection(config);

  // First, create an offer with only a data channel and apply it as a remote
  // description.
  pc_->CreateDataChannel("test", nullptr);
  std::unique_ptr<SessionDescriptionInterface> offer;
  ASSERT_TRUE(DoCreateOffer(&offer, nullptr));
  EXPECT_TRUE(DoSetRemoteDescription(std::move(offer)));

  // Create and set answer as well.
  std::unique_ptr<SessionDescriptionInterface> answer;
  ASSERT_TRUE(DoCreateAnswer(&answer, nullptr));
  EXPECT_TRUE(DoSetLocalDescription(std::move(answer)));
}

TEST_P(PeerConnectionInterfaceTest, SetBitrateWithoutMinSucceeds) {
  CreatePeerConnection();
  BitrateSettings bitrate;
  bitrate.start_bitrate_bps = 100000;
  EXPECT_TRUE(pc_->SetBitrate(bitrate).ok());
}

TEST_P(PeerConnectionInterfaceTest, SetBitrateNegativeMinFails) {
  CreatePeerConnection();
  BitrateSettings bitrate;
  bitrate.min_bitrate_bps = -1;
  EXPECT_FALSE(pc_->SetBitrate(bitrate).ok());
}

TEST_P(PeerConnectionInterfaceTest, SetBitrateCurrentLessThanMinFails) {
  CreatePeerConnection();
  BitrateSettings bitrate;
  bitrate.min_bitrate_bps = 5;
  bitrate.start_bitrate_bps = 3;
  EXPECT_FALSE(pc_->SetBitrate(bitrate).ok());
}

TEST_P(PeerConnectionInterfaceTest, SetBitrateCurrentNegativeFails) {
  CreatePeerConnection();
  BitrateSettings bitrate;
  bitrate.start_bitrate_bps = -1;
  EXPECT_FALSE(pc_->SetBitrate(bitrate).ok());
}

TEST_P(PeerConnectionInterfaceTest, SetBitrateMaxLessThanCurrentFails) {
  CreatePeerConnection();
  BitrateSettings bitrate;
  bitrate.start_bitrate_bps = 10;
  bitrate.max_bitrate_bps = 8;
  EXPECT_FALSE(pc_->SetBitrate(bitrate).ok());
}

TEST_P(PeerConnectionInterfaceTest, SetBitrateMaxLessThanMinFails) {
  CreatePeerConnection();
  BitrateSettings bitrate;
  bitrate.min_bitrate_bps = 10;
  bitrate.max_bitrate_bps = 8;
  EXPECT_FALSE(pc_->SetBitrate(bitrate).ok());
}

TEST_P(PeerConnectionInterfaceTest, SetBitrateMaxNegativeFails) {
  CreatePeerConnection();
  BitrateSettings bitrate;
  bitrate.max_bitrate_bps = -1;
  EXPECT_FALSE(pc_->SetBitrate(bitrate).ok());
}

// The current bitrate from BitrateSettings is currently clamped
// by Call's BitrateConstraints, which comes from the SDP or a default value.
// This test checks that a call to SetBitrate with a current bitrate that will
// be clamped succeeds.
TEST_P(PeerConnectionInterfaceTest, SetBitrateCurrentLessThanImplicitMin) {
  CreatePeerConnection();
  BitrateSettings bitrate;
  bitrate.start_bitrate_bps = 1;
  EXPECT_TRUE(pc_->SetBitrate(bitrate).ok());
}

// The following tests verify that the offer can be created correctly.
TEST_P(PeerConnectionInterfaceTest,
       CreateOfferFailsWithInvalidOfferToReceiveAudio) {
  RTCOfferAnswerOptions rtc_options;

  // Setting offer_to_receive_audio to a value lower than kUndefined or greater
  // than kMaxOfferToReceiveMedia should be treated as invalid.
  rtc_options.offer_to_receive_audio = RTCOfferAnswerOptions::kUndefined - 1;
  CreatePeerConnection();
  EXPECT_FALSE(CreateOfferWithOptions(rtc_options));

  rtc_options.offer_to_receive_audio =
      RTCOfferAnswerOptions::kMaxOfferToReceiveMedia + 1;
  EXPECT_FALSE(CreateOfferWithOptions(rtc_options));
}

TEST_P(PeerConnectionInterfaceTest,
       CreateOfferFailsWithInvalidOfferToReceiveVideo) {
  RTCOfferAnswerOptions rtc_options;

  // Setting offer_to_receive_video to a value lower than kUndefined or greater
  // than kMaxOfferToReceiveMedia should be treated as invalid.
  rtc_options.offer_to_receive_video = RTCOfferAnswerOptions::kUndefined - 1;
  CreatePeerConnection();
  EXPECT_FALSE(CreateOfferWithOptions(rtc_options));

  rtc_options.offer_to_receive_video =
      RTCOfferAnswerOptions::kMaxOfferToReceiveMedia + 1;
  EXPECT_FALSE(CreateOfferWithOptions(rtc_options));
}

// Test that the audio and video content will be added to an offer if both
// `offer_to_receive_audio` and `offer_to_receive_video` options are 1.
TEST_P(PeerConnectionInterfaceTest, CreateOfferWithAudioVideoOptions) {
  RTCOfferAnswerOptions rtc_options;
  rtc_options.offer_to_receive_audio = 1;
  rtc_options.offer_to_receive_video = 1;

  std::unique_ptr<SessionDescriptionInterface> offer;
  CreatePeerConnection();
  offer = CreateOfferWithOptions(rtc_options);
  ASSERT_TRUE(offer);
  EXPECT_NE(nullptr, GetFirstAudioContent(offer->description()));
  EXPECT_NE(nullptr, GetFirstVideoContent(offer->description()));
}

// Test that only audio content will be added to the offer if only
// `offer_to_receive_audio` options is 1.
TEST_P(PeerConnectionInterfaceTest, CreateOfferWithAudioOnlyOptions) {
  RTCOfferAnswerOptions rtc_options;
  rtc_options.offer_to_receive_audio = 1;
  rtc_options.offer_to_receive_video = 0;

  std::unique_ptr<SessionDescriptionInterface> offer;
  CreatePeerConnection();
  offer = CreateOfferWithOptions(rtc_options);
  ASSERT_TRUE(offer);
  EXPECT_NE(nullptr, GetFirstAudioContent(offer->description()));
  EXPECT_EQ(nullptr, GetFirstVideoContent(offer->description()));
}

// Test that only video content will be added if only `offer_to_receive_video`
// options is 1.
TEST_P(PeerConnectionInterfaceTest, CreateOfferWithVideoOnlyOptions) {
  RTCOfferAnswerOptions rtc_options;
  rtc_options.offer_to_receive_audio = 0;
  rtc_options.offer_to_receive_video = 1;

  std::unique_ptr<SessionDescriptionInterface> offer;
  CreatePeerConnection();
  offer = CreateOfferWithOptions(rtc_options);
  ASSERT_TRUE(offer);
  EXPECT_EQ(nullptr, GetFirstAudioContent(offer->description()));
  EXPECT_NE(nullptr, GetFirstVideoContent(offer->description()));
}

// Test that no media content will be added to the offer if using default
// RTCOfferAnswerOptions.
TEST_P(PeerConnectionInterfaceTest, CreateOfferWithDefaultOfferAnswerOptions) {
  RTCOfferAnswerOptions rtc_options;

  std::unique_ptr<SessionDescriptionInterface> offer;
  CreatePeerConnection();
  offer = CreateOfferWithOptions(rtc_options);
  ASSERT_TRUE(offer);
  EXPECT_EQ(nullptr, GetFirstAudioContent(offer->description()));
  EXPECT_EQ(nullptr, GetFirstVideoContent(offer->description()));
}

// Test that if `ice_restart` is true, the ufrag/pwd will change, otherwise
// ufrag/pwd will be the same in the new offer.
TEST_P(PeerConnectionInterfaceTest, CreateOfferWithIceRestart) {
  CreatePeerConnection();

  RTCOfferAnswerOptions rtc_options;
  rtc_options.ice_restart = false;
  rtc_options.offer_to_receive_audio = 1;

  std::unique_ptr<SessionDescriptionInterface> offer;
  CreateOfferWithOptionsAsLocalDescription(&offer, rtc_options);
  std::string mid = cricket::GetFirstAudioContent(offer->description())->name;
  auto ufrag1 =
      offer->description()->GetTransportInfoByName(mid)->description.ice_ufrag;
  auto pwd1 =
      offer->description()->GetTransportInfoByName(mid)->description.ice_pwd;

  // `ice_restart` is false, the ufrag/pwd shouldn't change.
  CreateOfferWithOptionsAsLocalDescription(&offer, rtc_options);
  auto ufrag2 =
      offer->description()->GetTransportInfoByName(mid)->description.ice_ufrag;
  auto pwd2 =
      offer->description()->GetTransportInfoByName(mid)->description.ice_pwd;

  // `ice_restart` is true, the ufrag/pwd should change.
  rtc_options.ice_restart = true;
  CreateOfferWithOptionsAsLocalDescription(&offer, rtc_options);
  auto ufrag3 =
      offer->description()->GetTransportInfoByName(mid)->description.ice_ufrag;
  auto pwd3 =
      offer->description()->GetTransportInfoByName(mid)->description.ice_pwd;

  EXPECT_EQ(ufrag1, ufrag2);
  EXPECT_EQ(pwd1, pwd2);
  EXPECT_NE(ufrag2, ufrag3);
  EXPECT_NE(pwd2, pwd3);
}

// Test that if `use_rtp_mux` is true, the bundling will be enabled in the
// offer; if it is false, there won't be any bundle group in the offer.
TEST_P(PeerConnectionInterfaceTest, CreateOfferWithRtpMux) {
  RTCOfferAnswerOptions rtc_options;
  rtc_options.offer_to_receive_audio = 1;
  rtc_options.offer_to_receive_video = 1;

  std::unique_ptr<SessionDescriptionInterface> offer;
  CreatePeerConnection();

  rtc_options.use_rtp_mux = true;
  offer = CreateOfferWithOptions(rtc_options);
  ASSERT_TRUE(offer);
  EXPECT_NE(nullptr, GetFirstAudioContent(offer->description()));
  EXPECT_NE(nullptr, GetFirstVideoContent(offer->description()));
  EXPECT_TRUE(offer->description()->HasGroup(cricket::GROUP_TYPE_BUNDLE));

  rtc_options.use_rtp_mux = false;
  offer = CreateOfferWithOptions(rtc_options);
  ASSERT_TRUE(offer);
  EXPECT_NE(nullptr, GetFirstAudioContent(offer->description()));
  EXPECT_NE(nullptr, GetFirstVideoContent(offer->description()));
  EXPECT_FALSE(offer->description()->HasGroup(cricket::GROUP_TYPE_BUNDLE));
}

// This test ensures OnRenegotiationNeeded is called when we add track with
// MediaStream -> AddTrack in the same way it is called when we add track with
// PeerConnection -> AddTrack.
// The test can be removed once addStream is rewritten in terms of addTrack
// https://bugs.chromium.org/p/webrtc/issues/detail?id=7815
// Don't run under Unified Plan since the stream API is not available.
TEST_F(PeerConnectionInterfaceTestPlanB,
       MediaStreamAddTrackRemoveTrackRenegotiate) {
  CreatePeerConnectionWithoutDtls();
  rtc::scoped_refptr<MediaStreamInterface> stream(
      pc_factory_->CreateLocalMediaStream(kStreamId1));
  pc_->AddStream(stream);
  rtc::scoped_refptr<AudioTrackInterface> audio_track(
      CreateAudioTrack("audio_track"));
  rtc::scoped_refptr<VideoTrackInterface> video_track(
      CreateVideoTrack("video_track"));
  stream->AddTrack(audio_track);
  EXPECT_TRUE_WAIT(observer_.renegotiation_needed_, kTimeout);
  observer_.renegotiation_needed_ = false;

  CreateOfferReceiveAnswer();
  stream->AddTrack(video_track);
  EXPECT_TRUE_WAIT(observer_.renegotiation_needed_, kTimeout);
  observer_.renegotiation_needed_ = false;

  CreateOfferReceiveAnswer();
  stream->RemoveTrack(audio_track);
  EXPECT_TRUE_WAIT(observer_.renegotiation_needed_, kTimeout);
  observer_.renegotiation_needed_ = false;

  CreateOfferReceiveAnswer();
  stream->RemoveTrack(video_track);
  EXPECT_TRUE_WAIT(observer_.renegotiation_needed_, kTimeout);
  observer_.renegotiation_needed_ = false;
}

// Tests that an error is returned if a description is applied that has fewer
// media sections than the existing description.
TEST_P(PeerConnectionInterfaceTest,
       MediaSectionCountEnforcedForSubsequentOffer) {
  CreatePeerConnection();
  AddAudioTrack("audio_label");
  AddVideoTrack("video_label");

  std::unique_ptr<SessionDescriptionInterface> offer;
  ASSERT_TRUE(DoCreateOffer(&offer, nullptr));
  EXPECT_TRUE(DoSetRemoteDescription(std::move(offer)));

  // A remote offer with fewer media sections should be rejected.
  ASSERT_TRUE(DoCreateOffer(&offer, nullptr));
  offer->description()->contents().pop_back();
  offer->description()->contents().pop_back();
  ASSERT_TRUE(offer->description()->contents().empty());
  EXPECT_FALSE(DoSetRemoteDescription(std::move(offer)));

  std::unique_ptr<SessionDescriptionInterface> answer;
  ASSERT_TRUE(DoCreateAnswer(&answer, nullptr));
  EXPECT_TRUE(DoSetLocalDescription(std::move(answer)));

  // A subsequent local offer with fewer media sections should be rejected.
  ASSERT_TRUE(DoCreateOffer(&offer, nullptr));
  offer->description()->contents().pop_back();
  offer->description()->contents().pop_back();
  ASSERT_TRUE(offer->description()->contents().empty());
  EXPECT_FALSE(DoSetLocalDescription(std::move(offer)));
}

TEST_P(PeerConnectionInterfaceTest, ExtmapAllowMixedIsConfigurable) {
  RTCConfiguration config;
  // Default behavior is true.
  CreatePeerConnection(config);
  std::unique_ptr<SessionDescriptionInterface> offer;
  ASSERT_TRUE(DoCreateOffer(&offer, nullptr));
  EXPECT_TRUE(offer->description()->extmap_allow_mixed());
  // Possible to set to false.
  config.offer_extmap_allow_mixed = false;
  CreatePeerConnection(config);
  offer = nullptr;
  ASSERT_TRUE(DoCreateOffer(&offer, nullptr));
  EXPECT_FALSE(offer->description()->extmap_allow_mixed());
}

INSTANTIATE_TEST_SUITE_P(PeerConnectionInterfaceTest,
                         PeerConnectionInterfaceTest,
                         Values(SdpSemantics::kPlanB,
                                SdpSemantics::kUnifiedPlan));

class PeerConnectionMediaConfigTest : public ::testing::Test {
 protected:
  void SetUp() override {
    pcf_ = PeerConnectionFactoryForTest::CreatePeerConnectionFactoryForTest();
  }
  const cricket::MediaConfig TestCreatePeerConnection(
      const RTCConfiguration& config) {
    rtc::scoped_refptr<PeerConnectionInterface> pc(
        pcf_->CreatePeerConnection(config, nullptr, nullptr, &observer_));
    EXPECT_TRUE(pc.get());
    observer_.SetPeerConnectionInterface(pc.get());
    return pc->GetConfiguration().media_config;
  }

  rtc::scoped_refptr<PeerConnectionFactoryForTest> pcf_;
  MockPeerConnectionObserver observer_;
};

// This sanity check validates the test infrastructure itself.
TEST_F(PeerConnectionMediaConfigTest, TestCreateAndClose) {
  PeerConnectionInterface::RTCConfiguration config;
  rtc::scoped_refptr<PeerConnectionInterface> pc(
      pcf_->CreatePeerConnection(config, nullptr, nullptr, &observer_));
  EXPECT_TRUE(pc.get());
  observer_.SetPeerConnectionInterface(pc.get());  // Required.
  pc->Close();                                     // No abort -> ok.
  SUCCEED();
}

// This test verifies the default behaviour with no constraints and a
// default RTCConfiguration.
TEST_F(PeerConnectionMediaConfigTest, TestDefaults) {
  PeerConnectionInterface::RTCConfiguration config;

  const cricket::MediaConfig& media_config = TestCreatePeerConnection(config);

  EXPECT_FALSE(media_config.enable_dscp);
  EXPECT_TRUE(media_config.video.enable_cpu_adaptation);
  EXPECT_TRUE(media_config.video.enable_prerenderer_smoothing);
  EXPECT_FALSE(media_config.video.suspend_below_min_bitrate);
  EXPECT_FALSE(media_config.video.experiment_cpu_load_estimator);
}

// This test verifies that the enable_prerenderer_smoothing flag is
// propagated from RTCConfiguration to the PeerConnection.
TEST_F(PeerConnectionMediaConfigTest, TestDisablePrerendererSmoothingTrue) {
  PeerConnectionInterface::RTCConfiguration config;

  config.set_prerenderer_smoothing(false);
  const cricket::MediaConfig& media_config = TestCreatePeerConnection(config);

  EXPECT_FALSE(media_config.video.enable_prerenderer_smoothing);
}

// This test verifies that the experiment_cpu_load_estimator flag is
// propagated from RTCConfiguration to the PeerConnection.
TEST_F(PeerConnectionMediaConfigTest, TestEnableExperimentCpuLoadEstimator) {
  PeerConnectionInterface::RTCConfiguration config;

  config.set_experiment_cpu_load_estimator(true);
  const cricket::MediaConfig& media_config = TestCreatePeerConnection(config);

  EXPECT_TRUE(media_config.video.experiment_cpu_load_estimator);
}

// Tests a few random fields being different.
TEST(RTCConfigurationTest, ComparisonOperators) {
  PeerConnectionInterface::RTCConfiguration a;
  PeerConnectionInterface::RTCConfiguration b;
  EXPECT_EQ(a, b);

  PeerConnectionInterface::RTCConfiguration c;
  c.servers.push_back(PeerConnectionInterface::IceServer());
  EXPECT_NE(a, c);

  PeerConnectionInterface::RTCConfiguration d;
  d.type = PeerConnectionInterface::kRelay;
  EXPECT_NE(a, d);

  PeerConnectionInterface::RTCConfiguration e;
  e.audio_jitter_buffer_max_packets = 5;
  EXPECT_NE(a, e);

  PeerConnectionInterface::RTCConfiguration f;
  f.ice_connection_receiving_timeout = 1337;
  EXPECT_NE(a, f);

  PeerConnectionInterface::RTCConfiguration g;
  g.disable_ipv6 = true;
  EXPECT_NE(a, g);

  PeerConnectionInterface::RTCConfiguration h(
      PeerConnectionInterface::RTCConfigurationType::kAggressive);
  EXPECT_NE(a, h);
}

}  // namespace
}  // namespace webrtc<|MERGE_RESOLUTION|>--- conflicted
+++ resolved
@@ -699,14 +699,11 @@
     ASSERT_TRUE(pc_factory_);
     pc_factory_for_test_ =
         PeerConnectionFactoryForTest::CreatePeerConnectionFactoryForTest();
-<<<<<<< HEAD
-=======
   }
 
   void TearDown() override {
     if (pc_)
       pc_->Close();
->>>>>>> cbad18b1
   }
 
   void CreatePeerConnection() {
