/*
 *  Copyright (c) 2017 The WebRTC project authors. All Rights Reserved.
 *
 *  Use of this source code is governed by a BSD-style license
 *  that can be found in the LICENSE file in the root of the source
 *  tree. An additional intellectual property rights grant can be found
 *  in the file PATENTS.  All contributing project authors may
 *  be found in the AUTHORS file in the root of the source tree.
 */
#ifndef CALL_RTP_STREAM_RECEIVER_CONTROLLER_H_
#define CALL_RTP_STREAM_RECEIVER_CONTROLLER_H_

#include <memory>

#include "api/sequence_checker.h"
#include "call/rtp_demuxer.h"
#include "call/rtp_stream_receiver_controller_interface.h"
<<<<<<< HEAD
#include "rtc_base/deprecated/recursive_critical_section.h"
=======
>>>>>>> cbad18b1

namespace webrtc {

class RtpPacketReceived;

// This class represents the RTP receive parsing and demuxing, for a
// single RTP session.
// TODO(nisse): Add RTCP processing, we should aim to terminate RTCP
// and not leave any RTCP processing to individual receive streams.
// TODO(nisse): Extract per-packet processing, including parsing and
// demuxing, into a separate class.
class RtpStreamReceiverController
    : public RtpStreamReceiverControllerInterface {
 public:
  RtpStreamReceiverController();
  ~RtpStreamReceiverController() override;

  // Implements RtpStreamReceiverControllerInterface.
  std::unique_ptr<RtpStreamReceiverInterface> CreateReceiver(
      uint32_t ssrc,
      RtpPacketSinkInterface* sink) override;

  // Thread-safe wrappers for the corresponding RtpDemuxer methods.
  bool AddSink(uint32_t ssrc, RtpPacketSinkInterface* sink) override;
  size_t RemoveSink(const RtpPacketSinkInterface* sink) override;

  // TODO(nisse): Not yet responsible for parsing.
  bool OnRtpPacket(const RtpPacketReceived& packet);

 private:
  class Receiver : public RtpStreamReceiverInterface {
   public:
    Receiver(RtpStreamReceiverController* controller,
             uint32_t ssrc,
             RtpPacketSinkInterface* sink);

    ~Receiver() override;

   private:
    RtpStreamReceiverController* const controller_;
    RtpPacketSinkInterface* const sink_;
  };

<<<<<<< HEAD
  // TODO(nisse): Move to a TaskQueue for synchronization. When used
  // by Call, we expect construction and all methods but OnRtpPacket
  // to be called on the same thread, and OnRtpPacket to be called
  // by a single, but possibly distinct, thread. But applications not
  // using Call may have use threads differently.
  rtc::RecursiveCriticalSection lock_;
  RtpDemuxer demuxer_ RTC_GUARDED_BY(&lock_);
=======
  // TODO(bugs.webrtc.org/11993): We expect construction and all methods to be
  // called on the same thread/tq. Currently this is the worker thread
  // (including OnRtpPacket) but a more natural fit would be the network thread.
  // Using a sequence checker to ensure that usage is correct but at the same
  // time not require a specific thread/tq, an instance of this class + the
  // associated functionality should be easily moved from one execution context
  // to another (i.e. when network packets don't hop to the worker thread inside
  // of Call).
  SequenceChecker demuxer_sequence_;
  // At this level the demuxer is only configured to demux by SSRC, so don't
  // worry about MIDs (MIDs are handled by upper layers).
  RtpDemuxer demuxer_ RTC_GUARDED_BY(&demuxer_sequence_){false /*use_mid*/};
>>>>>>> cbad18b1
};

}  // namespace webrtc

#endif  // CALL_RTP_STREAM_RECEIVER_CONTROLLER_H_<|MERGE_RESOLUTION|>--- conflicted
+++ resolved
@@ -15,10 +15,6 @@
 #include "api/sequence_checker.h"
 #include "call/rtp_demuxer.h"
 #include "call/rtp_stream_receiver_controller_interface.h"
-<<<<<<< HEAD
-#include "rtc_base/deprecated/recursive_critical_section.h"
-=======
->>>>>>> cbad18b1
 
 namespace webrtc {
 
@@ -62,15 +58,6 @@
     RtpPacketSinkInterface* const sink_;
   };
 
-<<<<<<< HEAD
-  // TODO(nisse): Move to a TaskQueue for synchronization. When used
-  // by Call, we expect construction and all methods but OnRtpPacket
-  // to be called on the same thread, and OnRtpPacket to be called
-  // by a single, but possibly distinct, thread. But applications not
-  // using Call may have use threads differently.
-  rtc::RecursiveCriticalSection lock_;
-  RtpDemuxer demuxer_ RTC_GUARDED_BY(&lock_);
-=======
   // TODO(bugs.webrtc.org/11993): We expect construction and all methods to be
   // called on the same thread/tq. Currently this is the worker thread
   // (including OnRtpPacket) but a more natural fit would be the network thread.
@@ -83,7 +70,6 @@
   // At this level the demuxer is only configured to demux by SSRC, so don't
   // worry about MIDs (MIDs are handled by upper layers).
   RtpDemuxer demuxer_ RTC_GUARDED_BY(&demuxer_sequence_){false /*use_mid*/};
->>>>>>> cbad18b1
 };
 
 }  // namespace webrtc
