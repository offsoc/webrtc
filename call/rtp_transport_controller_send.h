/*
 *  Copyright (c) 2017 The WebRTC project authors. All Rights Reserved.
 *
 *  Use of this source code is governed by a BSD-style license
 *  that can be found in the LICENSE file in the root of the source
 *  tree. An additional intellectual property rights grant can be found
 *  in the file PATENTS.  All contributing project authors may
 *  be found in the AUTHORS file in the root of the source tree.
 */

#ifndef CALL_RTP_TRANSPORT_CONTROLLER_SEND_H_
#define CALL_RTP_TRANSPORT_CONTROLLER_SEND_H_

#include <atomic>
#include <map>
#include <memory>
#include <string>
#include <vector>

#include "api/network_state_predictor.h"
#include "api/sequence_checker.h"
#include "api/transport/network_control.h"
#include "api/units/data_rate.h"
#include "call/rtp_bitrate_configurator.h"
#include "call/rtp_transport_controller_send_interface.h"
#include "call/rtp_video_sender.h"
#include "modules/congestion_controller/rtp/control_handler.h"
#include "modules/congestion_controller/rtp/transport_feedback_adapter.h"
#include "modules/congestion_controller/rtp/transport_feedback_demuxer.h"
#include "modules/pacing/paced_sender.h"
#include "modules/pacing/packet_router.h"
#include "modules/pacing/rtp_packet_pacer.h"
#include "modules/pacing/task_queue_paced_sender.h"
#include "modules/utility/include/process_thread.h"
#include "rtc_base/constructor_magic.h"
#include "rtc_base/network_route.h"
#include "rtc_base/race_checker.h"
#include "rtc_base/task_queue.h"
#include "rtc_base/task_utils/repeating_task.h"

namespace webrtc {
class Clock;
class FrameEncryptorInterface;
class RtcEventLog;

// TODO(nisse): When we get the underlying transports here, we should
// have one object implementing RtpTransportControllerSendInterface
// per transport, sharing the same congestion controller.
class RtpTransportControllerSend final
    : public RtpTransportControllerSendInterface,
      public RtcpBandwidthObserver,
      public TransportFeedbackObserver,
      public NetworkStateEstimateObserver {
 public:
  RtpTransportControllerSend(
      Clock* clock,
      RtcEventLog* event_log,
      NetworkStatePredictorFactoryInterface* predictor_factory,
      NetworkControllerFactoryInterface* controller_factory,
      const BitrateConstraints& bitrate_config,
      std::unique_ptr<ProcessThread> process_thread,
      TaskQueueFactory* task_queue_factory,
      const WebRtcKeyValueConfig* trials);
  ~RtpTransportControllerSend() override;

  // TODO(tommi): Change to std::unique_ptr<>.
  RtpVideoSenderInterface* CreateRtpVideoSender(
      std::map<uint32_t, RtpState> suspended_ssrcs,
      const std::map<uint32_t, RtpPayloadState>&
          states,  // move states into RtpTransportControllerSend
      const RtpConfig& rtp_config,
      int rtcp_report_interval_ms,
      Transport* send_transport,
      const RtpSenderObservers& observers,
      RtcEventLog* event_log,
      std::unique_ptr<FecController> fec_controller,
      const RtpSenderFrameEncryptionConfig& frame_encryption_config,
      rtc::scoped_refptr<FrameTransformerInterface> frame_transformer) override;
  void DestroyRtpVideoSender(
      RtpVideoSenderInterface* rtp_video_sender) override;

  // Implements RtpTransportControllerSendInterface
  rtc::TaskQueue* GetWorkerQueue() override;
  PacketRouter* packet_router() override;

  NetworkStateEstimateObserver* network_state_estimate_observer() override;
  TransportFeedbackObserver* transport_feedback_observer() override;
  RtpPacketSender* packet_sender() override;

  void SetAllocatedSendBitrateLimits(BitrateAllocationLimits limits) override;

  void SetPacingFactor(float pacing_factor) override;
  void SetQueueTimeLimit(int limit_ms) override;
  StreamFeedbackProvider* GetStreamFeedbackProvider() override;
  void RegisterTargetTransferRateObserver(
      TargetTransferRateObserver* observer) override;
  void OnNetworkRouteChanged(const std::string& transport_name,
                             const rtc::NetworkRoute& network_route) override;
  void OnNetworkAvailability(bool network_available) override;
  RtcpBandwidthObserver* GetBandwidthObserver() override;
  int64_t GetPacerQueuingDelayMs() const override;
  absl::optional<Timestamp> GetFirstPacketTime() const override;
  void EnablePeriodicAlrProbing(bool enable) override;
  void OnSentPacket(const rtc::SentPacket& sent_packet) override;
  void OnReceivedPacket(const ReceivedPacket& packet_msg) override;

  void SetSdpBitrateParameters(const BitrateConstraints& constraints) override;
  void SetClientBitratePreferences(const BitrateSettings& preferences) override;

  void OnTransportOverheadChanged(
      size_t transport_overhead_bytes_per_packet) override;

  void AccountForAudioPacketsInPacedSender(bool account_for_audio) override;
  void IncludeOverheadInPacedSender() override;
  void EnsureStarted() override;

  // Implements RtcpBandwidthObserver interface
  void OnReceivedEstimatedBitrate(uint32_t bitrate) override;
  void OnReceivedRtcpReceiverReport(const ReportBlockList& report_blocks,
                                    int64_t rtt,
                                    int64_t now_ms) override;

  // Implements TransportFeedbackObserver interface
  void OnAddPacket(const RtpPacketSendInfo& packet_info) override;
  void OnTransportFeedback(const rtcp::TransportFeedback& feedback) override;

  // Implements NetworkStateEstimateObserver interface
  void OnRemoteNetworkEstimate(NetworkStateEstimate estimate) override;

 private:
  void MaybeCreateControllers() RTC_RUN_ON(task_queue_);
  void UpdateInitialConstraints(TargetRateConstraints new_contraints)
      RTC_RUN_ON(task_queue_);

  void StartProcessPeriodicTasks() RTC_RUN_ON(task_queue_);
  void UpdateControllerWithTimeInterval() RTC_RUN_ON(task_queue_);

  absl::optional<BitrateConstraints> ApplyOrLiftRelayCap(bool is_relayed);
  bool IsRelevantRouteChange(const rtc::NetworkRoute& old_route,
                             const rtc::NetworkRoute& new_route) const;
  void UpdateBitrateConstraints(const BitrateConstraints& updated);
  void UpdateStreamsConfig() RTC_RUN_ON(task_queue_);
  void OnReceivedRtcpReceiverReportBlocks(const ReportBlockList& report_blocks,
                                          int64_t now_ms)
      RTC_RUN_ON(task_queue_);
  void PostUpdates(NetworkControlUpdate update) RTC_RUN_ON(task_queue_);
  void UpdateControlState() RTC_RUN_ON(task_queue_);
  RtpPacketPacer* pacer();
  const RtpPacketPacer* pacer() const;

  Clock* const clock_;
  RtcEventLog* const event_log_;
  SequenceChecker main_thread_;
  PacketRouter packet_router_;
  std::vector<std::unique_ptr<RtpVideoSenderInterface>> video_rtp_senders_
      RTC_GUARDED_BY(&main_thread_);
  RtpBitrateConfigurator bitrate_configurator_;
  std::map<std::string, rtc::NetworkRoute> network_routes_;
<<<<<<< HEAD
  bool process_thread_started_;
=======
  bool pacer_started_;
>>>>>>> cbad18b1
  const std::unique_ptr<ProcessThread> process_thread_;
  const bool use_task_queue_pacer_;
  std::unique_ptr<PacedSender> process_thread_pacer_;
  std::unique_ptr<TaskQueuePacedSender> task_queue_pacer_;

  TargetTransferRateObserver* observer_ RTC_GUARDED_BY(task_queue_);
  TransportFeedbackDemuxer feedback_demuxer_;

  TransportFeedbackAdapter transport_feedback_adapter_
      RTC_GUARDED_BY(task_queue_);

  NetworkControllerFactoryInterface* const controller_factory_override_
      RTC_PT_GUARDED_BY(task_queue_);
  const std::unique_ptr<NetworkControllerFactoryInterface>
      controller_factory_fallback_ RTC_PT_GUARDED_BY(task_queue_);

  std::unique_ptr<CongestionControlHandler> control_handler_
      RTC_GUARDED_BY(task_queue_) RTC_PT_GUARDED_BY(task_queue_);

  std::unique_ptr<NetworkControllerInterface> controller_
      RTC_GUARDED_BY(task_queue_) RTC_PT_GUARDED_BY(task_queue_);

  TimeDelta process_interval_ RTC_GUARDED_BY(task_queue_);

  std::map<uint32_t, RTCPReportBlock> last_report_blocks_
      RTC_GUARDED_BY(task_queue_);
  Timestamp last_report_block_time_ RTC_GUARDED_BY(task_queue_);

  NetworkControllerConfig initial_config_ RTC_GUARDED_BY(task_queue_);
  StreamsConfig streams_config_ RTC_GUARDED_BY(task_queue_);

  const bool reset_feedback_on_route_change_;
  const bool send_side_bwe_with_overhead_;
  const bool add_pacing_to_cwin_;
  FieldTrialParameter<DataRate> relay_bandwidth_cap_;

  size_t transport_overhead_bytes_per_packet_ RTC_GUARDED_BY(task_queue_);
  bool network_available_ RTC_GUARDED_BY(task_queue_);
  RepeatingTaskHandle pacer_queue_update_task_ RTC_GUARDED_BY(task_queue_);
  RepeatingTaskHandle controller_task_ RTC_GUARDED_BY(task_queue_);

  // Protected by internal locks.
  RateLimiter retransmission_rate_limiter_;

  // TODO(perkj): `task_queue_` is supposed to replace `process_thread_`.
  // `task_queue_` is defined last to ensure all pending tasks are cancelled
  // and deleted before any other members.
  rtc::TaskQueue task_queue_;
  RTC_DISALLOW_COPY_AND_ASSIGN(RtpTransportControllerSend);
};

}  // namespace webrtc

#endif  // CALL_RTP_TRANSPORT_CONTROLLER_SEND_H_<|MERGE_RESOLUTION|>--- conflicted
+++ resolved
@@ -156,11 +156,7 @@
       RTC_GUARDED_BY(&main_thread_);
   RtpBitrateConfigurator bitrate_configurator_;
   std::map<std::string, rtc::NetworkRoute> network_routes_;
-<<<<<<< HEAD
-  bool process_thread_started_;
-=======
   bool pacer_started_;
->>>>>>> cbad18b1
   const std::unique_ptr<ProcessThread> process_thread_;
   const bool use_task_queue_pacer_;
   std::unique_ptr<PacedSender> process_thread_pacer_;
