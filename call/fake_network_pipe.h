--- conflicted
+++ resolved
@@ -203,11 +203,7 @@
   bool HasReceiver() const;
 
   Clock* const clock_;
-<<<<<<< HEAD
-  // |config_lock| guards the mostly constant things like the callbacks.
-=======
   // `config_lock` guards the mostly constant things like the callbacks.
->>>>>>> cbad18b1
   mutable Mutex config_lock_;
   const std::unique_ptr<NetworkBehaviorInterface> network_behavior_;
   PacketReceiver* receiver_ RTC_GUARDED_BY(config_lock_);
