/*
 *  Copyright (c) 2018 The WebRTC project authors. All Rights Reserved.
 *
 *  Use of this source code is governed by a BSD-style license
 *  that can be found in the LICENSE file in the root of the source
 *  tree. An additional intellectual property rights grant can be found
 *  in the file PATENTS.  All contributing project authors may
 *  be found in the AUTHORS file in the root of the source tree.
 */

#include "call/rtp_payload_params.h"

#include <stddef.h>

#include <algorithm>

#include "absl/container/inlined_vector.h"
#include "absl/strings/match.h"
#include "absl/types/variant.h"
#include "api/video/video_timing.h"
#include "modules/video_coding/codecs/h264/include/h264_globals.h"
#include "modules/video_coding/codecs/interface/common_constants.h"
#include "modules/video_coding/codecs/vp8/include/vp8_globals.h"
#include "modules/video_coding/codecs/vp9/include/vp9_globals.h"
#include "modules/video_coding/frame_dependencies_calculator.h"
#include "rtc_base/arraysize.h"
#include "rtc_base/checks.h"
#include "rtc_base/logging.h"
#include "rtc_base/random.h"
#include "rtc_base/time_utils.h"

namespace webrtc {

namespace {
void PopulateRtpWithCodecSpecifics(const CodecSpecificInfo& info,
                                   absl::optional<int> spatial_index,
                                   RTPVideoHeader* rtp) {
  rtp->codec = info.codecType;
  rtp->is_last_frame_in_picture = info.end_of_picture;
  switch (info.codecType) {
    case kVideoCodecVP8: {
      auto& vp8_header = rtp->video_type_header.emplace<RTPVideoHeaderVP8>();
      vp8_header.InitRTPVideoHeaderVP8();
      vp8_header.nonReference = info.codecSpecific.VP8.nonReference;
      vp8_header.temporalIdx = info.codecSpecific.VP8.temporalIdx;
      vp8_header.layerSync = info.codecSpecific.VP8.layerSync;
      vp8_header.keyIdx = info.codecSpecific.VP8.keyIdx;
      rtp->simulcastIdx = spatial_index.value_or(0);
      return;
    }
    case kVideoCodecVP9: {
      auto& vp9_header = rtp->video_type_header.emplace<RTPVideoHeaderVP9>();
      vp9_header.InitRTPVideoHeaderVP9();
      vp9_header.inter_pic_predicted =
          info.codecSpecific.VP9.inter_pic_predicted;
      vp9_header.flexible_mode = info.codecSpecific.VP9.flexible_mode;
      vp9_header.ss_data_available = info.codecSpecific.VP9.ss_data_available;
      vp9_header.non_ref_for_inter_layer_pred =
          info.codecSpecific.VP9.non_ref_for_inter_layer_pred;
      vp9_header.temporal_idx = info.codecSpecific.VP9.temporal_idx;
      vp9_header.temporal_up_switch = info.codecSpecific.VP9.temporal_up_switch;
      vp9_header.inter_layer_predicted =
          info.codecSpecific.VP9.inter_layer_predicted;
      vp9_header.gof_idx = info.codecSpecific.VP9.gof_idx;
      vp9_header.num_spatial_layers = info.codecSpecific.VP9.num_spatial_layers;
      vp9_header.first_active_layer = info.codecSpecific.VP9.first_active_layer;
      if (vp9_header.num_spatial_layers > 1) {
        vp9_header.spatial_idx = spatial_index.value_or(kNoSpatialIdx);
      } else {
        vp9_header.spatial_idx = kNoSpatialIdx;
      }
      if (info.codecSpecific.VP9.ss_data_available) {
        vp9_header.spatial_layer_resolution_present =
            info.codecSpecific.VP9.spatial_layer_resolution_present;
        if (info.codecSpecific.VP9.spatial_layer_resolution_present) {
          for (size_t i = 0; i < info.codecSpecific.VP9.num_spatial_layers;
               ++i) {
            vp9_header.width[i] = info.codecSpecific.VP9.width[i];
            vp9_header.height[i] = info.codecSpecific.VP9.height[i];
          }
        }
        vp9_header.gof.CopyGofInfoVP9(info.codecSpecific.VP9.gof);
      }

      vp9_header.num_ref_pics = info.codecSpecific.VP9.num_ref_pics;
      for (int i = 0; i < info.codecSpecific.VP9.num_ref_pics; ++i) {
        vp9_header.pid_diff[i] = info.codecSpecific.VP9.p_diff[i];
      }
      vp9_header.end_of_picture = info.end_of_picture;
      return;
    }
    case kVideoCodecH264: {
      auto& h264_header = rtp->video_type_header.emplace<RTPVideoHeaderH264>();
      h264_header.packetization_mode =
          info.codecSpecific.H264.packetization_mode;
      rtp->simulcastIdx = spatial_index.value_or(0);
      return;
    }
    case kVideoCodecMultiplex:
    case kVideoCodecGeneric:
      rtp->codec = kVideoCodecGeneric;
      rtp->simulcastIdx = spatial_index.value_or(0);
      return;
    default:
      return;
  }
}

void SetVideoTiming(const EncodedImage& image, VideoSendTiming* timing) {
  if (image.timing_.flags == VideoSendTiming::TimingFrameFlags::kInvalid ||
      image.timing_.flags == VideoSendTiming::TimingFrameFlags::kNotTriggered) {
    timing->flags = VideoSendTiming::TimingFrameFlags::kInvalid;
    return;
  }

  timing->encode_start_delta_ms = VideoSendTiming::GetDeltaCappedMs(
      image.capture_time_ms_, image.timing_.encode_start_ms);
  timing->encode_finish_delta_ms = VideoSendTiming::GetDeltaCappedMs(
      image.capture_time_ms_, image.timing_.encode_finish_ms);
  timing->packetization_finish_delta_ms = 0;
  timing->pacer_exit_delta_ms = 0;
  timing->network_timestamp_delta_ms = 0;
  timing->network2_timestamp_delta_ms = 0;
  timing->flags = image.timing_.flags;
}
}  // namespace

RtpPayloadParams::RtpPayloadParams(const uint32_t ssrc,
                                   const RtpPayloadState* state,
                                   const WebRtcKeyValueConfig& trials)
    : ssrc_(ssrc),
      generic_picture_id_experiment_(
          absl::StartsWith(trials.Lookup("WebRTC-GenericPictureId"),
<<<<<<< HEAD
=======
                           "Enabled")),
      simulate_generic_vp9_(
          absl::StartsWith(trials.Lookup("WebRTC-Vp9DependencyDescriptor"),
>>>>>>> cbad18b1
                           "Enabled")) {
  for (auto& spatial_layer : last_shared_frame_id_)
    spatial_layer.fill(-1);

  chain_last_frame_id_.fill(-1);
  buffer_id_to_frame_id_.fill(-1);

  Random random(rtc::TimeMicros());
  state_.picture_id =
      state ? state->picture_id : (random.Rand<int16_t>() & 0x7FFF);
  state_.tl0_pic_idx = state ? state->tl0_pic_idx : (random.Rand<uint8_t>());
}

RtpPayloadParams::RtpPayloadParams(const RtpPayloadParams& other) = default;

RtpPayloadParams::~RtpPayloadParams() {}

RTPVideoHeader RtpPayloadParams::GetRtpVideoHeader(
    const EncodedImage& image,
    const CodecSpecificInfo* codec_specific_info,
    int64_t shared_frame_id) {
  RTPVideoHeader rtp_video_header;
  if (codec_specific_info) {
    PopulateRtpWithCodecSpecifics(*codec_specific_info, image.SpatialIndex(),
                                  &rtp_video_header);
  }
  rtp_video_header.frame_type = image._frameType;
  rtp_video_header.rotation = image.rotation_;
  rtp_video_header.content_type = image.content_type_;
  rtp_video_header.playout_delay = image.playout_delay_;
  rtp_video_header.width = image._encodedWidth;
  rtp_video_header.height = image._encodedHeight;
  rtp_video_header.color_space = image.ColorSpace()
                                     ? absl::make_optional(*image.ColorSpace())
                                     : absl::nullopt;
  rtp_video_header.video_frame_tracking_id = image.VideoFrameTrackingId();
  SetVideoTiming(image, &rtp_video_header.video_timing);

  const bool is_keyframe = image._frameType == VideoFrameType::kVideoFrameKey;
  const bool first_frame_in_picture =
      (codec_specific_info && codec_specific_info->codecType == kVideoCodecVP9)
          ? codec_specific_info->codecSpecific.VP9.first_frame_in_picture
          : true;

  SetCodecSpecific(&rtp_video_header, first_frame_in_picture, shared_frame_id);

  SetGeneric(codec_specific_info, shared_frame_id, is_keyframe,
             &rtp_video_header);

  return rtp_video_header;
}

uint32_t RtpPayloadParams::ssrc() const {
  return ssrc_;
}

RtpPayloadState RtpPayloadParams::state() const {
  return state_;
}

void RtpPayloadParams::SetCodecSpecific(RTPVideoHeader* rtp_video_header,
                                        bool first_frame_in_picture,
                                        int64_t shared_frame_id) {

  // Always set picture id. Set tl0_pic_idx iff temporal index is set.
  if (first_frame_in_picture) {
    // Unfortunately, with simulcast, this shares a picture ID space, not
    // a picture ID, so this isn't what we want.
    // state_.picture_id = shared_frame_id & 0x7FFF;
    state_.picture_id = (static_cast<uint16_t>(state_.picture_id) + 1) & 0x7FFF;
  }
  if (rtp_video_header->codec == kVideoCodecVP8) {
    auto& vp8_header =
        absl::get<RTPVideoHeaderVP8>(rtp_video_header->video_type_header);
    vp8_header.pictureId = state_.picture_id;

    if (vp8_header.temporalIdx != kNoTemporalIdx) {
      if (vp8_header.temporalIdx == 0) {
        ++state_.tl0_pic_idx;
      }
      vp8_header.tl0PicIdx = state_.tl0_pic_idx;
    }
  }
  if (rtp_video_header->codec == kVideoCodecVP9) {
    auto& vp9_header =
        absl::get<RTPVideoHeaderVP9>(rtp_video_header->video_type_header);
    vp9_header.picture_id = state_.picture_id;

    // Note that in the case that we have no temporal layers but we do have
    // spatial layers, packets will carry layering info with a temporal_idx of
    // zero, and we then have to set and increment tl0_pic_idx.
    if (vp9_header.temporal_idx != kNoTemporalIdx ||
        vp9_header.spatial_idx != kNoSpatialIdx) {
      if (first_frame_in_picture &&
          (vp9_header.temporal_idx == 0 ||
           vp9_header.temporal_idx == kNoTemporalIdx)) {
        ++state_.tl0_pic_idx;
      }
      vp9_header.tl0_pic_idx = state_.tl0_pic_idx;
    }
  }
  if (generic_picture_id_experiment_ &&
      rtp_video_header->codec == kVideoCodecGeneric) {
    rtp_video_header->video_type_header.emplace<RTPVideoHeaderLegacyGeneric>()
        .picture_id = state_.picture_id;
  }
}

RTPVideoHeader::GenericDescriptorInfo
RtpPayloadParams::GenericDescriptorFromFrameInfo(
    const GenericFrameInfo& frame_info,
    int64_t frame_id) {
  RTPVideoHeader::GenericDescriptorInfo generic;
  generic.frame_id = frame_id;
  generic.dependencies = dependencies_calculator_.FromBuffersUsage(
      frame_id, frame_info.encoder_buffers);
  generic.chain_diffs =
      chains_calculator_.From(frame_id, frame_info.part_of_chain);
  generic.spatial_index = frame_info.spatial_id;
  generic.temporal_index = frame_info.temporal_id;
  generic.decode_target_indications = frame_info.decode_target_indications;
  generic.active_decode_targets = frame_info.active_decode_targets;
  return generic;
}

void RtpPayloadParams::SetGeneric(const CodecSpecificInfo* codec_specific_info,
                                  int64_t frame_id,
                                  bool is_keyframe,
                                  RTPVideoHeader* rtp_video_header) {
  if (codec_specific_info && codec_specific_info->generic_frame_info &&
      !codec_specific_info->generic_frame_info->encoder_buffers.empty()) {
    if (is_keyframe) {
      // Key frame resets all chains it is in.
      chains_calculator_.Reset(
          codec_specific_info->generic_frame_info->part_of_chain);
    }
    rtp_video_header->generic = GenericDescriptorFromFrameInfo(
        *codec_specific_info->generic_frame_info, frame_id);
    return;
  }

  switch (rtp_video_header->codec) {
    case VideoCodecType::kVideoCodecGeneric:
      GenericToGeneric(frame_id, is_keyframe, rtp_video_header);
      return;
    case VideoCodecType::kVideoCodecVP8:
      if (codec_specific_info) {
        Vp8ToGeneric(codec_specific_info->codecSpecific.VP8, frame_id,
                     is_keyframe, rtp_video_header);
      }
      return;
    case VideoCodecType::kVideoCodecVP9:
      if (simulate_generic_vp9_ && codec_specific_info != nullptr) {
        Vp9ToGeneric(codec_specific_info->codecSpecific.VP9, frame_id,
                     *rtp_video_header);
      }
      return;
    case VideoCodecType::kVideoCodecAV1:
      // TODO(philipel): Implement AV1 to generic descriptor.
      return;
    case VideoCodecType::kVideoCodecH264:
      if (codec_specific_info) {
        H264ToGeneric(codec_specific_info->codecSpecific.H264, frame_id,
                      is_keyframe, rtp_video_header);
      }
      return;
    case VideoCodecType::kVideoCodecMultiplex:
      return;
  }
  RTC_NOTREACHED() << "Unsupported codec.";
}

void RtpPayloadParams::GenericToGeneric(int64_t shared_frame_id,
                                        bool is_keyframe,
                                        RTPVideoHeader* rtp_video_header) {
  RTPVideoHeader::GenericDescriptorInfo& generic =
      rtp_video_header->generic.emplace();

  generic.frame_id = shared_frame_id;
  generic.decode_target_indications.push_back(DecodeTargetIndication::kSwitch);

  if (is_keyframe) {
    generic.chain_diffs.push_back(0);
    last_shared_frame_id_[0].fill(-1);
  } else {
    int64_t frame_id = last_shared_frame_id_[0][0];
    RTC_DCHECK_NE(frame_id, -1);
    RTC_DCHECK_LT(frame_id, shared_frame_id);
    generic.chain_diffs.push_back(shared_frame_id - frame_id);
    generic.dependencies.push_back(frame_id);
  }

  last_shared_frame_id_[0][0] = shared_frame_id;
}

void RtpPayloadParams::H264ToGeneric(const CodecSpecificInfoH264& h264_info,
                                     int64_t shared_frame_id,
                                     bool is_keyframe,
                                     RTPVideoHeader* rtp_video_header) {
  const int temporal_index =
      h264_info.temporal_idx != kNoTemporalIdx ? h264_info.temporal_idx : 0;

  if (temporal_index >= RtpGenericFrameDescriptor::kMaxTemporalLayers) {
    RTC_LOG(LS_WARNING) << "Temporal and/or spatial index is too high to be "
                           "used with generic frame descriptor.";
    return;
  }

  RTPVideoHeader::GenericDescriptorInfo& generic =
      rtp_video_header->generic.emplace();

  generic.frame_id = shared_frame_id;
  generic.temporal_index = temporal_index;

  if (is_keyframe) {
    RTC_DCHECK_EQ(temporal_index, 0);
    last_shared_frame_id_[/*spatial index*/ 0].fill(-1);
    last_shared_frame_id_[/*spatial index*/ 0][temporal_index] =
        shared_frame_id;
    return;
  }

  if (h264_info.base_layer_sync) {
    int64_t tl0_frame_id = last_shared_frame_id_[/*spatial index*/ 0][0];

    for (int i = 1; i < RtpGenericFrameDescriptor::kMaxTemporalLayers; ++i) {
      if (last_shared_frame_id_[/*spatial index*/ 0][i] < tl0_frame_id) {
        last_shared_frame_id_[/*spatial index*/ 0][i] = -1;
      }
    }

    RTC_DCHECK_GE(tl0_frame_id, 0);
    RTC_DCHECK_LT(tl0_frame_id, shared_frame_id);
    generic.dependencies.push_back(tl0_frame_id);
  } else {
    for (int i = 0; i <= temporal_index; ++i) {
      int64_t frame_id = last_shared_frame_id_[/*spatial index*/ 0][i];

      if (frame_id != -1) {
        RTC_DCHECK_LT(frame_id, shared_frame_id);
        generic.dependencies.push_back(frame_id);
      }
    }
  }

  last_shared_frame_id_[/*spatial_index*/ 0][temporal_index] = shared_frame_id;
}

void RtpPayloadParams::Vp8ToGeneric(const CodecSpecificInfoVP8& vp8_info,
                                    int64_t shared_frame_id,
                                    bool is_keyframe,
                                    RTPVideoHeader* rtp_video_header) {
  const auto& vp8_header =
      absl::get<RTPVideoHeaderVP8>(rtp_video_header->video_type_header);
  const int spatial_index = 0;
  const int temporal_index =
      vp8_header.temporalIdx != kNoTemporalIdx ? vp8_header.temporalIdx : 0;

  if (temporal_index >= RtpGenericFrameDescriptor::kMaxTemporalLayers ||
      spatial_index >= RtpGenericFrameDescriptor::kMaxSpatialLayers) {
    RTC_LOG(LS_WARNING) << "Temporal and/or spatial index is too high to be "
                           "used with generic frame descriptor.";
    return;
  }

  RTPVideoHeader::GenericDescriptorInfo& generic =
      rtp_video_header->generic.emplace();

  generic.frame_id = shared_frame_id;
  generic.spatial_index = spatial_index;
  generic.temporal_index = temporal_index;

  if (vp8_info.useExplicitDependencies) {
    SetDependenciesVp8New(vp8_info, shared_frame_id, is_keyframe,
                          vp8_header.layerSync, &generic);
  } else {
    SetDependenciesVp8Deprecated(vp8_info, shared_frame_id, is_keyframe,
                                 spatial_index, temporal_index,
                                 vp8_header.layerSync, &generic);
  }
}

FrameDependencyStructure RtpPayloadParams::MinimalisticStructure(
    int num_spatial_layers,
    int num_temporal_layers) {
  RTC_DCHECK_LE(num_spatial_layers * num_temporal_layers, 32);
  FrameDependencyStructure structure;
  structure.num_decode_targets = num_spatial_layers * num_temporal_layers;
  structure.num_chains = num_spatial_layers;
  structure.templates.reserve(num_spatial_layers * num_temporal_layers);
  for (int sid = 0; sid < num_spatial_layers; ++sid) {
    for (int tid = 0; tid < num_temporal_layers; ++tid) {
      FrameDependencyTemplate a_template;
      a_template.spatial_id = sid;
      a_template.temporal_id = tid;
      for (int s = 0; s < num_spatial_layers; ++s) {
        for (int t = 0; t < num_temporal_layers; ++t) {
          // Prefer kSwitch indication for frames that is part of the decode
          // target because dependency descriptor information generated in this
          // class use kSwitch indications more often that kRequired, increasing
          // the chance of a good (or complete) template match.
          a_template.decode_target_indications.push_back(
              sid <= s && tid <= t ? DecodeTargetIndication::kSwitch
                                   : DecodeTargetIndication::kNotPresent);
        }
      }
      a_template.frame_diffs.push_back(tid == 0 ? num_spatial_layers *
                                                      num_temporal_layers
                                                : num_spatial_layers);
      a_template.chain_diffs.assign(structure.num_chains, 1);
      structure.templates.push_back(a_template);

      structure.decode_target_protected_by_chain.push_back(sid);
    }
  }
  return structure;
}

void RtpPayloadParams::Vp9ToGeneric(const CodecSpecificInfoVP9& vp9_info,
                                    int64_t shared_frame_id,
                                    RTPVideoHeader& rtp_video_header) {
  const auto& vp9_header =
      absl::get<RTPVideoHeaderVP9>(rtp_video_header.video_type_header);
  const int num_spatial_layers = vp9_header.num_spatial_layers;
  const int num_temporal_layers = kMaxTemporalStreams;

  int spatial_index =
      vp9_header.spatial_idx != kNoSpatialIdx ? vp9_header.spatial_idx : 0;
  int temporal_index =
      vp9_header.temporal_idx != kNoTemporalIdx ? vp9_header.temporal_idx : 0;

  if (spatial_index >= num_spatial_layers ||
      temporal_index >= num_temporal_layers ||
      num_spatial_layers > RtpGenericFrameDescriptor::kMaxSpatialLayers) {
    // Prefer to generate no generic layering than an inconsistent one.
    return;
  }

  RTPVideoHeader::GenericDescriptorInfo& result =
      rtp_video_header.generic.emplace();

  result.frame_id = shared_frame_id;
  result.spatial_index = spatial_index;
  result.temporal_index = temporal_index;

  result.decode_target_indications.reserve(num_spatial_layers *
                                           num_temporal_layers);
  for (int sid = 0; sid < num_spatial_layers; ++sid) {
    for (int tid = 0; tid < num_temporal_layers; ++tid) {
      DecodeTargetIndication dti;
      if (sid < spatial_index || tid < temporal_index) {
        dti = DecodeTargetIndication::kNotPresent;
      } else if (spatial_index != sid &&
                 vp9_header.non_ref_for_inter_layer_pred) {
        dti = DecodeTargetIndication::kNotPresent;
      } else if (sid == spatial_index && tid == temporal_index) {
        // Assume that if frame is decodable, all of its own layer is decodable.
        dti = DecodeTargetIndication::kSwitch;
      } else if (sid == spatial_index && vp9_header.temporal_up_switch) {
        dti = DecodeTargetIndication::kSwitch;
      } else if (!vp9_header.inter_pic_predicted) {
        // Key frame or spatial upswitch
        dti = DecodeTargetIndication::kSwitch;
      } else {
        // Make no other assumptions. That should be safe, though suboptimal.
        // To provide more accurate dti, encoder wrapper should fill in
        // CodecSpecificInfo::generic_frame_info
        dti = DecodeTargetIndication::kRequired;
      }
      result.decode_target_indications.push_back(dti);
    }
  }

  // Calculate frame dependencies.
  static constexpr int kPictureDiffLimit = 128;
  if (last_vp9_frame_id_.empty()) {
    // Create the array only if it is ever used.
    last_vp9_frame_id_.resize(kPictureDiffLimit);
  }
  if (vp9_header.inter_layer_predicted && spatial_index > 0) {
    result.dependencies.push_back(
        last_vp9_frame_id_[vp9_header.picture_id % kPictureDiffLimit]
                          [spatial_index - 1]);
  }
  if (vp9_header.inter_pic_predicted) {
    for (size_t i = 0; i < vp9_header.num_ref_pics; ++i) {
      // picture_id is 15 bit number that wraps around. Though undeflow may
      // produce picture that exceeds 2^15, it is ok because in this
      // code block only last 7 bits of the picture_id are used.
      uint16_t depend_on = vp9_header.picture_id - vp9_header.pid_diff[i];
      result.dependencies.push_back(
          last_vp9_frame_id_[depend_on % kPictureDiffLimit][spatial_index]);
    }
  }
  last_vp9_frame_id_[vp9_header.picture_id % kPictureDiffLimit][spatial_index] =
      shared_frame_id;

  // Calculate chains, asuming chain includes all frames with temporal_id = 0
  if (!vp9_header.inter_pic_predicted && !vp9_header.inter_layer_predicted) {
    // Assume frames without dependencies also reset chains.
    for (int sid = spatial_index; sid < num_spatial_layers; ++sid) {
      chain_last_frame_id_[sid] = -1;
    }
  }
  result.chain_diffs.resize(num_spatial_layers);
  for (int sid = 0; sid < num_spatial_layers; ++sid) {
    if (chain_last_frame_id_[sid] == -1) {
      result.chain_diffs[sid] = 0;
      continue;
    }
    result.chain_diffs[sid] = shared_frame_id - chain_last_frame_id_[sid];
  }

  if (temporal_index == 0) {
    chain_last_frame_id_[spatial_index] = shared_frame_id;
    if (!vp9_header.non_ref_for_inter_layer_pred) {
      for (int sid = spatial_index + 1; sid < num_spatial_layers; ++sid) {
        chain_last_frame_id_[sid] = shared_frame_id;
      }
    }
  }
}

void RtpPayloadParams::SetDependenciesVp8Deprecated(
    const CodecSpecificInfoVP8& vp8_info,
    int64_t shared_frame_id,
    bool is_keyframe,
    int spatial_index,
    int temporal_index,
    bool layer_sync,
    RTPVideoHeader::GenericDescriptorInfo* generic) {
  RTC_DCHECK(!vp8_info.useExplicitDependencies);
  RTC_DCHECK(!new_version_used_.has_value() || !new_version_used_.value());
  new_version_used_ = false;

  if (is_keyframe) {
    RTC_DCHECK_EQ(temporal_index, 0);
    last_shared_frame_id_[spatial_index].fill(-1);
    last_shared_frame_id_[spatial_index][temporal_index] = shared_frame_id;
    return;
  }

  if (layer_sync) {
    int64_t tl0_frame_id = last_shared_frame_id_[spatial_index][0];

    for (int i = 1; i < RtpGenericFrameDescriptor::kMaxTemporalLayers; ++i) {
      if (last_shared_frame_id_[spatial_index][i] < tl0_frame_id) {
        last_shared_frame_id_[spatial_index][i] = -1;
      }
    }

    RTC_DCHECK_GE(tl0_frame_id, 0);
    RTC_DCHECK_LT(tl0_frame_id, shared_frame_id);
    generic->dependencies.push_back(tl0_frame_id);
  } else {
    for (int i = 0; i <= temporal_index; ++i) {
      int64_t frame_id = last_shared_frame_id_[spatial_index][i];

      if (frame_id != -1) {
        RTC_DCHECK_LT(frame_id, shared_frame_id);
        generic->dependencies.push_back(frame_id);
      }
    }
  }

  last_shared_frame_id_[spatial_index][temporal_index] = shared_frame_id;
}

void RtpPayloadParams::SetDependenciesVp8New(
    const CodecSpecificInfoVP8& vp8_info,
    int64_t shared_frame_id,
    bool is_keyframe,
    bool layer_sync,
    RTPVideoHeader::GenericDescriptorInfo* generic) {
  RTC_DCHECK(vp8_info.useExplicitDependencies);
  RTC_DCHECK(!new_version_used_.has_value() || new_version_used_.value());
  new_version_used_ = true;

  if (is_keyframe) {
    RTC_DCHECK_EQ(vp8_info.referencedBuffersCount, 0u);
    buffer_id_to_frame_id_.fill(shared_frame_id);
    return;
  }

  constexpr size_t kBuffersCountVp8 = CodecSpecificInfoVP8::kBuffersCount;

  RTC_DCHECK_GT(vp8_info.referencedBuffersCount, 0u);
  RTC_DCHECK_LE(vp8_info.referencedBuffersCount,
                arraysize(vp8_info.referencedBuffers));

  for (size_t i = 0; i < vp8_info.referencedBuffersCount; ++i) {
    const size_t referenced_buffer = vp8_info.referencedBuffers[i];
    RTC_DCHECK_LT(referenced_buffer, kBuffersCountVp8);
    RTC_DCHECK_LT(referenced_buffer, buffer_id_to_frame_id_.size());

    const int64_t dependency_frame_id =
        buffer_id_to_frame_id_[referenced_buffer];
    RTC_DCHECK_GE(dependency_frame_id, 0);
    RTC_DCHECK_LT(dependency_frame_id, shared_frame_id);

    const bool is_new_dependency =
        std::find(generic->dependencies.begin(), generic->dependencies.end(),
                  dependency_frame_id) == generic->dependencies.end();
    if (is_new_dependency) {
      generic->dependencies.push_back(dependency_frame_id);
    }
  }

  RTC_DCHECK_LE(vp8_info.updatedBuffersCount, kBuffersCountVp8);
  for (size_t i = 0; i < vp8_info.updatedBuffersCount; ++i) {
    const size_t updated_id = vp8_info.updatedBuffers[i];
    buffer_id_to_frame_id_[updated_id] = shared_frame_id;
  }

  RTC_DCHECK_LE(buffer_id_to_frame_id_.size(), kBuffersCountVp8);
}

}  // namespace webrtc<|MERGE_RESOLUTION|>--- conflicted
+++ resolved
@@ -131,12 +131,9 @@
     : ssrc_(ssrc),
       generic_picture_id_experiment_(
           absl::StartsWith(trials.Lookup("WebRTC-GenericPictureId"),
-<<<<<<< HEAD
-=======
                            "Enabled")),
       simulate_generic_vp9_(
           absl::StartsWith(trials.Lookup("WebRTC-Vp9DependencyDescriptor"),
->>>>>>> cbad18b1
                            "Enabled")) {
   for (auto& spatial_layer : last_shared_frame_id_)
     spatial_layer.fill(-1);
