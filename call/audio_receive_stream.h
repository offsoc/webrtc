/*
 *  Copyright (c) 2015 The WebRTC project authors. All Rights Reserved.
 *
 *  Use of this source code is governed by a BSD-style license
 *  that can be found in the LICENSE file in the root of the source
 *  tree. An additional intellectual property rights grant can be found
 *  in the file PATENTS.  All contributing project authors may
 *  be found in the AUTHORS file in the root of the source tree.
 */

#ifndef CALL_AUDIO_RECEIVE_STREAM_H_
#define CALL_AUDIO_RECEIVE_STREAM_H_

#include <map>
#include <memory>
#include <string>
#include <vector>

#include "absl/types/optional.h"
#include "api/audio_codecs/audio_decoder_factory.h"
#include "api/call/transport.h"
#include "api/crypto/crypto_options.h"
#include "api/rtp_parameters.h"
#include "call/receive_stream.h"
#include "call/rtp_config.h"
#include "rtc_base/logging.h"

namespace webrtc {
class AudioSinkInterface;

class AudioReceiveStreamInterface : public MediaReceiveStreamInterface {
 public:
  struct Stats {
    Stats();
    ~Stats();
    uint32_t remote_ssrc = 0;
    int64_t payload_bytes_rcvd = 0;
    int64_t header_and_padding_bytes_rcvd = 0;
    uint32_t packets_rcvd = 0;
    uint64_t fec_packets_received = 0;
    uint64_t fec_packets_discarded = 0;
    uint32_t packets_lost = 0;
    uint64_t packets_discarded = 0;
    uint32_t nacks_sent = 0;
    std::string codec_name;
    absl::optional<int> codec_payload_type;
    uint32_t jitter_ms = 0;
    uint32_t jitter_buffer_ms = 0;
    uint32_t jitter_buffer_preferred_ms = 0;
    uint32_t delay_estimate_ms = 0;
    int32_t audio_level = -1;
    // Stats below correspond to similarly-named fields in the WebRTC stats
    // spec. https://w3c.github.io/webrtc-stats/#dom-rtcmediastreamtrackstats
    double total_output_energy = 0.0;
    uint64_t total_samples_received = 0;
    double total_output_duration = 0.0;
    uint64_t concealed_samples = 0;
    uint64_t silent_concealed_samples = 0;
    uint64_t concealment_events = 0;
    double jitter_buffer_delay_seconds = 0.0;
    uint64_t jitter_buffer_emitted_count = 0;
    double jitter_buffer_target_delay_seconds = 0.0;
    double jitter_buffer_minimum_delay_seconds = 0.0;
    uint64_t inserted_samples_for_deceleration = 0;
    uint64_t removed_samples_for_acceleration = 0;
    // Stats below DO NOT correspond directly to anything in the WebRTC stats
    float expand_rate = 0.0f;
    float speech_expand_rate = 0.0f;
    float secondary_decoded_rate = 0.0f;
    float secondary_discarded_rate = 0.0f;
    float accelerate_rate = 0.0f;
    float preemptive_expand_rate = 0.0f;
    uint64_t delayed_packet_outage_samples = 0;
    int32_t decoding_calls_to_silence_generator = 0;
    int32_t decoding_calls_to_neteq = 0;
    int32_t decoding_normal = 0;
    // TODO(alexnarest): Consider decoding_neteq_plc for consistency
    int32_t decoding_plc = 0;
    int32_t decoding_codec_plc = 0;
    int32_t decoding_cng = 0;
    int32_t decoding_plc_cng = 0;
    int32_t decoding_muted_output = 0;
    int64_t capture_start_ntp_time_ms = 0;
    // The timestamp at which the last packet was received, i.e. the time of the
    // local clock when it was received - not the RTP timestamp of that packet.
    // https://w3c.github.io/webrtc-stats/#dom-rtcinboundrtpstreamstats-lastpacketreceivedtimestamp
    absl::optional<int64_t> last_packet_received_timestamp_ms;
    uint64_t jitter_buffer_flushes = 0;
    double relative_packet_arrival_delay_seconds = 0.0;
    int32_t interruption_count = 0;
    int32_t total_interruption_duration_ms = 0;
    // https://w3c.github.io/webrtc-stats/#dom-rtcinboundrtpstreamstats-estimatedplayouttimestamp
    absl::optional<int64_t> estimated_playout_ntp_timestamp_ms;
    // Remote outbound stats derived by the received RTCP sender reports.
    // https://w3c.github.io/webrtc-stats/#remoteoutboundrtpstats-dict*
    absl::optional<int64_t> last_sender_report_timestamp_ms;
    absl::optional<int64_t> last_sender_report_remote_timestamp_ms;
    uint32_t sender_reports_packets_sent = 0;
    uint64_t sender_reports_bytes_sent = 0;
    uint64_t sender_reports_reports_count = 0;
    absl::optional<TimeDelta> round_trip_time;
    TimeDelta total_round_trip_time = TimeDelta::Zero();
    int round_trip_time_measurements;
  };

  struct Config {
    Config();
    ~Config();

    std::string ToString() const;

    // Receive-stream specific RTP settings.
    struct Rtp : public ReceiveStreamRtpConfig {
      Rtp();
      ~Rtp();

      std::string ToString() const;

      // See NackConfig for description.
      NackConfig nack;
    } rtp;

    // Receive-side RTT.
    bool enable_non_sender_rtt = false;

    Transport* rtcp_send_transport = nullptr;

    // NetEq settings.
    size_t jitter_buffer_max_packets = 200;
    bool jitter_buffer_fast_accelerate = false;
    int jitter_buffer_min_delay_ms = 0;

    // Identifier for an A/V synchronization group. Empty string to disable.
    // TODO(pbos): Synchronize streams in a sync group, not just one video
    // stream to one audio stream. Tracked by issue webrtc:4762.
    std::string sync_group;

    // Decoder specifications for every payload type that we can receive.
    std::map<int, SdpAudioFormat> decoder_map;

    rtc::scoped_refptr<AudioDecoderFactory> decoder_factory;

    absl::optional<AudioCodecPairId> codec_pair_id;

    // Per PeerConnection crypto options.
    webrtc::CryptoOptions crypto_options;

    // An optional custom frame decryptor that allows the entire frame to be
    // decrypted in whatever way the caller choses. This is not required by
    // default.
    // TODO(tommi): Remove this member variable from the struct. It's not
    // a part of the AudioReceiveStreamInterface state but rather a pass through
    // variable.
    rtc::scoped_refptr<webrtc::FrameDecryptorInterface> frame_decryptor;

    // An optional frame transformer used by insertable streams to transform
    // encoded frames.
    // TODO(tommi): Remove this member variable from the struct. It's not
    // a part of the AudioReceiveStreamInterface state but rather a pass through
    // variable.
    rtc::scoped_refptr<webrtc::FrameTransformerInterface> frame_transformer;
  };

  // Methods that support reconfiguring the stream post initialization.
  virtual void SetDecoderMap(std::map<int, SdpAudioFormat> decoder_map) = 0;
  virtual void SetNackHistory(int history_ms) = 0;
  virtual void SetNonSenderRttMeasurement(bool enabled) = 0;

  // Returns true if the stream has been started.
  virtual bool IsRunning() const = 0;

  virtual Stats GetStats(bool get_and_clear_legacy_stats) const = 0;
  Stats GetStats() { return GetStats(/*get_and_clear_legacy_stats=*/true); }

  // Sets an audio sink that receives unmixed audio from the receive stream.
  // Ownership of the sink is managed by the caller.
  // Only one sink can be set and passing a null sink clears an existing one.
  // NOTE: Audio must still somehow be pulled through AudioTransport for audio
  // to stream through this sink. In practice, this happens if mixed audio
  // is being pulled+rendered and/or if audio is being pulled for the purposes
  // of feeding to the AEC.
  virtual void SetSink(AudioSinkInterface* sink) = 0;

  // Sets playback gain of the stream, applied when mixing, and thus after it
  // is potentially forwarded to any attached AudioSinkInterface implementation.
  virtual void SetGain(float gain) = 0;

  // Sets a base minimum for the playout delay. Base minimum delay sets lower
  // bound on minimum delay value determining lower bound on playout delay.
  //
  // Returns true if value was successfully set, false overwise.
  virtual bool SetBaseMinimumPlayoutDelayMs(int delay_ms) = 0;

  // Returns current value of base minimum delay in milliseconds.
  virtual int GetBaseMinimumPlayoutDelayMs() const = 0;

<<<<<<< HEAD
  // RingRTC change to get recv audio levels
  virtual uint16_t GetAudioLevel() {
    RTC_LOG(LS_WARNING) << "Default AudioReceiveStream::GetAudioLevel() does nothing!";
    return 0;
  }
=======
  // Synchronization source (stream identifier) to be received.
  // This member will not change mid-stream and can be assumed to be const
  // post initialization.
  virtual uint32_t remote_ssrc() const = 0;

  // Access the currently set rtp extensions. Must be called on the packet
  // delivery thread.
  // TODO(tommi): This is currently only called from
  // `WebRtcAudioReceiveStream::GetRtpParameters()`. See if we can remove it.
  virtual const std::vector<RtpExtension>& GetRtpExtensions() const = 0;
>>>>>>> fb3bd4a0

 protected:
  virtual ~AudioReceiveStreamInterface() {}
};

}  // namespace webrtc

#endif  // CALL_AUDIO_RECEIVE_STREAM_H_<|MERGE_RESOLUTION|>--- conflicted
+++ resolved
@@ -194,13 +194,12 @@
   // Returns current value of base minimum delay in milliseconds.
   virtual int GetBaseMinimumPlayoutDelayMs() const = 0;
 
-<<<<<<< HEAD
   // RingRTC change to get recv audio levels
   virtual uint16_t GetAudioLevel() {
     RTC_LOG(LS_WARNING) << "Default AudioReceiveStream::GetAudioLevel() does nothing!";
     return 0;
   }
-=======
+
   // Synchronization source (stream identifier) to be received.
   // This member will not change mid-stream and can be assumed to be const
   // post initialization.
@@ -211,7 +210,6 @@
   // TODO(tommi): This is currently only called from
   // `WebRtcAudioReceiveStream::GetRtpParameters()`. See if we can remove it.
   virtual const std::vector<RtpExtension>& GetRtpExtensions() const = 0;
->>>>>>> fb3bd4a0
 
  protected:
   virtual ~AudioReceiveStreamInterface() {}
