--- conflicted
+++ resolved
@@ -129,11 +129,7 @@
                                  const VideoAdaptationCounters& counters)
       RTC_RUN_ON(task_queue_);
 
-<<<<<<< HEAD
-  // Searches |adaptation_limits_by_resources_| for each resource with the
-=======
   // Searches `adaptation_limits_by_resources_` for each resource with the
->>>>>>> cbad18b1
   // highest total adaptation counts. Adaptation up may only occur if the
   // resource performing the adaptation is the only most limited resource. This
   // function returns the list of all most limited resources as well as the
