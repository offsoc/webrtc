/*
 *  Copyright 2013 The WebRTC project authors. All Rights Reserved.
 *
 *  Use of this source code is governed by a BSD-style license
 *  that can be found in the LICENSE file in the root of the source
 *  tree. An additional intellectual property rights grant can be found
 *  in the file PATENTS.  All contributing project authors may
 *  be found in the AUTHORS file in the root of the source tree.
 */

// Lifecycle notes: objects are owned where they will be called; in other words
// FooObservers are owned by C++-land, and user-callable objects (e.g.
// PeerConnection and VideoTrack) are owned by Java-land.
// When this file (or other files in this directory) allocates C++
// RefCountInterfaces it AddRef()s an artificial ref simulating the jlong held
// in Java-land, and then Release()s the ref in the respective free call.
// Sometimes this AddRef is implicit in the construction of a scoped_refptr<>
// which is then .release()d. Any persistent (non-local) references from C++ to
// Java must be global or weak (in which case they must be checked before use)!
//
// Exception notes: pretty much all JNI calls can throw Java exceptions, so each
// call through a JNIEnv* pointer needs to be followed by an ExceptionCheck()
// call. In this file this is done in CHECK_EXCEPTION, making for much easier
// debugging in case of failure (the alternative is to wait for control to
// return to the Java frame that called code in this file, at which point it's
// impossible to tell which JNI call broke).

#include "sdk/android/src/jni/pc/peer_connection.h"

#include <limits>
#include <memory>
#include <string>
#include <utility>

#include "api/peer_connection_interface.h"
#include "api/rtc_event_log_output_file.h"
#include "api/rtp_receiver_interface.h"
#include "api/rtp_sender_interface.h"
#include "api/rtp_transceiver_interface.h"
#include "rtc_base/checks.h"
#include "rtc_base/logging.h"
#include "rtc_base/numerics/safe_conversions.h"
#include "sdk/android/generated_peerconnection_jni/CandidatePairChangeEvent_jni.h"
#include "sdk/android/generated_peerconnection_jni/IceCandidateErrorEvent_jni.h"
#include "sdk/android/generated_peerconnection_jni/PeerConnection_jni.h"
#include "sdk/android/native_api/jni/java_types.h"
#include "sdk/android/src/jni/jni_helpers.h"
#include "sdk/android/src/jni/pc/add_ice_candidate_observer.h"
#include "sdk/android/src/jni/pc/crypto_options.h"
#include "sdk/android/src/jni/pc/data_channel.h"
#include "sdk/android/src/jni/pc/ice_candidate.h"
#include "sdk/android/src/jni/pc/media_constraints.h"
#include "sdk/android/src/jni/pc/media_stream_track.h"
#include "sdk/android/src/jni/pc/rtc_certificate.h"
#include "sdk/android/src/jni/pc/rtc_stats_collector_callback_wrapper.h"
#include "sdk/android/src/jni/pc/rtp_sender.h"
#include "sdk/android/src/jni/pc/sdp_observer.h"
#include "sdk/android/src/jni/pc/session_description.h"
#include "sdk/android/src/jni/pc/stats_observer.h"
#include "sdk/android/src/jni/pc/turn_customizer.h"
#include "third_party/jni_zero/jni_zero.h"

namespace webrtc {
namespace jni {

namespace {

PeerConnectionInterface* ExtractNativePC(
    JNIEnv* jni,
    const jni_zero::JavaRef<jobject>& j_pc) {
  return reinterpret_cast<OwnedPeerConnection*>(
             Java_PeerConnection_getNativeOwnedPeerConnection(jni, j_pc))
      ->pc();
}

PeerConnectionInterface::IceServers JavaToNativeIceServers(
    JNIEnv* jni,
    const jni_zero::JavaRef<jobject>& j_ice_servers) {
  PeerConnectionInterface::IceServers ice_servers;
  for (const jni_zero::JavaRef<jobject>& j_ice_server :
       Iterable(jni, j_ice_servers)) {
    jni_zero::ScopedJavaLocalRef<jobject> j_ice_server_tls_cert_policy =
        Java_IceServer_getTlsCertPolicy(jni, j_ice_server);
    jni_zero::ScopedJavaLocalRef<jobject> urls =
        Java_IceServer_getUrls(jni, j_ice_server);
    jni_zero::ScopedJavaLocalRef<jstring> username =
        Java_IceServer_getUsername(jni, j_ice_server);
    jni_zero::ScopedJavaLocalRef<jstring> password =
        Java_IceServer_getPassword(jni, j_ice_server);
    PeerConnectionInterface::TlsCertPolicy tls_cert_policy =
        JavaToNativeTlsCertPolicy(jni, j_ice_server_tls_cert_policy);
    jni_zero::ScopedJavaLocalRef<jstring> hostname =
        Java_IceServer_getHostname(jni, j_ice_server);
    jni_zero::ScopedJavaLocalRef<jobject> tls_alpn_protocols =
        Java_IceServer_getTlsAlpnProtocols(jni, j_ice_server);
    jni_zero::ScopedJavaLocalRef<jobject> tls_elliptic_curves =
        Java_IceServer_getTlsEllipticCurves(jni, j_ice_server);
    PeerConnectionInterface::IceServer server;
    server.urls = JavaListToNativeVector<std::string, jstring>(
        jni, urls, &JavaToNativeString);
    server.username = JavaToNativeString(jni, username);
    server.password = JavaToNativeString(jni, password);
    server.tls_cert_policy = tls_cert_policy;
    server.hostname = JavaToNativeString(jni, hostname);
    server.tls_alpn_protocols = JavaListToNativeVector<std::string, jstring>(
        jni, tls_alpn_protocols, &JavaToNativeString);
    server.tls_elliptic_curves = JavaListToNativeVector<std::string, jstring>(
        jni, tls_elliptic_curves, &JavaToNativeString);
    ice_servers.push_back(server);
  }
  return ice_servers;
}

SdpSemantics JavaToNativeSdpSemantics(
    JNIEnv* jni,
    const jni_zero::JavaRef<jobject>& j_sdp_semantics) {
  std::string enum_name = GetJavaEnumName(jni, j_sdp_semantics);

  if (enum_name == "PLAN_B")
    return SdpSemantics::kPlanB_DEPRECATED;

  if (enum_name == "UNIFIED_PLAN")
    return SdpSemantics::kUnifiedPlan;

  RTC_DCHECK_NOTREACHED();
  return SdpSemantics::kUnifiedPlan;
}

ScopedJavaLocalRef<jobject> NativeToJavaCandidatePairChange(
    JNIEnv* env,
    const cricket::CandidatePairChangeEvent& event) {
  const auto& selected_pair = event.selected_candidate_pair;
  return Java_CandidatePairChangeEvent_Constructor(
      env, NativeToJavaCandidate(env, selected_pair.local_candidate()),
      NativeToJavaCandidate(env, selected_pair.remote_candidate()),
      static_cast<int>(event.last_data_received_ms),
      NativeToJavaString(env, event.reason),
      static_cast<int>(event.estimated_disconnected_time_ms));
}

}  // namespace

ScopedJavaLocalRef<jobject> NativeToJavaAdapterType(JNIEnv* env,
                                                    int adapterType) {
  return Java_AdapterType_fromNativeIndex(env, adapterType);
}

void JavaToNativeRTCConfiguration(
    JNIEnv* jni,
    const jni_zero::JavaRef<jobject>& j_rtc_config,
    PeerConnectionInterface::RTCConfiguration* rtc_config) {
  jni_zero::ScopedJavaLocalRef<jobject> j_ice_transports_type =
      Java_RTCConfiguration_getIceTransportsType(jni, j_rtc_config);
  jni_zero::ScopedJavaLocalRef<jobject> j_bundle_policy =
      Java_RTCConfiguration_getBundlePolicy(jni, j_rtc_config);
  jni_zero::ScopedJavaLocalRef<jobject> j_rtcp_mux_policy =
      Java_RTCConfiguration_getRtcpMuxPolicy(jni, j_rtc_config);
  jni_zero::ScopedJavaLocalRef<jobject> j_rtc_certificate =
      Java_RTCConfiguration_getCertificate(jni, j_rtc_config);
  jni_zero::ScopedJavaLocalRef<jobject> j_tcp_candidate_policy =
      Java_RTCConfiguration_getTcpCandidatePolicy(jni, j_rtc_config);
  jni_zero::ScopedJavaLocalRef<jobject> j_candidate_network_policy =
      Java_RTCConfiguration_getCandidateNetworkPolicy(jni, j_rtc_config);
  jni_zero::ScopedJavaLocalRef<jobject> j_ice_servers =
      Java_RTCConfiguration_getIceServers(jni, j_rtc_config);
  jni_zero::ScopedJavaLocalRef<jobject> j_continual_gathering_policy =
      Java_RTCConfiguration_getContinualGatheringPolicy(jni, j_rtc_config);
  jni_zero::ScopedJavaLocalRef<jobject> j_turn_port_prune_policy =
      Java_RTCConfiguration_getTurnPortPrunePolicy(jni, j_rtc_config);
  jni_zero::ScopedJavaLocalRef<jobject> j_turn_customizer =
      Java_RTCConfiguration_getTurnCustomizer(jni, j_rtc_config);
  jni_zero::ScopedJavaLocalRef<jobject> j_network_preference =
      Java_RTCConfiguration_getNetworkPreference(jni, j_rtc_config);
  jni_zero::ScopedJavaLocalRef<jobject> j_sdp_semantics =
      Java_RTCConfiguration_getSdpSemantics(jni, j_rtc_config);
  jni_zero::ScopedJavaLocalRef<jobject> j_crypto_options =
      Java_RTCConfiguration_getCryptoOptions(jni, j_rtc_config);

  rtc_config->type = JavaToNativeIceTransportsType(jni, j_ice_transports_type);
  rtc_config->bundle_policy = JavaToNativeBundlePolicy(jni, j_bundle_policy);
  rtc_config->rtcp_mux_policy =
      JavaToNativeRtcpMuxPolicy(jni, j_rtcp_mux_policy);
  if (!j_rtc_certificate.is_null()) {
    rtc::scoped_refptr<rtc::RTCCertificate> certificate =
        rtc::RTCCertificate::FromPEM(
            JavaToNativeRTCCertificatePEM(jni, j_rtc_certificate));
    RTC_CHECK(certificate != nullptr) << "supplied certificate is malformed.";
    rtc_config->certificates.push_back(certificate);
  }
  rtc_config->tcp_candidate_policy =
      JavaToNativeTcpCandidatePolicy(jni, j_tcp_candidate_policy);
  rtc_config->candidate_network_policy =
      JavaToNativeCandidateNetworkPolicy(jni, j_candidate_network_policy);
  rtc_config->servers = JavaToNativeIceServers(jni, j_ice_servers);
  rtc_config->audio_jitter_buffer_max_packets =
      Java_RTCConfiguration_getAudioJitterBufferMaxPackets(jni, j_rtc_config);
  // RingRTC change to configure the jitter buffer's max target delay.
  rtc_config->set_audio_jitter_buffer_max_target_delay_ms(Java_RTCConfiguration_getAudioJitterBufferMaxTargetDelayMs(jni, j_rtc_config));
  rtc_config->audio_jitter_buffer_fast_accelerate =
      Java_RTCConfiguration_getAudioJitterBufferFastAccelerate(jni,
                                                               j_rtc_config);
  rtc_config->ice_connection_receiving_timeout =
      Java_RTCConfiguration_getIceConnectionReceivingTimeout(jni, j_rtc_config);
  rtc_config->ice_backup_candidate_pair_ping_interval =
      Java_RTCConfiguration_getIceBackupCandidatePairPingInterval(jni,
                                                                  j_rtc_config);
  rtc_config->continual_gathering_policy =
      JavaToNativeContinualGatheringPolicy(jni, j_continual_gathering_policy);
  rtc_config->ice_candidate_pool_size =
      Java_RTCConfiguration_getIceCandidatePoolSize(jni, j_rtc_config);
  rtc_config->prune_turn_ports =
      Java_RTCConfiguration_getPruneTurnPorts(jni, j_rtc_config);
  rtc_config->turn_port_prune_policy =
      JavaToNativePortPrunePolicy(jni, j_turn_port_prune_policy);
  rtc_config->presume_writable_when_fully_relayed =
      Java_RTCConfiguration_getPresumeWritableWhenFullyRelayed(jni,
                                                               j_rtc_config);
  rtc_config->surface_ice_candidates_on_ice_transport_type_changed =
      Java_RTCConfiguration_getSurfaceIceCandidatesOnIceTransportTypeChanged(
          jni, j_rtc_config);
  jni_zero::ScopedJavaLocalRef<jobject>
      j_ice_check_interval_strong_connectivity =
          Java_RTCConfiguration_getIceCheckIntervalStrongConnectivity(
              jni, j_rtc_config);
  rtc_config->ice_check_interval_strong_connectivity =
      JavaToNativeOptionalInt(jni, j_ice_check_interval_strong_connectivity);
  jni_zero::ScopedJavaLocalRef<jobject> j_ice_check_interval_weak_connectivity =
      Java_RTCConfiguration_getIceCheckIntervalWeakConnectivity(jni,
                                                                j_rtc_config);
  rtc_config->ice_check_interval_weak_connectivity =
      JavaToNativeOptionalInt(jni, j_ice_check_interval_weak_connectivity);
  jni_zero::ScopedJavaLocalRef<jobject> j_ice_check_min_interval =
      Java_RTCConfiguration_getIceCheckMinInterval(jni, j_rtc_config);
  rtc_config->ice_check_min_interval =
      JavaToNativeOptionalInt(jni, j_ice_check_min_interval);
  jni_zero::ScopedJavaLocalRef<jobject> j_ice_unwritable_timeout =
      Java_RTCConfiguration_getIceUnwritableTimeout(jni, j_rtc_config);
  rtc_config->ice_unwritable_timeout =
      JavaToNativeOptionalInt(jni, j_ice_unwritable_timeout);
  jni_zero::ScopedJavaLocalRef<jobject> j_ice_unwritable_min_checks =
      Java_RTCConfiguration_getIceUnwritableMinChecks(jni, j_rtc_config);
  rtc_config->ice_unwritable_min_checks =
      JavaToNativeOptionalInt(jni, j_ice_unwritable_min_checks);
  jni_zero::ScopedJavaLocalRef<jobject> j_stun_candidate_keepalive_interval =
      Java_RTCConfiguration_getStunCandidateKeepaliveInterval(jni,
                                                              j_rtc_config);
  rtc_config->stun_candidate_keepalive_interval =
      JavaToNativeOptionalInt(jni, j_stun_candidate_keepalive_interval);
  jni_zero::ScopedJavaLocalRef<jobject>
      j_stable_writable_connection_ping_interval_ms =
          Java_RTCConfiguration_getStableWritableConnectionPingIntervalMs(
              jni, j_rtc_config);
  rtc_config->stable_writable_connection_ping_interval_ms =
      JavaToNativeOptionalInt(jni,
                              j_stable_writable_connection_ping_interval_ms);
  rtc_config->disable_ipv6_on_wifi =
      Java_RTCConfiguration_getDisableIPv6OnWifi(jni, j_rtc_config);
  rtc_config->max_ipv6_networks =
      Java_RTCConfiguration_getMaxIPv6Networks(jni, j_rtc_config);

  rtc_config->turn_customizer = GetNativeTurnCustomizer(jni, j_turn_customizer);

  rtc_config->media_config.enable_dscp =
      Java_RTCConfiguration_getEnableDscp(jni, j_rtc_config);
  rtc_config->media_config.video.enable_cpu_adaptation =
      Java_RTCConfiguration_getEnableCpuOveruseDetection(jni, j_rtc_config);
  rtc_config->media_config.video.suspend_below_min_bitrate =
      Java_RTCConfiguration_getSuspendBelowMinBitrate(jni, j_rtc_config);
  rtc_config->screencast_min_bitrate = JavaToNativeOptionalInt(
      jni, Java_RTCConfiguration_getScreencastMinBitrate(jni, j_rtc_config));
  rtc_config->network_preference =
      JavaToNativeNetworkPreference(jni, j_network_preference);
  rtc_config->sdp_semantics = JavaToNativeSdpSemantics(jni, j_sdp_semantics);
  rtc_config->active_reset_srtp_params =
      Java_RTCConfiguration_getActiveResetSrtpParams(jni, j_rtc_config);
  rtc_config->crypto_options =
      JavaToNativeOptionalCryptoOptions(jni, j_crypto_options);
  rtc_config->offer_extmap_allow_mixed =
      Java_RTCConfiguration_getOfferExtmapAllowMixed(jni, j_rtc_config);
  rtc_config->enable_implicit_rollback =
      Java_RTCConfiguration_getEnableImplicitRollback(jni, j_rtc_config);

  jni_zero::ScopedJavaLocalRef<jstring> j_turn_logging_id =
      Java_RTCConfiguration_getTurnLoggingId(jni, j_rtc_config);
  if (!IsNull(jni, j_turn_logging_id)) {
    rtc_config->turn_logging_id = JavaToNativeString(jni, j_turn_logging_id);
  }

<<<<<<< HEAD
  // RingRTC change to use default port allocator flags
  // rtc_config->port_allocator_config.flags =
  //   Java_RTCConfiguration_getPortAllocatorFlags(jni, j_rtc_config);
=======
  rtc_config->port_allocator_config.min_port =
      Java_RTCConfiguration_getPortAllocatorMinPort(jni, j_rtc_config);
  rtc_config->port_allocator_config.max_port =
      Java_RTCConfiguration_getPortAllocatorMaxPort(jni, j_rtc_config);
  rtc_config->port_allocator_config.flags =
      Java_RTCConfiguration_getPortAllocatorFlags(jni, j_rtc_config);
>>>>>>> 8d78f5de
}

rtc::KeyType GetRtcConfigKeyType(
    JNIEnv* env,
    const jni_zero::JavaRef<jobject>& j_rtc_config) {
  return JavaToNativeKeyType(
      env, Java_RTCConfiguration_getKeyType(env, j_rtc_config));
}

PeerConnectionObserverJni::PeerConnectionObserverJni(
    JNIEnv* jni,
    const jni_zero::JavaRef<jobject>& j_observer)
    : j_observer_global_(jni, j_observer) {}

PeerConnectionObserverJni::~PeerConnectionObserverJni() = default;

void PeerConnectionObserverJni::OnIceCandidate(
    const IceCandidateInterface* candidate) {
  JNIEnv* env = AttachCurrentThreadIfNeeded();
  Java_Observer_onIceCandidate(env, j_observer_global_,
                               NativeToJavaIceCandidate(env, *candidate));
}

void PeerConnectionObserverJni::OnIceCandidateError(
    const std::string& address,
    int port,
    const std::string& url,
    int error_code,
    const std::string& error_text) {
  JNIEnv* env = AttachCurrentThreadIfNeeded();
  jni_zero::ScopedJavaLocalRef<jobject> event =
      Java_IceCandidateErrorEvent_Constructor(
          env, NativeToJavaString(env, address), port,
          NativeToJavaString(env, url), error_code,
          NativeToJavaString(env, error_text));
  Java_Observer_onIceCandidateError(env, j_observer_global_, event);
}

void PeerConnectionObserverJni::OnIceCandidatesRemoved(
    const std::vector<cricket::Candidate>& candidates) {
  JNIEnv* env = AttachCurrentThreadIfNeeded();
  Java_Observer_onIceCandidatesRemoved(
      env, j_observer_global_, NativeToJavaCandidateArray(env, candidates));
}

void PeerConnectionObserverJni::OnSignalingChange(
    PeerConnectionInterface::SignalingState new_state) {
  JNIEnv* env = AttachCurrentThreadIfNeeded();
  Java_Observer_onSignalingChange(
      env, j_observer_global_,
      Java_SignalingState_fromNativeIndex(env, new_state));
}

void PeerConnectionObserverJni::OnIceConnectionChange(
    PeerConnectionInterface::IceConnectionState new_state) {
  JNIEnv* env = AttachCurrentThreadIfNeeded();
  Java_Observer_onIceConnectionChange(
      env, j_observer_global_,
      Java_IceConnectionState_fromNativeIndex(env, new_state));
}

void PeerConnectionObserverJni::OnStandardizedIceConnectionChange(
    PeerConnectionInterface::IceConnectionState new_state) {
  JNIEnv* env = AttachCurrentThreadIfNeeded();
  Java_Observer_onStandardizedIceConnectionChange(
      env, j_observer_global_,
      Java_IceConnectionState_fromNativeIndex(env, new_state));
}

void PeerConnectionObserverJni::OnConnectionChange(
    PeerConnectionInterface::PeerConnectionState new_state) {
  JNIEnv* env = AttachCurrentThreadIfNeeded();
  Java_Observer_onConnectionChange(env, j_observer_global_,
                                   Java_PeerConnectionState_fromNativeIndex(
                                       env, static_cast<int>(new_state)));
}

void PeerConnectionObserverJni::OnIceConnectionReceivingChange(bool receiving) {
  JNIEnv* env = AttachCurrentThreadIfNeeded();
  Java_Observer_onIceConnectionReceivingChange(env, j_observer_global_,
                                               receiving);
}

void PeerConnectionObserverJni::OnIceSelectedCandidatePairChanged(
    const cricket::CandidatePairChangeEvent& event) {
  JNIEnv* env = AttachCurrentThreadIfNeeded();
  Java_Observer_onSelectedCandidatePairChanged(
      env, j_observer_global_, NativeToJavaCandidatePairChange(env, event));
}

void PeerConnectionObserverJni::OnIceGatheringChange(
    PeerConnectionInterface::IceGatheringState new_state) {
  JNIEnv* env = AttachCurrentThreadIfNeeded();
  Java_Observer_onIceGatheringChange(
      env, j_observer_global_,
      Java_IceGatheringState_fromNativeIndex(env, new_state));
}

void PeerConnectionObserverJni::OnAddStream(
    rtc::scoped_refptr<MediaStreamInterface> stream) {
  JNIEnv* env = AttachCurrentThreadIfNeeded();
  Java_Observer_onAddStream(
      env, j_observer_global_,
      GetOrCreateJavaStream(env, stream).j_media_stream());
}

void PeerConnectionObserverJni::OnRemoveStream(
    rtc::scoped_refptr<MediaStreamInterface> stream) {
  JNIEnv* env = AttachCurrentThreadIfNeeded();
  NativeToJavaStreamsMap::iterator it = remote_streams_.find(stream.get());
  RTC_CHECK(it != remote_streams_.end())
      << "unexpected stream: " << stream.get();
  Java_Observer_onRemoveStream(env, j_observer_global_,
                               it->second.j_media_stream());
  remote_streams_.erase(it);
}

void PeerConnectionObserverJni::OnDataChannel(
    rtc::scoped_refptr<DataChannelInterface> channel) {
  JNIEnv* env = AttachCurrentThreadIfNeeded();
  Java_Observer_onDataChannel(env, j_observer_global_,
                              WrapNativeDataChannel(env, channel));
}

void PeerConnectionObserverJni::OnRenegotiationNeeded() {
  JNIEnv* env = AttachCurrentThreadIfNeeded();
  Java_Observer_onRenegotiationNeeded(env, j_observer_global_);
}

void PeerConnectionObserverJni::OnAddTrack(
    rtc::scoped_refptr<RtpReceiverInterface> receiver,
    const std::vector<rtc::scoped_refptr<MediaStreamInterface>>& streams) {
  JNIEnv* env = AttachCurrentThreadIfNeeded();
  jni_zero::ScopedJavaLocalRef<jobject> j_rtp_receiver =
      NativeToJavaRtpReceiver(env, receiver);
  rtp_receivers_.emplace_back(env, j_rtp_receiver);

  Java_Observer_onAddTrack(env, j_observer_global_, j_rtp_receiver,
                           NativeToJavaMediaStreamArray(env, streams));
}

void PeerConnectionObserverJni::OnRemoveTrack(
    rtc::scoped_refptr<RtpReceiverInterface> receiver) {
  JNIEnv* env = AttachCurrentThreadIfNeeded();
  jni_zero::ScopedJavaLocalRef<jobject> j_rtp_receiver =
      NativeToJavaRtpReceiver(env, receiver);
  rtp_receivers_.emplace_back(env, j_rtp_receiver);

  Java_Observer_onRemoveTrack(env, j_observer_global_, j_rtp_receiver);
}

void PeerConnectionObserverJni::OnTrack(
    rtc::scoped_refptr<RtpTransceiverInterface> transceiver) {
  JNIEnv* env = AttachCurrentThreadIfNeeded();
  jni_zero::ScopedJavaLocalRef<jobject> j_rtp_transceiver =
      NativeToJavaRtpTransceiver(env, transceiver);
  rtp_transceivers_.emplace_back(env, j_rtp_transceiver);

  Java_Observer_onTrack(env, j_observer_global_, j_rtp_transceiver);
}

// If the NativeToJavaStreamsMap contains the stream, return it.
// Otherwise, create a new Java MediaStream.
JavaMediaStream& PeerConnectionObserverJni::GetOrCreateJavaStream(
    JNIEnv* env,
    const rtc::scoped_refptr<MediaStreamInterface>& stream) {
  NativeToJavaStreamsMap::iterator it = remote_streams_.find(stream.get());
  if (it == remote_streams_.end()) {
    it = remote_streams_
             .emplace(std::piecewise_construct,
                      std::forward_as_tuple(stream.get()),
                      std::forward_as_tuple(env, stream))
             .first;
  }
  return it->second;
}

ScopedJavaLocalRef<jobjectArray>
PeerConnectionObserverJni::NativeToJavaMediaStreamArray(
    JNIEnv* jni,
    const std::vector<rtc::scoped_refptr<MediaStreamInterface>>& streams) {
  return NativeToJavaObjectArray(
      jni, streams, GetMediaStreamClass(jni),
      [this](JNIEnv* env, rtc::scoped_refptr<MediaStreamInterface> stream)
          -> const jni_zero::ScopedJavaGlobalRef<jobject>& {
        return GetOrCreateJavaStream(env, stream).j_media_stream();
      });
}

OwnedPeerConnection::OwnedPeerConnection(
    rtc::scoped_refptr<PeerConnectionInterface> peer_connection,
    std::unique_ptr<PeerConnectionObserver> observer)
    : OwnedPeerConnection(peer_connection,
                          std::move(observer),
                          nullptr /* constraints */) {}

OwnedPeerConnection::OwnedPeerConnection(
    rtc::scoped_refptr<PeerConnectionInterface> peer_connection,
    std::unique_ptr<PeerConnectionObserver> observer,
    std::unique_ptr<MediaConstraints> constraints)
    : peer_connection_(peer_connection),
      observer_(std::move(observer)),
      constraints_(std::move(constraints)) {}

OwnedPeerConnection::~OwnedPeerConnection() {
  // Ensure that PeerConnection is destroyed before the observer.
  peer_connection_ = nullptr;
}

static jlong JNI_PeerConnection_CreatePeerConnectionObserver(
    JNIEnv* jni,
    const jni_zero::JavaParamRef<jobject>& j_observer) {
  return jlongFromPointer(new PeerConnectionObserverJni(jni, j_observer));
}

static void JNI_PeerConnection_FreeOwnedPeerConnection(JNIEnv*, jlong j_p) {
  delete reinterpret_cast<OwnedPeerConnection*>(j_p);
}

static jlong JNI_PeerConnection_GetNativePeerConnection(
    JNIEnv* jni,
    const jni_zero::JavaParamRef<jobject>& j_pc) {
  return jlongFromPointer(ExtractNativePC(jni, j_pc));
}

static jni_zero::ScopedJavaLocalRef<jobject>
JNI_PeerConnection_GetLocalDescription(
    JNIEnv* jni,
    const jni_zero::JavaParamRef<jobject>& j_pc) {
  PeerConnectionInterface* pc = ExtractNativePC(jni, j_pc);
  // It's only safe to operate on SessionDescriptionInterface on the
  // signaling thread, but `jni` may only be used on the current thread, so we
  // must do this odd dance.
  std::string sdp;
  std::string type;
  pc->signaling_thread()->BlockingCall([pc, &sdp, &type] {
    const SessionDescriptionInterface* desc = pc->local_description();
    if (desc) {
      RTC_CHECK(desc->ToString(&sdp)) << "got so far: " << sdp;
      type = desc->type();
    }
  });
  return sdp.empty() ? nullptr : NativeToJavaSessionDescription(jni, sdp, type);
}

static jni_zero::ScopedJavaLocalRef<jobject>
JNI_PeerConnection_GetRemoteDescription(
    JNIEnv* jni,
    const jni_zero::JavaParamRef<jobject>& j_pc) {
  PeerConnectionInterface* pc = ExtractNativePC(jni, j_pc);
  // It's only safe to operate on SessionDescriptionInterface on the
  // signaling thread, but `jni` may only be used on the current thread, so we
  // must do this odd dance.
  std::string sdp;
  std::string type;
  pc->signaling_thread()->BlockingCall([pc, &sdp, &type] {
    const SessionDescriptionInterface* desc = pc->remote_description();
    if (desc) {
      RTC_CHECK(desc->ToString(&sdp)) << "got so far: " << sdp;
      type = desc->type();
    }
  });
  return sdp.empty() ? nullptr : NativeToJavaSessionDescription(jni, sdp, type);
}

static jni_zero::ScopedJavaLocalRef<jobject> JNI_PeerConnection_GetCertificate(
    JNIEnv* jni,
    const jni_zero::JavaParamRef<jobject>& j_pc) {
  const PeerConnectionInterface::RTCConfiguration rtc_config =
      ExtractNativePC(jni, j_pc)->GetConfiguration();
  rtc::scoped_refptr<rtc::RTCCertificate> certificate =
      rtc_config.certificates[0];
  return NativeToJavaRTCCertificatePEM(jni, certificate->ToPEM());
}

static jni_zero::ScopedJavaLocalRef<jobject>
JNI_PeerConnection_CreateDataChannel(
    JNIEnv* jni,
    const jni_zero::JavaParamRef<jobject>& j_pc,
    const jni_zero::JavaParamRef<jstring>& j_label,
    const jni_zero::JavaParamRef<jobject>& j_init) {
  DataChannelInit init = JavaToNativeDataChannelInit(jni, j_init);
  auto result = ExtractNativePC(jni, j_pc)->CreateDataChannelOrError(
      JavaToNativeString(jni, j_label), &init);
  if (!result.ok()) {
    return WrapNativeDataChannel(jni, nullptr);
  }
  return WrapNativeDataChannel(jni, result.MoveValue());
}

static void JNI_PeerConnection_CreateOffer(
    JNIEnv* jni,
    const jni_zero::JavaParamRef<jobject>& j_pc,
    const jni_zero::JavaParamRef<jobject>& j_observer,
    const jni_zero::JavaParamRef<jobject>& j_constraints) {
  std::unique_ptr<MediaConstraints> constraints =
      JavaToNativeMediaConstraints(jni, j_constraints);
  auto observer = rtc::make_ref_counted<CreateSdpObserverJni>(
      jni, j_observer, std::move(constraints));
  PeerConnectionInterface::RTCOfferAnswerOptions options;
  CopyConstraintsIntoOfferAnswerOptions(observer->constraints(), &options);
  ExtractNativePC(jni, j_pc)->CreateOffer(observer.get(), options);
}

static void JNI_PeerConnection_CreateAnswer(
    JNIEnv* jni,
    const jni_zero::JavaParamRef<jobject>& j_pc,
    const jni_zero::JavaParamRef<jobject>& j_observer,
    const jni_zero::JavaParamRef<jobject>& j_constraints) {
  std::unique_ptr<MediaConstraints> constraints =
      JavaToNativeMediaConstraints(jni, j_constraints);
  auto observer = rtc::make_ref_counted<CreateSdpObserverJni>(
      jni, j_observer, std::move(constraints));
  PeerConnectionInterface::RTCOfferAnswerOptions options;
  CopyConstraintsIntoOfferAnswerOptions(observer->constraints(), &options);
  ExtractNativePC(jni, j_pc)->CreateAnswer(observer.get(), options);
}

static void JNI_PeerConnection_SetLocalDescriptionAutomatically(
    JNIEnv* jni,
    const jni_zero::JavaParamRef<jobject>& j_pc,
    const jni_zero::JavaParamRef<jobject>& j_observer) {
  auto observer =
      rtc::make_ref_counted<SetLocalSdpObserverJni>(jni, j_observer);
  ExtractNativePC(jni, j_pc)->SetLocalDescription(observer);
}

static void JNI_PeerConnection_SetLocalDescription(
    JNIEnv* jni,
    const jni_zero::JavaParamRef<jobject>& j_pc,
    const jni_zero::JavaParamRef<jobject>& j_observer,
    const jni_zero::JavaParamRef<jobject>& j_sdp) {
  auto observer =
      rtc::make_ref_counted<SetLocalSdpObserverJni>(jni, j_observer);
  ExtractNativePC(jni, j_pc)->SetLocalDescription(
      JavaToNativeSessionDescription(jni, j_sdp), observer);
}

static void JNI_PeerConnection_SetRemoteDescription(
    JNIEnv* jni,
    const jni_zero::JavaParamRef<jobject>& j_pc,
    const jni_zero::JavaParamRef<jobject>& j_observer,
    const jni_zero::JavaParamRef<jobject>& j_sdp) {
  auto observer =
      rtc::make_ref_counted<SetRemoteSdpObserverJni>(jni, j_observer);
  ExtractNativePC(jni, j_pc)->SetRemoteDescription(
      JavaToNativeSessionDescription(jni, j_sdp), observer);
}

static void JNI_PeerConnection_RestartIce(
    JNIEnv* jni,
    const jni_zero::JavaParamRef<jobject>& j_pc) {
  ExtractNativePC(jni, j_pc)->RestartIce();
}

static void JNI_PeerConnection_SetAudioPlayout(
    JNIEnv* jni,
    const jni_zero::JavaParamRef<jobject>& j_pc,
    jboolean playout) {
  ExtractNativePC(jni, j_pc)->SetAudioPlayout(playout);
}

static void JNI_PeerConnection_SetAudioRecording(
    JNIEnv* jni,
    const jni_zero::JavaParamRef<jobject>& j_pc,
    jboolean recording) {
  ExtractNativePC(jni, j_pc)->SetAudioRecording(recording);
}

static jboolean JNI_PeerConnection_SetConfiguration(
    JNIEnv* jni,
    const jni_zero::JavaParamRef<jobject>& j_pc,
    const jni_zero::JavaParamRef<jobject>& j_rtc_config) {
  // Need to merge constraints into RTCConfiguration again, which are stored
  // in the OwnedPeerConnection object.
  OwnedPeerConnection* owned_pc = reinterpret_cast<OwnedPeerConnection*>(
      Java_PeerConnection_getNativeOwnedPeerConnection(jni, j_pc));
  PeerConnectionInterface::RTCConfiguration rtc_config(
      PeerConnectionInterface::RTCConfigurationType::kAggressive);
  JavaToNativeRTCConfiguration(jni, j_rtc_config, &rtc_config);
  if (owned_pc->constraints()) {
    CopyConstraintsIntoRtcConfiguration(owned_pc->constraints(), &rtc_config);
  }
  return owned_pc->pc()->SetConfiguration(rtc_config).ok();
}

static jboolean JNI_PeerConnection_AddIceCandidate(
    JNIEnv* jni,
    const jni_zero::JavaParamRef<jobject>& j_pc,
    const jni_zero::JavaParamRef<jstring>& j_sdp_mid,
    jint j_sdp_mline_index,
    const jni_zero::JavaParamRef<jstring>& j_candidate_sdp) {
  std::string sdp_mid = JavaToNativeString(jni, j_sdp_mid);
  std::string sdp = JavaToNativeString(jni, j_candidate_sdp);
  std::unique_ptr<IceCandidateInterface> candidate(
      CreateIceCandidate(sdp_mid, j_sdp_mline_index, sdp, nullptr));
  return ExtractNativePC(jni, j_pc)->AddIceCandidate(candidate.get());
}

static void JNI_PeerConnection_AddIceCandidateWithObserver(
    JNIEnv* jni,
    const jni_zero::JavaParamRef<jobject>& j_pc,
    const jni_zero::JavaParamRef<jstring>& j_sdp_mid,
    jint j_sdp_mline_index,
    const jni_zero::JavaParamRef<jstring>& j_candidate_sdp,
    const jni_zero::JavaParamRef<jobject>& j_observer) {
  std::string sdp_mid = JavaToNativeString(jni, j_sdp_mid);
  std::string sdp = JavaToNativeString(jni, j_candidate_sdp);
  std::unique_ptr<IceCandidateInterface> candidate(
      CreateIceCandidate(sdp_mid, j_sdp_mline_index, sdp, nullptr));

  rtc::scoped_refptr<AddIceCandidateObserverJni> observer(
      new AddIceCandidateObserverJni(jni, j_observer));
  ExtractNativePC(jni, j_pc)->AddIceCandidate(
      std::move(candidate),
      [observer](RTCError error) { observer->OnComplete(error); });
}

static jboolean JNI_PeerConnection_RemoveIceCandidates(
    JNIEnv* jni,
    const jni_zero::JavaParamRef<jobject>& j_pc,
    const jni_zero::JavaParamRef<jobjectArray>& j_candidates) {
  std::vector<cricket::Candidate> candidates =
      JavaToNativeVector<cricket::Candidate>(jni, j_candidates,
                                             &JavaToNativeCandidate);
  return ExtractNativePC(jni, j_pc)->RemoveIceCandidates(candidates);
}

static jboolean JNI_PeerConnection_AddLocalStream(
    JNIEnv* jni,
    const jni_zero::JavaParamRef<jobject>& j_pc,
    jlong native_stream) {
  return ExtractNativePC(jni, j_pc)->AddStream(
      reinterpret_cast<MediaStreamInterface*>(native_stream));
}

static void JNI_PeerConnection_RemoveLocalStream(
    JNIEnv* jni,
    const jni_zero::JavaParamRef<jobject>& j_pc,
    jlong native_stream) {
  ExtractNativePC(jni, j_pc)->RemoveStream(
      reinterpret_cast<MediaStreamInterface*>(native_stream));
}

static jni_zero::ScopedJavaLocalRef<jobject> JNI_PeerConnection_CreateSender(
    JNIEnv* jni,
    const jni_zero::JavaParamRef<jobject>& j_pc,
    const jni_zero::JavaParamRef<jstring>& j_kind,
    const jni_zero::JavaParamRef<jstring>& j_stream_id) {
  std::string kind = JavaToNativeString(jni, j_kind);
  std::string stream_id = JavaToNativeString(jni, j_stream_id);
  rtc::scoped_refptr<RtpSenderInterface> sender =
      ExtractNativePC(jni, j_pc)->CreateSender(kind, stream_id);
  return NativeToJavaRtpSender(jni, sender);
}

static jni_zero::ScopedJavaLocalRef<jobject> JNI_PeerConnection_GetSenders(
    JNIEnv* jni,
    const jni_zero::JavaParamRef<jobject>& j_pc) {
  return NativeToJavaList(jni, ExtractNativePC(jni, j_pc)->GetSenders(),
                          &NativeToJavaRtpSender);
}

static jni_zero::ScopedJavaLocalRef<jobject> JNI_PeerConnection_GetReceivers(
    JNIEnv* jni,
    const jni_zero::JavaParamRef<jobject>& j_pc) {
  return NativeToJavaList(jni, ExtractNativePC(jni, j_pc)->GetReceivers(),
                          &NativeToJavaRtpReceiver);
}

static jni_zero::ScopedJavaLocalRef<jobject> JNI_PeerConnection_GetTransceivers(
    JNIEnv* jni,
    const jni_zero::JavaParamRef<jobject>& j_pc) {
  return NativeToJavaList(jni, ExtractNativePC(jni, j_pc)->GetTransceivers(),
                          &NativeToJavaRtpTransceiver);
}

static jni_zero::ScopedJavaLocalRef<jobject> JNI_PeerConnection_AddTrack(
    JNIEnv* jni,
    const jni_zero::JavaParamRef<jobject>& j_pc,
    const jlong native_track,
    const jni_zero::JavaParamRef<jobject>& j_stream_labels) {
  RTCErrorOr<rtc::scoped_refptr<RtpSenderInterface>> result =
      ExtractNativePC(jni, j_pc)->AddTrack(
          rtc::scoped_refptr<MediaStreamTrackInterface>(
              reinterpret_cast<MediaStreamTrackInterface*>(native_track)),
          JavaListToNativeVector<std::string, jstring>(jni, j_stream_labels,
                                                       &JavaToNativeString));
  if (!result.ok()) {
    RTC_LOG(LS_ERROR) << "Failed to add track: " << result.error().message();
    return nullptr;
  } else {
    return NativeToJavaRtpSender(jni, result.MoveValue());
  }
}

static jboolean JNI_PeerConnection_RemoveTrack(
    JNIEnv* jni,
    const jni_zero::JavaParamRef<jobject>& j_pc,
    jlong native_sender) {
  return ExtractNativePC(jni, j_pc)
      ->RemoveTrackOrError(rtc::scoped_refptr<RtpSenderInterface>(
          reinterpret_cast<RtpSenderInterface*>(native_sender)))
      .ok();
}

static jni_zero::ScopedJavaLocalRef<jobject>
JNI_PeerConnection_AddTransceiverWithTrack(
    JNIEnv* jni,
    const jni_zero::JavaParamRef<jobject>& j_pc,
    jlong native_track,
    const jni_zero::JavaParamRef<jobject>& j_init) {
  RTCErrorOr<rtc::scoped_refptr<RtpTransceiverInterface>> result =
      ExtractNativePC(jni, j_pc)->AddTransceiver(
          rtc::scoped_refptr<MediaStreamTrackInterface>(
              reinterpret_cast<MediaStreamTrackInterface*>(native_track)),
          JavaToNativeRtpTransceiverInit(jni, j_init));
  if (!result.ok()) {
    RTC_LOG(LS_ERROR) << "Failed to add transceiver: "
                      << result.error().message();
    return nullptr;
  } else {
    return NativeToJavaRtpTransceiver(jni, result.MoveValue());
  }
}

static jni_zero::ScopedJavaLocalRef<jobject>
JNI_PeerConnection_AddTransceiverOfType(
    JNIEnv* jni,
    const jni_zero::JavaParamRef<jobject>& j_pc,
    const jni_zero::JavaParamRef<jobject>& j_media_type,
    const jni_zero::JavaParamRef<jobject>& j_init) {
  RTCErrorOr<rtc::scoped_refptr<RtpTransceiverInterface>> result =
      ExtractNativePC(jni, j_pc)->AddTransceiver(
          JavaToNativeMediaType(jni, j_media_type),
          JavaToNativeRtpTransceiverInit(jni, j_init));
  if (!result.ok()) {
    RTC_LOG(LS_ERROR) << "Failed to add transceiver: "
                      << result.error().message();
    return nullptr;
  } else {
    return NativeToJavaRtpTransceiver(jni, result.MoveValue());
  }
}

static jboolean JNI_PeerConnection_OldGetStats(
    JNIEnv* jni,
    const jni_zero::JavaParamRef<jobject>& j_pc,
    const jni_zero::JavaParamRef<jobject>& j_observer,
    jlong native_track) {
  auto observer = rtc::make_ref_counted<StatsObserverJni>(jni, j_observer);
  return ExtractNativePC(jni, j_pc)->GetStats(
      observer.get(),
      reinterpret_cast<MediaStreamTrackInterface*>(native_track),
      PeerConnectionInterface::kStatsOutputLevelStandard);
}

static void JNI_PeerConnection_NewGetStats(
    JNIEnv* jni,
    const jni_zero::JavaParamRef<jobject>& j_pc,
    const jni_zero::JavaParamRef<jobject>& j_callback) {
  auto callback =
      rtc::make_ref_counted<RTCStatsCollectorCallbackWrapper>(jni, j_callback);
  ExtractNativePC(jni, j_pc)->GetStats(callback.get());
}

static void JNI_PeerConnection_NewGetStatsSender(
    JNIEnv* jni,
    const jni_zero::JavaParamRef<jobject>& j_pc,
    jlong native_sender,
    const jni_zero::JavaParamRef<jobject>& j_callback) {
  auto callback =
      rtc::make_ref_counted<RTCStatsCollectorCallbackWrapper>(jni, j_callback);
  ExtractNativePC(jni, j_pc)->GetStats(
      rtc::scoped_refptr<RtpSenderInterface>(
          reinterpret_cast<RtpSenderInterface*>(native_sender)),
      rtc::scoped_refptr<RTCStatsCollectorCallbackWrapper>(callback.get()));
}

static void JNI_PeerConnection_NewGetStatsReceiver(
    JNIEnv* jni,
    const jni_zero::JavaParamRef<jobject>& j_pc,
    jlong native_receiver,
    const jni_zero::JavaParamRef<jobject>& j_callback) {
  auto callback =
      rtc::make_ref_counted<RTCStatsCollectorCallbackWrapper>(jni, j_callback);
  ExtractNativePC(jni, j_pc)->GetStats(
      rtc::scoped_refptr<RtpReceiverInterface>(
          reinterpret_cast<RtpReceiverInterface*>(native_receiver)),
      rtc::scoped_refptr<RTCStatsCollectorCallbackWrapper>(callback.get()));
}

static jboolean JNI_PeerConnection_SetBitrate(
    JNIEnv* jni,
    const jni_zero::JavaParamRef<jobject>& j_pc,
    const jni_zero::JavaParamRef<jobject>& j_min,
    const jni_zero::JavaParamRef<jobject>& j_current,
    const jni_zero::JavaParamRef<jobject>& j_max) {
  BitrateSettings params;
  params.min_bitrate_bps = JavaToNativeOptionalInt(jni, j_min);
  params.start_bitrate_bps = JavaToNativeOptionalInt(jni, j_current);
  params.max_bitrate_bps = JavaToNativeOptionalInt(jni, j_max);
  return ExtractNativePC(jni, j_pc)->SetBitrate(params).ok();
}

static jboolean JNI_PeerConnection_StartRtcEventLog(
    JNIEnv* jni,
    const jni_zero::JavaParamRef<jobject>& j_pc,
    int file_descriptor,
    int max_size_bytes) {
  // TODO(eladalon): It would be better to not allow negative values into PC.
  const size_t max_size = (max_size_bytes < 0)
                              ? RtcEventLog::kUnlimitedOutput
                              : rtc::saturated_cast<size_t>(max_size_bytes);
  FILE* f = fdopen(file_descriptor, "wb");
  if (!f) {
    close(file_descriptor);
    return false;
  }
  return ExtractNativePC(jni, j_pc)->StartRtcEventLog(
      std::make_unique<RtcEventLogOutputFile>(f, max_size));
}

static void JNI_PeerConnection_StopRtcEventLog(
    JNIEnv* jni,
    const jni_zero::JavaParamRef<jobject>& j_pc) {
  ExtractNativePC(jni, j_pc)->StopRtcEventLog();
}

static jni_zero::ScopedJavaLocalRef<jobject> JNI_PeerConnection_SignalingState(
    JNIEnv* env,
    const jni_zero::JavaParamRef<jobject>& j_pc) {
  return Java_SignalingState_fromNativeIndex(
      env, ExtractNativePC(env, j_pc)->signaling_state());
}

static jni_zero::ScopedJavaLocalRef<jobject>
JNI_PeerConnection_IceConnectionState(
    JNIEnv* env,
    const jni_zero::JavaParamRef<jobject>& j_pc) {
  return Java_IceConnectionState_fromNativeIndex(
      env, ExtractNativePC(env, j_pc)->ice_connection_state());
}

static jni_zero::ScopedJavaLocalRef<jobject> JNI_PeerConnection_ConnectionState(
    JNIEnv* env,
    const jni_zero::JavaParamRef<jobject>& j_pc) {
  return Java_PeerConnectionState_fromNativeIndex(
      env,
      static_cast<int>(ExtractNativePC(env, j_pc)->peer_connection_state()));
}

static jni_zero::ScopedJavaLocalRef<jobject>
JNI_PeerConnection_IceGatheringState(
    JNIEnv* env,
    const jni_zero::JavaParamRef<jobject>& j_pc) {
  return Java_IceGatheringState_fromNativeIndex(
      env, ExtractNativePC(env, j_pc)->ice_gathering_state());
}

static void JNI_PeerConnection_Close(
    JNIEnv* jni,
    const jni_zero::JavaParamRef<jobject>& j_pc) {
  ExtractNativePC(jni, j_pc)->Close();
}

}  // namespace jni
}  // namespace webrtc<|MERGE_RESOLUTION|>--- conflicted
+++ resolved
@@ -286,18 +286,13 @@
     rtc_config->turn_logging_id = JavaToNativeString(jni, j_turn_logging_id);
   }
 
-<<<<<<< HEAD
   // RingRTC change to use default port allocator flags
+  // rtc_config->port_allocator_config.min_port =
+  //     Java_RTCConfiguration_getPortAllocatorMinPort(jni, j_rtc_config);
+  // rtc_config->port_allocator_config.max_port =
+  //     Java_RTCConfiguration_getPortAllocatorMaxPort(jni, j_rtc_config);
   // rtc_config->port_allocator_config.flags =
-  //   Java_RTCConfiguration_getPortAllocatorFlags(jni, j_rtc_config);
-=======
-  rtc_config->port_allocator_config.min_port =
-      Java_RTCConfiguration_getPortAllocatorMinPort(jni, j_rtc_config);
-  rtc_config->port_allocator_config.max_port =
-      Java_RTCConfiguration_getPortAllocatorMaxPort(jni, j_rtc_config);
-  rtc_config->port_allocator_config.flags =
-      Java_RTCConfiguration_getPortAllocatorFlags(jni, j_rtc_config);
->>>>>>> 8d78f5de
+  //     Java_RTCConfiguration_getPortAllocatorFlags(jni, j_rtc_config);
 }
 
 rtc::KeyType GetRtcConfigKeyType(
