--- conflicted
+++ resolved
@@ -378,17 +378,13 @@
 
 static void JNI_PeerConnectionFactory_FreeFactory(JNIEnv*, jlong j_p) {
   delete reinterpret_cast<OwnedFactoryAndThreads*>(j_p);
-<<<<<<< HEAD
+#pragma clang diagnostic push
+#pragma clang diagnostic ignored "-Wdeprecated-declarations"
   // RingRTC change to allow field trials to be initialized once.
   // field_trial::InitFieldTrialsFromString(nullptr);
+#pragma clang diagnostic pop
+  // RingRTC change to allow field trials to be initialized once.
   // GetStaticObjects().field_trials_init_string = nullptr;
-=======
-#pragma clang diagnostic push
-#pragma clang diagnostic ignored "-Wdeprecated-declarations"
-  field_trial::InitFieldTrialsFromString(nullptr);
-#pragma clang diagnostic pop
-  GetStaticObjects().field_trials_init_string = nullptr;
->>>>>>> 36ea4535
 }
 
 static jlong JNI_PeerConnectionFactory_CreateLocalMediaStream(
