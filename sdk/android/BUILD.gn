--- conflicted
+++ resolved
@@ -502,27 +502,8 @@
   }
 
   rtc_android_library("libaom_av1_encoder_java") {
-<<<<<<< HEAD
     visibility = [ "*" ]
     sources = [ "api/org/webrtc/LibaomAv1Encoder.java" ]
-    deps = [
-      ":base_java",
-      ":video_api_java",
-      ":video_java",
-      "//rtc_base:base_java",
-    ]
-  }
-
-  rtc_android_library("libaom_av1_java") {
-    visibility = [ "*" ]
-    sources = [
-      "api/org/webrtc/LibaomAv1Decoder.java",
-      "api/org/webrtc/LibaomAv1EncoderIfSupported.java",
-    ]
-=======
-    visibility = [ "*" ]
-    sources = [ "api/org/webrtc/LibaomAv1Encoder.java" ]
->>>>>>> fb3bd4a0
     deps = [
       ":base_java",
       ":video_api_java",
@@ -597,10 +578,6 @@
       "../../rtc_base:logging",
       "../../rtc_base:macromagic",
       "../../rtc_base:refcount",
-<<<<<<< HEAD
-      "../../rtc_base:rtc_base_approved",
-=======
->>>>>>> fb3bd4a0
       "../../rtc_base:stringutils",
       "../../rtc_base:threading",
       "../../system_wrappers:field_trial",
@@ -622,11 +599,7 @@
       ":base_jni",
       "../../modules/audio_processing",
       "../../modules/audio_processing:api",
-<<<<<<< HEAD
-      "../../rtc_base:rtc_base_approved",
       "../../api/audio:echo_detector_creator", # RingRTC change to enable echo detection
-=======
->>>>>>> fb3bd4a0
     ]
   }
 
@@ -707,18 +680,12 @@
       "../../rtc_base",
       "../../rtc_base:checks",
       "../../rtc_base:logging",
-<<<<<<< HEAD
-=======
       "../../rtc_base:race_checker",
->>>>>>> fb3bd4a0
       "../../rtc_base:refcount",
       "../../rtc_base:rtc_task_queue",
       "../../rtc_base:safe_conversions",
       "../../rtc_base:threading",
-<<<<<<< HEAD
-=======
       "../../rtc_base:timestamp_aligner",
->>>>>>> fb3bd4a0
       "../../rtc_base:timeutils",
       "../../rtc_base/synchronization:mutex",
       "//third_party/libyuv",
@@ -821,15 +788,9 @@
       "../../pc:webrtc_sdp",
       "../../rtc_base",
       "../../rtc_base:checks",
-<<<<<<< HEAD
-      "../../rtc_base:logging",
-      "../../rtc_base:refcount",
-      "../../rtc_base:rtc_base_approved",
-=======
       "../../rtc_base:event_tracer",
       "../../rtc_base:logging",
       "../../rtc_base:refcount",
->>>>>>> fb3bd4a0
       "../../rtc_base:rtc_task_queue",
       "../../rtc_base:safe_conversions",
       "../../rtc_base:stringutils",
@@ -913,22 +874,6 @@
     ]
   }
 
-<<<<<<< HEAD
-  rtc_library("libaom_av1_jni_if_supported") {
-    visibility = [ "*" ]
-    allow_poison = [ "software_video_codecs" ]
-    sources = [ "src/jni/libaom_av1_codec.cc" ]
-    deps = [
-      ":base_jni",
-      ":generated_libaom_av1_jni_if_supported",
-      ":video_jni",
-      "../../modules/video_coding/codecs/av1:libaom_av1_decoder",
-      "../../modules/video_coding/codecs/av1:libaom_av1_encoder_if_supported",
-    ]
-  }
-
-=======
->>>>>>> fb3bd4a0
   rtc_library("dav1d_av1_jni") {
     visibility = [ "*" ]
     allow_poison = [ "software_video_codecs" ]
@@ -945,10 +890,6 @@
     visibility = [ "*" ]
     allow_poison = [ "software_video_codecs" ]
     deps = [
-<<<<<<< HEAD
-      ":libaom_av1_jni_if_supported",
-=======
->>>>>>> fb3bd4a0
       ":libvpx_vp8_jni",
       ":libvpx_vp9_jni",
     ]
@@ -985,10 +926,6 @@
       ":generated_native_api_jni",
       ":internal_jni",
       "../../api:sequence_checker",
-<<<<<<< HEAD
-      "../../rtc_base:atomicops",
-=======
->>>>>>> fb3bd4a0
       "//api:array_view",
       "//rtc_base:checks",
     ]
@@ -1029,10 +966,6 @@
       "../../rtc_base:checks",
       "../../rtc_base:logging",
       "../../rtc_base:refcount",
-<<<<<<< HEAD
-      "../../rtc_base:rtc_base_approved",
-=======
->>>>>>> fb3bd4a0
       "../../system_wrappers",
       "../../system_wrappers:metrics",
     ]
@@ -1177,10 +1110,6 @@
       "../../rtc_base",
       "../../rtc_base:checks",
       "../../rtc_base:refcount",
-<<<<<<< HEAD
-      "../../rtc_base:rtc_base_approved",
-=======
->>>>>>> fb3bd4a0
       "../../rtc_base:timeutils",
     ]
   }
@@ -1216,10 +1145,7 @@
       ":base_jni",
       ":generated_audio_device_module_base_jni",
       ":native_api_jni",
-<<<<<<< HEAD
-=======
       "../../api:make_ref_counted",
->>>>>>> fb3bd4a0
       "../../api:sequence_checker",
       "../../api/task_queue",
       "../../api/task_queue:default_task_queue_factory",
@@ -1227,11 +1153,6 @@
       "../../modules/audio_device:audio_device_buffer",
       "../../rtc_base:checks",
       "../../rtc_base:logging",
-<<<<<<< HEAD
-      "../../rtc_base:refcount",
-      "../../rtc_base:rtc_base_approved",
-=======
->>>>>>> fb3bd4a0
       "../../system_wrappers:metrics",
     ]
     absl_deps = [ "//third_party/abseil-cpp/absl/types:optional" ]
@@ -1256,11 +1177,7 @@
       "../../rtc_base:checks",
       "../../rtc_base:logging",
       "../../rtc_base:macromagic",
-<<<<<<< HEAD
-      "../../rtc_base:rtc_base_approved",
-=======
       "../../rtc_base:platform_thread",
->>>>>>> fb3bd4a0
       "../../rtc_base:timeutils",
       "../../system_wrappers:field_trial",
       "../../system_wrappers:metrics",
@@ -1323,11 +1240,7 @@
       "../../rtc_base:checks",
       "../../rtc_base:logging",
       "../../rtc_base:macromagic",
-<<<<<<< HEAD
-      "../../rtc_base:rtc_base_approved",
-=======
       "../../rtc_base:platform_thread",
->>>>>>> fb3bd4a0
       "../../rtc_base:timeutils",
     ]
     absl_deps = [ "//third_party/abseil-cpp/absl/types:optional" ]
@@ -1432,21 +1345,6 @@
 
   generate_jni("generated_libaom_av1_encoder_jni") {
     sources = [ "api/org/webrtc/LibaomAv1Encoder.java" ]
-
-    namespace = "webrtc::jni"
-    jni_generator_include = "//sdk/android/src/jni/jni_generator_helper.h"
-  }
-
-<<<<<<< HEAD
-  generate_jni("generated_libaom_av1_jni_if_supported") {
-    sources = [
-      "api/org/webrtc/LibaomAv1Decoder.java",
-      "api/org/webrtc/LibaomAv1EncoderIfSupported.java",
-    ]
-=======
-  generate_jni("generated_dav1d_jni") {
-    sources = [ "api/org/webrtc/Dav1dDecoder.java" ]
->>>>>>> fb3bd4a0
 
     namespace = "webrtc::jni"
     jni_generator_include = "//sdk/android/src/jni/jni_generator_helper.h"
@@ -1656,9 +1554,6 @@
       ":videoframe_jni",
       "../../api/video:video_frame",
       "../../rtc_base:logging",
-<<<<<<< HEAD
-      "../../rtc_base:rtc_base_approved",
-=======
     ]
   }
 
@@ -1673,7 +1568,6 @@
       ":native_api_base",
       ":native_api_jni",
       "../../rtc_base:checks",
->>>>>>> fb3bd4a0
     ]
   }
 
@@ -1731,10 +1625,7 @@
       "../../rtc_base:ip_address",
       "../../rtc_base:logging",
       "../../rtc_base:macromagic",
-<<<<<<< HEAD
-=======
       "../../rtc_base:platform_thread",
->>>>>>> fb3bd4a0
       "../../rtc_base:rtc_base",
       "../../rtc_base:rtc_event",
       "../../rtc_base:stringutils",
