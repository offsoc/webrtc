/*
 *  Copyright 2017 The WebRTC project authors. All Rights Reserved.
 *
 *  Use of this source code is governed by a BSD-style license
 *  that can be found in the LICENSE file in the root of the source
 *  tree. An additional intellectual property rights grant can be found
 *  in the file PATENTS.  All contributing project authors may
 *  be found in the AUTHORS file in the root of the source tree.
 */

package org.webrtc;

import static org.webrtc.MediaCodecUtils.EXYNOS_PREFIX;
import static org.webrtc.MediaCodecUtils.INTEL_PREFIX;
import static org.webrtc.MediaCodecUtils.QCOM_PREFIX;

import android.media.MediaCodecInfo;
import android.media.MediaCodecList;
import android.os.Build;
import androidx.annotation.Nullable;
import java.util.ArrayList;
import java.util.Arrays;
import java.util.List;

/** Factory for android hardware video encoders. */
@SuppressWarnings("deprecation") // API 16 requires the use of deprecated methods.
public class HardwareVideoEncoderFactory implements VideoEncoderFactory {
  private static final String TAG = "HardwareVideoEncoderFactory";

  // Forced key frame interval - used to reduce color distortions on Qualcomm platforms.
  private static final int QCOM_VP8_KEY_FRAME_INTERVAL_ANDROID_L_MS = 15000;
  private static final int QCOM_VP8_KEY_FRAME_INTERVAL_ANDROID_M_MS = 20000;
  private static final int QCOM_VP8_KEY_FRAME_INTERVAL_ANDROID_N_MS = 15000;

  // List of devices with poor H.264 encoder quality.
  // HW H.264 encoder on below devices has poor bitrate control - actual
  // bitrates deviates a lot from the target value.
  private static final List<String> H264_HW_EXCEPTION_MODELS =
      Arrays.asList("SAMSUNG-SGH-I337", "Nexus 7", "Nexus 4");

  @Nullable private final EglBase14.Context sharedContext;
  private final boolean enableIntelVp8Encoder;
  private final boolean enableH264HighProfile;
  @Nullable private final Predicate<MediaCodecInfo> codecAllowedPredicate;

  /**
   * Creates a HardwareVideoEncoderFactory that supports surface texture encoding.
   *
   * @param sharedContext The textures generated will be accessible from this context. May be null,
   *                      this disables texture support.
   * @param enableIntelVp8Encoder true if Intel's VP8 encoder enabled.
   * @param enableH264HighProfile true if H264 High Profile enabled.
   */
  public HardwareVideoEncoderFactory(
      EglBase.Context sharedContext, boolean enableIntelVp8Encoder, boolean enableH264HighProfile) {
    this(sharedContext, enableIntelVp8Encoder, enableH264HighProfile,
        /* codecAllowedPredicate= */ null);
  }

  /**
   * Creates a HardwareVideoEncoderFactory that supports surface texture encoding.
   *
   * @param sharedContext The textures generated will be accessible from this context. May be null,
   *                      this disables texture support.
   * @param enableIntelVp8Encoder true if Intel's VP8 encoder enabled.
   * @param enableH264HighProfile true if H264 High Profile enabled.
   * @param codecAllowedPredicate optional predicate to filter codecs. All codecs are allowed
   *                              when predicate is not provided.
   */
  public HardwareVideoEncoderFactory(EglBase.Context sharedContext, boolean enableIntelVp8Encoder,
      boolean enableH264HighProfile, @Nullable Predicate<MediaCodecInfo> codecAllowedPredicate) {
    // Texture mode requires EglBase14.
    if (sharedContext instanceof EglBase14.Context) {
      this.sharedContext = (EglBase14.Context) sharedContext;
    } else {
      Logging.w(TAG, "No shared EglBase.Context.  Encoders will not use texture mode.");
      this.sharedContext = null;
    }
    this.enableIntelVp8Encoder = enableIntelVp8Encoder;
    this.enableH264HighProfile = enableH264HighProfile;
    this.codecAllowedPredicate = codecAllowedPredicate;
  }

  @Deprecated
  public HardwareVideoEncoderFactory(boolean enableIntelVp8Encoder, boolean enableH264HighProfile) {
    this(null, enableIntelVp8Encoder, enableH264HighProfile);
  }

  @Nullable
  @Override
  public VideoEncoder createEncoder(VideoCodecInfo input) {
    // HW encoding is not supported below Android Kitkat.
    if (Build.VERSION.SDK_INT < Build.VERSION_CODES.KITKAT) {
      return null;
    }

<<<<<<< HEAD
    VideoCodecMimeType type = VideoCodecMimeType.valueOf(input.name);
=======
    VideoCodecMimeType type = VideoCodecMimeType.fromSdpCodecName(input.getName());
>>>>>>> cbad18b1
    MediaCodecInfo info = findCodecForType(type);

    if (info == null) {
      return null;
    }

    String codecName = info.getName();
    String mime = type.mimeType();
    Integer surfaceColorFormat = MediaCodecUtils.selectColorFormat(
        MediaCodecUtils.TEXTURE_COLOR_FORMATS, info.getCapabilitiesForType(mime));
    Integer yuvColorFormat = MediaCodecUtils.selectColorFormat(
        MediaCodecUtils.ENCODER_COLOR_FORMATS, info.getCapabilitiesForType(mime));

    if (type == VideoCodecMimeType.H264) {
      boolean isHighProfile = H264Utils.isSameH264Profile(
          input.params, MediaCodecUtils.getCodecProperties(type, /* highProfile= */ true));
      boolean isBaselineProfile = H264Utils.isSameH264Profile(
          input.params, MediaCodecUtils.getCodecProperties(type, /* highProfile= */ false));

      if (!isHighProfile && !isBaselineProfile) {
        return null;
      }
      if (isHighProfile && !isH264HighProfileSupported(info)) {
        return null;
      }
    }

    return new HardwareVideoEncoder(new MediaCodecWrapperFactoryImpl(), codecName, type,
        surfaceColorFormat, yuvColorFormat, input.params, getKeyFrameIntervalSec(type),
        getForcedKeyFrameIntervalMs(type, codecName), createBitrateAdjuster(type, codecName),
        sharedContext);
  }

  @Override
  public VideoCodecInfo[] getSupportedCodecs() {
    // HW encoding is not supported below Android Kitkat.
    if (Build.VERSION.SDK_INT < Build.VERSION_CODES.KITKAT) {
      return new VideoCodecInfo[0];
    }

    List<VideoCodecInfo> supportedCodecInfos = new ArrayList<VideoCodecInfo>();
    // Generate a list of supported codecs in order of preference:
<<<<<<< HEAD
    // VP8, VP9, H264 (high profile), and H264 (baseline profile).
    for (VideoCodecMimeType type : new VideoCodecMimeType[] {
             VideoCodecMimeType.VP8, VideoCodecMimeType.VP9, VideoCodecMimeType.H264}) {
=======
    // VP8, VP9, H264 (high profile), H264 (baseline profile) and AV1.
    for (VideoCodecMimeType type : new VideoCodecMimeType[] {VideoCodecMimeType.VP8,
             VideoCodecMimeType.VP9, VideoCodecMimeType.H264, VideoCodecMimeType.AV1}) {
>>>>>>> cbad18b1
      MediaCodecInfo codec = findCodecForType(type);
      if (codec != null) {
        String name = type.toSdpCodecName();
        // TODO(sakal): Always add H264 HP once WebRTC correctly removes codecs that are not
        // supported by the decoder.
        if (type == VideoCodecMimeType.H264 && isH264HighProfileSupported(codec)) {
          supportedCodecInfos.add(new VideoCodecInfo(
              name, MediaCodecUtils.getCodecProperties(type, /* highProfile= */ true)));
        }

        supportedCodecInfos.add(new VideoCodecInfo(
            name, MediaCodecUtils.getCodecProperties(type, /* highProfile= */ false)));
      }
    }

    return supportedCodecInfos.toArray(new VideoCodecInfo[supportedCodecInfos.size()]);
  }

  private @Nullable MediaCodecInfo findCodecForType(VideoCodecMimeType type) {
    for (int i = 0; i < MediaCodecList.getCodecCount(); ++i) {
      MediaCodecInfo info = null;
      try {
        info = MediaCodecList.getCodecInfoAt(i);
      } catch (IllegalArgumentException e) {
        Logging.e(TAG, "Cannot retrieve encoder codec info", e);
      }

      if (info == null || !info.isEncoder()) {
        continue;
      }

      if (isSupportedCodec(info, type)) {
        return info;
      }
    }
    return null; // No support for this type.
  }

  // Returns true if the given MediaCodecInfo indicates a supported encoder for the given type.
  private boolean isSupportedCodec(MediaCodecInfo info, VideoCodecMimeType type) {
    if (!MediaCodecUtils.codecSupportsType(info, type)) {
      return false;
    }
    // Check for a supported color format.
    if (MediaCodecUtils.selectColorFormat(
            MediaCodecUtils.ENCODER_COLOR_FORMATS, info.getCapabilitiesForType(type.mimeType()))
        == null) {
      return false;
    }
    return isHardwareSupportedInCurrentSdk(info, type) && isMediaCodecAllowed(info);
  }

  // Returns true if the given MediaCodecInfo indicates a hardware module that is supported on the
  // current SDK.
  private boolean isHardwareSupportedInCurrentSdk(MediaCodecInfo info, VideoCodecMimeType type) {
    switch (type) {
      case VP8:
        return isHardwareSupportedInCurrentSdkVp8(info);
      case VP9:
        return isHardwareSupportedInCurrentSdkVp9(info);
      case H264:
        return isHardwareSupportedInCurrentSdkH264(info);
      case AV1:
        return false;
    }
    return false;
  }

  private boolean isHardwareSupportedInCurrentSdkVp8(MediaCodecInfo info) {
    String name = info.getName();
    // QCOM Vp8 encoder is supported in KITKAT or later.
    return (name.startsWith(QCOM_PREFIX) && Build.VERSION.SDK_INT >= Build.VERSION_CODES.KITKAT)
        // Exynos VP8 encoder is supported in M or later.
        || (name.startsWith(EXYNOS_PREFIX) && Build.VERSION.SDK_INT >= Build.VERSION_CODES.M)
        // Intel Vp8 encoder is supported in LOLLIPOP or later, with the intel encoder enabled.
        || (name.startsWith(INTEL_PREFIX) && Build.VERSION.SDK_INT >= Build.VERSION_CODES.LOLLIPOP
               && enableIntelVp8Encoder);
  }

  private boolean isHardwareSupportedInCurrentSdkVp9(MediaCodecInfo info) {
    String name = info.getName();
    return (name.startsWith(QCOM_PREFIX) || name.startsWith(EXYNOS_PREFIX))
        // Both QCOM and Exynos VP9 encoders are supported in N or later.
        && Build.VERSION.SDK_INT >= Build.VERSION_CODES.N;
  }

  private boolean isHardwareSupportedInCurrentSdkH264(MediaCodecInfo info) {
    // First, H264 hardware might perform poorly on this model.
    if (H264_HW_EXCEPTION_MODELS.contains(Build.MODEL)) {
      return false;
    }
    String name = info.getName();
    // QCOM H264 encoder is supported in KITKAT or later.
    return (name.startsWith(QCOM_PREFIX) && Build.VERSION.SDK_INT >= Build.VERSION_CODES.KITKAT)
        // Exynos H264 encoder is supported in LOLLIPOP or later.
        || (name.startsWith(EXYNOS_PREFIX)
               && Build.VERSION.SDK_INT >= Build.VERSION_CODES.LOLLIPOP);
  }

  private boolean isMediaCodecAllowed(MediaCodecInfo info) {
    if (codecAllowedPredicate == null) {
      return true;
    }
    return codecAllowedPredicate.test(info);
  }

  private int getKeyFrameIntervalSec(VideoCodecMimeType type) {
    switch (type) {
      case VP8: // Fallthrough intended.
      case VP9:
      case AV1:
        return 100;
      case H264:
        return 20;
    }
    throw new IllegalArgumentException("Unsupported VideoCodecMimeType " + type);
  }

  private int getForcedKeyFrameIntervalMs(VideoCodecMimeType type, String codecName) {
    if (type == VideoCodecMimeType.VP8 && codecName.startsWith(QCOM_PREFIX)) {
      if (Build.VERSION.SDK_INT == Build.VERSION_CODES.LOLLIPOP
          || Build.VERSION.SDK_INT == Build.VERSION_CODES.LOLLIPOP_MR1) {
        return QCOM_VP8_KEY_FRAME_INTERVAL_ANDROID_L_MS;
      } else if (Build.VERSION.SDK_INT == Build.VERSION_CODES.M) {
        return QCOM_VP8_KEY_FRAME_INTERVAL_ANDROID_M_MS;
      } else if (Build.VERSION.SDK_INT > Build.VERSION_CODES.M) {
        return QCOM_VP8_KEY_FRAME_INTERVAL_ANDROID_N_MS;
      }
    }
    // Other codecs don't need key frame forcing.
    return 0;
  }

  private BitrateAdjuster createBitrateAdjuster(VideoCodecMimeType type, String codecName) {
    if (codecName.startsWith(EXYNOS_PREFIX)) {
      if (type == VideoCodecMimeType.VP8) {
        // Exynos VP8 encoders need dynamic bitrate adjustment.
        return new DynamicBitrateAdjuster();
      } else {
        // Exynos VP9 and H264 encoders need framerate-based bitrate adjustment.
        return new FramerateBitrateAdjuster();
      }
    }
    // Other codecs don't need bitrate adjustment.
    return new BaseBitrateAdjuster();
  }

  private boolean isH264HighProfileSupported(MediaCodecInfo info) {
    return enableH264HighProfile && Build.VERSION.SDK_INT > Build.VERSION_CODES.M
        && info.getName().startsWith(EXYNOS_PREFIX);
  }
}<|MERGE_RESOLUTION|>--- conflicted
+++ resolved
@@ -94,11 +94,7 @@
       return null;
     }
 
-<<<<<<< HEAD
-    VideoCodecMimeType type = VideoCodecMimeType.valueOf(input.name);
-=======
     VideoCodecMimeType type = VideoCodecMimeType.fromSdpCodecName(input.getName());
->>>>>>> cbad18b1
     MediaCodecInfo info = findCodecForType(type);
 
     if (info == null) {
@@ -141,15 +137,9 @@
 
     List<VideoCodecInfo> supportedCodecInfos = new ArrayList<VideoCodecInfo>();
     // Generate a list of supported codecs in order of preference:
-<<<<<<< HEAD
-    // VP8, VP9, H264 (high profile), and H264 (baseline profile).
-    for (VideoCodecMimeType type : new VideoCodecMimeType[] {
-             VideoCodecMimeType.VP8, VideoCodecMimeType.VP9, VideoCodecMimeType.H264}) {
-=======
     // VP8, VP9, H264 (high profile), H264 (baseline profile) and AV1.
     for (VideoCodecMimeType type : new VideoCodecMimeType[] {VideoCodecMimeType.VP8,
              VideoCodecMimeType.VP9, VideoCodecMimeType.H264, VideoCodecMimeType.AV1}) {
->>>>>>> cbad18b1
       MediaCodecInfo codec = findCodecForType(type);
       if (codec != null) {
         String name = type.toSdpCodecName();
