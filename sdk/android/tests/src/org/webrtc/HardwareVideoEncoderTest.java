/*
 *  Copyright 2018 The WebRTC project authors. All Rights Reserved.
 *
 *  Use of this source code is governed by a BSD-style license
 *  that can be found in the LICENSE file in the root of the source
 *  tree. An additional intellectual property rights grant can be found
 *  in the file PATENTS.  All contributing project authors may
 *  be found in the AUTHORS file in the root of the source tree.
 */

package org.webrtc;

import static com.google.common.truth.Truth.assertThat;
import static java.util.concurrent.TimeUnit.SECONDS;
import static org.mockito.ArgumentMatchers.any;
import static org.mockito.ArgumentMatchers.anyInt;
import static org.mockito.ArgumentMatchers.anyLong;
import static org.mockito.Mockito.spy;
import static org.mockito.Mockito.times;
import static org.mockito.Mockito.verify;

import android.media.MediaCodec;
import android.media.MediaCodecInfo;
import android.media.MediaFormat;
import android.os.Bundle;
import java.nio.ByteBuffer;
import java.util.HashMap;
import java.util.Map;
import org.chromium.testing.local.LocalRobolectricTestRunner;
import org.junit.Before;
import org.junit.Test;
import org.junit.runner.RunWith;
import org.mockito.ArgumentCaptor;
import org.mockito.Mock;
import org.mockito.MockitoAnnotations;
import org.robolectric.annotation.Config;
import org.webrtc.EncodedImage;
import org.webrtc.EncodedImage.FrameType;
import org.webrtc.FakeMediaCodecWrapper.State;
import org.webrtc.VideoCodecStatus;
import org.webrtc.VideoEncoder;
import org.webrtc.VideoEncoder.BitrateAllocation;
import org.webrtc.VideoEncoder.CodecSpecificInfo;
import org.webrtc.VideoEncoder.EncodeInfo;
import org.webrtc.VideoEncoder.Settings;
import org.webrtc.VideoFrame;
import org.webrtc.VideoFrame.Buffer;
import org.webrtc.VideoFrame.I420Buffer;

@RunWith(LocalRobolectricTestRunner.class)
@Config(manifest = Config.NONE)
public class HardwareVideoEncoderTest {
  private static final VideoEncoder.Settings TEST_ENCODER_SETTINGS = new Settings(
      /* numberOfCores= */ 1,
      /* width= */ 640,
      /* height= */ 480,
      /* startBitrate= */ 10000,
      /* maxFramerate= */ 30,
      /* numberOfSimulcastStreams= */ 1,
      /* automaticResizeOn= */ true,
      /* capabilities= */ new VideoEncoder.Capabilities(false /* lossNotification */));
  private static final long POLL_DELAY_MS = 10;
  private static final long DELIVER_ENCODED_IMAGE_DELAY_MS = 10;
  private static final EncodeInfo ENCODE_INFO_KEY_FRAME =
      new EncodeInfo(new FrameType[] {FrameType.VideoFrameKey});
  private static final EncodeInfo ENCODE_INFO_DELTA_FRAME =
      new EncodeInfo(new FrameType[] {FrameType.VideoFrameDelta});

  private static class TestEncoder extends HardwareVideoEncoder {
    private final Object deliverEncodedImageLock = new Object();
    private boolean deliverEncodedImageDone = true;

    TestEncoder(MediaCodecWrapperFactory mediaCodecWrapperFactory, String codecName,
        VideoCodecMimeType codecType, Integer surfaceColorFormat, Integer yuvColorFormat,
        Map<String, String> params, int keyFrameIntervalSec, int forceKeyFrameIntervalMs,
        BitrateAdjuster bitrateAdjuster, EglBase14.Context sharedContext) {
      super(mediaCodecWrapperFactory, codecName, codecType, surfaceColorFormat, yuvColorFormat,
          params, keyFrameIntervalSec, forceKeyFrameIntervalMs, bitrateAdjuster, sharedContext);
    }

    public void waitDeliverEncodedImage() throws InterruptedException {
      synchronized (deliverEncodedImageLock) {
        deliverEncodedImageDone = false;
        deliverEncodedImageLock.notifyAll();
        while (!deliverEncodedImageDone) {
          deliverEncodedImageLock.wait();
        }
      }
    }

    @SuppressWarnings("WaitNotInLoop") // This method is called inside a loop.
    @Override
    protected void deliverEncodedImage() {
      synchronized (deliverEncodedImageLock) {
        if (deliverEncodedImageDone) {
          try {
            deliverEncodedImageLock.wait(DELIVER_ENCODED_IMAGE_DELAY_MS);
          } catch (InterruptedException e) {
            Thread.currentThread().interrupt();
            return;
          }
        }
        if (deliverEncodedImageDone) {
          return;
        }
        super.deliverEncodedImage();
        deliverEncodedImageDone = true;
        deliverEncodedImageLock.notifyAll();
      }
    }

    @Override
    protected void fillInputBuffer(ByteBuffer buffer, Buffer videoFrameBuffer) {
      I420Buffer i420Buffer = videoFrameBuffer.toI420();
      buffer.put(i420Buffer.getDataY());
      buffer.put(i420Buffer.getDataU());
      buffer.put(i420Buffer.getDataV());
      buffer.flip();
      i420Buffer.release();
    }
  }

  private class TestEncoderBuilder {
    private VideoCodecMimeType codecType = VideoCodecMimeType.VP8;
<<<<<<< HEAD
=======
    private BitrateAdjuster bitrateAdjuster = new BaseBitrateAdjuster();
>>>>>>> cbad18b1

    public TestEncoderBuilder setCodecType(VideoCodecMimeType codecType) {
      this.codecType = codecType;
      return this;
    }

    public TestEncoderBuilder setBitrateAdjuster(BitrateAdjuster bitrateAdjuster) {
      this.bitrateAdjuster = bitrateAdjuster;
      return this;
    }

    public TestEncoder build() {
      return new TestEncoder((String name)
                                 -> fakeMediaCodecWrapper,
          "org.webrtc.testencoder", codecType,
          /* surfaceColorFormat= */ null,
          /* yuvColorFormat= */ MediaCodecInfo.CodecCapabilities.COLOR_FormatYUV420Planar,
          /* params= */ new HashMap<>(),
          /* keyFrameIntervalSec= */ 0,
          /* forceKeyFrameIntervalMs= */ 0, bitrateAdjuster,
          /* sharedContext= */ null);
    }
  }

  private VideoFrame createTestVideoFrame(long timestampNs) {
    byte[] i420 = CodecTestHelper.generateRandomData(
        TEST_ENCODER_SETTINGS.width * TEST_ENCODER_SETTINGS.height * 3 / 2);
    final VideoFrame.I420Buffer testBuffer =
        CodecTestHelper.wrapI420(TEST_ENCODER_SETTINGS.width, TEST_ENCODER_SETTINGS.height, i420);
    return new VideoFrame(testBuffer, /* rotation= */ 0, timestampNs);
  }

  @Mock VideoEncoder.Callback mockEncoderCallback;
  private FakeMediaCodecWrapper fakeMediaCodecWrapper;

  @Before
  public void setUp() {
    MockitoAnnotations.initMocks(this);
    MediaFormat outputFormat = new MediaFormat();
    // TODO(sakal): Add more details to output format as needed.
    fakeMediaCodecWrapper = spy(new FakeMediaCodecWrapper(outputFormat));
  }

  @Test
  public void testInit() {
    // Set-up.
    HardwareVideoEncoder encoder =
        new TestEncoderBuilder().setCodecType(VideoCodecMimeType.VP8).build();

    // Test.
    assertThat(encoder.initEncode(TEST_ENCODER_SETTINGS, mockEncoderCallback))
        .isEqualTo(VideoCodecStatus.OK);

    // Verify.
    assertThat(fakeMediaCodecWrapper.getState()).isEqualTo(State.EXECUTING_RUNNING);

    MediaFormat mediaFormat = fakeMediaCodecWrapper.getConfiguredFormat();
    assertThat(mediaFormat).isNotNull();
    assertThat(mediaFormat.getInteger(MediaFormat.KEY_WIDTH))
        .isEqualTo(TEST_ENCODER_SETTINGS.width);
    assertThat(mediaFormat.getInteger(MediaFormat.KEY_HEIGHT))
        .isEqualTo(TEST_ENCODER_SETTINGS.height);
    assertThat(mediaFormat.getString(MediaFormat.KEY_MIME))
        .isEqualTo(VideoCodecMimeType.VP8.mimeType());

    assertThat(fakeMediaCodecWrapper.getConfiguredFlags())
        .isEqualTo(MediaCodec.CONFIGURE_FLAG_ENCODE);
  }

  @Test
  public void testEncodeByteBuffer() {
    // Set-up.
    HardwareVideoEncoder encoder = new TestEncoderBuilder().build();
    encoder.initEncode(TEST_ENCODER_SETTINGS, mockEncoderCallback);

    // Test.
    byte[] i420 = CodecTestHelper.generateRandomData(
        TEST_ENCODER_SETTINGS.width * TEST_ENCODER_SETTINGS.height * 3 / 2);
    final VideoFrame.I420Buffer testBuffer =
        CodecTestHelper.wrapI420(TEST_ENCODER_SETTINGS.width, TEST_ENCODER_SETTINGS.height, i420);
    final VideoFrame testFrame =
        new VideoFrame(testBuffer, /* rotation= */ 0, /* timestampNs= */ 0);
    assertThat(encoder.encode(testFrame, new EncodeInfo(new FrameType[] {FrameType.VideoFrameKey})))
        .isEqualTo(VideoCodecStatus.OK);

    // Verify.
    ArgumentCaptor<Integer> indexCaptor = ArgumentCaptor.forClass(Integer.class);
    ArgumentCaptor<Integer> offsetCaptor = ArgumentCaptor.forClass(Integer.class);
    ArgumentCaptor<Integer> sizeCaptor = ArgumentCaptor.forClass(Integer.class);
    verify(fakeMediaCodecWrapper)
        .queueInputBuffer(indexCaptor.capture(), offsetCaptor.capture(), sizeCaptor.capture(),
            anyLong(), anyInt());
    ByteBuffer buffer = fakeMediaCodecWrapper.getInputBuffers()[indexCaptor.getValue()];
    CodecTestHelper.assertEqualContents(
        i420, buffer, offsetCaptor.getValue(), sizeCaptor.getValue());
  }

  @Test
  public void testDeliversOutputData() throws InterruptedException {
    // Set-up.
    TestEncoder encoder = new TestEncoderBuilder().build();
    encoder.initEncode(TEST_ENCODER_SETTINGS, mockEncoderCallback);
    encoder.encode(createTestVideoFrame(/* timestampNs= */ 42), ENCODE_INFO_KEY_FRAME);

    // Test.
    byte[] outputData = CodecTestHelper.generateRandomData(100);
    fakeMediaCodecWrapper.addOutputData(outputData,
        /* presentationTimestampUs= */ 0,
        /* flags= */ MediaCodec.BUFFER_FLAG_SYNC_FRAME);

    encoder.waitDeliverEncodedImage();

    // Verify.
    ArgumentCaptor<EncodedImage> videoFrameCaptor = ArgumentCaptor.forClass(EncodedImage.class);
    verify(mockEncoderCallback)
        .onEncodedFrame(videoFrameCaptor.capture(), any(CodecSpecificInfo.class));

    EncodedImage videoFrame = videoFrameCaptor.getValue();
    assertThat(videoFrame).isNotNull();
    assertThat(videoFrame.encodedWidth).isEqualTo(TEST_ENCODER_SETTINGS.width);
    assertThat(videoFrame.encodedHeight).isEqualTo(TEST_ENCODER_SETTINGS.height);
    assertThat(videoFrame.rotation).isEqualTo(0);
    assertThat(videoFrame.captureTimeNs).isEqualTo(42);
    assertThat(videoFrame.frameType).isEqualTo(FrameType.VideoFrameKey);
    CodecTestHelper.assertEqualContents(
        outputData, videoFrame.buffer, /* offset= */ 0, videoFrame.buffer.capacity());
  }

  @Test
  public void testRelease() {
    // Set-up.
    HardwareVideoEncoder encoder = new TestEncoderBuilder().build();
    encoder.initEncode(TEST_ENCODER_SETTINGS, mockEncoderCallback);

    // Test.
    assertThat(encoder.release()).isEqualTo(VideoCodecStatus.OK);

    // Verify.
    assertThat(fakeMediaCodecWrapper.getState()).isEqualTo(State.RELEASED);
  }

  @Test
  public void testReleaseMultipleTimes() {
    // Set-up.
    HardwareVideoEncoder encoder = new TestEncoderBuilder().build();
    encoder.initEncode(TEST_ENCODER_SETTINGS, mockEncoderCallback);

    // Test.
    assertThat(encoder.release()).isEqualTo(VideoCodecStatus.OK);
    assertThat(encoder.release()).isEqualTo(VideoCodecStatus.OK);

    // Verify.
    assertThat(fakeMediaCodecWrapper.getState()).isEqualTo(State.RELEASED);
  }

  @Test
  public void testFramerateWithFramerateBitrateAdjuster() {
    // Enable FramerateBitrateAdjuster and initialize encoder with frame rate 15fps. Vefity that our
    // initial frame rate setting is ignored and media encoder is initialized with 30fps
    // (FramerateBitrateAdjuster default).
    HardwareVideoEncoder encoder =
        new TestEncoderBuilder().setBitrateAdjuster(new FramerateBitrateAdjuster()).build();
    encoder.initEncode(
        new Settings(
            /* numberOfCores= */ 1,
            /* width= */ 640,
            /* height= */ 480,
            /* startBitrate= */ 10000,
            /* maxFramerate= */ 15,
            /* numberOfSimulcastStreams= */ 1,
            /* automaticResizeOn= */ true,
            /* capabilities= */ new VideoEncoder.Capabilities(false /* lossNotification */)),
        mockEncoderCallback);

    MediaFormat mediaFormat = fakeMediaCodecWrapper.getConfiguredFormat();
    assertThat(mediaFormat.getFloat(MediaFormat.KEY_FRAME_RATE)).isEqualTo(30.0f);
  }

  @Test
  public void testBitrateWithFramerateBitrateAdjuster() throws InterruptedException {
    // Enable FramerateBitrateAdjuster and change frame rate while encoding video. Verify that
    // bitrate setting passed to media encoder is adjusted to compensate for changes in frame rate.
    TestEncoder encoder =
        new TestEncoderBuilder().setBitrateAdjuster(new FramerateBitrateAdjuster()).build();
    encoder.initEncode(TEST_ENCODER_SETTINGS, mockEncoderCallback);

    encoder.encode(createTestVideoFrame(/* timestampNs= */ 0), ENCODE_INFO_KEY_FRAME);

    // Reduce frame rate by half.
    BitrateAllocation bitrateAllocation = new BitrateAllocation(
        /* bitratesBbs= */ new int[][] {new int[] {TEST_ENCODER_SETTINGS.startBitrate}});
    encoder.setRateAllocation(bitrateAllocation, TEST_ENCODER_SETTINGS.maxFramerate / 2);

    // Generate output to trigger bitrate update in encoder wrapper.
    fakeMediaCodecWrapper.addOutputData(
        CodecTestHelper.generateRandomData(100), /* presentationTimestampUs= */ 0, /* flags= */ 0);
    encoder.waitDeliverEncodedImage();

    // Frame rate has been reduced by half. Verify that bitrate doubled.
    ArgumentCaptor<Bundle> bundleCaptor = ArgumentCaptor.forClass(Bundle.class);
    verify(fakeMediaCodecWrapper, times(2)).setParameters(bundleCaptor.capture());
    Bundle params = bundleCaptor.getAllValues().get(1);
    assertThat(params.containsKey(MediaCodec.PARAMETER_KEY_VIDEO_BITRATE)).isTrue();
    assertThat(params.getInt(MediaCodec.PARAMETER_KEY_VIDEO_BITRATE))
        .isEqualTo(TEST_ENCODER_SETTINGS.startBitrate * 2);
  }

  @Test
  public void testTimestampsWithFramerateBitrateAdjuster() throws InterruptedException {
    // Enable FramerateBitrateAdjuster and change frame rate while encoding video. Verify that
    // encoder ignores changes in frame rate and calculates frame timestamps based on fixed frame
    // rate 30fps.
    TestEncoder encoder =
        new TestEncoderBuilder().setBitrateAdjuster(new FramerateBitrateAdjuster()).build();
    encoder.initEncode(TEST_ENCODER_SETTINGS, mockEncoderCallback);

    encoder.encode(createTestVideoFrame(/* timestampNs= */ 0), ENCODE_INFO_KEY_FRAME);

    // Reduce frametate by half.
    BitrateAllocation bitrateAllocation = new BitrateAllocation(
        /* bitratesBbs= */ new int[][] {new int[] {TEST_ENCODER_SETTINGS.startBitrate}});
    encoder.setRateAllocation(bitrateAllocation, TEST_ENCODER_SETTINGS.maxFramerate / 2);

    // Encoder is allowed to buffer up to 2 frames. Generate output to avoid frame dropping.
    fakeMediaCodecWrapper.addOutputData(
        CodecTestHelper.generateRandomData(100), /* presentationTimestampUs= */ 0, /* flags= */ 0);
    encoder.waitDeliverEncodedImage();

    encoder.encode(createTestVideoFrame(/* timestampNs= */ 1), ENCODE_INFO_DELTA_FRAME);
    encoder.encode(createTestVideoFrame(/* timestampNs= */ 2), ENCODE_INFO_DELTA_FRAME);

    ArgumentCaptor<Long> timestampCaptor = ArgumentCaptor.forClass(Long.class);
    verify(fakeMediaCodecWrapper, times(3))
        .queueInputBuffer(
            /* index= */ anyInt(),
            /* offset= */ anyInt(),
            /* size= */ anyInt(), timestampCaptor.capture(),
            /* flags= */ anyInt());

    long frameDurationMs = SECONDS.toMicros(1) / 30;
    assertThat(timestampCaptor.getAllValues())
        .containsExactly(0L, frameDurationMs, 2 * frameDurationMs);
  }
}<|MERGE_RESOLUTION|>--- conflicted
+++ resolved
@@ -122,10 +122,7 @@
 
   private class TestEncoderBuilder {
     private VideoCodecMimeType codecType = VideoCodecMimeType.VP8;
-<<<<<<< HEAD
-=======
     private BitrateAdjuster bitrateAdjuster = new BaseBitrateAdjuster();
->>>>>>> cbad18b1
 
     public TestEncoderBuilder setCodecType(VideoCodecMimeType codecType) {
       this.codecType = codecType;
