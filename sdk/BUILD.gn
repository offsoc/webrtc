--- conflicted
+++ resolved
@@ -370,35 +370,6 @@
           "../rtc_base/system:gcd_helpers",
         ]
       }
-
-      rtc_source_set("network_monitor_observer") {
-        visibility = [ ":*" ]
-
-        sources = [ "objc/native/src/network_monitor_observer.h" ]
-
-        deps = [ "../rtc_base" ]
-      }
-
-      rtc_library("network_monitor_objc") {
-        visibility = [ "*" ]
-
-        sources = [
-          "objc/components/network/RTCNetworkMonitor+Private.h",
-          "objc/components/network/RTCNetworkMonitor.h",
-          "objc/components/network/RTCNetworkMonitor.mm",
-        ]
-
-        configs += [ ":used_from_extension" ]
-
-        frameworks = [ "Network.framework" ]
-
-        deps = [
-          ":base_objc",
-          ":helpers_objc",
-          ":network_monitor_observer",
-          "../rtc_base/system:gcd_helpers",
-        ]
-      }
     }
 
     rtc_library("videosource_objc") {
@@ -547,62 +518,13 @@
       deps = [
         ":base_objc",
         ":helpers_objc",
-<<<<<<< HEAD
-=======
         ":metal_objc",
->>>>>>> cbad18b1
         ":opengl_objc",
         ":videocapture_objc",
         ":videoframebuffer_objc",
       ]
     }
 
-<<<<<<< HEAD
-    if (rtc_use_metal_rendering) {
-      rtc_library("metal_objc") {
-        visibility = [ "*" ]
-        allow_poison = [
-          "audio_codecs",  # TODO(bugs.webrtc.org/8396): Remove.
-          "default_task_queue",
-        ]
-        sources = [
-          "objc/components/renderer/metal/RTCMTLI420Renderer.h",
-          "objc/components/renderer/metal/RTCMTLI420Renderer.mm",
-          "objc/components/renderer/metal/RTCMTLRenderer+Private.h",
-          "objc/components/renderer/metal/RTCMTLRenderer.h",
-          "objc/components/renderer/metal/RTCMTLRenderer.mm",
-        ]
-        if (is_ios) {
-          sources += [
-            "objc/components/renderer/metal/RTCMTLNV12Renderer.h",
-            "objc/components/renderer/metal/RTCMTLNV12Renderer.mm",
-            "objc/components/renderer/metal/RTCMTLRGBRenderer.h",
-            "objc/components/renderer/metal/RTCMTLRGBRenderer.mm",
-            "objc/components/renderer/metal/RTCMTLVideoView.h",
-            "objc/components/renderer/metal/RTCMTLVideoView.m",
-          ]
-        }
-        frameworks = [
-          "CoreVideo.framework",
-          "Metal.framework",
-          "MetalKit.framework",
-        ]
-        if (is_mac) {
-          sources += [
-            "objc/components/renderer/metal/RTCMTLNSVideoView.h",
-            "objc/components/renderer/metal/RTCMTLNSVideoView.m",
-          ]
-          frameworks += [ "AppKit.framework" ]
-        }
-        deps = [
-          ":base_objc",
-          ":peerconnectionfactory_base_objc",
-          ":videoframebuffer_objc",
-          "../api/video:video_frame",
-          "../api/video:video_rtp_headers",
-          "../rtc_base:checks",
-          "../rtc_base:rtc_base_approved",
-=======
     rtc_library("metal_objc") {
       visibility = [ "*" ]
       allow_poison = [
@@ -635,7 +557,6 @@
         sources += [
           "objc/components/renderer/metal/RTCMTLNSVideoView.h",
           "objc/components/renderer/metal/RTCMTLNSVideoView.m",
->>>>>>> cbad18b1
         ]
         frameworks += [ "AppKit.framework" ]
       }
@@ -1164,18 +1085,8 @@
             "//third_party/libyuv",
           ]
 
-<<<<<<< HEAD
-          if (rtc_use_opengl_rendering) {
-            deps += [ ":opengl_objc" ]
-          }
-
-          if (rtc_use_metal_rendering) {
-            sources += [ "objc/unittests/RTCMTLVideoView_xctest.m" ]
-            deps += [ ":metal_objc" ]
-=======
           if (rtc_ios_macos_use_opengl_rendering) {
             deps += [ ":opengl_objc" ]
->>>>>>> cbad18b1
           }
 
           public_deps = [
@@ -1417,16 +1328,8 @@
           "../rtc_base:rtc_base_approved",
           "../ringrtc/rffi:libringrtc_rffi",
         ]
-<<<<<<< HEAD
-        if (rtc_use_opengl_rendering) {
-          deps += [ ":opengl_ui_objc" ]
-        }
-        if (rtc_use_metal_rendering) {
-          deps += [ ":metal_objc" ]
-=======
         if (rtc_ios_macos_use_opengl_rendering) {
           deps += [ ":opengl_ui_objc" ]
->>>>>>> cbad18b1
         }
         if (!build_with_chromium) {
           deps += [
@@ -1641,10 +1544,7 @@
         "../api/video_codecs:video_codecs_api",
         "../common_video",
         "../rtc_base",
-<<<<<<< HEAD
-=======
         "../rtc_base:threading",
->>>>>>> cbad18b1
       ]
       if (is_ios) {
         deps += [ ":native_network_monitor" ]
@@ -1664,16 +1564,11 @@
         deps = [
           ":network_monitor_objc",
           ":network_monitor_observer",
-<<<<<<< HEAD
-          "../rtc_base",
-          "../rtc_base/synchronization:sequence_checker",
-=======
           "../api:sequence_checker",
           "../rtc_base",
           "../rtc_base:threading",
           "../rtc_base/task_utils:pending_task_safety_flag",
           "../rtc_base/task_utils:to_queued_task",
->>>>>>> cbad18b1
         ]
       }
     }
