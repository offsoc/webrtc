--- conflicted
+++ resolved
@@ -44,16 +44,7 @@
   RTC_OBJC_TYPE(RTCVideoCodecInfo) *vp8Info =
       [[RTC_OBJC_TYPE(RTCVideoCodecInfo) alloc] initWithName:kRTCVideoCodecVp8Name];
 
-<<<<<<< HEAD
-#if defined(RTC_ENABLE_VP9)
-  RTC_OBJC_TYPE(RTCVideoCodecInfo) *vp9Info =
-      [[RTC_OBJC_TYPE(RTCVideoCodecInfo) alloc] initWithName:kRTCVideoCodecVp9Name];
-#endif
-
-  return @[
-=======
   NSMutableArray<RTC_OBJC_TYPE(RTCVideoCodecInfo) *> *result = [@[
->>>>>>> cbad18b1
     constrainedHighInfo,
     constrainedBaselineInfo,
     vp8Info,
@@ -77,19 +68,12 @@
     return [[RTC_OBJC_TYPE(RTCVideoEncoderH264) alloc] initWithCodecInfo:info];
   } else if ([info.name isEqualToString:kRTCVideoCodecVp8Name]) {
     return [RTC_OBJC_TYPE(RTCVideoEncoderVP8) vp8Encoder];
-<<<<<<< HEAD
-#if defined(RTC_ENABLE_VP9)
-  } else if ([info.name isEqualToString:kRTCVideoCodecVp9Name]) {
-    return [RTC_OBJC_TYPE(RTCVideoEncoderVP9) vp9Encoder];
-#endif
-=======
   } else if ([info.name isEqualToString:kRTCVideoCodecVp9Name] &&
              [RTC_OBJC_TYPE(RTCVideoEncoderVP9) isSupported]) {
     return [RTC_OBJC_TYPE(RTCVideoEncoderVP9) vp9Encoder];
   } else if ([info.name isEqualToString:kRTCVideoCodecAv1Name] &&
              [RTC_OBJC_TYPE(RTCVideoEncoderAV1) isSupported]) {
     return [RTC_OBJC_TYPE(RTCVideoEncoderAV1) av1Encoder];
->>>>>>> cbad18b1
   }
 
   return nil;
