/*
 *  Copyright (c) 2015 The WebRTC project authors. All Rights Reserved.
 *
 *  Use of this source code is governed by a BSD-style license
 *  that can be found in the LICENSE file in the root of the source
 *  tree. An additional intellectual property rights grant can be found
 *  in the file PATENTS.  All contributing project authors may
 *  be found in the AUTHORS file in the root of the source tree.
 *
 */

#import "RTCVideoEncoderH264.h"

#import <VideoToolbox/VideoToolbox.h>
#include <vector>

#if defined(WEBRTC_IOS)
#import "helpers/UIDevice+RTCDevice.h"
#endif
#import "RTCCodecSpecificInfoH264.h"
#import "RTCH264ProfileLevelId.h"
#import "api/peerconnection/RTCVideoCodecInfo+Private.h"
#import "base/RTCCodecSpecificInfo.h"
#import "base/RTCI420Buffer.h"
#import "base/RTCVideoEncoder.h"
#import "base/RTCVideoFrame.h"
#import "base/RTCVideoFrameBuffer.h"
#import "components/video_frame_buffer/RTCCVPixelBuffer.h"
#import "helpers.h"

#include "api/video_codecs/h264_profile_level_id.h"
#include "common_video/h264/h264_bitstream_parser.h"
#include "common_video/include/bitrate_adjuster.h"
#include "modules/video_coding/include/video_error_codes.h"
#include "rtc_base/buffer.h"
#include "rtc_base/logging.h"
#include "rtc_base/time_utils.h"
#include "sdk/objc/components/video_codec/nalu_rewriter.h"
#include "third_party/libyuv/include/libyuv/convert_from.h"

@interface RTC_OBJC_TYPE (RTCVideoEncoderH264)
()

    - (void)frameWasEncoded : (OSStatus)status flags : (VTEncodeInfoFlags)infoFlags sampleBuffer
    : (CMSampleBufferRef)sampleBuffer codecSpecificInfo
    : (id<RTC_OBJC_TYPE(RTCCodecSpecificInfo)>)codecSpecificInfo width : (int32_t)width height
    : (int32_t)height renderTimeMs : (int64_t)renderTimeMs timestamp : (uint32_t)timestamp rotation
    : (RTCVideoRotation)rotation;

@end

namespace {  // anonymous namespace

// The ratio between kVTCompressionPropertyKey_DataRateLimits and
// kVTCompressionPropertyKey_AverageBitRate. The data rate limit is set higher
// than the average bit rate to avoid undershooting the target.
const float kLimitToAverageBitRateFactor = 1.5f;
// These thresholds deviate from the default h264 QP thresholds, as they
// have been found to work better on devices that support VideoToolbox
const int kLowH264QpThreshold = 28;
const int kHighH264QpThreshold = 39;

const OSType kNV12PixelFormat = kCVPixelFormatType_420YpCbCr8BiPlanarFullRange;

// Struct that we pass to the encoder per frame to encode. We receive it again
// in the encoder callback.
struct RTCFrameEncodeParams {
  RTCFrameEncodeParams(RTC_OBJC_TYPE(RTCVideoEncoderH264) * e,
                       RTC_OBJC_TYPE(RTCCodecSpecificInfoH264) * csi,
                       int32_t w,
                       int32_t h,
                       int64_t rtms,
                       uint32_t ts,
                       RTCVideoRotation r)
      : encoder(e), width(w), height(h), render_time_ms(rtms), timestamp(ts), rotation(r) {
    if (csi) {
      codecSpecificInfo = csi;
    } else {
      codecSpecificInfo = [[RTC_OBJC_TYPE(RTCCodecSpecificInfoH264) alloc] init];
    }
  }

  RTC_OBJC_TYPE(RTCVideoEncoderH264) * encoder;
  RTC_OBJC_TYPE(RTCCodecSpecificInfoH264) * codecSpecificInfo;
  int32_t width;
  int32_t height;
  int64_t render_time_ms;
  uint32_t timestamp;
  RTCVideoRotation rotation;
};

// We receive I420Frames as input, but we need to feed CVPixelBuffers into the
// encoder. This performs the copy and format conversion.
// TODO(tkchin): See if encoder will accept i420 frames and compare performance.
bool CopyVideoFrameToNV12PixelBuffer(id<RTC_OBJC_TYPE(RTCI420Buffer)> frameBuffer,
                                     CVPixelBufferRef pixelBuffer) {
  RTC_DCHECK(pixelBuffer);
  RTC_DCHECK_EQ(CVPixelBufferGetPixelFormatType(pixelBuffer), kNV12PixelFormat);
  RTC_DCHECK_EQ(CVPixelBufferGetHeightOfPlane(pixelBuffer, 0), frameBuffer.height);
  RTC_DCHECK_EQ(CVPixelBufferGetWidthOfPlane(pixelBuffer, 0), frameBuffer.width);

  CVReturn cvRet = CVPixelBufferLockBaseAddress(pixelBuffer, 0);
  if (cvRet != kCVReturnSuccess) {
    RTC_LOG(LS_ERROR) << "Failed to lock base address: " << cvRet;
    return false;
  }
  uint8_t *dstY = reinterpret_cast<uint8_t *>(CVPixelBufferGetBaseAddressOfPlane(pixelBuffer, 0));
  int dstStrideY = CVPixelBufferGetBytesPerRowOfPlane(pixelBuffer, 0);
  uint8_t *dstUV = reinterpret_cast<uint8_t *>(CVPixelBufferGetBaseAddressOfPlane(pixelBuffer, 1));
  int dstStrideUV = CVPixelBufferGetBytesPerRowOfPlane(pixelBuffer, 1);
  // Convert I420 to NV12.
  int ret = libyuv::I420ToNV12(frameBuffer.dataY,
                               frameBuffer.strideY,
                               frameBuffer.dataU,
                               frameBuffer.strideU,
                               frameBuffer.dataV,
                               frameBuffer.strideV,
                               dstY,
                               dstStrideY,
                               dstUV,
                               dstStrideUV,
                               frameBuffer.width,
                               frameBuffer.height);
  CVPixelBufferUnlockBaseAddress(pixelBuffer, 0);
  if (ret) {
    RTC_LOG(LS_ERROR) << "Error converting I420 VideoFrame to NV12 :" << ret;
    return false;
  }
  return true;
}

CVPixelBufferRef CreatePixelBuffer(CVPixelBufferPoolRef pixel_buffer_pool) {
  if (!pixel_buffer_pool) {
    RTC_LOG(LS_ERROR) << "Failed to get pixel buffer pool.";
    return nullptr;
  }
  CVPixelBufferRef pixel_buffer;
  CVReturn ret = CVPixelBufferPoolCreatePixelBuffer(nullptr, pixel_buffer_pool, &pixel_buffer);
  if (ret != kCVReturnSuccess) {
    RTC_LOG(LS_ERROR) << "Failed to create pixel buffer: " << ret;
    // We probably want to drop frames here, since failure probably means
    // that the pool is empty.
    return nullptr;
  }
  return pixel_buffer;
}

// This is the callback function that VideoToolbox calls when encode is
// complete. From inspection this happens on its own queue.
void compressionOutputCallback(void *encoder,
                               void *params,
                               OSStatus status,
                               VTEncodeInfoFlags infoFlags,
                               CMSampleBufferRef sampleBuffer) {
  if (!params) {
    // If there are pending callbacks when the encoder is destroyed, this can happen.
    return;
  }
  std::unique_ptr<RTCFrameEncodeParams> encodeParams(
      reinterpret_cast<RTCFrameEncodeParams *>(params));
  [encodeParams->encoder frameWasEncoded:status
                                   flags:infoFlags
                            sampleBuffer:sampleBuffer
                       codecSpecificInfo:encodeParams->codecSpecificInfo
                                   width:encodeParams->width
                                  height:encodeParams->height
                            renderTimeMs:encodeParams->render_time_ms
                               timestamp:encodeParams->timestamp
                                rotation:encodeParams->rotation];
}

// Extract VideoToolbox profile out of the webrtc::SdpVideoFormat. If there is
// no specific VideoToolbox profile for the specified level, AutoLevel will be
// returned. The user must initialize the encoder with a resolution and
// framerate conforming to the selected H264 level regardless.
CFStringRef ExtractProfile(const webrtc::H264ProfileLevelId &profile_level_id) {
  switch (profile_level_id.profile) {
    case webrtc::H264Profile::kProfileConstrainedBaseline:
    case webrtc::H264Profile::kProfileBaseline:
      switch (profile_level_id.level) {
        case webrtc::H264Level::kLevel3:
          return kVTProfileLevel_H264_Baseline_3_0;
        case webrtc::H264Level::kLevel3_1:
          return kVTProfileLevel_H264_Baseline_3_1;
        case webrtc::H264Level::kLevel3_2:
          return kVTProfileLevel_H264_Baseline_3_2;
        case webrtc::H264Level::kLevel4:
          return kVTProfileLevel_H264_Baseline_4_0;
        case webrtc::H264Level::kLevel4_1:
          return kVTProfileLevel_H264_Baseline_4_1;
        case webrtc::H264Level::kLevel4_2:
          return kVTProfileLevel_H264_Baseline_4_2;
        case webrtc::H264Level::kLevel5:
          return kVTProfileLevel_H264_Baseline_5_0;
        case webrtc::H264Level::kLevel5_1:
          return kVTProfileLevel_H264_Baseline_5_1;
        case webrtc::H264Level::kLevel5_2:
          return kVTProfileLevel_H264_Baseline_5_2;
        case webrtc::H264Level::kLevel1:
        case webrtc::H264Level::kLevel1_b:
        case webrtc::H264Level::kLevel1_1:
        case webrtc::H264Level::kLevel1_2:
        case webrtc::H264Level::kLevel1_3:
        case webrtc::H264Level::kLevel2:
        case webrtc::H264Level::kLevel2_1:
        case webrtc::H264Level::kLevel2_2:
          return kVTProfileLevel_H264_Baseline_AutoLevel;
      }

    case webrtc::H264Profile::kProfileMain:
      switch (profile_level_id.level) {
        case webrtc::H264Level::kLevel3:
          return kVTProfileLevel_H264_Main_3_0;
        case webrtc::H264Level::kLevel3_1:
          return kVTProfileLevel_H264_Main_3_1;
        case webrtc::H264Level::kLevel3_2:
          return kVTProfileLevel_H264_Main_3_2;
        case webrtc::H264Level::kLevel4:
          return kVTProfileLevel_H264_Main_4_0;
        case webrtc::H264Level::kLevel4_1:
          return kVTProfileLevel_H264_Main_4_1;
        case webrtc::H264Level::kLevel4_2:
          return kVTProfileLevel_H264_Main_4_2;
        case webrtc::H264Level::kLevel5:
          return kVTProfileLevel_H264_Main_5_0;
        case webrtc::H264Level::kLevel5_1:
          return kVTProfileLevel_H264_Main_5_1;
        case webrtc::H264Level::kLevel5_2:
          return kVTProfileLevel_H264_Main_5_2;
        case webrtc::H264Level::kLevel1:
        case webrtc::H264Level::kLevel1_b:
        case webrtc::H264Level::kLevel1_1:
        case webrtc::H264Level::kLevel1_2:
        case webrtc::H264Level::kLevel1_3:
        case webrtc::H264Level::kLevel2:
        case webrtc::H264Level::kLevel2_1:
        case webrtc::H264Level::kLevel2_2:
          return kVTProfileLevel_H264_Main_AutoLevel;
      }

    case webrtc::H264Profile::kProfileConstrainedHigh:
    case webrtc::H264Profile::kProfileHigh:
      switch (profile_level_id.level) {
        case webrtc::H264Level::kLevel3:
          return kVTProfileLevel_H264_High_3_0;
        case webrtc::H264Level::kLevel3_1:
          return kVTProfileLevel_H264_High_3_1;
        case webrtc::H264Level::kLevel3_2:
          return kVTProfileLevel_H264_High_3_2;
        case webrtc::H264Level::kLevel4:
          return kVTProfileLevel_H264_High_4_0;
        case webrtc::H264Level::kLevel4_1:
          return kVTProfileLevel_H264_High_4_1;
        case webrtc::H264Level::kLevel4_2:
          return kVTProfileLevel_H264_High_4_2;
        case webrtc::H264Level::kLevel5:
          return kVTProfileLevel_H264_High_5_0;
        case webrtc::H264Level::kLevel5_1:
          return kVTProfileLevel_H264_High_5_1;
        case webrtc::H264Level::kLevel5_2:
          return kVTProfileLevel_H264_High_5_2;
        case webrtc::H264Level::kLevel1:
        case webrtc::H264Level::kLevel1_b:
        case webrtc::H264Level::kLevel1_1:
        case webrtc::H264Level::kLevel1_2:
        case webrtc::H264Level::kLevel1_3:
        case webrtc::H264Level::kLevel2:
        case webrtc::H264Level::kLevel2_1:
        case webrtc::H264Level::kLevel2_2:
          return kVTProfileLevel_H264_High_AutoLevel;
      }
  }
}

// The function returns the max allowed sample rate (pixels per second) that
// can be processed by given encoder with `profile_level_id`.
// See https://www.itu.int/rec/dologin_pub.asp?lang=e&id=T-REC-H.264-201610-S!!PDF-E&type=items
// for details.
NSUInteger GetMaxSampleRate(const webrtc::H264ProfileLevelId &profile_level_id) {
  switch (profile_level_id.level) {
    case webrtc::H264Level::kLevel3:
      return 10368000;
    case webrtc::H264Level::kLevel3_1:
      return 27648000;
    case webrtc::H264Level::kLevel3_2:
      return 55296000;
    case webrtc::H264Level::kLevel4:
    case webrtc::H264Level::kLevel4_1:
      return 62914560;
    case webrtc::H264Level::kLevel4_2:
      return 133693440;
    case webrtc::H264Level::kLevel5:
      return 150994944;
    case webrtc::H264Level::kLevel5_1:
      return 251658240;
    case webrtc::H264Level::kLevel5_2:
      return 530841600;
    case webrtc::H264Level::kLevel1:
    case webrtc::H264Level::kLevel1_b:
    case webrtc::H264Level::kLevel1_1:
    case webrtc::H264Level::kLevel1_2:
    case webrtc::H264Level::kLevel1_3:
    case webrtc::H264Level::kLevel2:
    case webrtc::H264Level::kLevel2_1:
    case webrtc::H264Level::kLevel2_2:
      // Zero means auto rate setting.
      return 0;
  }
}
}  // namespace

@implementation RTC_OBJC_TYPE (RTCVideoEncoderH264) {
  RTC_OBJC_TYPE(RTCVideoCodecInfo) * _codecInfo;
  std::unique_ptr<webrtc::BitrateAdjuster> _bitrateAdjuster;
  uint32_t _targetBitrateBps;
  uint32_t _encoderBitrateBps;
  uint32_t _encoderFrameRate;
  uint32_t _maxAllowedFrameRate;
  RTCH264PacketizationMode _packetizationMode;
  absl::optional<webrtc::H264ProfileLevelId> _profile_level_id;
  RTCVideoEncoderCallback _callback;
  int32_t _width;
  int32_t _height;
  VTCompressionSessionRef _compressionSession;
  CVPixelBufferPoolRef _pixelBufferPool;
  RTCVideoCodecMode _mode;

  webrtc::H264BitstreamParser _h264BitstreamParser;
  std::vector<uint8_t> _frameScaleBuffer;
}

// .5 is set as a mininum to prevent overcompensating for large temporary
// overshoots. We don't want to degrade video quality too badly.
// .95 is set to prevent oscillations. When a lower bitrate is set on the
// encoder than previously set, its output seems to have a brief period of
// drastically reduced bitrate, so we want to avoid that. In steady state
// conditions, 0.95 seems to give us better overall bitrate over long periods
// of time.
- (instancetype)initWithCodecInfo:(RTC_OBJC_TYPE(RTCVideoCodecInfo) *)codecInfo {
  if (self = [super init]) {
    _codecInfo = codecInfo;
    _bitrateAdjuster.reset(new webrtc::BitrateAdjuster(.5, .95));
    _packetizationMode = RTCH264PacketizationModeNonInterleaved;
    _profile_level_id =
        webrtc::ParseSdpForH264ProfileLevelId([codecInfo nativeSdpVideoFormat].parameters);
    RTC_DCHECK(_profile_level_id);
    RTC_LOG(LS_INFO) << "Using profile " << CFStringToString(ExtractProfile(*_profile_level_id));
    RTC_CHECK([codecInfo.name isEqualToString:kRTCVideoCodecH264Name]);
  }
  return self;
}

- (void)dealloc {
  [self destroyCompressionSession];
}

- (NSInteger)startEncodeWithSettings:(RTC_OBJC_TYPE(RTCVideoEncoderSettings) *)settings
                       numberOfCores:(int)numberOfCores {
  RTC_DCHECK(settings);
  RTC_DCHECK([settings.name isEqualToString:kRTCVideoCodecH264Name]);

  _width = settings.width;
  _height = settings.height;
  _mode = settings.mode;

  uint32_t aligned_width = (((_width + 15) >> 4) << 4);
  uint32_t aligned_height = (((_height + 15) >> 4) << 4);
  _maxAllowedFrameRate = static_cast<uint32_t>(GetMaxSampleRate(*_profile_level_id) /
                                               (aligned_width * aligned_height));

  // We can only set average bitrate on the HW encoder.
  _targetBitrateBps = settings.startBitrate * 1000;  // startBitrate is in kbps.
  _bitrateAdjuster->SetTargetBitrateBps(_targetBitrateBps);
  _encoderFrameRate = MIN(settings.maxFramerate, _maxAllowedFrameRate);
  if (settings.maxFramerate > _maxAllowedFrameRate && _maxAllowedFrameRate > 0) {
    RTC_LOG(LS_WARNING) << "Initial encoder frame rate setting " << settings.maxFramerate
                        << " is larger than the "
                        << "maximal allowed frame rate " << _maxAllowedFrameRate << ".";
  }

  // TODO(tkchin): Try setting payload size via
  // kVTCompressionPropertyKey_MaxH264SliceBytes.

  return [self resetCompressionSessionWithPixelFormat:kNV12PixelFormat];
}

- (NSInteger)encode:(RTC_OBJC_TYPE(RTCVideoFrame) *)frame
    codecSpecificInfo:(nullable id<RTC_OBJC_TYPE(RTCCodecSpecificInfo)>)codecSpecificInfo
           frameTypes:(NSArray<NSNumber *> *)frameTypes {
  RTC_DCHECK_EQ(frame.width, _width);
  RTC_DCHECK_EQ(frame.height, _height);
  if (!_callback || !_compressionSession) {
    return WEBRTC_VIDEO_CODEC_UNINITIALIZED;
  }
  BOOL isKeyframeRequired = NO;

  // Get a pixel buffer from the pool and copy frame data over.
  if ([self resetCompressionSessionIfNeededWithFrame:frame]) {
    isKeyframeRequired = YES;
  }

  CVPixelBufferRef pixelBuffer = nullptr;
  if ([frame.buffer isKindOfClass:[RTC_OBJC_TYPE(RTCCVPixelBuffer) class]]) {
    // Native frame buffer
    RTC_OBJC_TYPE(RTCCVPixelBuffer) *rtcPixelBuffer =
        (RTC_OBJC_TYPE(RTCCVPixelBuffer) *)frame.buffer;
    if (![rtcPixelBuffer requiresCropping]) {
      // This pixel buffer might have a higher resolution than what the
      // compression session is configured to. The compression session can
      // handle that and will output encoded frames in the configured
      // resolution regardless of the input pixel buffer resolution.
      pixelBuffer = rtcPixelBuffer.pixelBuffer;
      CVBufferRetain(pixelBuffer);
    } else {
      // Cropping required, we need to crop and scale to a new pixel buffer.
      pixelBuffer = CreatePixelBuffer(_pixelBufferPool);
      if (!pixelBuffer) {
        return WEBRTC_VIDEO_CODEC_ERROR;
      }
      int dstWidth = CVPixelBufferGetWidth(pixelBuffer);
      int dstHeight = CVPixelBufferGetHeight(pixelBuffer);
      if ([rtcPixelBuffer requiresScalingToWidth:dstWidth height:dstHeight]) {
        int size =
            [rtcPixelBuffer bufferSizeForCroppingAndScalingToWidth:dstWidth height:dstHeight];
        _frameScaleBuffer.resize(size);
      } else {
        _frameScaleBuffer.clear();
      }
      _frameScaleBuffer.shrink_to_fit();
      if (![rtcPixelBuffer cropAndScaleTo:pixelBuffer withTempBuffer:_frameScaleBuffer.data()]) {
        CVBufferRelease(pixelBuffer);
        return WEBRTC_VIDEO_CODEC_ERROR;
      }
    }
  }

  if (!pixelBuffer) {
    // We did not have a native frame buffer
    pixelBuffer = CreatePixelBuffer(_pixelBufferPool);
    if (!pixelBuffer) {
      return WEBRTC_VIDEO_CODEC_ERROR;
    }
    RTC_DCHECK(pixelBuffer);
    if (!CopyVideoFrameToNV12PixelBuffer([frame.buffer toI420], pixelBuffer)) {
      RTC_LOG(LS_ERROR) << "Failed to copy frame data.";
      CVBufferRelease(pixelBuffer);
      return WEBRTC_VIDEO_CODEC_ERROR;
    }
  }

  // Check if we need a keyframe.
  if (!isKeyframeRequired && frameTypes) {
    for (NSNumber *frameType in frameTypes) {
      if ((RTCFrameType)frameType.intValue == RTCFrameTypeVideoFrameKey) {
        isKeyframeRequired = YES;
        break;
      }
    }
  }

  CMTime presentationTimeStamp = CMTimeMake(frame.timeStampNs / rtc::kNumNanosecsPerMillisec, 1000);
  CFDictionaryRef frameProperties = nullptr;
  if (isKeyframeRequired) {
    CFTypeRef keys[] = {kVTEncodeFrameOptionKey_ForceKeyFrame};
    CFTypeRef values[] = {kCFBooleanTrue};
    frameProperties = CreateCFTypeDictionary(keys, values, 1);
  }

  std::unique_ptr<RTCFrameEncodeParams> encodeParams;
  encodeParams.reset(new RTCFrameEncodeParams(self,
                                              codecSpecificInfo,
                                              _width,
                                              _height,
                                              frame.timeStampNs / rtc::kNumNanosecsPerMillisec,
                                              frame.timeStamp,
                                              frame.rotation));
  encodeParams->codecSpecificInfo.packetizationMode = _packetizationMode;

  // Update the bitrate if needed.
  [self setBitrateBps:_bitrateAdjuster->GetAdjustedBitrateBps() frameRate:_encoderFrameRate];

  OSStatus status = VTCompressionSessionEncodeFrame(_compressionSession,
                                                    pixelBuffer,
                                                    presentationTimeStamp,
                                                    kCMTimeInvalid,
                                                    frameProperties,
                                                    encodeParams.release(),
                                                    nullptr);
  if (frameProperties) {
    CFRelease(frameProperties);
  }
  if (pixelBuffer) {
    CVBufferRelease(pixelBuffer);
  }

  if (status == kVTInvalidSessionErr) {
    // This error occurs when entering foreground after backgrounding the app.
    RTC_LOG(LS_ERROR) << "Invalid compression session, resetting.";
    [self resetCompressionSessionWithPixelFormat:[self pixelFormatOfFrame:frame]];

    return WEBRTC_VIDEO_CODEC_NO_OUTPUT;
  } else if (status == kVTVideoEncoderMalfunctionErr) {
    // Sometimes the encoder malfunctions and needs to be restarted.
    RTC_LOG(LS_ERROR)
        << "Encountered video encoder malfunction error. Resetting compression session.";
    [self resetCompressionSessionWithPixelFormat:[self pixelFormatOfFrame:frame]];

    return WEBRTC_VIDEO_CODEC_NO_OUTPUT;
  } else if (status != noErr) {
    RTC_LOG(LS_ERROR) << "Failed to encode frame with code: " << status;
    return WEBRTC_VIDEO_CODEC_ERROR;
  }
  return WEBRTC_VIDEO_CODEC_OK;
}

- (void)setCallback:(RTCVideoEncoderCallback)callback {
  _callback = callback;
}

- (int)setBitrate:(uint32_t)bitrateKbit framerate:(uint32_t)framerate {
  _targetBitrateBps = 1000 * bitrateKbit;
  _bitrateAdjuster->SetTargetBitrateBps(_targetBitrateBps);
  if (framerate > _maxAllowedFrameRate && _maxAllowedFrameRate > 0) {
    RTC_LOG(LS_WARNING) << "Encoder frame rate setting " << framerate << " is larger than the "
                        << "maximal allowed frame rate " << _maxAllowedFrameRate << ".";
  }
  framerate = MIN(framerate, _maxAllowedFrameRate);
  [self setBitrateBps:_bitrateAdjuster->GetAdjustedBitrateBps() frameRate:framerate];
  return WEBRTC_VIDEO_CODEC_OK;
}

- (NSInteger)resolutionAlignment {
  return 1;
}

- (BOOL)applyAlignmentToAllSimulcastLayers {
  return NO;
}

- (BOOL)supportsNativeHandle {
  return YES;
}

#pragma mark - Private

- (NSInteger)releaseEncoder {
  // Need to destroy so that the session is invalidated and won't use the
  // callback anymore. Do not remove callback until the session is invalidated
  // since async encoder callbacks can occur until invalidation.
  [self destroyCompressionSession];
  _callback = nullptr;
  return WEBRTC_VIDEO_CODEC_OK;
}

- (OSType)pixelFormatOfFrame:(RTC_OBJC_TYPE(RTCVideoFrame) *)frame {
  // Use NV12 for non-native frames.
  if ([frame.buffer isKindOfClass:[RTC_OBJC_TYPE(RTCCVPixelBuffer) class]]) {
    RTC_OBJC_TYPE(RTCCVPixelBuffer) *rtcPixelBuffer =
        (RTC_OBJC_TYPE(RTCCVPixelBuffer) *)frame.buffer;
    return CVPixelBufferGetPixelFormatType(rtcPixelBuffer.pixelBuffer);
  }

  return kNV12PixelFormat;
}

- (BOOL)resetCompressionSessionIfNeededWithFrame:(RTC_OBJC_TYPE(RTCVideoFrame) *)frame {
  BOOL resetCompressionSession = NO;

  // If we're capturing native frames in another pixel format than the compression session is
  // configured with, make sure the compression session is reset using the correct pixel format.
  OSType framePixelFormat = [self pixelFormatOfFrame:frame];

  if (_compressionSession) {
    // The pool attribute `kCVPixelBufferPixelFormatTypeKey` can contain either an array of pixel
    // formats or a single pixel format.
    NSDictionary *poolAttributes =
        (__bridge NSDictionary *)CVPixelBufferPoolGetPixelBufferAttributes(_pixelBufferPool);
    id pixelFormats =
        [poolAttributes objectForKey:(__bridge NSString *)kCVPixelBufferPixelFormatTypeKey];
    NSArray<NSNumber *> *compressionSessionPixelFormats = nil;
    if ([pixelFormats isKindOfClass:[NSArray class]]) {
      compressionSessionPixelFormats = (NSArray *)pixelFormats;
    } else if ([pixelFormats isKindOfClass:[NSNumber class]]) {
      compressionSessionPixelFormats = @[ (NSNumber *)pixelFormats ];
    }

    if (![compressionSessionPixelFormats
            containsObject:[NSNumber numberWithLong:framePixelFormat]]) {
      resetCompressionSession = YES;
      RTC_LOG(LS_INFO) << "Resetting compression session due to non-matching pixel format.";
    }
  } else {
    resetCompressionSession = YES;
  }

  if (resetCompressionSession) {
    [self resetCompressionSessionWithPixelFormat:framePixelFormat];
  }
  return resetCompressionSession;
}

- (int)resetCompressionSessionWithPixelFormat:(OSType)framePixelFormat {
  [self destroyCompressionSession];

  // Set source image buffer attributes. These attributes will be present on
  // buffers retrieved from the encoder's pixel buffer pool.
  const size_t attributesSize = 3;
  CFTypeRef keys[attributesSize] = {
#if defined(WEBRTC_IOS) && TARGET_OS_MACCATALYST
<<<<<<< HEAD
    kCVPixelBufferMetalCompatibilityKey,
#elif defined(WEBRTC_IOS)
    kCVPixelBufferOpenGLESCompatibilityKey,
=======
      kCVPixelBufferMetalCompatibilityKey,
#elif defined(WEBRTC_IOS)
      kCVPixelBufferOpenGLESCompatibilityKey,
>>>>>>> cbad18b1
#elif defined(WEBRTC_MAC)
      kCVPixelBufferOpenGLCompatibilityKey,
#endif
      kCVPixelBufferIOSurfacePropertiesKey,
      kCVPixelBufferPixelFormatTypeKey};
  CFDictionaryRef ioSurfaceValue = CreateCFTypeDictionary(nullptr, nullptr, 0);
  int64_t pixelFormatType = framePixelFormat;
  CFNumberRef pixelFormat = CFNumberCreate(nullptr, kCFNumberLongType, &pixelFormatType);
  CFTypeRef values[attributesSize] = {kCFBooleanTrue, ioSurfaceValue, pixelFormat};
  CFDictionaryRef sourceAttributes = CreateCFTypeDictionary(keys, values, attributesSize);
  if (ioSurfaceValue) {
    CFRelease(ioSurfaceValue);
    ioSurfaceValue = nullptr;
  }
  if (pixelFormat) {
    CFRelease(pixelFormat);
    pixelFormat = nullptr;
  }
  CFMutableDictionaryRef encoder_specs = nullptr;
#if defined(WEBRTC_MAC) && !defined(WEBRTC_IOS)
  // Currently hw accl is supported above 360p on mac, below 360p
  // the compression session will be created with hw accl disabled.
  encoder_specs = CFDictionaryCreateMutable(
      nullptr, 1, &kCFTypeDictionaryKeyCallBacks, &kCFTypeDictionaryValueCallBacks);
  CFDictionarySetValue(encoder_specs,
                       kVTVideoEncoderSpecification_EnableHardwareAcceleratedVideoEncoder,
                       kCFBooleanTrue);
#endif
  OSStatus status =
      VTCompressionSessionCreate(nullptr,  // use default allocator
                                 _width,
                                 _height,
                                 kCMVideoCodecType_H264,
                                 encoder_specs,  // use hardware accelerated encoder if available
                                 sourceAttributes,
                                 nullptr,  // use default compressed data allocator
                                 compressionOutputCallback,
                                 nullptr,
                                 &_compressionSession);
  if (sourceAttributes) {
    CFRelease(sourceAttributes);
    sourceAttributes = nullptr;
  }
  if (encoder_specs) {
    CFRelease(encoder_specs);
    encoder_specs = nullptr;
  }
  if (status != noErr) {
    RTC_LOG(LS_ERROR) << "Failed to create compression session: " << status;
    return WEBRTC_VIDEO_CODEC_ERROR;
  }
#if defined(WEBRTC_MAC) && !defined(WEBRTC_IOS)
  CFBooleanRef hwaccl_enabled = nullptr;
  status = VTSessionCopyProperty(_compressionSession,
                                 kVTCompressionPropertyKey_UsingHardwareAcceleratedVideoEncoder,
                                 nullptr,
                                 &hwaccl_enabled);
  if (status == noErr && (CFBooleanGetValue(hwaccl_enabled))) {
    RTC_LOG(LS_INFO) << "Compression session created with hw accl enabled";
  } else {
    RTC_LOG(LS_INFO) << "Compression session created with hw accl disabled";
  }
#endif
  [self configureCompressionSession];

  // The pixel buffer pool is dependent on the compression session so if the session is reset, the
  // pool should be reset as well.
  _pixelBufferPool = VTCompressionSessionGetPixelBufferPool(_compressionSession);

  return WEBRTC_VIDEO_CODEC_OK;
}

- (void)configureCompressionSession {
  RTC_DCHECK(_compressionSession);
  SetVTSessionProperty(_compressionSession, kVTCompressionPropertyKey_RealTime, true);
  SetVTSessionProperty(_compressionSession,
                       kVTCompressionPropertyKey_ProfileLevel,
                       ExtractProfile(*_profile_level_id));
  SetVTSessionProperty(_compressionSession, kVTCompressionPropertyKey_AllowFrameReordering, false);
  [self setEncoderBitrateBps:_targetBitrateBps frameRate:_encoderFrameRate];
  // TODO(tkchin): Look at entropy mode and colorspace matrices.
  // TODO(tkchin): Investigate to see if there's any way to make this work.
  // May need it to interop with Android. Currently this call just fails.
  // On inspecting encoder output on iOS8, this value is set to 6.
  // internal::SetVTSessionProperty(compression_session_,
  //     kVTCompressionPropertyKey_MaxFrameDelayCount,
  //     1);

  // Set a relatively large value for keyframe emission (7200 frames or 4 minutes).
  SetVTSessionProperty(_compressionSession, kVTCompressionPropertyKey_MaxKeyFrameInterval, 7200);
  SetVTSessionProperty(
      _compressionSession, kVTCompressionPropertyKey_MaxKeyFrameIntervalDuration, 240);
}

- (void)destroyCompressionSession {
  if (_compressionSession) {
    VTCompressionSessionInvalidate(_compressionSession);
    CFRelease(_compressionSession);
    _compressionSession = nullptr;
    _pixelBufferPool = nullptr;
  }
}

- (NSString *)implementationName {
  return @"VideoToolbox";
}

- (void)setBitrateBps:(uint32_t)bitrateBps frameRate:(uint32_t)frameRate {
  if (_encoderBitrateBps != bitrateBps || _encoderFrameRate != frameRate) {
    [self setEncoderBitrateBps:bitrateBps frameRate:frameRate];
  }
}

- (void)setEncoderBitrateBps:(uint32_t)bitrateBps frameRate:(uint32_t)frameRate {
  if (_compressionSession) {
    SetVTSessionProperty(_compressionSession, kVTCompressionPropertyKey_AverageBitRate, bitrateBps);

    // With zero `_maxAllowedFrameRate`, we fall back to automatic frame rate detection.
    if (_maxAllowedFrameRate > 0) {
      SetVTSessionProperty(
          _compressionSession, kVTCompressionPropertyKey_ExpectedFrameRate, frameRate);
    }

    // TODO(tkchin): Add a helper method to set array value.
    int64_t dataLimitBytesPerSecondValue =
        static_cast<int64_t>(bitrateBps * kLimitToAverageBitRateFactor / 8);
    CFNumberRef bytesPerSecond =
        CFNumberCreate(kCFAllocatorDefault, kCFNumberSInt64Type, &dataLimitBytesPerSecondValue);
    int64_t oneSecondValue = 1;
    CFNumberRef oneSecond =
        CFNumberCreate(kCFAllocatorDefault, kCFNumberSInt64Type, &oneSecondValue);
    const void *nums[2] = {bytesPerSecond, oneSecond};
    CFArrayRef dataRateLimits = CFArrayCreate(nullptr, nums, 2, &kCFTypeArrayCallBacks);
    OSStatus status = VTSessionSetProperty(
        _compressionSession, kVTCompressionPropertyKey_DataRateLimits, dataRateLimits);
    if (bytesPerSecond) {
      CFRelease(bytesPerSecond);
    }
    if (oneSecond) {
      CFRelease(oneSecond);
    }
    if (dataRateLimits) {
      CFRelease(dataRateLimits);
    }
    if (status != noErr) {
      RTC_LOG(LS_ERROR) << "Failed to set data rate limit with code: " << status;
    }

    _encoderBitrateBps = bitrateBps;
    _encoderFrameRate = frameRate;
  }
}

- (void)frameWasEncoded:(OSStatus)status
                  flags:(VTEncodeInfoFlags)infoFlags
           sampleBuffer:(CMSampleBufferRef)sampleBuffer
      codecSpecificInfo:(id<RTC_OBJC_TYPE(RTCCodecSpecificInfo)>)codecSpecificInfo
                  width:(int32_t)width
                 height:(int32_t)height
           renderTimeMs:(int64_t)renderTimeMs
              timestamp:(uint32_t)timestamp
               rotation:(RTCVideoRotation)rotation {
  RTCVideoEncoderCallback callback = _callback;
  if (!callback) {
    return;
  }
  if (status != noErr) {
    RTC_LOG(LS_ERROR) << "H264 encode failed with code: " << status;
    return;
  }
  if (infoFlags & kVTEncodeInfo_FrameDropped) {
    RTC_LOG(LS_INFO) << "H264 encode dropped frame.";
    return;
  }

  BOOL isKeyframe = NO;
  CFArrayRef attachments = CMSampleBufferGetSampleAttachmentsArray(sampleBuffer, 0);
  if (attachments != nullptr && CFArrayGetCount(attachments)) {
    CFDictionaryRef attachment =
        static_cast<CFDictionaryRef>(CFArrayGetValueAtIndex(attachments, 0));
    isKeyframe = !CFDictionaryContainsKey(attachment, kCMSampleAttachmentKey_NotSync);
  }

  if (isKeyframe) {
    RTC_LOG(LS_INFO) << "Generated keyframe";
  }

  __block std::unique_ptr<rtc::Buffer> buffer = std::make_unique<rtc::Buffer>();
  if (!webrtc::H264CMSampleBufferToAnnexBBuffer(sampleBuffer, isKeyframe, buffer.get())) {
    return;
  }

  RTC_OBJC_TYPE(RTCEncodedImage) *frame = [[RTC_OBJC_TYPE(RTCEncodedImage) alloc] init];
  // This assumes ownership of `buffer` and is responsible for freeing it when done.
  frame.buffer = [[NSData alloc] initWithBytesNoCopy:buffer->data()
                                              length:buffer->size()
                                         deallocator:^(void *bytes, NSUInteger size) {
                                           buffer.reset();
                                         }];
  frame.encodedWidth = width;
  frame.encodedHeight = height;
  frame.frameType = isKeyframe ? RTCFrameTypeVideoFrameKey : RTCFrameTypeVideoFrameDelta;
  frame.captureTimeMs = renderTimeMs;
  frame.timeStamp = timestamp;
  frame.rotation = rotation;
  frame.contentType = (_mode == RTCVideoCodecModeScreensharing) ? RTCVideoContentTypeScreenshare :
                                                                  RTCVideoContentTypeUnspecified;
  frame.flags = webrtc::VideoSendTiming::kInvalid;

  _h264BitstreamParser.ParseBitstream(*buffer);
  frame.qp = @(_h264BitstreamParser.GetLastSliceQp().value_or(-1));

<<<<<<< HEAD
  BOOL res = _callback(frame, codecSpecificInfo);
=======
  BOOL res = callback(frame, codecSpecificInfo);
>>>>>>> cbad18b1
  if (!res) {
    RTC_LOG(LS_ERROR) << "Encode callback failed";
    return;
  }
  _bitrateAdjuster->Update(frame.buffer.length);
}

- (nullable RTC_OBJC_TYPE(RTCVideoEncoderQpThresholds) *)scalingSettings {
  return [[RTC_OBJC_TYPE(RTCVideoEncoderQpThresholds) alloc]
      initWithThresholdsLow:kLowH264QpThreshold
                       high:kHighH264QpThreshold];
}

@end<|MERGE_RESOLUTION|>--- conflicted
+++ resolved
@@ -607,15 +607,9 @@
   const size_t attributesSize = 3;
   CFTypeRef keys[attributesSize] = {
 #if defined(WEBRTC_IOS) && TARGET_OS_MACCATALYST
-<<<<<<< HEAD
-    kCVPixelBufferMetalCompatibilityKey,
-#elif defined(WEBRTC_IOS)
-    kCVPixelBufferOpenGLESCompatibilityKey,
-=======
       kCVPixelBufferMetalCompatibilityKey,
 #elif defined(WEBRTC_IOS)
       kCVPixelBufferOpenGLESCompatibilityKey,
->>>>>>> cbad18b1
 #elif defined(WEBRTC_MAC)
       kCVPixelBufferOpenGLCompatibilityKey,
 #endif
@@ -828,11 +822,7 @@
   _h264BitstreamParser.ParseBitstream(*buffer);
   frame.qp = @(_h264BitstreamParser.GetLastSliceQp().value_or(-1));
 
-<<<<<<< HEAD
-  BOOL res = _callback(frame, codecSpecificInfo);
-=======
   BOOL res = callback(frame, codecSpecificInfo);
->>>>>>> cbad18b1
   if (!res) {
     RTC_LOG(LS_ERROR) << "Encode callback failed";
     return;
