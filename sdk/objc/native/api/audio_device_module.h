--- conflicted
+++ resolved
@@ -17,15 +17,9 @@
 
 namespace webrtc {
 
-<<<<<<< HEAD
-// If |bypass_voice_processing| is true, WebRTC will attempt to disable hardware
-// audio processing on iOS.
-// Warning: Setting |bypass_voice_processing| will have unpredictable
-=======
 // If `bypass_voice_processing` is true, WebRTC will attempt to disable hardware
 // audio processing on iOS.
 // Warning: Setting `bypass_voice_processing` will have unpredictable
->>>>>>> cbad18b1
 // consequences for the audio path in the device. It is not advisable to use in
 // most scenarios.
 rtc::scoped_refptr<AudioDeviceModule> CreateAudioDeviceModule(
