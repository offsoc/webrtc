--- conflicted
+++ resolved
@@ -59,8 +59,6 @@
  * RTCCameraVideoCapturer, in order to produce frames.
  */
 - (RTC_OBJC_TYPE(RTCVideoSource) *)videoSource;
-<<<<<<< HEAD
-=======
 
 /** Initialize a generic RTCVideoSource with he posibility of marking
  * it as usable for screen sharing. The RTCVideoSource should be
@@ -68,18 +66,14 @@
  * RTCCameraVideoCapturer, in order to produce frames.
  */
 - (RTC_OBJC_TYPE(RTCVideoSource) *)videoSourceForScreenCast:(BOOL)forScreenCast;
->>>>>>> cbad18b1
 
 /** Initialize an RTCVideoTrack with a source and an id. */
 - (RTC_OBJC_TYPE(RTCVideoTrack) *)videoTrackWithSource:(RTC_OBJC_TYPE(RTCVideoSource) *)source
                                                trackId:(NSString *)trackId;
-<<<<<<< HEAD
 
 // RingRTC changes for low-level FFI
 /** Initialize an RTCVideoTrack with a native VideoTrack. */
 - (RTC_OBJC_TYPE(RTCVideoTrack) *)videoTrackFromNativeTrack:(void *)nativeTrack;
-=======
->>>>>>> cbad18b1
 
 /** Initialize an RTCMediaStream with an id. */
 - (RTC_OBJC_TYPE(RTCMediaStream) *)mediaStreamWithStreamId:(NSString *)streamId;
@@ -87,8 +81,7 @@
 /** Initialize an RTCPeerConnection with a configuration, constraints, and
  *  delegate.
  */
-<<<<<<< HEAD
-- (RTC_OBJC_TYPE(RTCPeerConnection) *)
+- (nullable RTC_OBJC_TYPE(RTCPeerConnection) *)
     peerConnectionWithConfiguration:(RTC_OBJC_TYPE(RTCConfiguration) *)configuration
                         constraints:(RTC_OBJC_TYPE(RTCMediaConstraints) *)constraints
                            delegate:(nullable id<RTC_OBJC_TYPE(RTCPeerConnectionDelegate)>)delegate;
@@ -101,13 +94,7 @@
                         constraints:(RTC_OBJC_TYPE(RTCMediaConstraints) *)constraints
                           // RingRTC changes for low-level FFI
                            observer:(void *)observer;
-=======
-- (nullable RTC_OBJC_TYPE(RTCPeerConnection) *)
-    peerConnectionWithConfiguration:(RTC_OBJC_TYPE(RTCConfiguration) *)configuration
-                        constraints:(RTC_OBJC_TYPE(RTCMediaConstraints) *)constraints
-                           delegate:(nullable id<RTC_OBJC_TYPE(RTCPeerConnectionDelegate)>)delegate;
->>>>>>> cbad18b1
-
+                           
 /** Set the options to be used for subsequently created RTCPeerConnections */
 - (void)setOptions:(nonnull RTC_OBJC_TYPE(RTCPeerConnectionFactoryOptions) *)options;
 
