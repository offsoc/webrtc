--- conflicted
+++ resolved
@@ -31,11 +31,8 @@
 (RTCVideoEncoderFactory);
 @protocol RTC_OBJC_TYPE
 (RTCSSLCertificateVerifier);
-<<<<<<< HEAD
-=======
 @protocol RTC_OBJC_TYPE
 (RTCAudioDevice);
->>>>>>> fb3bd4a0
 
 RTC_OBJC_EXPORT
 @interface RTC_OBJC_TYPE (RTCPeerConnectionFactory) : NSObject
@@ -99,7 +96,6 @@
                         constraints:(RTC_OBJC_TYPE(RTCMediaConstraints) *)constraints
                            delegate:(nullable id<RTC_OBJC_TYPE(RTCPeerConnectionDelegate)>)delegate;
 
-<<<<<<< HEAD
 /** Initialize an RTCPeerConnection with a configuration, constraints, and
  *  observer.
  */
@@ -109,8 +105,6 @@
                           // RingRTC changes for low-level FFI
                            observer:(void *)observer;
                            
-=======
->>>>>>> fb3bd4a0
 - (nullable RTC_OBJC_TYPE(RTCPeerConnection) *)
     peerConnectionWithConfiguration:(RTC_OBJC_TYPE(RTCConfiguration) *)configuration
                         constraints:(RTC_OBJC_TYPE(RTCMediaConstraints) *)constraints
