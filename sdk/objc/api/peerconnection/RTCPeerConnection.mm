/*
 *  Copyright 2015 The WebRTC project authors. All Rights Reserved.
 *
 *  Use of this source code is governed by a BSD-style license
 *  that can be found in the LICENSE file in the root of the source
 *  tree. An additional intellectual property rights grant can be found
 *  in the file PATENTS.  All contributing project authors may
 *  be found in the AUTHORS file in the root of the source tree.
 */

#import "RTCPeerConnection+Private.h"

#import "RTCConfiguration+Private.h"
#import "RTCDataChannel+Private.h"
#import "RTCIceCandidate+Private.h"
#import "RTCIceCandidateErrorEvent+Private.h"
#import "RTCLegacyStatsReport+Private.h"
#import "RTCMediaConstraints+Private.h"
#import "RTCMediaStream+Private.h"
#import "RTCMediaStreamTrack+Private.h"
#import "RTCPeerConnectionFactory+Private.h"
#import "RTCRtpReceiver+Private.h"
#import "RTCRtpSender+Private.h"
#import "RTCRtpTransceiver+Private.h"
#import "RTCSessionDescription+Private.h"
#import "base/RTCLogging.h"
#import "helpers/NSString+StdString.h"

#include <memory>

#include "api/jsep_ice_candidate.h"
#include "api/rtc_event_log_output_file.h"
#include "api/set_local_description_observer_interface.h"
#include "api/set_remote_description_observer_interface.h"
#include "rtc_base/checks.h"
#include "rtc_base/numerics/safe_conversions.h"
#include "sdk/objc/native/api/ssl_certificate_verifier.h"

NSString *const kRTCPeerConnectionErrorDomain =
    @"org.webrtc.RTC_OBJC_TYPE(RTCPeerConnection)";
int const kRTCPeerConnnectionSessionDescriptionError = -1;

namespace {

class SetSessionDescriptionObserver
    : public webrtc::SetLocalDescriptionObserverInterface,
      public webrtc::SetRemoteDescriptionObserverInterface {
 public:
  SetSessionDescriptionObserver(
      RTCSetSessionDescriptionCompletionHandler completionHandler) {
    completion_handler_ = completionHandler;
  }

  virtual void OnSetLocalDescriptionComplete(webrtc::RTCError error) override {
    OnCompelete(error);
  }

  virtual void OnSetRemoteDescriptionComplete(webrtc::RTCError error) override {
    OnCompelete(error);
  }

 private:
  void OnCompelete(webrtc::RTCError error) {
    RTC_DCHECK(completion_handler_ != nil);
    if (error.ok()) {
      completion_handler_(nil);
    } else {
      // TODO(hta): Add handling of error.type()
      NSString *str = [NSString stringForStdString:error.message()];
      NSError *err =
          [NSError errorWithDomain:kRTCPeerConnectionErrorDomain
                              code:kRTCPeerConnnectionSessionDescriptionError
                          userInfo:@{NSLocalizedDescriptionKey : str}];
      completion_handler_(err);
    }
    completion_handler_ = nil;
  }
  RTCSetSessionDescriptionCompletionHandler completion_handler_;
};

}  // anonymous namespace

namespace webrtc {

class CreateSessionDescriptionObserverAdapter
    : public CreateSessionDescriptionObserver {
 public:
  CreateSessionDescriptionObserverAdapter(void (^completionHandler)(
      RTC_OBJC_TYPE(RTCSessionDescription) * sessionDescription,
      NSError *error)) {
    completion_handler_ = completionHandler;
  }

  ~CreateSessionDescriptionObserverAdapter() override {
    completion_handler_ = nil;
  }

  void OnSuccess(SessionDescriptionInterface *desc) override {
    RTC_DCHECK(completion_handler_);
    std::unique_ptr<webrtc::SessionDescriptionInterface> description =
        std::unique_ptr<webrtc::SessionDescriptionInterface>(desc);
    RTC_OBJC_TYPE(RTCSessionDescription) *session =
        [[RTC_OBJC_TYPE(RTCSessionDescription) alloc]
            initWithNativeDescription:description.get()];
    completion_handler_(session, nil);
    completion_handler_ = nil;
  }

  void OnFailure(RTCError error) override {
    RTC_DCHECK(completion_handler_);
    // TODO(hta): Add handling of error.type()
    NSString *str = [NSString stringForStdString:error.message()];
    NSError *err =
        [NSError errorWithDomain:kRTCPeerConnectionErrorDomain
                            code:kRTCPeerConnnectionSessionDescriptionError
                        userInfo:@{NSLocalizedDescriptionKey : str}];
    completion_handler_(nil, err);
    completion_handler_ = nil;
  }

 private:
  void (^completion_handler_)(RTC_OBJC_TYPE(RTCSessionDescription) *
                                  sessionDescription,
                              NSError *error);
};

PeerConnectionDelegateAdapter::PeerConnectionDelegateAdapter(
    RTC_OBJC_TYPE(RTCPeerConnection) * peerConnection) {
  peer_connection_ = peerConnection;
}

PeerConnectionDelegateAdapter::~PeerConnectionDelegateAdapter() {
  peer_connection_ = nil;
}

void PeerConnectionDelegateAdapter::OnSignalingChange(
    PeerConnectionInterface::SignalingState new_state) {
  RTCSignalingState state = [[RTC_OBJC_TYPE(RTCPeerConnection) class]
      signalingStateForNativeState:new_state];
  RTC_OBJC_TYPE(RTCPeerConnection) *peer_connection = peer_connection_;
  if (peer_connection == nil) {
    return;
  }
  id<RTC_OBJC_TYPE(RTCPeerConnectionDelegate)> delegate =
      peer_connection.delegate;
  if (delegate == nil) {
    return;
  }
  [delegate peerConnection:peer_connection didChangeSignalingState:state];
}

void PeerConnectionDelegateAdapter::OnAddStream(
    webrtc::scoped_refptr<MediaStreamInterface> stream) {
  RTC_OBJC_TYPE(RTCPeerConnection) *peer_connection = peer_connection_;
  if (peer_connection == nil) {
    return;
  }
  id<RTC_OBJC_TYPE(RTCPeerConnectionDelegate)> delegate =
      peer_connection.delegate;
  if (delegate == nil) {
    return;
  }

  RTC_OBJC_TYPE(RTCMediaStream) *media_stream = [[RTC_OBJC_TYPE(RTCMediaStream)
      alloc] initWithFactory:peer_connection.factory nativeMediaStream:stream];

  [delegate peerConnection:peer_connection didAddStream:media_stream];
}

void PeerConnectionDelegateAdapter::OnRemoveStream(
    webrtc::scoped_refptr<MediaStreamInterface> stream) {
  RTC_OBJC_TYPE(RTCPeerConnection) *peer_connection = peer_connection_;
  if (peer_connection == nil) {
    return;
  }
  id<RTC_OBJC_TYPE(RTCPeerConnectionDelegate)> delegate =
      peer_connection.delegate;
  if (delegate == nil) {
    return;
  }
  RTC_OBJC_TYPE(RTCMediaStream) *mediaStream = [[RTC_OBJC_TYPE(RTCMediaStream)
      alloc] initWithFactory:peer_connection.factory nativeMediaStream:stream];

  [delegate peerConnection:peer_connection didRemoveStream:mediaStream];
}

void PeerConnectionDelegateAdapter::OnTrack(
    webrtc::scoped_refptr<RtpTransceiverInterface> nativeTransceiver) {
  RTC_OBJC_TYPE(RTCPeerConnection) *peer_connection = peer_connection_;
  if (peer_connection == nil) {
    return;
  }
  id<RTC_OBJC_TYPE(RTCPeerConnectionDelegate)> delegate =
      peer_connection.delegate;
  if (delegate == nil) {
    return;
  }

  RTC_OBJC_TYPE(RTCRtpTransceiver) *transceiver =
      [[RTC_OBJC_TYPE(RTCRtpTransceiver) alloc]
               initWithFactory:peer_connection.factory
          nativeRtpTransceiver:nativeTransceiver];
  if ([delegate respondsToSelector:@selector(peerConnection:
                                       didStartReceivingOnTransceiver:)]) {
    [delegate peerConnection:peer_connection
        didStartReceivingOnTransceiver:transceiver];
  }
}

void PeerConnectionDelegateAdapter::OnDataChannel(
    webrtc::scoped_refptr<DataChannelInterface> data_channel) {
  RTC_OBJC_TYPE(RTCPeerConnection) *peer_connection = peer_connection_;
  if (peer_connection == nil) {
    return;
  }
  id<RTC_OBJC_TYPE(RTCPeerConnectionDelegate)> delegate =
      peer_connection.delegate;
  if (delegate == nil) {
    return;
  }
  RTC_OBJC_TYPE(RTCDataChannel) *dataChannel = [[RTC_OBJC_TYPE(RTCDataChannel)
      alloc] initWithFactory:peer_connection.factory
           nativeDataChannel:data_channel];
  [delegate peerConnection:peer_connection didOpenDataChannel:dataChannel];
}

void PeerConnectionDelegateAdapter::OnRenegotiationNeeded() {
  RTC_OBJC_TYPE(RTCPeerConnection) *peer_connection = peer_connection_;
  if (peer_connection == nil) {
    return;
  }
  id<RTC_OBJC_TYPE(RTCPeerConnectionDelegate)> delegate =
      peer_connection.delegate;
  if (delegate == nil) {
    return;
  }
  [delegate peerConnectionShouldNegotiate:peer_connection];
}

void PeerConnectionDelegateAdapter::OnIceConnectionChange(
    PeerConnectionInterface::IceConnectionState new_state) {
  RTC_OBJC_TYPE(RTCPeerConnection) *peer_connection = peer_connection_;
  if (peer_connection == nil) {
    return;
  }
  id<RTC_OBJC_TYPE(RTCPeerConnectionDelegate)> delegate =
      peer_connection.delegate;
  if (delegate == nil) {
    return;
  }
  RTCIceConnectionState state = [RTC_OBJC_TYPE(RTCPeerConnection)
      iceConnectionStateForNativeState:new_state];
  [delegate peerConnection:peer_connection didChangeIceConnectionState:state];
}

void PeerConnectionDelegateAdapter::OnStandardizedIceConnectionChange(
    PeerConnectionInterface::IceConnectionState new_state) {
  RTC_OBJC_TYPE(RTCPeerConnection) *peer_connection = peer_connection_;
  if (peer_connection == nil) {
    return;
  }
  id<RTC_OBJC_TYPE(RTCPeerConnectionDelegate)> delegate =
      peer_connection.delegate;
  if (delegate == nil) {
    return;
  }
  if ([delegate respondsToSelector:@selector
                (peerConnection:didChangeStandardizedIceConnectionState:)]) {
    RTCIceConnectionState state = [RTC_OBJC_TYPE(RTCPeerConnection)
        iceConnectionStateForNativeState:new_state];
    [delegate peerConnection:peer_connection
        didChangeStandardizedIceConnectionState:state];
  }
}

void PeerConnectionDelegateAdapter::OnConnectionChange(
    PeerConnectionInterface::PeerConnectionState new_state) {
  RTC_OBJC_TYPE(RTCPeerConnection) *peer_connection = peer_connection_;
  if (peer_connection == nil) {
    return;
  }
  id<RTC_OBJC_TYPE(RTCPeerConnectionDelegate)> delegate =
      peer_connection.delegate;
  if (delegate == nil) {
    return;
  }
  if ([delegate respondsToSelector:@selector(peerConnection:
                                       didChangeConnectionState:)]) {
    RTCPeerConnectionState state = [RTC_OBJC_TYPE(RTCPeerConnection)
        connectionStateForNativeState:new_state];
    [delegate peerConnection:peer_connection didChangeConnectionState:state];
  }
}

void PeerConnectionDelegateAdapter::OnIceGatheringChange(
    PeerConnectionInterface::IceGatheringState new_state) {
  RTC_OBJC_TYPE(RTCPeerConnection) *peer_connection = peer_connection_;
  if (peer_connection == nil) {
    return;
  }
  id<RTC_OBJC_TYPE(RTCPeerConnectionDelegate)> delegate =
      peer_connection.delegate;
  if (delegate == nil) {
    return;
  }
  RTCIceGatheringState state = [[RTC_OBJC_TYPE(RTCPeerConnection) class]
      iceGatheringStateForNativeState:new_state];
  [delegate peerConnection:peer_connection didChangeIceGatheringState:state];
}

void PeerConnectionDelegateAdapter::OnIceCandidate(
    const IceCandidateInterface *candidate) {
  RTC_OBJC_TYPE(RTCPeerConnection) *peer_connection = peer_connection_;
  if (peer_connection == nil) {
    return;
  }
  id<RTC_OBJC_TYPE(RTCPeerConnectionDelegate)> delegate =
      peer_connection.delegate;
  if (delegate == nil) {
    return;
  }
  RTC_OBJC_TYPE(RTCIceCandidate) *iceCandidate =
      [[RTC_OBJC_TYPE(RTCIceCandidate) alloc]
          initWithNativeCandidate:candidate];
  [delegate peerConnection:peer_connection
      didGenerateIceCandidate:iceCandidate];
}

void PeerConnectionDelegateAdapter::OnIceCandidateError(
    const std::string &address,
    int port,
    const std::string &url,
    int error_code,
    const std::string &error_text) {
  RTC_OBJC_TYPE(RTCPeerConnection) *peer_connection = peer_connection_;
  if (peer_connection == nil) {
    return;
  }
  id<RTC_OBJC_TYPE(RTCPeerConnectionDelegate)> delegate =
      peer_connection.delegate;
  if (delegate == nil) {
    return;
  }
  RTC_OBJC_TYPE(RTCIceCandidateErrorEvent) *event =
      [[RTC_OBJC_TYPE(RTCIceCandidateErrorEvent) alloc]
          initWithAddress:address
                     port:port
                      url:url
                errorCode:error_code
                errorText:error_text];
  if ([delegate respondsToSelector:@selector(peerConnection:
                                       didFailToGatherIceCandidate:)]) {
    [delegate peerConnection:peer_connection didFailToGatherIceCandidate:event];
  }
}

void PeerConnectionDelegateAdapter::OnIceCandidatesRemoved(
    const std::vector<webrtc::Candidate> &candidates) {
  RTC_OBJC_TYPE(RTCPeerConnection) *peer_connection = peer_connection_;
  if (peer_connection == nil) {
    return;
  }
  id<RTC_OBJC_TYPE(RTCPeerConnectionDelegate)> delegate =
      peer_connection.delegate;
  if (delegate == nil) {
    return;
  }
  NSMutableArray *ice_candidates =
      [NSMutableArray arrayWithCapacity:candidates.size()];
  for (const auto &candidate : candidates) {
    JsepIceCandidate candidate_wrapper(
        candidate.transport_name(), -1, candidate);
    RTC_OBJC_TYPE(RTCIceCandidate) *ice_candidate =
        [[RTC_OBJC_TYPE(RTCIceCandidate) alloc]
            initWithNativeCandidate:&candidate_wrapper];
    [ice_candidates addObject:ice_candidate];
  }
  [delegate peerConnection:peer_connection
      didRemoveIceCandidates:ice_candidates];
}

void PeerConnectionDelegateAdapter::OnIceSelectedCandidatePairChanged(
    const webrtc::CandidatePairChangeEvent &event) {
  RTC_OBJC_TYPE(RTCPeerConnection) *peer_connection = peer_connection_;
  if (peer_connection == nil) {
    return;
  }
  id<RTC_OBJC_TYPE(RTCPeerConnectionDelegate)> delegate =
      peer_connection.delegate;
  if (delegate == nil) {
    return;
  }
  const auto &selected_pair = event.selected_candidate_pair;
  JsepIceCandidate local_candidate_wrapper(
      selected_pair.local_candidate().transport_name(),
      -1,
      selected_pair.local_candidate());
  RTC_OBJC_TYPE(RTCIceCandidate) *local_candidate =
      [[RTC_OBJC_TYPE(RTCIceCandidate) alloc]
          initWithNativeCandidate:&local_candidate_wrapper];
  JsepIceCandidate remote_candidate_wrapper(
      selected_pair.remote_candidate().transport_name(),
      -1,
      selected_pair.remote_candidate());
  RTC_OBJC_TYPE(RTCIceCandidate) *remote_candidate =
      [[RTC_OBJC_TYPE(RTCIceCandidate) alloc]
          initWithNativeCandidate:&remote_candidate_wrapper];
  NSString *nsstr_reason = [NSString stringForStdString:event.reason];
  if ([delegate respondsToSelector:@selector
                (peerConnection:
                    didChangeLocalCandidate:remoteCandidate:lastReceivedMs
                                           :changeReason:)]) {
    [delegate peerConnection:peer_connection
        didChangeLocalCandidate:local_candidate
                remoteCandidate:remote_candidate
                 lastReceivedMs:event.last_data_received_ms
                   changeReason:nsstr_reason];
  }
}

void PeerConnectionDelegateAdapter::OnAddTrack(
    webrtc::scoped_refptr<RtpReceiverInterface> receiver,
    const std::vector<webrtc::scoped_refptr<MediaStreamInterface>> &streams) {
  RTC_OBJC_TYPE(RTCPeerConnection) *peer_connection = peer_connection_;
  if (peer_connection == nil) {
    return;
  }
  id<RTC_OBJC_TYPE(RTCPeerConnectionDelegate)> delegate =
      peer_connection.delegate;
  if (delegate == nil) {
    return;
  }

  if ([delegate respondsToSelector:@selector(peerConnection:
                                             didAddReceiver:streams:)]) {
    NSMutableArray *mediaStreams =
        [NSMutableArray arrayWithCapacity:streams.size()];
    for (const auto &nativeStream : streams) {
      RTC_OBJC_TYPE(RTCMediaStream) *mediaStream =
          [[RTC_OBJC_TYPE(RTCMediaStream) alloc]
                initWithFactory:peer_connection.factory
              nativeMediaStream:nativeStream];
      [mediaStreams addObject:mediaStream];
    }
    RTC_OBJC_TYPE(RTCRtpReceiver) *rtpReceiver = [[RTC_OBJC_TYPE(RTCRtpReceiver)
        alloc] initWithFactory:peer_connection.factory
             nativeRtpReceiver:receiver];

    [delegate peerConnection:peer_connection
              didAddReceiver:rtpReceiver
                     streams:mediaStreams];
  }
}

void PeerConnectionDelegateAdapter::OnRemoveTrack(
    webrtc::scoped_refptr<RtpReceiverInterface> receiver) {
  RTC_OBJC_TYPE(RTCPeerConnection) *peer_connection = peer_connection_;
  if (peer_connection == nil) {
    return;
  }
  id<RTC_OBJC_TYPE(RTCPeerConnectionDelegate)> delegate =
      peer_connection.delegate;
  if (delegate == nil) {
    return;
  }
  if ([delegate respondsToSelector:@selector(peerConnection:
                                          didRemoveReceiver:)]) {
    RTC_OBJC_TYPE(RTCRtpReceiver) *rtpReceiver = [[RTC_OBJC_TYPE(RTCRtpReceiver)
        alloc] initWithFactory:peer_connection.factory
             nativeRtpReceiver:receiver];
    [delegate peerConnection:peer_connection didRemoveReceiver:rtpReceiver];
  }
}

}  // namespace webrtc

@implementation RTC_OBJC_TYPE (RTCPeerConnection) {
  RTC_OBJC_TYPE(RTCPeerConnectionFactory) * _factory;
  NSMutableArray<RTC_OBJC_TYPE(RTCMediaStream) *> *_localStreams;
  std::unique_ptr<webrtc::PeerConnectionDelegateAdapter> _observer;
<<<<<<< HEAD
  // RingRTC changes for low-level FFI
  std::unique_ptr<webrtc::PeerConnectionObserver> _customObserver;
  rtc::scoped_refptr<webrtc::PeerConnectionInterface> _peerConnection;
=======
  webrtc::scoped_refptr<webrtc::PeerConnectionInterface> _peerConnection;
>>>>>>> e4445e46
  std::unique_ptr<webrtc::MediaConstraints> _nativeConstraints;
  BOOL _hasStartedRtcEventLog;
}

@synthesize delegate = _delegate;
@synthesize factory = _factory;

- (nullable instancetype)
        initWithFactory:(RTC_OBJC_TYPE(RTCPeerConnectionFactory) *)factory
          configuration:(RTC_OBJC_TYPE(RTCConfiguration) *)configuration
            constraints:(RTC_OBJC_TYPE(RTCMediaConstraints) *)constraints
    certificateVerifier:(nullable id<RTC_OBJC_TYPE(RTCSSLCertificateVerifier)>)
                            certificateVerifier
               delegate:(id<RTC_OBJC_TYPE(RTCPeerConnectionDelegate)>)delegate {
  NSParameterAssert(factory);
  std::unique_ptr<webrtc::PeerConnectionDependencies> dependencies =
      std::make_unique<webrtc::PeerConnectionDependencies>(nullptr);
  if (certificateVerifier != nil) {
    dependencies->tls_cert_verifier =
        webrtc::ObjCToNativeCertificateVerifier(certificateVerifier);
  }
  return [self initWithDependencies:factory
                      configuration:configuration
                        constraints:constraints
                       dependencies:std::move(dependencies)
                           delegate:delegate];
}

- (instancetype)initWithFactory:(RTC_OBJC_TYPE(RTCPeerConnectionFactory) *)factory
                  configuration:(RTC_OBJC_TYPE(RTCConfiguration) *)configuration
                    constraints:(RTC_OBJC_TYPE(RTCMediaConstraints) *)constraints
                      // RingRTC changes for low-level FFI
                       observer:(void *)observer  {
  NSParameterAssert(factory);
  std::unique_ptr<webrtc::PeerConnectionDependencies> dependencies =
      std::make_unique<webrtc::PeerConnectionDependencies>(nullptr);
  return [self initWithDependencies:factory
                      configuration:configuration
                        constraints:constraints
                       dependencies:std::move(dependencies)
                          // RingRTC changes for low-level FFI
                           observer:observer];
}


- (nullable instancetype)
    initWithDependencies:(RTC_OBJC_TYPE(RTCPeerConnectionFactory) *)factory
           configuration:(RTC_OBJC_TYPE(RTCConfiguration) *)configuration
             constraints:(RTC_OBJC_TYPE(RTCMediaConstraints) *)constraints
            dependencies:(std::unique_ptr<webrtc::PeerConnectionDependencies>)
                             dependencies
                delegate:
                    (id<RTC_OBJC_TYPE(RTCPeerConnectionDelegate)>)delegate {
  NSParameterAssert(factory);
  NSParameterAssert(dependencies.get());
  std::unique_ptr<webrtc::PeerConnectionInterface::RTCConfiguration> config(
      [configuration createNativeConfiguration]);
  if (!config) {
    return nil;
  }
  self = [super init];
  if (self) {
    _observer.reset(new webrtc::PeerConnectionDelegateAdapter(self));
    _nativeConstraints = constraints.nativeConstraints;
    CopyConstraintsIntoRtcConfiguration(_nativeConstraints.get(), config.get());

    webrtc::PeerConnectionDependencies deps = std::move(*dependencies);
    deps.observer = _observer.get();
    auto result = factory.nativeFactory->CreatePeerConnectionOrError(
        *config, std::move(deps));

    if (!result.ok()) {
      return nil;
    }
    _peerConnection = result.MoveValue();
    _factory = factory;
    _localStreams = [[NSMutableArray alloc] init];
    _delegate = delegate;
  }
  return self;
}

- (instancetype)initWithDependencies:(RTC_OBJC_TYPE(RTCPeerConnectionFactory) *)factory
                       configuration:(RTC_OBJC_TYPE(RTCConfiguration) *)configuration
                         constraints:(RTC_OBJC_TYPE(RTCMediaConstraints) *)constraints
                        dependencies:
                            (std::unique_ptr<webrtc::PeerConnectionDependencies>)dependencies
                            // RingRTC changes for low-level FFI
                            observer:(void *)observer {
  NSParameterAssert(factory);
  NSParameterAssert(dependencies.get());
  std::unique_ptr<webrtc::PeerConnectionInterface::RTCConfiguration> config(
      [configuration createNativeConfiguration]);
  if (!config) {
    return nil;
  }
  self = [super init];
  if (self) {
    _nativeConstraints = constraints.nativeConstraints;
    CopyConstraintsIntoRtcConfiguration(_nativeConstraints.get(), config.get());
    // RingRTC changes for low-level FFI
    _customObserver.reset((webrtc::PeerConnectionObserver *)observer);

    webrtc::PeerConnectionDependencies deps = std::move(*dependencies.release());
    // RingRTC changes for low-level FFI
    deps.observer = _customObserver.get();
    auto result = factory.nativeFactory->CreatePeerConnectionOrError(*config, std::move(deps));

    if (!result.ok()) {
      return nil;
    }
    _peerConnection = result.MoveValue();

    _factory = factory;
    _localStreams = [[NSMutableArray alloc] init];

    // RingRTC changes for low-level FFI
    _delegate = nil;
  }

  return self;
}

// RingRTC changes for low-level FFI
- (RTC_OBJC_TYPE(RTCMediaStream) *)createStreamFromNative:(void *)nativeStreamBorrowedRc {
  // @note Modeled on the PeerConnectionDelegateAdapter::OnAddStream
  // function above in this file.

  rtc::scoped_refptr<webrtc::MediaStreamInterface> stream = rtc::scoped_refptr<webrtc::MediaStreamInterface>((webrtc::MediaStreamInterface*)nativeStreamBorrowedRc);

  return [[RTC_OBJC_TYPE(RTCMediaStream) alloc] initWithFactory:_factory nativeMediaStream:stream];
}

// RingRTC changes for low-level FFI
- (void *)getNativePeerConnectionPointer {
  return _peerConnection.get();
}

- (NSArray<RTC_OBJC_TYPE(RTCMediaStream) *> *)localStreams {
  return [_localStreams copy];
}

- (RTC_OBJC_TYPE(RTCSessionDescription) *)localDescription {
  // It's only safe to operate on SessionDescriptionInterface on the signaling
  // thread.
  return _peerConnection->signaling_thread()->BlockingCall([self] {
    const webrtc::SessionDescriptionInterface *description =
        _peerConnection->local_description();
    return description ? [[RTC_OBJC_TYPE(RTCSessionDescription) alloc]
                             initWithNativeDescription:description] :
                         nil;
  });
}

- (RTC_OBJC_TYPE(RTCSessionDescription) *)remoteDescription {
  // It's only safe to operate on SessionDescriptionInterface on the signaling
  // thread.
  return _peerConnection->signaling_thread()->BlockingCall([self] {
    const webrtc::SessionDescriptionInterface *description =
        _peerConnection->remote_description();
    return description ? [[RTC_OBJC_TYPE(RTCSessionDescription) alloc]
                             initWithNativeDescription:description] :
                         nil;
  });
}

- (RTCSignalingState)signalingState {
  return [[self class]
      signalingStateForNativeState:_peerConnection->signaling_state()];
}

- (RTCIceConnectionState)iceConnectionState {
  return [[self class]
      iceConnectionStateForNativeState:_peerConnection->ice_connection_state()];
}

- (RTCPeerConnectionState)connectionState {
  return [[self class]
      connectionStateForNativeState:_peerConnection->peer_connection_state()];
}

- (RTCIceGatheringState)iceGatheringState {
  return [[self class]
      iceGatheringStateForNativeState:_peerConnection->ice_gathering_state()];
}

- (BOOL)setConfiguration:(RTC_OBJC_TYPE(RTCConfiguration) *)configuration {
  std::unique_ptr<webrtc::PeerConnectionInterface::RTCConfiguration> config(
      [configuration createNativeConfiguration]);
  if (!config) {
    return NO;
  }
  CopyConstraintsIntoRtcConfiguration(_nativeConstraints.get(), config.get());
  return _peerConnection->SetConfiguration(*config).ok();
}

- (RTC_OBJC_TYPE(RTCConfiguration) *)configuration {
  webrtc::PeerConnectionInterface::RTCConfiguration config =
      _peerConnection->GetConfiguration();
  return [[RTC_OBJC_TYPE(RTCConfiguration) alloc]
      initWithNativeConfiguration:config];
}

- (void)close {
  _peerConnection->Close();
}

- (void)addIceCandidate:(RTC_OBJC_TYPE(RTCIceCandidate) *)candidate {
  std::unique_ptr<const webrtc::IceCandidateInterface> iceCandidate(
      candidate.nativeCandidate);
  _peerConnection->AddIceCandidate(iceCandidate.get());
}
- (void)addIceCandidate:(RTC_OBJC_TYPE(RTCIceCandidate) *)candidate
      completionHandler:(void (^)(NSError *_Nullable error))completionHandler {
  RTC_DCHECK(completionHandler != nil);
  _peerConnection->AddIceCandidate(
      candidate.nativeCandidate, [completionHandler](const auto &error) {
        if (error.ok()) {
          completionHandler(nil);
        } else {
          NSString *str = [NSString stringForStdString:error.message()];
          NSError *err =
              [NSError errorWithDomain:kRTCPeerConnectionErrorDomain
                                  code:static_cast<NSInteger>(error.type())
                              userInfo:@{NSLocalizedDescriptionKey : str}];
          completionHandler(err);
        }
      });
}
- (void)removeIceCandidates:
    (NSArray<RTC_OBJC_TYPE(RTCIceCandidate) *> *)iceCandidates {
  std::vector<webrtc::Candidate> candidates;
  for (RTC_OBJC_TYPE(RTCIceCandidate) * iceCandidate in iceCandidates) {
    std::unique_ptr<const webrtc::IceCandidateInterface> candidate(
        iceCandidate.nativeCandidate);
    if (candidate) {
      candidates.push_back(candidate->candidate());
      // Need to fill the transport name from the sdp_mid.
      candidates.back().set_transport_name(candidate->sdp_mid());
    }
  }
  if (!candidates.empty()) {
    _peerConnection->RemoveIceCandidates(candidates);
  }
}

- (void)addStream:(RTC_OBJC_TYPE(RTCMediaStream) *)stream {
  if (!_peerConnection->AddStream(stream.nativeMediaStream.get())) {
    RTCLogError(@"Failed to add stream: %@", stream);
    return;
  }
  [_localStreams addObject:stream];
}

- (void)removeStream:(RTC_OBJC_TYPE(RTCMediaStream) *)stream {
  _peerConnection->RemoveStream(stream.nativeMediaStream.get());
  [_localStreams removeObject:stream];
}

- (nullable RTC_OBJC_TYPE(RTCRtpSender) *)
     addTrack:(RTC_OBJC_TYPE(RTCMediaStreamTrack) *)track
    streamIds:(NSArray<NSString *> *)streamIds {
  std::vector<std::string> nativeStreamIds;
  for (NSString *streamId in streamIds) {
    nativeStreamIds.push_back([streamId UTF8String]);
  }
  webrtc::RTCErrorOr<webrtc::scoped_refptr<webrtc::RtpSenderInterface>>
      nativeSenderOrError =
          _peerConnection->AddTrack(track.nativeTrack, nativeStreamIds);
  if (!nativeSenderOrError.ok()) {
    RTCLogError(@"Failed to add track %@: %s",
                track,
                nativeSenderOrError.error().message());
    return nil;
  }
  return [[RTC_OBJC_TYPE(RTCRtpSender) alloc]
      initWithFactory:self.factory
      nativeRtpSender:nativeSenderOrError.MoveValue()];
}

- (BOOL)removeTrack:(RTC_OBJC_TYPE(RTCRtpSender) *)sender {
  bool result =
      _peerConnection->RemoveTrackOrError(sender.nativeRtpSender).ok();
  if (!result) {
    RTCLogError(@"Failed to remote track %@", sender);
  }
  return result;
}

- (nullable RTC_OBJC_TYPE(RTCRtpTransceiver) *)addTransceiverWithTrack:
    (RTC_OBJC_TYPE(RTCMediaStreamTrack) *)track {
  return [self addTransceiverWithTrack:track
                                  init:[[RTC_OBJC_TYPE(RTCRtpTransceiverInit)
                                           alloc] init]];
}

- (nullable RTC_OBJC_TYPE(RTCRtpTransceiver) *)
    addTransceiverWithTrack:(RTC_OBJC_TYPE(RTCMediaStreamTrack) *)track
                       init:(RTC_OBJC_TYPE(RTCRtpTransceiverInit) *)init {
  webrtc::RTCErrorOr<webrtc::scoped_refptr<webrtc::RtpTransceiverInterface>>
      nativeTransceiverOrError =
          _peerConnection->AddTransceiver(track.nativeTrack, init.nativeInit);
  if (!nativeTransceiverOrError.ok()) {
    RTCLogError(@"Failed to add transceiver %@: %s",
                track,
                nativeTransceiverOrError.error().message());
    return nil;
  }
  return [[RTC_OBJC_TYPE(RTCRtpTransceiver) alloc]
           initWithFactory:self.factory
      nativeRtpTransceiver:nativeTransceiverOrError.MoveValue()];
}

- (nullable RTC_OBJC_TYPE(RTCRtpTransceiver) *)addTransceiverOfType:
    (RTCRtpMediaType)mediaType {
  return [self
      addTransceiverOfType:mediaType
                      init:[[RTC_OBJC_TYPE(RTCRtpTransceiverInit) alloc] init]];
}

- (nullable RTC_OBJC_TYPE(RTCRtpTransceiver) *)
    addTransceiverOfType:(RTCRtpMediaType)mediaType
                    init:(RTC_OBJC_TYPE(RTCRtpTransceiverInit) *)init {
  webrtc::RTCErrorOr<webrtc::scoped_refptr<webrtc::RtpTransceiverInterface>>
      nativeTransceiverOrError = _peerConnection->AddTransceiver(
          [RTC_OBJC_TYPE(RTCRtpReceiver) nativeMediaTypeForMediaType:mediaType],
          init.nativeInit);
  if (!nativeTransceiverOrError.ok()) {
    RTCLogError(@"Failed to add transceiver %@: %s",
                [RTC_OBJC_TYPE(RTCRtpReceiver) stringForMediaType:mediaType],
                nativeTransceiverOrError.error().message());
    return nil;
  }
  return [[RTC_OBJC_TYPE(RTCRtpTransceiver) alloc]
           initWithFactory:self.factory
      nativeRtpTransceiver:nativeTransceiverOrError.MoveValue()];
}

- (void)restartIce {
  _peerConnection->RestartIce();
}

- (void)offerForConstraints:(RTC_OBJC_TYPE(RTCMediaConstraints) *)constraints
          completionHandler:
              (RTCCreateSessionDescriptionCompletionHandler)completionHandler {
  RTC_DCHECK(completionHandler != nil);
  webrtc::scoped_refptr<webrtc::CreateSessionDescriptionObserverAdapter>
      observer = webrtc::make_ref_counted<
          webrtc::CreateSessionDescriptionObserverAdapter>(completionHandler);
  webrtc::PeerConnectionInterface::RTCOfferAnswerOptions options;
  CopyConstraintsIntoOfferAnswerOptions(constraints.nativeConstraints.get(),
                                        &options);

  _peerConnection->CreateOffer(observer.get(), options);
}

- (void)answerForConstraints:(RTC_OBJC_TYPE(RTCMediaConstraints) *)constraints
           completionHandler:
               (RTCCreateSessionDescriptionCompletionHandler)completionHandler {
  RTC_DCHECK(completionHandler != nil);
  webrtc::scoped_refptr<webrtc::CreateSessionDescriptionObserverAdapter>
      observer = webrtc::make_ref_counted<
          webrtc::CreateSessionDescriptionObserverAdapter>(completionHandler);
  webrtc::PeerConnectionInterface::RTCOfferAnswerOptions options;
  CopyConstraintsIntoOfferAnswerOptions(constraints.nativeConstraints.get(),
                                        &options);

  _peerConnection->CreateAnswer(observer.get(), options);
}

- (void)setLocalDescription:(RTC_OBJC_TYPE(RTCSessionDescription) *)sdp
          completionHandler:
              (RTCSetSessionDescriptionCompletionHandler)completionHandler {
  RTC_DCHECK(completionHandler != nil);
  webrtc::scoped_refptr<webrtc::SetLocalDescriptionObserverInterface> observer =
      webrtc::make_ref_counted<::SetSessionDescriptionObserver>(
          completionHandler);
  _peerConnection->SetLocalDescription(sdp.nativeDescription, observer);
}

- (void)setLocalDescriptionWithCompletionHandler:
    (RTCSetSessionDescriptionCompletionHandler)completionHandler {
  RTC_DCHECK(completionHandler != nil);
  webrtc::scoped_refptr<webrtc::SetLocalDescriptionObserverInterface> observer =
      webrtc::make_ref_counted<::SetSessionDescriptionObserver>(
          completionHandler);
  _peerConnection->SetLocalDescription(observer);
}

- (void)setRemoteDescription:(RTC_OBJC_TYPE(RTCSessionDescription) *)sdp
           completionHandler:
               (RTCSetSessionDescriptionCompletionHandler)completionHandler {
  RTC_DCHECK(completionHandler != nil);
  webrtc::scoped_refptr<webrtc::SetRemoteDescriptionObserverInterface>
      observer = webrtc::make_ref_counted<::SetSessionDescriptionObserver>(
          completionHandler);
  _peerConnection->SetRemoteDescription(sdp.nativeDescription, observer);
}

- (BOOL)setBweMinBitrateBps:(nullable NSNumber *)minBitrateBps
          currentBitrateBps:(nullable NSNumber *)currentBitrateBps
              maxBitrateBps:(nullable NSNumber *)maxBitrateBps {
  webrtc::BitrateSettings params;
  if (minBitrateBps != nil) {
    params.min_bitrate_bps = std::optional<int>(minBitrateBps.intValue);
  }
  if (currentBitrateBps != nil) {
    params.start_bitrate_bps = std::optional<int>(currentBitrateBps.intValue);
  }
  if (maxBitrateBps != nil) {
    params.max_bitrate_bps = std::optional<int>(maxBitrateBps.intValue);
  }
  return _peerConnection->SetBitrate(params).ok();
}

- (BOOL)startRtcEventLogWithFilePath:(NSString *)filePath
                      maxSizeInBytes:(int64_t)maxSizeInBytes {
  RTC_DCHECK(filePath.length);
  RTC_DCHECK_GT(maxSizeInBytes, 0);
  RTC_DCHECK(!_hasStartedRtcEventLog);
  if (_hasStartedRtcEventLog) {
    RTCLogError(@"Event logging already started.");
    return NO;
  }
  FILE *f = fopen(filePath.UTF8String, "wb");
  if (!f) {
    RTCLogError(@"Error opening file: %@. Error: %d", filePath, errno);
    return NO;
  }
  // TODO(eladalon): It would be better to not allow negative values into PC.
  const size_t max_size = (maxSizeInBytes < 0) ?
      webrtc::RtcEventLog::kUnlimitedOutput :
      webrtc::saturated_cast<size_t>(maxSizeInBytes);

  _hasStartedRtcEventLog = _peerConnection->StartRtcEventLog(
      std::make_unique<webrtc::RtcEventLogOutputFile>(f, max_size));
  return _hasStartedRtcEventLog;
}

- (void)stopRtcEventLog {
  _peerConnection->StopRtcEventLog();
  _hasStartedRtcEventLog = NO;
}

- (RTC_OBJC_TYPE(RTCRtpSender) *)senderWithKind:(NSString *)kind
                                       streamId:(NSString *)streamId {
  std::string nativeKind = [NSString stdStringForString:kind];
  std::string nativeStreamId = [NSString stdStringForString:streamId];
  webrtc::scoped_refptr<webrtc::RtpSenderInterface> nativeSender(
      _peerConnection->CreateSender(nativeKind, nativeStreamId));
  return nativeSender ?
      [[RTC_OBJC_TYPE(RTCRtpSender) alloc] initWithFactory:self.factory
                                           nativeRtpSender:nativeSender] :
      nil;
}

- (NSArray<RTC_OBJC_TYPE(RTCRtpSender) *> *)senders {
  std::vector<webrtc::scoped_refptr<webrtc::RtpSenderInterface>> nativeSenders(
      _peerConnection->GetSenders());
  NSMutableArray *senders = [[NSMutableArray alloc] init];
  for (const auto &nativeSender : nativeSenders) {
    RTC_OBJC_TYPE(RTCRtpSender) *sender =
        [[RTC_OBJC_TYPE(RTCRtpSender) alloc] initWithFactory:self.factory
                                             nativeRtpSender:nativeSender];
    [senders addObject:sender];
  }
  return senders;
}

- (NSArray<RTC_OBJC_TYPE(RTCRtpReceiver) *> *)receivers {
  std::vector<webrtc::scoped_refptr<webrtc::RtpReceiverInterface>>
      nativeReceivers(_peerConnection->GetReceivers());
  NSMutableArray *receivers = [[NSMutableArray alloc] init];
  for (const auto &nativeReceiver : nativeReceivers) {
    RTC_OBJC_TYPE(RTCRtpReceiver) *receiver =
        [[RTC_OBJC_TYPE(RTCRtpReceiver) alloc] initWithFactory:self.factory
                                             nativeRtpReceiver:nativeReceiver];
    [receivers addObject:receiver];
  }
  return receivers;
}

- (NSArray<RTC_OBJC_TYPE(RTCRtpTransceiver) *> *)transceivers {
  std::vector<webrtc::scoped_refptr<webrtc::RtpTransceiverInterface>>
      nativeTransceivers(_peerConnection->GetTransceivers());
  NSMutableArray *transceivers = [[NSMutableArray alloc] init];
  for (const auto &nativeTransceiver : nativeTransceivers) {
    RTC_OBJC_TYPE(RTCRtpTransceiver) *transceiver =
        [[RTC_OBJC_TYPE(RTCRtpTransceiver) alloc]
                 initWithFactory:self.factory
            nativeRtpTransceiver:nativeTransceiver];
    [transceivers addObject:transceiver];
  }
  return transceivers;
}

#pragma mark - Private

+ (webrtc::PeerConnectionInterface::SignalingState)nativeSignalingStateForState:
    (RTCSignalingState)state {
  switch (state) {
    case RTCSignalingStateStable:
      return webrtc::PeerConnectionInterface::kStable;
    case RTCSignalingStateHaveLocalOffer:
      return webrtc::PeerConnectionInterface::kHaveLocalOffer;
    case RTCSignalingStateHaveLocalPrAnswer:
      return webrtc::PeerConnectionInterface::kHaveLocalPrAnswer;
    case RTCSignalingStateHaveRemoteOffer:
      return webrtc::PeerConnectionInterface::kHaveRemoteOffer;
    case RTCSignalingStateHaveRemotePrAnswer:
      return webrtc::PeerConnectionInterface::kHaveRemotePrAnswer;
    case RTCSignalingStateClosed:
      return webrtc::PeerConnectionInterface::kClosed;
  }
}

+ (RTCSignalingState)signalingStateForNativeState:
    (webrtc::PeerConnectionInterface::SignalingState)nativeState {
  switch (nativeState) {
    case webrtc::PeerConnectionInterface::kStable:
      return RTCSignalingStateStable;
    case webrtc::PeerConnectionInterface::kHaveLocalOffer:
      return RTCSignalingStateHaveLocalOffer;
    case webrtc::PeerConnectionInterface::kHaveLocalPrAnswer:
      return RTCSignalingStateHaveLocalPrAnswer;
    case webrtc::PeerConnectionInterface::kHaveRemoteOffer:
      return RTCSignalingStateHaveRemoteOffer;
    case webrtc::PeerConnectionInterface::kHaveRemotePrAnswer:
      return RTCSignalingStateHaveRemotePrAnswer;
    case webrtc::PeerConnectionInterface::kClosed:
      return RTCSignalingStateClosed;
  }
}

+ (NSString *)stringForSignalingState:(RTCSignalingState)state {
  switch (state) {
    case RTCSignalingStateStable:
      return @"STABLE";
    case RTCSignalingStateHaveLocalOffer:
      return @"HAVE_LOCAL_OFFER";
    case RTCSignalingStateHaveLocalPrAnswer:
      return @"HAVE_LOCAL_PRANSWER";
    case RTCSignalingStateHaveRemoteOffer:
      return @"HAVE_REMOTE_OFFER";
    case RTCSignalingStateHaveRemotePrAnswer:
      return @"HAVE_REMOTE_PRANSWER";
    case RTCSignalingStateClosed:
      return @"CLOSED";
  }
}

+ (webrtc::PeerConnectionInterface::PeerConnectionState)
    nativeConnectionStateForState:(RTCPeerConnectionState)state {
  switch (state) {
    case RTCPeerConnectionStateNew:
      return webrtc::PeerConnectionInterface::PeerConnectionState::kNew;
    case RTCPeerConnectionStateConnecting:
      return webrtc::PeerConnectionInterface::PeerConnectionState::kConnecting;
    case RTCPeerConnectionStateConnected:
      return webrtc::PeerConnectionInterface::PeerConnectionState::kConnected;
    case RTCPeerConnectionStateFailed:
      return webrtc::PeerConnectionInterface::PeerConnectionState::kFailed;
    case RTCPeerConnectionStateDisconnected:
      return webrtc::PeerConnectionInterface::PeerConnectionState::
          kDisconnected;
    case RTCPeerConnectionStateClosed:
      return webrtc::PeerConnectionInterface::PeerConnectionState::kClosed;
  }
}

+ (RTCPeerConnectionState)connectionStateForNativeState:
    (webrtc::PeerConnectionInterface::PeerConnectionState)nativeState {
  switch (nativeState) {
    case webrtc::PeerConnectionInterface::PeerConnectionState::kNew:
      return RTCPeerConnectionStateNew;
    case webrtc::PeerConnectionInterface::PeerConnectionState::kConnecting:
      return RTCPeerConnectionStateConnecting;
    case webrtc::PeerConnectionInterface::PeerConnectionState::kConnected:
      return RTCPeerConnectionStateConnected;
    case webrtc::PeerConnectionInterface::PeerConnectionState::kFailed:
      return RTCPeerConnectionStateFailed;
    case webrtc::PeerConnectionInterface::PeerConnectionState::kDisconnected:
      return RTCPeerConnectionStateDisconnected;
    case webrtc::PeerConnectionInterface::PeerConnectionState::kClosed:
      return RTCPeerConnectionStateClosed;
  }
}

+ (NSString *)stringForConnectionState:(RTCPeerConnectionState)state {
  switch (state) {
    case RTCPeerConnectionStateNew:
      return @"NEW";
    case RTCPeerConnectionStateConnecting:
      return @"CONNECTING";
    case RTCPeerConnectionStateConnected:
      return @"CONNECTED";
    case RTCPeerConnectionStateFailed:
      return @"FAILED";
    case RTCPeerConnectionStateDisconnected:
      return @"DISCONNECTED";
    case RTCPeerConnectionStateClosed:
      return @"CLOSED";
  }
}

+ (webrtc::PeerConnectionInterface::IceConnectionState)
    nativeIceConnectionStateForState:(RTCIceConnectionState)state {
  switch (state) {
    case RTCIceConnectionStateNew:
      return webrtc::PeerConnectionInterface::kIceConnectionNew;
    case RTCIceConnectionStateChecking:
      return webrtc::PeerConnectionInterface::kIceConnectionChecking;
    case RTCIceConnectionStateConnected:
      return webrtc::PeerConnectionInterface::kIceConnectionConnected;
    case RTCIceConnectionStateCompleted:
      return webrtc::PeerConnectionInterface::kIceConnectionCompleted;
    case RTCIceConnectionStateFailed:
      return webrtc::PeerConnectionInterface::kIceConnectionFailed;
    case RTCIceConnectionStateDisconnected:
      return webrtc::PeerConnectionInterface::kIceConnectionDisconnected;
    case RTCIceConnectionStateClosed:
      return webrtc::PeerConnectionInterface::kIceConnectionClosed;
    case RTCIceConnectionStateCount:
      return webrtc::PeerConnectionInterface::kIceConnectionMax;
  }
}

+ (RTCIceConnectionState)iceConnectionStateForNativeState:
    (webrtc::PeerConnectionInterface::IceConnectionState)nativeState {
  switch (nativeState) {
    case webrtc::PeerConnectionInterface::kIceConnectionNew:
      return RTCIceConnectionStateNew;
    case webrtc::PeerConnectionInterface::kIceConnectionChecking:
      return RTCIceConnectionStateChecking;
    case webrtc::PeerConnectionInterface::kIceConnectionConnected:
      return RTCIceConnectionStateConnected;
    case webrtc::PeerConnectionInterface::kIceConnectionCompleted:
      return RTCIceConnectionStateCompleted;
    case webrtc::PeerConnectionInterface::kIceConnectionFailed:
      return RTCIceConnectionStateFailed;
    case webrtc::PeerConnectionInterface::kIceConnectionDisconnected:
      return RTCIceConnectionStateDisconnected;
    case webrtc::PeerConnectionInterface::kIceConnectionClosed:
      return RTCIceConnectionStateClosed;
    case webrtc::PeerConnectionInterface::kIceConnectionMax:
      return RTCIceConnectionStateCount;
  }
}

+ (NSString *)stringForIceConnectionState:(RTCIceConnectionState)state {
  switch (state) {
    case RTCIceConnectionStateNew:
      return @"NEW";
    case RTCIceConnectionStateChecking:
      return @"CHECKING";
    case RTCIceConnectionStateConnected:
      return @"CONNECTED";
    case RTCIceConnectionStateCompleted:
      return @"COMPLETED";
    case RTCIceConnectionStateFailed:
      return @"FAILED";
    case RTCIceConnectionStateDisconnected:
      return @"DISCONNECTED";
    case RTCIceConnectionStateClosed:
      return @"CLOSED";
    case RTCIceConnectionStateCount:
      return @"COUNT";
  }
}

+ (webrtc::PeerConnectionInterface::IceGatheringState)
    nativeIceGatheringStateForState:(RTCIceGatheringState)state {
  switch (state) {
    case RTCIceGatheringStateNew:
      return webrtc::PeerConnectionInterface::kIceGatheringNew;
    case RTCIceGatheringStateGathering:
      return webrtc::PeerConnectionInterface::kIceGatheringGathering;
    case RTCIceGatheringStateComplete:
      return webrtc::PeerConnectionInterface::kIceGatheringComplete;
  }
}

+ (RTCIceGatheringState)iceGatheringStateForNativeState:
    (webrtc::PeerConnectionInterface::IceGatheringState)nativeState {
  switch (nativeState) {
    case webrtc::PeerConnectionInterface::kIceGatheringNew:
      return RTCIceGatheringStateNew;
    case webrtc::PeerConnectionInterface::kIceGatheringGathering:
      return RTCIceGatheringStateGathering;
    case webrtc::PeerConnectionInterface::kIceGatheringComplete:
      return RTCIceGatheringStateComplete;
  }
}

+ (NSString *)stringForIceGatheringState:(RTCIceGatheringState)state {
  switch (state) {
    case RTCIceGatheringStateNew:
      return @"NEW";
    case RTCIceGatheringStateGathering:
      return @"GATHERING";
    case RTCIceGatheringStateComplete:
      return @"COMPLETE";
  }
}

+ (webrtc::PeerConnectionInterface::StatsOutputLevel)
    nativeStatsOutputLevelForLevel:(RTCStatsOutputLevel)level {
  switch (level) {
    case RTCStatsOutputLevelStandard:
      return webrtc::PeerConnectionInterface::kStatsOutputLevelStandard;
    case RTCStatsOutputLevelDebug:
      return webrtc::PeerConnectionInterface::kStatsOutputLevelDebug;
  }
}

- (webrtc::scoped_refptr<webrtc::PeerConnectionInterface>)nativePeerConnection {
  return _peerConnection;
}

@end<|MERGE_RESOLUTION|>--- conflicted
+++ resolved
@@ -478,13 +478,9 @@
   RTC_OBJC_TYPE(RTCPeerConnectionFactory) * _factory;
   NSMutableArray<RTC_OBJC_TYPE(RTCMediaStream) *> *_localStreams;
   std::unique_ptr<webrtc::PeerConnectionDelegateAdapter> _observer;
-<<<<<<< HEAD
   // RingRTC changes for low-level FFI
   std::unique_ptr<webrtc::PeerConnectionObserver> _customObserver;
-  rtc::scoped_refptr<webrtc::PeerConnectionInterface> _peerConnection;
-=======
   webrtc::scoped_refptr<webrtc::PeerConnectionInterface> _peerConnection;
->>>>>>> e4445e46
   std::unique_ptr<webrtc::MediaConstraints> _nativeConstraints;
   BOOL _hasStartedRtcEventLog;
 }
@@ -525,7 +521,7 @@
                       configuration:configuration
                         constraints:constraints
                        dependencies:std::move(dependencies)
-                          // RingRTC changes for low-level FFI
+                           // RingRTC changes for low-level FFI
                            observer:observer];
 }
 
@@ -613,7 +609,7 @@
   // @note Modeled on the PeerConnectionDelegateAdapter::OnAddStream
   // function above in this file.
 
-  rtc::scoped_refptr<webrtc::MediaStreamInterface> stream = rtc::scoped_refptr<webrtc::MediaStreamInterface>((webrtc::MediaStreamInterface*)nativeStreamBorrowedRc);
+  webrtc::scoped_refptr<webrtc::MediaStreamInterface> stream = webrtc::scoped_refptr<webrtc::MediaStreamInterface>((webrtc::MediaStreamInterface*)nativeStreamBorrowedRc);
 
   return [[RTC_OBJC_TYPE(RTCMediaStream) alloc] initWithFactory:_factory nativeMediaStream:stream];
 }
