/*
 *  Copyright 2015 The WebRTC project authors. All Rights Reserved.
 *
 *  Use of this source code is governed by a BSD-style license
 *  that can be found in the LICENSE file in the root of the source
 *  tree. An additional intellectual property rights grant can be found
 *  in the file PATENTS.  All contributing project authors may
 *  be found in the AUTHORS file in the root of the source tree.
 */

#import <AvailabilityMacros.h>
#import <Foundation/Foundation.h>

#import "RTCMacros.h"

NS_ASSUME_NONNULL_BEGIN

RTC_OBJC_EXPORT
@interface RTC_OBJC_TYPE (RTCDataBuffer) : NSObject

/** NSData representation of the underlying buffer. */
@property(nonatomic, readonly) NSData *data;

/** Indicates whether `data` contains UTF-8 or binary data. */
@property(nonatomic, readonly) BOOL isBinary;

- (instancetype)init NS_UNAVAILABLE;

/**
 * Initialize an RTCDataBuffer from NSData. `isBinary` indicates whether `data`
 * contains UTF-8 or binary data.
 */
- (instancetype)initWithData:(NSData *)data isBinary:(BOOL)isBinary;

@end

@class RTC_OBJC_TYPE(RTCDataChannel);
RTC_OBJC_EXPORT
@protocol RTC_OBJC_TYPE
(RTCDataChannelDelegate)<NSObject>

    /** The data channel state changed. */
    - (void)dataChannelDidChangeState : (RTC_OBJC_TYPE(RTCDataChannel) *)dataChannel;

/** The data channel successfully received a data buffer. */
- (void)dataChannel:(RTC_OBJC_TYPE(RTCDataChannel) *)dataChannel
    didReceiveMessageWithBuffer:(RTC_OBJC_TYPE(RTCDataBuffer) *)buffer;

@optional
<<<<<<< HEAD
/** The data channel's |bufferedAmount| changed. */
=======
/** The data channel's `bufferedAmount` changed. */
>>>>>>> cbad18b1
- (void)dataChannel:(RTC_OBJC_TYPE(RTCDataChannel) *)dataChannel
    didChangeBufferedAmount:(uint64_t)amount;

@end

/** Represents the state of the data channel. */
typedef NS_ENUM(NSInteger, RTCDataChannelState) {
  RTCDataChannelStateConnecting,
  RTCDataChannelStateOpen,
  RTCDataChannelStateClosing,
  RTCDataChannelStateClosed,
};

RTC_OBJC_EXPORT
@interface RTC_OBJC_TYPE (RTCDataChannel) : NSObject

/**
 * A label that can be used to distinguish this data channel from other data
 * channel objects.
 */
@property(nonatomic, readonly) NSString *label;

/** Whether the data channel can send messages in unreliable mode. */
@property(nonatomic, readonly) BOOL isReliable DEPRECATED_ATTRIBUTE;

/** Returns whether this data channel is ordered or not. */
@property(nonatomic, readonly) BOOL isOrdered;

/** Deprecated. Use maxPacketLifeTime. */
@property(nonatomic, readonly) NSUInteger maxRetransmitTime DEPRECATED_ATTRIBUTE;

/**
 * The length of the time window (in milliseconds) during which transmissions
 * and retransmissions may occur in unreliable mode.
 */
@property(nonatomic, readonly) uint16_t maxPacketLifeTime;

/**
 * The maximum number of retransmissions that are attempted in unreliable mode.
 */
@property(nonatomic, readonly) uint16_t maxRetransmits;

/**
 * The name of the sub-protocol used with this data channel, if any. Otherwise
 * this returns an empty string.
 */
@property(nonatomic, readonly) NSString *protocol;

/**
 * Returns whether this data channel was negotiated by the application or not.
 */
@property(nonatomic, readonly) BOOL isNegotiated;

/** Deprecated. Use channelId. */
@property(nonatomic, readonly) NSInteger streamId DEPRECATED_ATTRIBUTE;

/** The identifier for this data channel. */
@property(nonatomic, readonly) int channelId;

/** The state of the data channel. */
@property(nonatomic, readonly) RTCDataChannelState readyState;

/**
 * The number of bytes of application data that have been queued using
 * `sendData:` but that have not yet been transmitted to the network.
 */
@property(nonatomic, readonly) uint64_t bufferedAmount;

/** The delegate for this data channel. */
@property(nonatomic, weak) id<RTC_OBJC_TYPE(RTCDataChannelDelegate)> delegate;

- (instancetype)init NS_UNAVAILABLE;

/** Closes the data channel. */
- (void)close;

<<<<<<< HEAD
/** Attempt to send |data| on this data channel's underlying data transport. */
=======
/** Attempt to send `data` on this data channel's underlying data transport. */
>>>>>>> cbad18b1
- (BOOL)sendData:(RTC_OBJC_TYPE(RTCDataBuffer) *)data;

@end

NS_ASSUME_NONNULL_END<|MERGE_RESOLUTION|>--- conflicted
+++ resolved
@@ -47,11 +47,7 @@
     didReceiveMessageWithBuffer:(RTC_OBJC_TYPE(RTCDataBuffer) *)buffer;
 
 @optional
-<<<<<<< HEAD
-/** The data channel's |bufferedAmount| changed. */
-=======
 /** The data channel's `bufferedAmount` changed. */
->>>>>>> cbad18b1
 - (void)dataChannel:(RTC_OBJC_TYPE(RTCDataChannel) *)dataChannel
     didChangeBufferedAmount:(uint64_t)amount;
 
@@ -128,11 +124,7 @@
 /** Closes the data channel. */
 - (void)close;
 
-<<<<<<< HEAD
-/** Attempt to send |data| on this data channel's underlying data transport. */
-=======
 /** Attempt to send `data` on this data channel's underlying data transport. */
->>>>>>> cbad18b1
 - (BOOL)sendData:(RTC_OBJC_TYPE(RTCDataBuffer) *)data;
 
 @end
