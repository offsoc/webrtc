--- conflicted
+++ resolved
@@ -59,7 +59,6 @@
   // RingRTC change to exclude av1 and h264 factories
   media_deps.video_decoder_factory =
       std::make_unique<VideoDecoderFactoryTemplate<
-<<<<<<< HEAD
           LibvpxVp8DecoderTemplateAdapter,
 #if defined(WEBRTC_USE_H264)
           OpenH264DecoderTemplateAdapter,
@@ -68,13 +67,8 @@
           Dav1dDecoderTemplateAdapter,
 #endif
           LibvpxVp9DecoderTemplateAdapter>>();
-  media_deps.audio_processing = webrtc::AudioProcessingBuilder().Create();
-=======
-          LibvpxVp8DecoderTemplateAdapter, LibvpxVp9DecoderTemplateAdapter,
-          OpenH264DecoderTemplateAdapter, Dav1dDecoderTemplateAdapter>>();
   media_deps.audio_processing_builder =
       std::make_unique<BuiltinAudioProcessingBuilder>();
->>>>>>> afaf4978
 }
 
 webrtc::PeerConnectionFactoryDependencies CreateSomePcfDeps() {
