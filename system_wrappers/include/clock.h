/*
 *  Copyright (c) 2013 The WebRTC project authors. All Rights Reserved.
 *
 *  Use of this source code is governed by a BSD-style license
 *  that can be found in the LICENSE file in the root of the source
 *  tree. An additional intellectual property rights grant can be found
 *  in the file PATENTS.  All contributing project authors may
 *  be found in the AUTHORS file in the root of the source tree.
 */

#ifndef SYSTEM_WRAPPERS_INCLUDE_CLOCK_H_
#define SYSTEM_WRAPPERS_INCLUDE_CLOCK_H_

#include <stdint.h>

#include <atomic>
#include <memory>

#include "api/units/timestamp.h"
#include "rtc_base/system/rtc_export.h"
#include "system_wrappers/include/ntp_time.h"

namespace webrtc {

// January 1970, in NTP seconds.
const uint32_t kNtpJan1970 = 2208988800UL;

// Magic NTP fractional unit.
const double kMagicNtpFractionalUnit = 4.294967296E+9;

// A clock interface that allows reading of absolute and relative timestamps.
class RTC_EXPORT Clock {
 public:
  virtual ~Clock() {}

  // Return a timestamp relative to an unspecified epoch.
<<<<<<< HEAD
  virtual Timestamp CurrentTime() {
    return Timestamp::Micros(TimeInMicroseconds());
=======
  virtual Timestamp CurrentTime() = 0;
  int64_t TimeInMilliseconds() { return CurrentTime().ms(); }
  int64_t TimeInMicroseconds() { return CurrentTime().us(); }

  // Retrieve an NTP absolute timestamp (with an epoch of Jan 1, 1900).
  // TODO(bugs.webrtc.org/11327): Make this non-virtual once
  // "WebRTC-SystemIndependentNtpTimeKillSwitch" is removed.
  virtual NtpTime CurrentNtpTime() {
    return ConvertTimestampToNtpTime(CurrentTime());
>>>>>>> cbad18b1
  }
  int64_t CurrentNtpInMilliseconds() { return CurrentNtpTime().ToMs(); }

  // Converts between a relative timestamp returned by this clock, to NTP time.
  virtual NtpTime ConvertTimestampToNtpTime(Timestamp timestamp) = 0;
  int64_t ConvertTimestampToNtpTimeInMilliseconds(int64_t timestamp_ms) {
    return ConvertTimestampToNtpTime(Timestamp::Millis(timestamp_ms)).ToMs();
  }

  // Returns an instance of the real-time system clock implementation.
  static Clock* GetRealTimeClock();
};

class SimulatedClock : public Clock {
 public:
  // The constructors assume an epoch of Jan 1, 1970.
  explicit SimulatedClock(int64_t initial_time_us);
  explicit SimulatedClock(Timestamp initial_time);
  ~SimulatedClock() override;

  // Return a timestamp with an epoch of Jan 1, 1970.
  Timestamp CurrentTime() override;

  NtpTime ConvertTimestampToNtpTime(Timestamp timestamp) override;

  // Advance the simulated clock with a given number of milliseconds or
  // microseconds.
  void AdvanceTimeMilliseconds(int64_t milliseconds);
  void AdvanceTimeMicroseconds(int64_t microseconds);
  void AdvanceTime(TimeDelta delta);

 private:
  // The time is read and incremented with relaxed order. Each thread will see
  // monotonically increasing time, and when threads post tasks or messages to
  // one another, the synchronization done as part of the message passing should
  // ensure that any causual chain of events on multiple threads also
  // corresponds to monotonically increasing time.
  std::atomic<int64_t> time_us_;
};

}  // namespace webrtc

#endif  // SYSTEM_WRAPPERS_INCLUDE_CLOCK_H_<|MERGE_RESOLUTION|>--- conflicted
+++ resolved
@@ -34,10 +34,6 @@
   virtual ~Clock() {}
 
   // Return a timestamp relative to an unspecified epoch.
-<<<<<<< HEAD
-  virtual Timestamp CurrentTime() {
-    return Timestamp::Micros(TimeInMicroseconds());
-=======
   virtual Timestamp CurrentTime() = 0;
   int64_t TimeInMilliseconds() { return CurrentTime().ms(); }
   int64_t TimeInMicroseconds() { return CurrentTime().us(); }
@@ -47,7 +43,6 @@
   // "WebRTC-SystemIndependentNtpTimeKillSwitch" is removed.
   virtual NtpTime CurrentNtpTime() {
     return ConvertTimestampToNtpTime(CurrentTime());
->>>>>>> cbad18b1
   }
   int64_t CurrentNtpInMilliseconds() { return CurrentNtpTime().ToMs(); }
 
