/*
 *  Copyright 2015 The WebRTC Project Authors. All rights reserved.
 *
 *  Use of this source code is governed by a BSD-style license
 *  that can be found in the LICENSE file in the root of the source
 *  tree. An additional intellectual property rights grant can be found
 *  in the file PATENTS.  All contributing project authors may
 *  be found in the AUTHORS file in the root of the source tree.
 */

#import <Foundation/Foundation.h>

<<<<<<< HEAD
#import "sdk/objc/base/RTCMacros.h"

@class RTC_OBJC_TYPE(RTCLegacyStatsReport);
=======
#import "sdk/objc/api/peerconnection/RTCStatisticsReport.h"
#import "sdk/objc/base/RTCMacros.h"
>>>>>>> cbad18b1

/** Class used to accumulate stats information into a single displayable string.
 */
@interface ARDStatsBuilder : NSObject

/** String that represents the accumulated stats reports passed into this
 *  class.
 */
@property(nonatomic, readonly) NSString *statsString;
<<<<<<< HEAD

/** Parses the information in the stats report into an appropriate internal
 *  format used to generate the stats string.
 */
- (void)parseStatsReport:(RTC_OBJC_TYPE(RTCLegacyStatsReport) *)statsReport;
=======
@property(nonatomic) RTC_OBJC_TYPE(RTCStatisticsReport) * stats;
>>>>>>> cbad18b1

@end<|MERGE_RESOLUTION|>--- conflicted
+++ resolved
@@ -10,14 +10,8 @@
 
 #import <Foundation/Foundation.h>
 
-<<<<<<< HEAD
-#import "sdk/objc/base/RTCMacros.h"
-
-@class RTC_OBJC_TYPE(RTCLegacyStatsReport);
-=======
 #import "sdk/objc/api/peerconnection/RTCStatisticsReport.h"
 #import "sdk/objc/base/RTCMacros.h"
->>>>>>> cbad18b1
 
 /** Class used to accumulate stats information into a single displayable string.
  */
@@ -27,14 +21,6 @@
  *  class.
  */
 @property(nonatomic, readonly) NSString *statsString;
-<<<<<<< HEAD
-
-/** Parses the information in the stats report into an appropriate internal
- *  format used to generate the stats string.
- */
-- (void)parseStatsReport:(RTC_OBJC_TYPE(RTCLegacyStatsReport) *)statsReport;
-=======
 @property(nonatomic) RTC_OBJC_TYPE(RTCStatisticsReport) * stats;
->>>>>>> cbad18b1
 
 @end