--- conflicted
+++ resolved
@@ -35,16 +35,12 @@
 #include "rtc_base/socket_factory.h"
 #include "rtc_base/task_queue_for_test.h"
 
-<<<<<<< HEAD
 // RingRTC change to support ICE forking
 #include "api/make_ref_counted.h"
 #include "p2p/base/ice_credentials_iterator.h"
 #include "p2p/base/ice_gatherer.h"
 
-namespace cricket {
-=======
 namespace webrtc {
->>>>>>> e4445e46
 
 class TestUDPPort : public UDPPort {
  public:
@@ -262,16 +258,16 @@
   }
 
   // RingRTC change to support ICE forking
-  rtc::scoped_refptr<webrtc::IceGathererInterface> CreateIceGatherer(
+  scoped_refptr<IceGathererInterface> CreateIceGatherer(
       const std::string& content_name) override {
     auto new_allocator =
         std::make_unique<FakePortAllocator>(env_, socket_factory_);
     IceParameters parameters =
-        cricket::IceCredentialsIterator::CreateRandomIceCredentials();
+        IceCredentialsIterator::CreateRandomIceCredentials();
     auto session = new_allocator->CreateSession(
         content_name, 1, parameters.ufrag, parameters.pwd);
-    return rtc::make_ref_counted<webrtc::BasicIceGatherer>(
-        webrtc::Thread::Current(), std::move(new_allocator), std::move(session));
+    return make_ref_counted<BasicIceGatherer>(
+        Thread::Current(), std::move(new_allocator), std::move(session));
   }
 
   bool initialized() const { return initialized_; }
@@ -285,19 +281,13 @@
   }
 
  private:
-<<<<<<< HEAD
-  const webrtc::Environment env_;
-  absl::Nonnull<webrtc::TaskQueueBase*> network_thread_;
-  webrtc::BasicPacketSocketFactory factory_;
-
-  // RingRTC change to support ICE forking
-  webrtc::SocketFactory* socket_factory_;
-
-=======
   const Environment env_;
   TaskQueueBase* absl_nonnull network_thread_;
   BasicPacketSocketFactory factory_;
->>>>>>> e4445e46
+
+  // RingRTC change to support ICE forking
+  SocketFactory* socket_factory_;
+
   bool mdns_obfuscation_enabled_ = false;
 };
 
