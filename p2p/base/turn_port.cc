/*
 *  Copyright 2012 The WebRTC Project Authors. All rights reserved.
 *
 *  Use of this source code is governed by a BSD-style license
 *  that can be found in the LICENSE file in the root of the source
 *  tree. An additional intellectual property rights grant can be found
 *  in the file PATENTS.  All contributing project authors may
 *  be found in the AUTHORS file in the root of the source tree.
 */

#include "p2p/base/turn_port.h"

#include <functional>
#include <memory>
#include <utility>
#include <vector>

#include "absl/algorithm/container.h"
#include "absl/strings/match.h"
#include "absl/strings/string_view.h"
#include "absl/types/optional.h"
#include "api/task_queue/pending_task_safety_flag.h"
#include "api/transport/stun.h"
#include "p2p/base/connection.h"
#include "p2p/base/p2p_constants.h"
#include "rtc_base/async_packet_socket.h"
#include "rtc_base/byte_order.h"
#include "rtc_base/checks.h"
#include "rtc_base/experiments/field_trial_parser.h"
#include "rtc_base/logging.h"
#include "rtc_base/net_helpers.h"
#include "rtc_base/socket_address.h"
#include "rtc_base/strings/string_builder.h"

namespace cricket {

namespace {

bool ResolveTurnHostnameForFamily(const webrtc::FieldTrialsView& field_trials) {
  // Bug fix for TURN hostname resolution on IPv6.
  // Field trial key reserved in bugs.webrtc.org/14334
  static constexpr char field_trial_name[] =
      "WebRTC-IPv6NetworkResolutionFixes";
  if (!field_trials.IsEnabled(field_trial_name)) {
    return false;
  }

  webrtc::FieldTrialParameter<bool> resolve_turn_hostname_for_family(
      "ResolveTurnHostnameForFamily", /*default_value=*/false);
  webrtc::ParseFieldTrial({&resolve_turn_hostname_for_family},
                          field_trials.Lookup(field_trial_name));
  return resolve_turn_hostname_for_family;
}

}  // namespace

using ::webrtc::SafeTask;
using ::webrtc::TaskQueueBase;
using ::webrtc::TimeDelta;

// TODO(juberti): Move to stun.h when relay messages have been renamed.
static const int TURN_ALLOCATE_REQUEST = STUN_ALLOCATE_REQUEST;

// Attributes in comprehension-optional range,
// ignored by TURN server that doesn't know about them.
// https://tools.ietf.org/html/rfc5389#section-18.2
const int STUN_ATTR_TURN_LOGGING_ID = 0xff05;

// TODO(juberti): Extract to turnmessage.h
static const int TURN_DEFAULT_PORT = 3478;
static const int TURN_CHANNEL_NUMBER_START = 0x4000;

static constexpr TimeDelta kTurnPermissionTimeout = TimeDelta::Minutes(5);

static const size_t TURN_CHANNEL_HEADER_SIZE = 4U;

// Retry at most twice (i.e. three different ALLOCATE requests) on
// STUN_ERROR_ALLOCATION_MISMATCH error per rfc5766.
static const size_t MAX_ALLOCATE_MISMATCH_RETRIES = 2;

static const int TURN_SUCCESS_RESULT_CODE = 0;

inline bool IsTurnChannelData(uint16_t msg_type) {
  return ((msg_type & 0xC000) == 0x4000);  // MSB are 0b01
}

static int GetRelayPreference(cricket::ProtocolType proto) {
  switch (proto) {
    case cricket::PROTO_TCP:
      return ICE_TYPE_PREFERENCE_RELAY_TCP;
    case cricket::PROTO_TLS:
      return ICE_TYPE_PREFERENCE_RELAY_TLS;
    default:
      RTC_DCHECK(proto == PROTO_UDP);
      return ICE_TYPE_PREFERENCE_RELAY_UDP;
  }
}

class TurnAllocateRequest : public StunRequest {
 public:
  explicit TurnAllocateRequest(TurnPort* port);
  void OnSent() override;
  void OnResponse(StunMessage* response) override;
  void OnErrorResponse(StunMessage* response) override;
  void OnTimeout() override;

 private:
  // Handles authentication challenge from the server.
  void OnAuthChallenge(StunMessage* response, int code);
  void OnTryAlternate(StunMessage* response, int code);
  void OnUnknownAttribute(StunMessage* response);

  TurnPort* port_;
};

class TurnRefreshRequest : public StunRequest {
 public:
  explicit TurnRefreshRequest(TurnPort* port, int lifetime = -1);
  void OnSent() override;
  void OnResponse(StunMessage* response) override;
  void OnErrorResponse(StunMessage* response) override;
  void OnTimeout() override;

 private:
  TurnPort* port_;
};

class TurnCreatePermissionRequest : public StunRequest {
 public:
  TurnCreatePermissionRequest(TurnPort* port,
                              TurnEntry* entry,
                              const rtc::SocketAddress& ext_addr);
  ~TurnCreatePermissionRequest() override;
  void OnSent() override;
  void OnResponse(StunMessage* response) override;
  void OnErrorResponse(StunMessage* response) override;
  void OnTimeout() override;

 private:
  TurnPort* port_;
  TurnEntry* entry_;
  rtc::SocketAddress ext_addr_;
};

class TurnChannelBindRequest : public StunRequest {
 public:
  TurnChannelBindRequest(TurnPort* port,
                         TurnEntry* entry,
                         int channel_id,
                         const rtc::SocketAddress& ext_addr);
  ~TurnChannelBindRequest() override;
  void OnSent() override;
  void OnResponse(StunMessage* response) override;
  void OnErrorResponse(StunMessage* response) override;
  void OnTimeout() override;

 private:
  TurnPort* port_;
  TurnEntry* entry_;
  int channel_id_;
  rtc::SocketAddress ext_addr_;
};

// Manages a "connection" to a remote destination. We will attempt to bring up
// a channel for this remote destination to reduce the overhead of sending data.
class TurnEntry : public sigslot::has_slots<> {
 public:
  enum BindState { STATE_UNBOUND, STATE_BINDING, STATE_BOUND };
  TurnEntry(TurnPort* port, Connection* conn, int channel_id);
  ~TurnEntry();

  TurnPort* port() { return port_; }

  int channel_id() const { return channel_id_; }
  // For testing only.
  void set_channel_id(int channel_id) { channel_id_ = channel_id; }

  const rtc::SocketAddress& address() const { return ext_addr_; }
  BindState state() const { return state_; }

  // Adds a new connection object to the list of connections that are associated
  // with this entry. If prior to this call there were no connections being
  // tracked (i.e. count goes from 0 -> 1), the internal safety flag is reset
  // which cancels any potential pending deletion tasks.
  void TrackConnection(Connection* conn);

  // Removes a connection from the list of tracked connections.
  // * If `conn` was the last connection removed, the function returns a
  //   safety flag that's used to schedule the deletion of the entry after a
  //   timeout expires. If during this timeout `TrackConnection` is called, the
  //   flag will be reset and pending tasks associated with it, cancelled.
  // * If `conn` was not the last connection, the return value will be nullptr.
  rtc::scoped_refptr<webrtc::PendingTaskSafetyFlag> UntrackConnection(
      Connection* conn);

  // Helper methods to send permission and channel bind requests.
  void SendCreatePermissionRequest(int delay);
  void SendChannelBindRequest(int delay);
  // Sends a packet to the given destination address.
  // This will wrap the packet in STUN if necessary.
  int Send(const void* data,
           size_t size,
           bool payload,
           const rtc::PacketOptions& options);

  void OnCreatePermissionSuccess();
  void OnCreatePermissionError(StunMessage* response, int code);
  void OnCreatePermissionTimeout();
  void OnChannelBindSuccess();
  void OnChannelBindError(StunMessage* response, int code);
  void OnChannelBindTimeout();
  // Signal sent when TurnEntry is destroyed.
  webrtc::CallbackList<TurnEntry*> destroyed_callback_list_;

 private:
  TurnPort* port_;
  int channel_id_;
  rtc::SocketAddress ext_addr_;
  BindState state_;
  // List of associated connection instances to keep track of how many and
  // which connections are associated with this entry. Once this is empty,
  // the entry can be deleted.
  std::vector<Connection*> connections_;
  webrtc::ScopedTaskSafety task_safety_;
};

TurnPort::TurnPort(TaskQueueBase* thread,
                   rtc::PacketSocketFactory* factory,
                   const rtc::Network* network,
                   rtc::AsyncPacketSocket* socket,
                   absl::string_view username,
                   absl::string_view password,
                   const ProtocolAddress& server_address,
                   const RelayCredentials& credentials,
                   int server_priority,
                   const std::vector<std::string>& tls_alpn_protocols,
                   const std::vector<std::string>& tls_elliptic_curves,
                   webrtc::TurnCustomizer* customizer,
                   rtc::SSLCertificateVerifier* tls_cert_verifier,
                   const webrtc::FieldTrialsView* field_trials)
    : Port(thread,
           RELAY_PORT_TYPE,
           factory,
           network,
           username,
           password,
           field_trials),
      server_address_(server_address),
      tls_alpn_protocols_(tls_alpn_protocols),
      tls_elliptic_curves_(tls_elliptic_curves),
      tls_cert_verifier_(tls_cert_verifier),
      credentials_(credentials),
      socket_(socket),
      error_(0),
      stun_dscp_value_(rtc::DSCP_NO_CHANGE),
      request_manager_(
          thread,
          [this](const void* data, size_t size, StunRequest* request) {
            OnSendStunPacket(data, size, request);
          }),
      next_channel_number_(TURN_CHANNEL_NUMBER_START),
      state_(STATE_CONNECTING),
      server_priority_(server_priority),
      allocate_mismatch_retries_(0),
      turn_customizer_(customizer) {}

TurnPort::TurnPort(TaskQueueBase* thread,
                   rtc::PacketSocketFactory* factory,
                   const rtc::Network* network,
                   uint16_t min_port,
                   uint16_t max_port,
                   absl::string_view username,
                   absl::string_view password,
                   const ProtocolAddress& server_address,
                   const RelayCredentials& credentials,
                   int server_priority,
                   const std::vector<std::string>& tls_alpn_protocols,
                   const std::vector<std::string>& tls_elliptic_curves,
                   webrtc::TurnCustomizer* customizer,
                   rtc::SSLCertificateVerifier* tls_cert_verifier,
                   const webrtc::FieldTrialsView* field_trials)
    : Port(thread,
           RELAY_PORT_TYPE,
           factory,
           network,
           min_port,
           max_port,
           username,
           password,
           field_trials),
      server_address_(server_address),
      tls_alpn_protocols_(tls_alpn_protocols),
      tls_elliptic_curves_(tls_elliptic_curves),
      tls_cert_verifier_(tls_cert_verifier),
      credentials_(credentials),
      socket_(nullptr),
      error_(0),
      stun_dscp_value_(rtc::DSCP_NO_CHANGE),
      request_manager_(
          thread,
          [this](const void* data, size_t size, StunRequest* request) {
            OnSendStunPacket(data, size, request);
          }),
      next_channel_number_(TURN_CHANNEL_NUMBER_START),
      state_(STATE_CONNECTING),
      server_priority_(server_priority),
      allocate_mismatch_retries_(0),
      turn_customizer_(customizer) {}

TurnPort::~TurnPort() {
  // TODO(juberti): Should this even be necessary?

  // release the allocation by sending a refresh with
  // lifetime 0.
  if (ready()) {
    Release();
  }

  entries_.clear();

  if (socket_)
    socket_->UnsubscribeClose(this);

  if (!SharedSocket()) {
    delete socket_;
  }
}

rtc::SocketAddress TurnPort::GetLocalAddress() const {
  return socket_ ? socket_->GetLocalAddress() : rtc::SocketAddress();
}

ProtocolType TurnPort::GetProtocol() const {
  return server_address_.proto;
}

TlsCertPolicy TurnPort::GetTlsCertPolicy() const {
  return tls_cert_policy_;
}

void TurnPort::SetTlsCertPolicy(TlsCertPolicy tls_cert_policy) {
  tls_cert_policy_ = tls_cert_policy;
}

void TurnPort::SetTurnLoggingId(absl::string_view turn_logging_id) {
  turn_logging_id_ = std::string(turn_logging_id);
}

std::vector<std::string> TurnPort::GetTlsAlpnProtocols() const {
  return tls_alpn_protocols_;
}

std::vector<std::string> TurnPort::GetTlsEllipticCurves() const {
  return tls_elliptic_curves_;
}

void TurnPort::PrepareAddress() {
  if (credentials_.username.empty() || credentials_.password.empty()) {
    RTC_LOG(LS_ERROR) << "Allocation can't be started without setting the"
                         " TURN server credentials for the user.";
    OnAllocateError(STUN_ERROR_UNAUTHORIZED,
                    "Missing TURN server credentials.");
    return;
  }

  if (!server_address_.address.port()) {
    // We will set default TURN port, if no port is set in the address.
    server_address_.address.SetPort(TURN_DEFAULT_PORT);
  }

  if (!AllowedTurnPort(server_address_.address.port(), &field_trials())) {
    // This can only happen after a 300 ALTERNATE SERVER, since the port can't
    // be created with a disallowed port number.
    RTC_LOG(LS_ERROR) << "Attempt to start allocation with disallowed port# "
                      << server_address_.address.port();
    OnAllocateError(STUN_ERROR_SERVER_ERROR,
                    "Attempt to start allocation to a disallowed port");
    return;
  }
  if (server_address_.address.IsUnresolvedIP()) {
    ResolveTurnAddress(server_address_.address);
  } else {
    // If protocol family of server address doesn't match with local, return.
    if (!IsCompatibleAddress(server_address_.address)) {
      RTC_LOG(LS_ERROR) << "IP address family does not match. server: "
                        << server_address_.address.family()
                        << " local: " << Network()->GetBestIP().family();
      OnAllocateError(STUN_ERROR_GLOBAL_FAILURE,
                      "IP address family does not match.");
      return;
    }

    // Insert the current address to prevent redirection pingpong.
    attempted_server_addresses_.insert(server_address_.address);

    RTC_LOG(LS_INFO)
        << ToString() << ": Trying to connect to TURN server via "
        << ProtoToString(server_address_.proto) << " @ "
        << server_address_.address.ToSensitiveNameAndAddressString();
    if (!CreateTurnClientSocket()) {
      RTC_LOG(LS_INFO) << "Failed to create TURN client socket";
      OnAllocateError(SERVER_NOT_REACHABLE_ERROR,
                      "Failed to create TURN client socket.");
      return;
    }
    if (server_address_.proto == PROTO_UDP) {
      // If its UDP, send AllocateRequest now.
      // For TCP and TLS AllcateRequest will be sent by OnSocketConnect.
      SendRequest(new TurnAllocateRequest(this), 0);
    }
  }
}

bool TurnPort::CreateTurnClientSocket() {
  RTC_DCHECK(!socket_ || SharedSocket());

  if (server_address_.proto == PROTO_UDP && !SharedSocket()) {
    socket_ = socket_factory()->CreateUdpSocket(
        rtc::SocketAddress(Network()->GetBestIP(), 0), min_port(), max_port());
  } else if (server_address_.proto == PROTO_TCP ||
             server_address_.proto == PROTO_TLS) {
    RTC_DCHECK(!SharedSocket());
    int opts = rtc::PacketSocketFactory::OPT_STUN;

    // Apply server address TLS and insecure bits to options.
    if (server_address_.proto == PROTO_TLS) {
      if (tls_cert_policy_ ==
          TlsCertPolicy::TLS_CERT_POLICY_INSECURE_NO_CHECK) {
        opts |= rtc::PacketSocketFactory::OPT_TLS_INSECURE;
      } else {
        opts |= rtc::PacketSocketFactory::OPT_TLS;
      }
    }

    rtc::PacketSocketTcpOptions tcp_options;
    tcp_options.opts = opts;
    tcp_options.tls_alpn_protocols = tls_alpn_protocols_;
    tcp_options.tls_elliptic_curves = tls_elliptic_curves_;
    tcp_options.tls_cert_verifier = tls_cert_verifier_;
    socket_ = socket_factory()->CreateClientTcpSocket(
        rtc::SocketAddress(Network()->GetBestIP(), 0), server_address_.address,
        proxy(), user_agent(), tcp_options);
  }

  if (!socket_) {
    error_ = SOCKET_ERROR;
    return false;
  }

  // Apply options if any.
  for (SocketOptionsMap::iterator iter = socket_options_.begin();
       iter != socket_options_.end(); ++iter) {
    socket_->SetOption(iter->first, iter->second);
  }

  if (!SharedSocket()) {
    // If socket is shared, AllocationSequence will receive the packet.
    socket_->SignalReadPacket.connect(this, &TurnPort::OnReadPacket);
  }

  socket_->SignalReadyToSend.connect(this, &TurnPort::OnReadyToSend);

  socket_->SignalSentPacket.connect(this, &TurnPort::OnSentPacket);

  // TCP port is ready to send stun requests after the socket is connected,
  // while UDP port is ready to do so once the socket is created.
  if (server_address_.proto == PROTO_TCP ||
      server_address_.proto == PROTO_TLS) {
    socket_->SignalConnect.connect(this, &TurnPort::OnSocketConnect);
    socket_->SubscribeClose(this, [this](rtc::AsyncPacketSocket* s, int err) {
      OnSocketClose(s, err);
    });
  } else {
    state_ = STATE_CONNECTED;
  }
  return true;
}

void TurnPort::OnSocketConnect(rtc::AsyncPacketSocket* socket) {
  // This slot should only be invoked if we're using a connection-oriented
  // protocol.
  RTC_DCHECK(server_address_.proto == PROTO_TCP ||
             server_address_.proto == PROTO_TLS);

  // Do not use this port if the socket bound to an address not associated with
  // the desired network interface. This is seen in Chrome, where TCP sockets
  // cannot be given a binding address, and the platform is expected to pick
  // the correct local address.
  //
  // However, there are two situations in which we allow the bound address to
  // not be one of the addresses of the requested interface:
  // 1. The bound address is the loopback address. This happens when a proxy
  // forces TCP to bind to only the localhost address (see issue 3927).
  // 2. The bound address is the "any address". This happens when
  // multiple_routes is disabled (see issue 4780).
  //
  // Note that, aside from minor differences in log statements, this logic is
  // identical to that in TcpPort.
  const rtc::SocketAddress& socket_address = socket->GetLocalAddress();
  if (absl::c_none_of(Network()->GetIPs(),
                      [socket_address](const rtc::InterfaceAddress& addr) {
                        return socket_address.ipaddr() == addr;
                      })) {
    if (socket->GetLocalAddress().IsLoopbackIP()) {
<<<<<<< HEAD
      RTC_LOG(LS_INFO) << "Socket is bound to the address:"
                       << socket_address.ipaddr().ToSensitiveString()
                       << ", rather than an address associated with network:"
                       << Network()->ToString()
                       << ". Still allowing it since it's localhost.";
=======
      RTC_LOG(LS_WARNING) << "Socket is bound to the address:"
                          << socket_address.ToSensitiveNameAndAddressString()
                          << ", rather than an address associated with network:"
                          << Network()->ToString()
                          << ". Still allowing it since it's localhost.";
>>>>>>> cb27e794
    } else if (IPIsAny(Network()->GetBestIP())) {
      RTC_LOG(LS_INFO)
          << "Socket is bound to the address:"
          << socket_address.ToSensitiveNameAndAddressString()
          << ", rather than an address associated with network:"
          << Network()->ToString()
          << ". Still allowing it since it's the 'any' address"
             ", possibly caused by multiple_routes being disabled.";
    } else {
<<<<<<< HEAD
      RTC_LOG(LS_INFO) << "Socket is bound to the address:"
                       << socket_address.ipaddr().ToSensitiveString()
                       << ", rather than an address associated with network:"
                       << Network()->ToString() << ". Discarding TURN port.";
=======
      RTC_LOG(LS_WARNING) << "Socket is bound to the address:"
                          << socket_address.ToSensitiveNameAndAddressString()
                          << ", rather than an address associated with network:"
                          << Network()->ToString() << ". Discarding TURN port.";
>>>>>>> cb27e794
      OnAllocateError(
          STUN_ERROR_GLOBAL_FAILURE,
          "Address not associated with the desired network interface.");
      return;
    }
  }

  state_ = STATE_CONNECTED;  // It is ready to send stun requests.
  if (server_address_.address.IsUnresolvedIP()) {
    server_address_.address = socket_->GetRemoteAddress();
  }

  RTC_LOG(LS_INFO) << "TurnPort connected to "
                   << socket->GetRemoteAddress().ToSensitiveString()
                   << " using tcp.";
  SendRequest(new TurnAllocateRequest(this), 0);
}

void TurnPort::OnSocketClose(rtc::AsyncPacketSocket* socket, int error) {
  RTC_LOG(LS_INFO) << ToString()
                   << ": Connection with server failed with error: "
                   << error;
  RTC_DCHECK(socket == socket_);
  Close();
}

void TurnPort::OnAllocateMismatch() {
  if (allocate_mismatch_retries_ >= MAX_ALLOCATE_MISMATCH_RETRIES) {
    RTC_LOG(LS_WARNING) << ToString() << ": Giving up on the port after "
                        << allocate_mismatch_retries_
                        << " retries for STUN_ERROR_ALLOCATION_MISMATCH";
    OnAllocateError(STUN_ERROR_ALLOCATION_MISMATCH,
                    "Maximum retries reached for allocation mismatch.");
    return;
  }

  RTC_LOG(LS_INFO) << ToString()
                   << ": Allocating a new socket after "
                      "STUN_ERROR_ALLOCATION_MISMATCH, retry: "
                   << allocate_mismatch_retries_ + 1;

  socket_->UnsubscribeClose(this);

  if (SharedSocket()) {
    ResetSharedSocket();
  } else {
    delete socket_;
  }
  socket_ = nullptr;

  ResetNonce();
  PrepareAddress();
  ++allocate_mismatch_retries_;
}

Connection* TurnPort::CreateConnection(const Candidate& remote_candidate,
                                       CandidateOrigin origin) {
  // TURN-UDP can only connect to UDP candidates.
  if (!SupportsProtocol(remote_candidate.protocol())) {
    return nullptr;
  }

  if (state_ == STATE_DISCONNECTED || state_ == STATE_RECEIVEONLY) {
    return nullptr;
  }

  // If the remote endpoint signaled us an mDNS candidate, we do not form a pair
  // with the relay candidate to avoid IP leakage in the CreatePermission
  // request.
  if (absl::EndsWith(remote_candidate.address().hostname(), LOCAL_TLD)) {
    return nullptr;
  }

  // A TURN port will have two candidates, STUN and TURN. STUN may not
  // present in all cases. If present stun candidate will be added first
  // and TURN candidate later.
  for (size_t index = 0; index < Candidates().size(); ++index) {
    const Candidate& local_candidate = Candidates()[index];
    if (local_candidate.type() == RELAY_PORT_TYPE &&
        local_candidate.address().family() ==
            remote_candidate.address().family()) {
      ProxyConnection* conn =
          new ProxyConnection(NewWeakPtr(), index, remote_candidate);
      // Create an entry, if needed, so we can get our permissions set up
      // correctly.
      if (CreateOrRefreshEntry(conn, next_channel_number_)) {
        next_channel_number_++;
      }
      AddOrReplaceConnection(conn);
      return conn;
    }
  }
  return nullptr;
}

bool TurnPort::FailAndPruneConnection(const rtc::SocketAddress& address) {
  Connection* conn = GetConnection(address);
  if (conn != nullptr) {
    conn->FailAndPrune();
    return true;
  }
  return false;
}

int TurnPort::SetOption(rtc::Socket::Option opt, int value) {
  // Remember the last requested DSCP value, for STUN traffic.
  if (opt == rtc::Socket::OPT_DSCP)
    stun_dscp_value_ = static_cast<rtc::DiffServCodePoint>(value);

  if (!socket_) {
    // If socket is not created yet, these options will be applied during socket
    // creation.
    socket_options_[opt] = value;
    return 0;
  }
  return socket_->SetOption(opt, value);
}

int TurnPort::GetOption(rtc::Socket::Option opt, int* value) {
  if (!socket_) {
    SocketOptionsMap::const_iterator it = socket_options_.find(opt);
    if (it == socket_options_.end()) {
      return -1;
    }
    *value = it->second;
    return 0;
  }

  return socket_->GetOption(opt, value);
}

int TurnPort::GetError() {
  return error_;
}

int TurnPort::SendTo(const void* data,
                     size_t size,
                     const rtc::SocketAddress& addr,
                     const rtc::PacketOptions& options,
                     bool payload) {
  // Try to find an entry for this specific address; we should have one.
  TurnEntry* entry = FindEntry(addr);
  RTC_DCHECK(entry);

  if (!ready()) {
    error_ = ENOTCONN;
    return SOCKET_ERROR;
  }

  // Send the actual contents to the server using the usual mechanism.
  rtc::PacketOptions modified_options(options);
  CopyPortInformationToPacketInfo(&modified_options.info_signaled_after_sent);
  int sent = entry->Send(data, size, payload, modified_options);
  if (sent <= 0) {
    error_ = socket_->GetError();
    return SOCKET_ERROR;
  }

  // The caller of the function is expecting the number of user data bytes,
  // rather than the size of the packet.
  return static_cast<int>(size);
}

bool TurnPort::CanHandleIncomingPacketsFrom(
    const rtc::SocketAddress& addr) const {
  return server_address_.address == addr;
}

void TurnPort::SendBindingErrorResponse(StunMessage* message,
                                        const rtc::SocketAddress& addr,
                                        int error_code,
                                        absl::string_view reason) {
  if (!GetConnection(addr))
    return;

  Port::SendBindingErrorResponse(message, addr, error_code, reason);
}

bool TurnPort::HandleIncomingPacket(rtc::AsyncPacketSocket* socket,
                                    const char* data,
                                    size_t size,
                                    const rtc::SocketAddress& remote_addr,
                                    int64_t packet_time_us) {
  if (socket != socket_) {
    // The packet was received on a shared socket after we've allocated a new
    // socket for this TURN port.
    return false;
  }

  // This is to guard against a STUN response from previous server after
  // alternative server redirection. TODO(guoweis): add a unit test for this
  // race condition.
  if (remote_addr != server_address_.address) {
    RTC_LOG(LS_WARNING)
        << ToString() << ": Discarding TURN message from unknown address: "
        << remote_addr.ToSensitiveNameAndAddressString() << " server_address_: "
        << server_address_.address.ToSensitiveNameAndAddressString();
    return false;
  }

  // The message must be at least the size of a channel header.
  if (size < TURN_CHANNEL_HEADER_SIZE) {
    RTC_LOG(LS_WARNING) << ToString()
                        << ": Received TURN message that was too short";
    return false;
  }

  if (state_ == STATE_DISCONNECTED) {
    RTC_LOG(LS_WARNING)
        << ToString()
        << ": Received TURN message while the TURN port is disconnected";
    return false;
  }

  // Check the message type, to see if is a Channel Data message.
  // The message will either be channel data, a TURN data indication, or
  // a response to a previous request.
  uint16_t msg_type = rtc::GetBE16(data);
  if (IsTurnChannelData(msg_type)) {
    HandleChannelData(msg_type, data, size, packet_time_us);
    return true;
  }

  if (msg_type == TURN_DATA_INDICATION) {
    HandleDataIndication(data, size, packet_time_us);
    return true;
  }

  if (SharedSocket() && (msg_type == STUN_BINDING_RESPONSE ||
                         msg_type == STUN_BINDING_ERROR_RESPONSE)) {
    RTC_LOG(LS_VERBOSE)
        << ToString()
        << ": Ignoring STUN binding response message on shared socket.";
    return false;
  }

  request_manager_.CheckResponse(data, size);

  return true;
}

void TurnPort::OnReadPacket(rtc::AsyncPacketSocket* socket,
                            const char* data,
                            size_t size,
                            const rtc::SocketAddress& remote_addr,
                            const int64_t& packet_time_us) {
  HandleIncomingPacket(socket, data, size, remote_addr, packet_time_us);
}

void TurnPort::OnSentPacket(rtc::AsyncPacketSocket* socket,
                            const rtc::SentPacket& sent_packet) {
  PortInterface::SignalSentPacket(sent_packet);
}

void TurnPort::OnReadyToSend(rtc::AsyncPacketSocket* socket) {
  if (ready()) {
    Port::OnReadyToSend();
  }
}

bool TurnPort::SupportsProtocol(absl::string_view protocol) const {
  // Turn port only connects to UDP candidates.
  return protocol == UDP_PROTOCOL_NAME;
}

// Update current server address port with the alternate server address port.
bool TurnPort::SetAlternateServer(const rtc::SocketAddress& address) {
  // Check if we have seen this address before and reject if we did.
  AttemptedServerSet::iterator iter = attempted_server_addresses_.find(address);
  if (iter != attempted_server_addresses_.end()) {
    RTC_LOG(LS_WARNING) << ToString() << ": Redirection to ["
                        << address.ToSensitiveNameAndAddressString()
                        << "] ignored, allocation failed.";
    return false;
  }

  // If protocol family of server address doesn't match with local, return.
  if (!IsCompatibleAddress(address)) {
    RTC_LOG(LS_WARNING) << "Server IP address family does not match with "
                           "local host address family type";
    return false;
  }

  // Block redirects to a loopback address.
  // See: https://bugs.chromium.org/p/chromium/issues/detail?id=649118
  if (address.IsLoopbackIP()) {
    RTC_LOG(LS_WARNING) << ToString()
                        << ": Blocking attempted redirect to loopback address.";
    return false;
  }

  RTC_LOG(LS_INFO) << ToString() << ": Redirecting from TURN server ["
                   << server_address_.address.ToSensitiveNameAndAddressString()
                   << "] to TURN server ["
                   << address.ToSensitiveNameAndAddressString() << "]";
  server_address_ = ProtocolAddress(address, server_address_.proto);

  // Insert the current address to prevent redirection pingpong.
  attempted_server_addresses_.insert(server_address_.address);
  return true;
}

void TurnPort::ResolveTurnAddress(const rtc::SocketAddress& address) {
  if (resolver_)
    return;

  RTC_LOG(LS_INFO) << ToString() << ": Starting TURN host lookup for "
                   << address.ToSensitiveString();
  resolver_ = socket_factory()->CreateAsyncDnsResolver();
  auto callback = [this] {
    // If DNS resolve is failed when trying to connect to the server using TCP,
    // one of the reason could be due to DNS queries blocked by firewall.
    // In such cases we will try to connect to the server with hostname,
    // assuming socket layer will resolve the hostname through a HTTP proxy (if
    // any).
    auto& result = resolver_->result();
    if (result.GetError() != 0 && (server_address_.proto == PROTO_TCP ||
                                   server_address_.proto == PROTO_TLS)) {
      if (!CreateTurnClientSocket()) {
        OnAllocateError(SERVER_NOT_REACHABLE_ERROR,
                        "TURN host lookup received error.");
      }
      return;
    }

    // Copy the original server address in `resolved_address`. For TLS based
    // sockets we need hostname along with resolved address.
    rtc::SocketAddress resolved_address = server_address_.address;
    if (result.GetError() != 0 ||
        !result.GetResolvedAddress(Network()->GetBestIP().family(),
                                   &resolved_address)) {
      RTC_LOG(LS_INFO) << ToString() << ": TURN host lookup received error "
                          << result.GetError();
      error_ = result.GetError();
      OnAllocateError(SERVER_NOT_REACHABLE_ERROR,
                      "TURN host lookup received error.");
      return;
    }
    server_address_.address = resolved_address;
    PrepareAddress();
  };
  // TODO(bugs.webrtc.org/14733): remove duplicate resolution with STUN port.
  if (ResolveTurnHostnameForFamily(field_trials())) {
    resolver_->Start(address, Network()->family(), std::move(callback));
  } else {
    resolver_->Start(address, std::move(callback));
  }
}

void TurnPort::OnSendStunPacket(const void* data,
                                size_t size,
                                StunRequest* request) {
  RTC_DCHECK(connected());
  rtc::PacketOptions options(StunDscpValue());
  options.info_signaled_after_sent.packet_type = rtc::PacketType::kTurnMessage;
  CopyPortInformationToPacketInfo(&options.info_signaled_after_sent);
  if (Send(data, size, options) < 0) {
    RTC_LOG(LS_INFO) << ToString() << ": Failed to send TURN message, error: "
                     << socket_->GetError();
  }
}

void TurnPort::OnStunAddress(const rtc::SocketAddress& address) {
  // STUN Port will discover STUN candidate, as it's supplied with first TURN
  // server address.
  // Why not using this address? - P2PTransportChannel will start creating
  // connections after first candidate, which means it could start creating the
  // connections before TURN candidate added. For that to handle, we need to
  // supply STUN candidate from this port to UDPPort, and TurnPort should have
  // handle to UDPPort to pass back the address.
}

void TurnPort::OnAllocateSuccess(const rtc::SocketAddress& address,
                                 const rtc::SocketAddress& stun_address) {
  state_ = STATE_READY;

  rtc::SocketAddress related_address = stun_address;

  // For relayed candidate, Base is the candidate itself.
  AddAddress(address,          // Candidate address.
             address,          // Base address.
             related_address,  // Related address.
             UDP_PROTOCOL_NAME,
             ProtoToString(server_address_.proto),  // The first hop protocol.
             "",  // TCP candidate type, empty for turn candidates.
             RELAY_PORT_TYPE, GetRelayPreference(server_address_.proto),
             server_priority_, ReconstructedServerUrl(), true);
}

void TurnPort::OnAllocateError(int error_code, absl::string_view reason) {
  // We will send SignalPortError asynchronously as this can be sent during
  // port initialization. This way it will not be blocking other port
  // creation.
  thread()->PostTask(
      SafeTask(task_safety_.flag(), [this] { SignalPortError(this); }));
  std::string address = GetLocalAddress().HostAsSensitiveURIString();
  int port = GetLocalAddress().port();
  if (server_address_.proto == PROTO_TCP &&
      server_address_.address.IsPrivateIP()) {
    address.clear();
    port = 0;
  }
  SignalCandidateError(
      this, IceCandidateErrorEvent(address, port, ReconstructedServerUrl(),
                                   error_code, reason));
}

void TurnPort::OnRefreshError() {
  // Need to clear the requests asynchronously because otherwise, the refresh
  // request may be deleted twice: once at the end of the message processing
  // and the other in HandleRefreshError().
  thread()->PostTask(
      SafeTask(task_safety_.flag(), [this] { HandleRefreshError(); }));
}

void TurnPort::HandleRefreshError() {
  request_manager_.Clear();
  state_ = STATE_RECEIVEONLY;
  // Fail and prune all connections; stop sending data.
  for (auto kv : connections()) {
    kv.second->FailAndPrune();
  }
}

void TurnPort::Release() {
  // Remove any pending refresh requests.
  request_manager_.Clear();

  // Send refresh with lifetime 0.
  TurnRefreshRequest* req = new TurnRefreshRequest(this, 0);
  SendRequest(req, 0);

  state_ = STATE_RECEIVEONLY;
}

void TurnPort::Close() {
  if (!ready()) {
    OnAllocateError(SERVER_NOT_REACHABLE_ERROR, "");
  }
  request_manager_.Clear();
  // Stop the port from creating new connections.
  state_ = STATE_DISCONNECTED;
  // Delete all existing connections; stop sending data.
  DestroyAllConnections();
  if (callbacks_for_test_) {
    callbacks_for_test_->OnTurnPortClosed();
  }
}

rtc::DiffServCodePoint TurnPort::StunDscpValue() const {
  return stun_dscp_value_;
}

// static
bool TurnPort::AllowedTurnPort(int port,
                               const webrtc::FieldTrialsView* field_trials) {
  // Port 53, 80 and 443 are used for existing deployments.
  // Ports above 1024 are assumed to be OK to use.
  if (port == 53 || port == 80 || port == 443 || port >= 1024) {
    return true;
  }
  // Allow any port if relevant field trial is set. This allows disabling the
  // check.
  if (field_trials && field_trials->IsEnabled("WebRTC-Turn-AllowSystemPorts")) {
    return true;
  }
  return false;
}

void TurnPort::TryAlternateServer() {
  if (server_address().proto == PROTO_UDP) {
    // Send another allocate request to alternate server, with the received
    // realm and nonce values.
    SendRequest(new TurnAllocateRequest(this), 0);
  } else {
    // Since it's TCP, we have to delete the connected socket and reconnect
    // with the alternate server. PrepareAddress will send stun binding once
    // the new socket is connected.
    RTC_DCHECK(server_address().proto == PROTO_TCP ||
               server_address().proto == PROTO_TLS);
    RTC_DCHECK(!SharedSocket());
    delete socket_;
    socket_ = nullptr;
    PrepareAddress();
  }
}

void TurnPort::OnAllocateRequestTimeout() {
  OnAllocateError(SERVER_NOT_REACHABLE_ERROR,
                  "TURN allocate request timed out.");
}

void TurnPort::HandleDataIndication(const char* data,
                                    size_t size,
                                    int64_t packet_time_us) {
  // Read in the message, and process according to RFC5766, Section 10.4.
  rtc::ByteBufferReader buf(data, size);
  TurnMessage msg;
  if (!msg.Read(&buf)) {
    RTC_LOG(LS_WARNING) << ToString()
                        << ": Received invalid TURN data indication";
    return;
  }

  // Check mandatory attributes.
  const StunAddressAttribute* addr_attr =
      msg.GetAddress(STUN_ATTR_XOR_PEER_ADDRESS);
  if (!addr_attr) {
    RTC_LOG(LS_WARNING) << ToString()
                        << ": Missing STUN_ATTR_XOR_PEER_ADDRESS attribute "
                           "in data indication.";
    return;
  }

  const StunByteStringAttribute* data_attr = msg.GetByteString(STUN_ATTR_DATA);
  if (!data_attr) {
    RTC_LOG(LS_WARNING) << ToString()
                        << ": Missing STUN_ATTR_DATA attribute in "
                           "data indication.";
    return;
  }

  // Log a warning if the data didn't come from an address that we think we have
  // a permission for.
  rtc::SocketAddress ext_addr(addr_attr->GetAddress());
  if (!HasPermission(ext_addr.ipaddr())) {
    RTC_LOG(LS_WARNING) << ToString()
                        << ": Received TURN data indication with unknown "
                           "peer address, addr: "
                        << ext_addr.ToSensitiveString();
  }

  DispatchPacket(data_attr->bytes(), data_attr->length(), ext_addr, PROTO_UDP,
                 packet_time_us);
}

void TurnPort::HandleChannelData(int channel_id,
                                 const char* data,
                                 size_t size,
                                 int64_t packet_time_us) {
  // Read the message, and process according to RFC5766, Section 11.6.
  //    0                   1                   2                   3
  //    0 1 2 3 4 5 6 7 8 9 0 1 2 3 4 5 6 7 8 9 0 1 2 3 4 5 6 7 8 9 0 1
  //   +-+-+-+-+-+-+-+-+-+-+-+-+-+-+-+-+-+-+-+-+-+-+-+-+-+-+-+-+-+-+-+-+
  //   |         Channel Number        |            Length             |
  //   +-+-+-+-+-+-+-+-+-+-+-+-+-+-+-+-+-+-+-+-+-+-+-+-+-+-+-+-+-+-+-+-+
  //   |                                                               |
  //   /                       Application Data                        /
  //   /                                                               /
  //   |                                                               |
  //   |                               +-------------------------------+
  //   |                               |
  //   +-------------------------------+

  // Extract header fields from the message.
  uint16_t len = rtc::GetBE16(data + 2);
  if (len > size - TURN_CHANNEL_HEADER_SIZE) {
    RTC_LOG(LS_WARNING) << ToString()
                        << ": Received TURN channel data message with "
                           "incorrect length, len: "
                        << len;
    return;
  }
  // Allowing messages larger than `len`, as ChannelData can be padded.

  TurnEntry* entry = FindEntry(channel_id);
  if (!entry) {
    RTC_LOG(LS_WARNING) << ToString()
                        << ": Received TURN channel data message for invalid "
                           "channel, channel_id: "
                        << channel_id;
    return;
  }

  DispatchPacket(data + TURN_CHANNEL_HEADER_SIZE, len, entry->address(),
                 PROTO_UDP, packet_time_us);
}

void TurnPort::DispatchPacket(const char* data,
                              size_t size,
                              const rtc::SocketAddress& remote_addr,
                              ProtocolType proto,
                              int64_t packet_time_us) {
  if (Connection* conn = GetConnection(remote_addr)) {
    conn->OnReadPacket(data, size, packet_time_us);
  } else {
    Port::OnReadPacket(data, size, remote_addr, proto);
  }
}

bool TurnPort::ScheduleRefresh(uint32_t lifetime) {
  // Lifetime is in seconds, delay is in milliseconds.
  int delay = 1 * 60 * 1000;

  // Cutoff lifetime bigger than 1h.
  constexpr uint32_t max_lifetime = 60 * 60;

  if (lifetime < 2 * 60) {
    // The RFC does not mention a lower limit on lifetime.
    // So if server sends a value less than 2 minutes, we schedule a refresh
    // for half lifetime.
    RTC_LOG(LS_WARNING) << ToString()
                        << ": Received response with short lifetime: "
                        << lifetime << " seconds.";
    delay = (lifetime * 1000) / 2;
  } else if (lifetime > max_lifetime) {
    // Make 1 hour largest delay, and then we schedule a refresh for one minute
    // less than max lifetime.
    RTC_LOG(LS_WARNING) << ToString()
                        << ": Received response with long lifetime: "
                        << lifetime << " seconds.";
    delay = (max_lifetime - 60) * 1000;
  } else {
    // Normal case,
    // we schedule a refresh for one minute less than requested lifetime.
    delay = (lifetime - 60) * 1000;
  }

  SendRequest(new TurnRefreshRequest(this), delay);
  RTC_LOG(LS_INFO) << ToString() << ": Scheduled refresh in " << delay << "ms.";
  return true;
}

void TurnPort::SendRequest(StunRequest* req, int delay) {
  request_manager_.SendDelayed(req, delay);
}

void TurnPort::AddRequestAuthInfo(StunMessage* msg) {
  // If we've gotten the necessary data from the server, add it to our request.
  RTC_DCHECK(!hash_.empty());
  msg->AddAttribute(std::make_unique<StunByteStringAttribute>(
      STUN_ATTR_USERNAME, credentials_.username));
  msg->AddAttribute(
      std::make_unique<StunByteStringAttribute>(STUN_ATTR_REALM, realm_));
  msg->AddAttribute(
      std::make_unique<StunByteStringAttribute>(STUN_ATTR_NONCE, nonce_));
  const bool success = msg->AddMessageIntegrity(hash());
  RTC_DCHECK(success);
}

int TurnPort::Send(const void* data,
                   size_t len,
                   const rtc::PacketOptions& options) {
  return socket_->SendTo(data, len, server_address_.address, options);
}

void TurnPort::UpdateHash() {
  const bool success = ComputeStunCredentialHash(credentials_.username, realm_,
                                                 credentials_.password, &hash_);
  RTC_DCHECK(success);
}

bool TurnPort::UpdateNonce(StunMessage* response) {
  // When stale nonce error received, we should update
  // hash and store realm and nonce.
  // Check the mandatory attributes.
  const StunByteStringAttribute* realm_attr =
      response->GetByteString(STUN_ATTR_REALM);
  if (!realm_attr) {
    RTC_LOG(LS_ERROR) << "Missing STUN_ATTR_REALM attribute in "
                         "stale nonce error response.";
    return false;
  }
  set_realm(realm_attr->string_view());

  const StunByteStringAttribute* nonce_attr =
      response->GetByteString(STUN_ATTR_NONCE);
  if (!nonce_attr) {
    RTC_LOG(LS_ERROR) << "Missing STUN_ATTR_NONCE attribute in "
                         "stale nonce error response.";
    return false;
  }
  set_nonce(nonce_attr->string_view());
  return true;
}

void TurnPort::ResetNonce() {
  hash_.clear();
  nonce_.clear();
  realm_.clear();
}

bool TurnPort::HasPermission(const rtc::IPAddress& ipaddr) const {
  return absl::c_any_of(entries_, [&ipaddr](const auto& e) {
    return e->address().ipaddr() == ipaddr;
  });
}

TurnEntry* TurnPort::FindEntry(const rtc::SocketAddress& addr) const {
  auto it = absl::c_find_if(
      entries_, [&addr](const auto& e) { return e->address() == addr; });
  return (it != entries_.end()) ? it->get() : nullptr;
}

TurnEntry* TurnPort::FindEntry(int channel_id) const {
  auto it = absl::c_find_if(entries_, [&channel_id](const auto& e) {
    return e->channel_id() == channel_id;
  });
  return (it != entries_.end()) ? it->get() : nullptr;
}

bool TurnPort::CreateOrRefreshEntry(Connection* conn, int channel_number) {
  const Candidate& remote_candidate = conn->remote_candidate();
  TurnEntry* entry = FindEntry(remote_candidate.address());
  if (entry == nullptr) {
    entries_.push_back(std::make_unique<TurnEntry>(this, conn, channel_number));
    return true;
  }

  // Associate this connection object with an existing entry. If the entry
  // has been scheduled for deletion, this will cancel that task.
  entry->TrackConnection(conn);

  return false;
}

void TurnPort::HandleConnectionDestroyed(Connection* conn) {
  // Schedule an event to destroy TurnEntry for the connection, which is
  // being destroyed.
  const rtc::SocketAddress& remote_address = conn->remote_candidate().address();
  // We should always have an entry for this connection.
  TurnEntry* entry = FindEntry(remote_address);
  rtc::scoped_refptr<webrtc::PendingTaskSafetyFlag> flag =
      entry->UntrackConnection(conn);
  if (flag) {
    // An assumption here is that the lifetime flag for the entry, is within
    // the lifetime scope of `task_safety_` and therefore use of `this` is safe.
    // If an entry gets reused (associated with a new connection) while this
    // task is pending, the entry will reset the safety flag, thus cancel this
    // task.
    thread()->PostDelayedTask(SafeTask(flag,
                                       [this, entry] {
                                         entries_.erase(absl::c_find_if(
                                             entries_, [entry](const auto& e) {
                                               return e.get() == entry;
                                             }));
                                       }),
                              kTurnPermissionTimeout);
  }
}

void TurnPort::SetCallbacksForTest(CallbacksForTest* callbacks) {
  RTC_DCHECK(!callbacks_for_test_);
  callbacks_for_test_ = callbacks;
}

bool TurnPort::SetEntryChannelId(const rtc::SocketAddress& address,
                                 int channel_id) {
  TurnEntry* entry = FindEntry(address);
  if (!entry) {
    return false;
  }
  entry->set_channel_id(channel_id);
  return true;
}

std::string TurnPort::ReconstructedServerUrl() {
  // draft-petithuguenin-behave-turn-uris-01
  // turnURI       = scheme ":" turn-host [ ":" turn-port ]
  //                 [ "?transport=" transport ]
  // scheme        = "turn" / "turns"
  // transport     = "udp" / "tcp" / transport-ext
  // transport-ext = 1*unreserved
  // turn-host     = IP-literal / IPv4address / reg-name
  // turn-port     = *DIGIT
  std::string scheme = "turn";
  std::string transport = "tcp";
  switch (server_address_.proto) {
    case PROTO_SSLTCP:
    case PROTO_TLS:
      scheme = "turns";
      break;
    case PROTO_UDP:
      transport = "udp";
      break;
    case PROTO_TCP:
      break;
  }
  rtc::StringBuilder url;
  url << scheme << ":" << server_address_.address.hostname() << ":"
      << server_address_.address.port() << "?transport=" << transport;
  return url.Release();
}

void TurnPort::TurnCustomizerMaybeModifyOutgoingStunMessage(
    StunMessage* message) {
  if (turn_customizer_ == nullptr) {
    return;
  }

  turn_customizer_->MaybeModifyOutgoingStunMessage(this, message);
}

bool TurnPort::TurnCustomizerAllowChannelData(const void* data,
                                              size_t size,
                                              bool payload) {
  if (turn_customizer_ == nullptr) {
    return true;
  }

  return turn_customizer_->AllowChannelData(this, data, size, payload);
}

void TurnPort::MaybeAddTurnLoggingId(StunMessage* msg) {
  if (!turn_logging_id_.empty()) {
    msg->AddAttribute(std::make_unique<StunByteStringAttribute>(
        STUN_ATTR_TURN_LOGGING_ID, turn_logging_id_));
  }
}

TurnAllocateRequest::TurnAllocateRequest(TurnPort* port)
    : StunRequest(port->request_manager(),
                  std::make_unique<TurnMessage>(TURN_ALLOCATE_REQUEST)),
      port_(port) {
  StunMessage* message = mutable_msg();
  // Create the request as indicated in RFC 5766, Section 6.1.
  RTC_DCHECK_EQ(message->type(), TURN_ALLOCATE_REQUEST);
  auto transport_attr =
      StunAttribute::CreateUInt32(STUN_ATTR_REQUESTED_TRANSPORT);
  transport_attr->SetValue(IPPROTO_UDP << 24);
  message->AddAttribute(std::move(transport_attr));
  if (!port_->hash().empty()) {
    port_->AddRequestAuthInfo(message);
  }
  port_->MaybeAddTurnLoggingId(message);
  port_->TurnCustomizerMaybeModifyOutgoingStunMessage(message);
}

void TurnAllocateRequest::OnSent() {
  RTC_LOG(LS_INFO) << port_->ToString() << ": TURN allocate request sent, id="
                   << rtc::hex_encode(id());
  StunRequest::OnSent();
}

void TurnAllocateRequest::OnResponse(StunMessage* response) {
  RTC_LOG(LS_INFO) << port_->ToString()
                   << ": TURN allocate requested successfully, id="
                   << rtc::hex_encode(id())
                   << ", code=0"  // Makes logging easier to parse.
                      ", rtt="
                   << Elapsed();

  // Check mandatory attributes as indicated in RFC5766, Section 6.3.
  const StunAddressAttribute* mapped_attr =
      response->GetAddress(STUN_ATTR_XOR_MAPPED_ADDRESS);
  if (!mapped_attr) {
    RTC_LOG(LS_WARNING) << port_->ToString()
                        << ": Missing STUN_ATTR_XOR_MAPPED_ADDRESS "
                           "attribute in allocate success response";
    return;
  }
  // Using XOR-Mapped-Address for stun.
  port_->OnStunAddress(mapped_attr->GetAddress());

  const StunAddressAttribute* relayed_attr =
      response->GetAddress(STUN_ATTR_XOR_RELAYED_ADDRESS);
  if (!relayed_attr) {
    RTC_LOG(LS_WARNING) << port_->ToString()
                        << ": Missing STUN_ATTR_XOR_RELAYED_ADDRESS "
                           "attribute in allocate success response";
    return;
  }

  const StunUInt32Attribute* lifetime_attr =
      response->GetUInt32(STUN_ATTR_TURN_LIFETIME);
  if (!lifetime_attr) {
    RTC_LOG(LS_WARNING) << port_->ToString()
                        << ": Missing STUN_ATTR_TURN_LIFETIME attribute in "
                           "allocate success response";
    return;
  }
  // Notify the port the allocate succeeded, and schedule a refresh request.
  port_->OnAllocateSuccess(relayed_attr->GetAddress(),
                           mapped_attr->GetAddress());
  port_->ScheduleRefresh(lifetime_attr->value());
}

void TurnAllocateRequest::OnErrorResponse(StunMessage* response) {
  // Process error response according to RFC5766, Section 6.4.
  int error_code = response->GetErrorCodeValue();

  RTC_LOG(LS_INFO) << port_->ToString()
                   << ": Received TURN allocate error response, id="
                   << rtc::hex_encode(id()) << ", code=" << error_code
                   << ", rtt=" << Elapsed();

  switch (error_code) {
    case STUN_ERROR_UNAUTHORIZED:  // Unauthrorized.
      OnAuthChallenge(response, error_code);
      break;
    case STUN_ERROR_TRY_ALTERNATE:
      OnTryAlternate(response, error_code);
      break;
    case STUN_ERROR_ALLOCATION_MISMATCH: {
      // We must handle this error async because trying to delete the socket in
      // OnErrorResponse will cause a deadlock on the socket.
      TurnPort* port = port_;
      port->thread()->PostTask(SafeTask(
          port->task_safety_.flag(), [port] { port->OnAllocateMismatch(); }));
    } break;
    default:
      RTC_LOG(LS_WARNING) << port_->ToString()
                          << ": Received TURN allocate error response, id="
                          << rtc::hex_encode(id()) << ", code=" << error_code
                          << ", rtt=" << Elapsed();
      const StunErrorCodeAttribute* attr = response->GetErrorCode();
      port_->OnAllocateError(error_code, attr ? attr->reason() : "");
  }
}

void TurnAllocateRequest::OnTimeout() {
  RTC_LOG(LS_INFO) << port_->ToString() << ": TURN allocate request "
                   << rtc::hex_encode(id()) << " timeout";
  port_->OnAllocateRequestTimeout();
}

void TurnAllocateRequest::OnAuthChallenge(StunMessage* response, int code) {
  // If we failed to authenticate even after we sent our credentials, fail hard.
  if (code == STUN_ERROR_UNAUTHORIZED && !port_->hash().empty()) {
    RTC_LOG(LS_WARNING) << port_->ToString()
                        << ": Failed to authenticate with the server "
                           "after challenge.";
    const StunErrorCodeAttribute* attr = response->GetErrorCode();
    port_->OnAllocateError(STUN_ERROR_UNAUTHORIZED, attr ? attr->reason() : "");
    return;
  }

  // Check the mandatory attributes.
  const StunByteStringAttribute* realm_attr =
      response->GetByteString(STUN_ATTR_REALM);
  if (!realm_attr) {
    RTC_LOG(LS_WARNING) << port_->ToString()
                        << ": Missing STUN_ATTR_REALM attribute in "
                           "allocate unauthorized response.";
    return;
  }
  port_->set_realm(realm_attr->string_view());

  const StunByteStringAttribute* nonce_attr =
      response->GetByteString(STUN_ATTR_NONCE);
  if (!nonce_attr) {
    RTC_LOG(LS_WARNING) << port_->ToString()
                        << ": Missing STUN_ATTR_NONCE attribute in "
                           "allocate unauthorized response.";
    return;
  }
  port_->set_nonce(nonce_attr->string_view());

  // Send another allocate request, with the received realm and nonce values.
  port_->SendRequest(new TurnAllocateRequest(port_), 0);
}

void TurnAllocateRequest::OnTryAlternate(StunMessage* response, int code) {
  // According to RFC 5389 section 11, there are use cases where
  // authentication of response is not possible, we're not validating
  // message integrity.
  const StunErrorCodeAttribute* error_code_attr = response->GetErrorCode();
  // Get the alternate server address attribute value.
  const StunAddressAttribute* alternate_server_attr =
      response->GetAddress(STUN_ATTR_ALTERNATE_SERVER);
  if (!alternate_server_attr) {
    RTC_LOG(LS_WARNING) << port_->ToString()
                        << ": Missing STUN_ATTR_ALTERNATE_SERVER "
                           "attribute in try alternate error response";
    port_->OnAllocateError(STUN_ERROR_TRY_ALTERNATE,
                           error_code_attr ? error_code_attr->reason() : "");
    return;
  }
  if (!port_->SetAlternateServer(alternate_server_attr->GetAddress())) {
    port_->OnAllocateError(STUN_ERROR_TRY_ALTERNATE,
                           error_code_attr ? error_code_attr->reason() : "");
    return;
  }

  // Check the attributes.
  const StunByteStringAttribute* realm_attr =
      response->GetByteString(STUN_ATTR_REALM);
  if (realm_attr) {
    RTC_LOG(LS_INFO) << port_->ToString()
                     << ": Applying STUN_ATTR_REALM attribute in "
                        "try alternate error response.";
    port_->set_realm(realm_attr->string_view());
  }

  const StunByteStringAttribute* nonce_attr =
      response->GetByteString(STUN_ATTR_NONCE);
  if (nonce_attr) {
    RTC_LOG(LS_INFO) << port_->ToString()
                     << ": Applying STUN_ATTR_NONCE attribute in "
                        "try alternate error response.";
    port_->set_nonce(nonce_attr->string_view());
  }

  // For TCP, we can't close the original Tcp socket during handling a 300 as
  // we're still inside that socket's event handler. Doing so will cause
  // deadlock.
  TurnPort* port = port_;
  port->thread()->PostTask(SafeTask(port->task_safety_.flag(),
                                    [port] { port->TryAlternateServer(); }));
}

TurnRefreshRequest::TurnRefreshRequest(TurnPort* port, int lifetime /*= -1*/)
    : StunRequest(port->request_manager(),
                  std::make_unique<TurnMessage>(TURN_REFRESH_REQUEST)),
      port_(port) {
  StunMessage* message = mutable_msg();
  // Create the request as indicated in RFC 5766, Section 7.1.
  // No attributes need to be included.
  RTC_DCHECK_EQ(message->type(), TURN_REFRESH_REQUEST);
  if (lifetime > -1) {
    message->AddAttribute(
        std::make_unique<StunUInt32Attribute>(STUN_ATTR_LIFETIME, lifetime));
  }

  port_->AddRequestAuthInfo(message);
  port_->TurnCustomizerMaybeModifyOutgoingStunMessage(message);
}

void TurnRefreshRequest::OnSent() {
  RTC_LOG(LS_INFO) << port_->ToString() << ": TURN refresh request sent, id="
                   << rtc::hex_encode(id());
  StunRequest::OnSent();
}

void TurnRefreshRequest::OnResponse(StunMessage* response) {
  RTC_LOG(LS_INFO) << port_->ToString()
                   << ": TURN refresh requested successfully, id="
                   << rtc::hex_encode(id())
                   << ", code=0"  // Makes logging easier to parse.
                      ", rtt="
                   << Elapsed();

  // Check mandatory attributes as indicated in RFC5766, Section 7.3.
  const StunUInt32Attribute* lifetime_attr =
      response->GetUInt32(STUN_ATTR_TURN_LIFETIME);
  if (!lifetime_attr) {
    RTC_LOG(LS_WARNING) << port_->ToString()
                        << ": Missing STUN_ATTR_TURN_LIFETIME attribute in "
                           "refresh success response.";
    return;
  }

  if (lifetime_attr->value() > 0) {
    // Schedule a refresh based on the returned lifetime value.
    port_->ScheduleRefresh(lifetime_attr->value());
  } else {
    // If we scheduled a refresh with lifetime 0, we're releasing this
    // allocation; see TurnPort::Release.
    TurnPort* port = port_;
    port->thread()->PostTask(
        SafeTask(port->task_safety_.flag(), [port] { port->Close(); }));
  }

  if (port_->callbacks_for_test_) {
    port_->callbacks_for_test_->OnTurnRefreshResult(TURN_SUCCESS_RESULT_CODE);
  }
}

void TurnRefreshRequest::OnErrorResponse(StunMessage* response) {
  int error_code = response->GetErrorCodeValue();

  if (error_code == STUN_ERROR_STALE_NONCE) {
    if (port_->UpdateNonce(response)) {
      // Send RefreshRequest immediately.
      port_->SendRequest(new TurnRefreshRequest(port_), 0);
    }
  } else {
    RTC_LOG(LS_WARNING) << port_->ToString()
                        << ": Received TURN refresh error response, id="
                        << rtc::hex_encode(id()) << ", code=" << error_code
                        << ", rtt=" << Elapsed();
    port_->OnRefreshError();
    if (port_->callbacks_for_test_) {
      port_->callbacks_for_test_->OnTurnRefreshResult(error_code);
    }
  }
}

void TurnRefreshRequest::OnTimeout() {
  RTC_LOG(LS_INFO) << port_->ToString() << ": TURN refresh timeout "
                   << rtc::hex_encode(id());
  port_->OnRefreshError();
}

TurnCreatePermissionRequest::TurnCreatePermissionRequest(
    TurnPort* port,
    TurnEntry* entry,
    const rtc::SocketAddress& ext_addr)
    : StunRequest(
          port->request_manager(),
          std::make_unique<TurnMessage>(TURN_CREATE_PERMISSION_REQUEST)),
      port_(port),
      entry_(entry),
      ext_addr_(ext_addr) {
  RTC_DCHECK(entry_);
  entry_->destroyed_callback_list_.AddReceiver(this, [this](TurnEntry* entry) {
    RTC_DCHECK(entry_ == entry);
    entry_ = nullptr;
  });
  StunMessage* message = mutable_msg();
  // Create the request as indicated in RFC5766, Section 9.1.
  RTC_DCHECK_EQ(message->type(), TURN_CREATE_PERMISSION_REQUEST);
  message->AddAttribute(std::make_unique<StunXorAddressAttribute>(
      STUN_ATTR_XOR_PEER_ADDRESS, ext_addr_));
  port_->AddRequestAuthInfo(message);
  port_->TurnCustomizerMaybeModifyOutgoingStunMessage(message);
}

TurnCreatePermissionRequest::~TurnCreatePermissionRequest() {
  if (entry_) {
    entry_->destroyed_callback_list_.RemoveReceivers(this);
  }
}

void TurnCreatePermissionRequest::OnSent() {
  RTC_LOG(LS_INFO) << port_->ToString()
                   << ": TURN create permission request sent, id="
                   << rtc::hex_encode(id());
  StunRequest::OnSent();
}

void TurnCreatePermissionRequest::OnResponse(StunMessage* response) {
  RTC_LOG(LS_INFO) << port_->ToString()
                   << ": TURN permission requested successfully, id="
                   << rtc::hex_encode(id())
                   << ", code=0"  // Makes logging easier to parse.
                      ", rtt="
                   << Elapsed();

  if (entry_) {
    entry_->OnCreatePermissionSuccess();
  }
}

void TurnCreatePermissionRequest::OnErrorResponse(StunMessage* response) {
  int error_code = response->GetErrorCodeValue();
  RTC_LOG(LS_INFO) << port_->ToString()
                   << ": Received TURN create permission error response, id="
                   << rtc::hex_encode(id()) << ", code=" << error_code
                   << ", rtt=" << Elapsed();
  if (entry_) {
    entry_->OnCreatePermissionError(response, error_code);
  }
}

void TurnCreatePermissionRequest::OnTimeout() {
  RTC_LOG(LS_WARNING) << port_->ToString()
                      << ": TURN create permission timeout "
                      << rtc::hex_encode(id());
  if (entry_) {
    entry_->OnCreatePermissionTimeout();
  }
}

TurnChannelBindRequest::TurnChannelBindRequest(
    TurnPort* port,
    TurnEntry* entry,
    int channel_id,
    const rtc::SocketAddress& ext_addr)
    : StunRequest(port->request_manager(),
                  std::make_unique<TurnMessage>(TURN_CHANNEL_BIND_REQUEST)),
      port_(port),
      entry_(entry),
      channel_id_(channel_id),
      ext_addr_(ext_addr) {
  RTC_DCHECK(entry_);
  entry_->destroyed_callback_list_.AddReceiver(this, [this](TurnEntry* entry) {
    RTC_DCHECK(entry_ == entry);
    entry_ = nullptr;
  });
  StunMessage* message = mutable_msg();
  // Create the request as indicated in RFC5766, Section 11.1.
  RTC_DCHECK_EQ(message->type(), TURN_CHANNEL_BIND_REQUEST);
  message->AddAttribute(std::make_unique<StunUInt32Attribute>(
      STUN_ATTR_CHANNEL_NUMBER, channel_id_ << 16));
  message->AddAttribute(std::make_unique<StunXorAddressAttribute>(
      STUN_ATTR_XOR_PEER_ADDRESS, ext_addr_));
  port_->AddRequestAuthInfo(message);
  port_->TurnCustomizerMaybeModifyOutgoingStunMessage(message);
}

TurnChannelBindRequest::~TurnChannelBindRequest() {
  if (entry_) {
    entry_->destroyed_callback_list_.RemoveReceivers(this);
  }
}

void TurnChannelBindRequest::OnSent() {
  RTC_LOG(LS_INFO) << port_->ToString()
                   << ": TURN channel bind request sent, id="
                   << rtc::hex_encode(id());
  StunRequest::OnSent();
}

void TurnChannelBindRequest::OnResponse(StunMessage* response) {
  RTC_LOG(LS_INFO) << port_->ToString()
                   << ": TURN channel bind requested successfully, id="
                   << rtc::hex_encode(id())
                   << ", code=0"  // Makes logging easier to parse.
                      ", rtt="
                   << Elapsed();

  if (entry_) {
    entry_->OnChannelBindSuccess();
    // Refresh the channel binding just under the permission timeout
    // threshold. The channel binding has a longer lifetime, but
    // this is the easiest way to keep both the channel and the
    // permission from expiring.
    TimeDelta delay = kTurnPermissionTimeout - TimeDelta::Minutes(1);
    entry_->SendChannelBindRequest(delay.ms());
    RTC_LOG(LS_INFO) << port_->ToString() << ": Scheduled channel bind in "
                     << delay.ms() << "ms.";
  }
}

void TurnChannelBindRequest::OnErrorResponse(StunMessage* response) {
  int error_code = response->GetErrorCodeValue();
  RTC_LOG(LS_WARNING) << port_->ToString()
                      << ": Received TURN channel bind error response, id="
                      << rtc::hex_encode(id()) << ", code=" << error_code
                      << ", rtt=" << Elapsed();
  if (entry_) {
    entry_->OnChannelBindError(response, error_code);
  }
}

void TurnChannelBindRequest::OnTimeout() {
  RTC_LOG(LS_WARNING) << port_->ToString() << ": TURN channel bind timeout "
                      << rtc::hex_encode(id());
  if (entry_) {
    entry_->OnChannelBindTimeout();
  }
}

TurnEntry::TurnEntry(TurnPort* port, Connection* conn, int channel_id)
    : port_(port),
      channel_id_(channel_id),
      ext_addr_(conn->remote_candidate().address()),
      state_(STATE_UNBOUND),
      connections_({conn}) {
  // Creating permission for `ext_addr_`.
  SendCreatePermissionRequest(0);
}

TurnEntry::~TurnEntry() {
  destroyed_callback_list_.Send(this);
}

void TurnEntry::TrackConnection(Connection* conn) {
  RTC_DCHECK(absl::c_find(connections_, conn) == connections_.end());
  if (connections_.empty()) {
    task_safety_.reset();
  }
  connections_.push_back(conn);
}

rtc::scoped_refptr<webrtc::PendingTaskSafetyFlag> TurnEntry::UntrackConnection(
    Connection* conn) {
  connections_.erase(absl::c_find(connections_, conn));
  return connections_.empty() ? task_safety_.flag() : nullptr;
}

void TurnEntry::SendCreatePermissionRequest(int delay) {
  port_->SendRequest(new TurnCreatePermissionRequest(port_, this, ext_addr_),
                     delay);
}

void TurnEntry::SendChannelBindRequest(int delay) {
  port_->SendRequest(
      new TurnChannelBindRequest(port_, this, channel_id_, ext_addr_), delay);
}

int TurnEntry::Send(const void* data,
                    size_t size,
                    bool payload,
                    const rtc::PacketOptions& options) {
  rtc::ByteBufferWriter buf;
  if (state_ != STATE_BOUND ||
      !port_->TurnCustomizerAllowChannelData(data, size, payload)) {
    // If we haven't bound the channel yet, we have to use a Send Indication.
    // The turn_customizer_ can also make us use Send Indication.
    TurnMessage msg(TURN_SEND_INDICATION);
    msg.AddAttribute(std::make_unique<StunXorAddressAttribute>(
        STUN_ATTR_XOR_PEER_ADDRESS, ext_addr_));
    msg.AddAttribute(
        std::make_unique<StunByteStringAttribute>(STUN_ATTR_DATA, data, size));

    port_->TurnCustomizerMaybeModifyOutgoingStunMessage(&msg);

    const bool success = msg.Write(&buf);
    RTC_DCHECK(success);

    // If we're sending real data, request a channel bind that we can use later.
    if (state_ == STATE_UNBOUND && payload) {
      SendChannelBindRequest(0);
      state_ = STATE_BINDING;
    }
  } else {
    // If the channel is bound, we can send the data as a Channel Message.
    buf.WriteUInt16(channel_id_);
    buf.WriteUInt16(static_cast<uint16_t>(size));
    buf.WriteBytes(reinterpret_cast<const char*>(data), size);
  }
  rtc::PacketOptions modified_options(options);
  modified_options.info_signaled_after_sent.turn_overhead_bytes =
      buf.Length() - size;
  return port_->Send(buf.Data(), buf.Length(), modified_options);
}

void TurnEntry::OnCreatePermissionSuccess() {
  RTC_LOG(LS_INFO) << port_->ToString() << ": Create permission for "
                   << ext_addr_.ToSensitiveString() << " succeeded";
  if (port_->callbacks_for_test_) {
    port_->callbacks_for_test_->OnTurnCreatePermissionResult(
        TURN_SUCCESS_RESULT_CODE);
  }

  // If `state_` is STATE_BOUND, the permission will be refreshed
  // by ChannelBindRequest.
  if (state_ != STATE_BOUND) {
    // Refresh the permission request about 1 minute before the permission
    // times out.
    TimeDelta delay = kTurnPermissionTimeout - TimeDelta::Minutes(1);
    SendCreatePermissionRequest(delay.ms());
    RTC_LOG(LS_INFO) << port_->ToString()
                     << ": Scheduled create-permission-request in "
                     << delay.ms() << "ms.";
  }
}

void TurnEntry::OnCreatePermissionError(StunMessage* response, int code) {
  if (code == STUN_ERROR_STALE_NONCE) {
    if (port_->UpdateNonce(response)) {
      SendCreatePermissionRequest(0);
    }
  } else {
    bool found = port_->FailAndPruneConnection(ext_addr_);
    if (found) {
      RTC_LOG(LS_INFO) << "Received TURN CreatePermission error response, "
                          "code="
                       << code << "; pruned connection.";
    }
  }
  if (port_->callbacks_for_test_) {
    port_->callbacks_for_test_->OnTurnCreatePermissionResult(code);
  }
}

void TurnEntry::OnCreatePermissionTimeout() {
  port_->FailAndPruneConnection(ext_addr_);
}

void TurnEntry::OnChannelBindSuccess() {
  RTC_LOG(LS_INFO) << port_->ToString() << ": Successful channel bind for "
                   << ext_addr_.ToSensitiveString();
  RTC_DCHECK(state_ == STATE_BINDING || state_ == STATE_BOUND);
  state_ = STATE_BOUND;
}

void TurnEntry::OnChannelBindError(StunMessage* response, int code) {
  // If the channel bind fails due to errors other than STATE_NONCE,
  // we will fail and prune the connection and rely on ICE restart to
  // re-establish a new connection if needed.
  if (code == STUN_ERROR_STALE_NONCE) {
    if (port_->UpdateNonce(response)) {
      // Send channel bind request with fresh nonce.
      SendChannelBindRequest(0);
    }
  } else {
    state_ = STATE_UNBOUND;
    port_->FailAndPruneConnection(ext_addr_);
  }
}
void TurnEntry::OnChannelBindTimeout() {
  state_ = STATE_UNBOUND;
  port_->FailAndPruneConnection(ext_addr_);
}
}  // namespace cricket<|MERGE_RESOLUTION|>--- conflicted
+++ resolved
@@ -502,19 +502,11 @@
                         return socket_address.ipaddr() == addr;
                       })) {
     if (socket->GetLocalAddress().IsLoopbackIP()) {
-<<<<<<< HEAD
       RTC_LOG(LS_INFO) << "Socket is bound to the address:"
-                       << socket_address.ipaddr().ToSensitiveString()
-                       << ", rather than an address associated with network:"
-                       << Network()->ToString()
-                       << ". Still allowing it since it's localhost.";
-=======
-      RTC_LOG(LS_WARNING) << "Socket is bound to the address:"
                           << socket_address.ToSensitiveNameAndAddressString()
                           << ", rather than an address associated with network:"
                           << Network()->ToString()
                           << ". Still allowing it since it's localhost.";
->>>>>>> cb27e794
     } else if (IPIsAny(Network()->GetBestIP())) {
       RTC_LOG(LS_INFO)
           << "Socket is bound to the address:"
@@ -524,17 +516,10 @@
           << ". Still allowing it since it's the 'any' address"
              ", possibly caused by multiple_routes being disabled.";
     } else {
-<<<<<<< HEAD
       RTC_LOG(LS_INFO) << "Socket is bound to the address:"
-                       << socket_address.ipaddr().ToSensitiveString()
-                       << ", rather than an address associated with network:"
-                       << Network()->ToString() << ". Discarding TURN port.";
-=======
-      RTC_LOG(LS_WARNING) << "Socket is bound to the address:"
                           << socket_address.ToSensitiveNameAndAddressString()
                           << ", rather than an address associated with network:"
                           << Network()->ToString() << ". Discarding TURN port.";
->>>>>>> cb27e794
       OnAllocateError(
           STUN_ERROR_GLOBAL_FAILURE,
           "Address not associated with the desired network interface.");
