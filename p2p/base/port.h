--- conflicted
+++ resolved
@@ -452,11 +452,7 @@
   void OnNetworkTypeChanged(const rtc::Network* network);
 
   rtc::Thread* const thread_;
-<<<<<<< HEAD
-  rtc::PacketSocketFactory* factory_;
-=======
   rtc::PacketSocketFactory* const factory_;
->>>>>>> cbad18b1
   std::string type_;
   bool send_retransmit_count_attribute_;
   rtc::Network* network_;
