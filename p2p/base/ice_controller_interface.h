--- conflicted
+++ resolved
@@ -55,11 +55,7 @@
 //
 // The P2PTransportChannel owns (creates and destroys) Connections,
 // but P2PTransportChannel gives const pointers to the the IceController using
-<<<<<<< HEAD
-// |AddConnection|, i.e the IceController should not call any non-const methods
-=======
 // `AddConnection`, i.e the IceController should not call any non-const methods
->>>>>>> cbad18b1
 // on a Connection but signal back in the interface if any mutable function
 // shall be called.
 //
@@ -91,13 +87,9 @@
   // This represents the result of a call to SelectConnectionToPing.
   struct PingResult {
     PingResult(const Connection* conn, int _recheck_delay_ms)
-<<<<<<< HEAD
-        : connection(conn), recheck_delay_ms(_recheck_delay_ms) {}
-=======
         : connection(conn ? absl::optional<const Connection*>(conn)
                           : absl::nullopt),
           recheck_delay_ms(_recheck_delay_ms) {}
->>>>>>> cbad18b1
 
     // Connection that we should (optionally) ping.
     const absl::optional<const Connection*> connection;
