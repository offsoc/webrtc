--- conflicted
+++ resolved
@@ -25,14 +25,9 @@
 namespace webrtc {
 
 TransportDescriptionFactory::TransportDescriptionFactory(
-<<<<<<< HEAD
-    const webrtc::FieldTrialsView& field_trials)
+    const FieldTrialsView& field_trials)
     // RingRTC: Allow out-of-band / "manual" key negotiation.
     : manually_specify_keys_(false), field_trials_(field_trials) {}
-=======
-    const FieldTrialsView& field_trials)
-    : field_trials_(field_trials) {}
->>>>>>> e4445e46
 
 TransportDescriptionFactory::~TransportDescriptionFactory() = default;
 
