--- conflicted
+++ resolved
@@ -17,11 +17,7 @@
 
 TestStunServer* TestStunServer::Create(rtc::SocketServer* ss,
                                        const rtc::SocketAddress& addr) {
-<<<<<<< HEAD
-  rtc::AsyncSocket* socket = ss->CreateAsyncSocket(addr.family(), SOCK_DGRAM);
-=======
   rtc::Socket* socket = ss->CreateSocket(addr.family(), SOCK_DGRAM);
->>>>>>> cbad18b1
   rtc::AsyncUDPSocket* udp_socket = rtc::AsyncUDPSocket::Create(socket, addr);
 
   return new TestStunServer(udp_socket);
