/*
 *  Copyright 2004 The WebRTC Project Authors. All rights reserved.
 *
 *  Use of this source code is governed by a BSD-style license
 *  that can be found in the LICENSE file in the root of the source
 *  tree. An additional intellectual property rights grant can be found
 *  in the file PATENTS.  All contributing project authors may
 *  be found in the AUTHORS file in the root of the source tree.
 */

// P2PTransportChannel wraps up the state management of the connection between
// two P2P clients.  Clients have candidate ports for connecting, and
// connections which are combinations of candidates from each end (Alice and
// Bob each have candidates, one candidate from Alice and one candidate from
// Bob are used to make a connection, repeat to make many connections).
//
// When all of the available connections become invalid (non-writable), we
// kick off a process of determining more candidates and more connections.
//
#ifndef P2P_BASE_P2P_TRANSPORT_CHANNEL_H_
#define P2P_BASE_P2P_TRANSPORT_CHANNEL_H_

#include <stddef.h>
#include <stdint.h>

#include <functional>
#include <map>
#include <memory>
#include <optional>
#include <string>
#include <vector>

#include "absl/strings/string_view.h"
#include "api/array_view.h"
#include "api/async_dns_resolver.h"
#include "api/candidate.h"
#include "api/ice_transport_interface.h"
#include "api/rtc_error.h"
#include "api/sequence_checker.h"
#include "api/transport/enums.h"
#include "api/transport/stun.h"
#include "logging/rtc_event_log/events/rtc_event_ice_candidate_pair_config.h"
#include "logging/rtc_event_log/ice_logger.h"
#include "p2p/base/active_ice_controller_factory_interface.h"
#include "p2p/base/active_ice_controller_interface.h"
#include "p2p/base/candidate_pair_interface.h"
#include "p2p/base/connection.h"
#include "p2p/base/ice_agent_interface.h"
#include "p2p/base/ice_controller_factory_interface.h"
#include "p2p/base/ice_controller_interface.h"
#include "p2p/base/ice_switch_reason.h"
#include "p2p/base/ice_transport_internal.h"
#include "p2p/base/p2p_constants.h"
#include "p2p/base/p2p_transport_channel_ice_field_trials.h"
#include "p2p/base/port.h"
#include "p2p/base/port_allocator.h"
#include "p2p/base/port_interface.h"
#include "p2p/base/regathering_controller.h"
#include "p2p/base/stun_dictionary.h"
#include "p2p/base/transport_description.h"
#include "p2p/dtls/dtls_stun_piggyback_callbacks.h"
#include "rtc_base/async_packet_socket.h"
#include "rtc_base/checks.h"
#include "rtc_base/dscp.h"
#include "rtc_base/network/received_packet.h"
#include "rtc_base/network/sent_packet.h"
#include "rtc_base/network_route.h"
#include "rtc_base/socket.h"
#include "rtc_base/socket_address.h"
#include "rtc_base/strings/string_builder.h"
#include "rtc_base/system/rtc_export.h"
#include "rtc_base/thread.h"
#include "rtc_base/thread_annotations.h"

namespace webrtc {
class RtcEventLog;
}  // namespace webrtc

namespace cricket {

bool IceCredentialsChanged(absl::string_view old_ufrag,
                           absl::string_view old_pwd,
                           absl::string_view new_ufrag,
                           absl::string_view new_pwd);

// Adds the port on which the candidate originated.
class RemoteCandidate : public webrtc::Candidate {
 public:
  RemoteCandidate(const webrtc::Candidate& c,
                  webrtc::PortInterface* origin_port)
      : webrtc::Candidate(c), origin_port_(origin_port) {}

  webrtc::PortInterface* origin_port() { return origin_port_; }

 private:
  webrtc::PortInterface* origin_port_;
};

// P2PTransportChannel manages the candidates and connection process to keep
// two P2P clients connected to each other.
class RTC_EXPORT P2PTransportChannel : public webrtc::IceTransportInternal,
                                       public IceAgentInterface {
 public:
  static std::unique_ptr<P2PTransportChannel> Create(
      absl::string_view transport_name,
      int component,
      webrtc::IceTransportInit init);

  // For testing only.
  // TODO(zstein): Remove once AsyncDnsResolverFactory is required.
  P2PTransportChannel(absl::string_view transport_name,
                      int component,
                      webrtc::PortAllocator* allocator,
                      const webrtc::FieldTrialsView* field_trials = nullptr);

  ~P2PTransportChannel() override;

  P2PTransportChannel(const P2PTransportChannel&) = delete;
  P2PTransportChannel& operator=(const P2PTransportChannel&) = delete;

  // From TransportChannelImpl:
  IceTransportState GetState() const override;
  webrtc::IceTransportState GetIceTransportState() const override;

  const std::string& transport_name() const override;
  int component() const override;
  bool writable() const override;
  bool receiving() const override;
  void SetIceRole(IceRole role) override;
  IceRole GetIceRole() const override;
  void SetIceParameters(const IceParameters& ice_params) override;
  void SetRemoteIceParameters(const IceParameters& ice_params) override;
  void SetRemoteIceMode(IceMode mode) override;
  // TODO(deadbeef): Deprecated. Remove when Chromium's
  // IceTransportChannel does not depend on this.
  void Connect() {}
  void MaybeStartGathering() override;
<<<<<<< HEAD
  // RingRTC change to support ICE forking
  void StartGatheringWithSharedGatherer(
      rtc::scoped_refptr<webrtc::IceGathererInterface> shared_gatherer)
      override;
  webrtc::IceGathererInterface* shared_gatherer() override {
    return shared_gatherer_.get();
  }
  IceGatheringState gathering_state() const override;
  void ResolveHostnameCandidate(const Candidate& candidate);
  void AddRemoteCandidate(const Candidate& candidate) override;
  void RemoveRemoteCandidate(const Candidate& candidate) override;
=======
  webrtc::IceGatheringState gathering_state() const override;
  void ResolveHostnameCandidate(const webrtc::Candidate& candidate);
  void AddRemoteCandidate(const webrtc::Candidate& candidate) override;
  void RemoveRemoteCandidate(const webrtc::Candidate& candidate) override;
>>>>>>> 2c8f5be6
  void RemoveAllRemoteCandidates() override;
  // Sets the parameters in IceConfig. We do not set them blindly. Instead, we
  // only update the parameter if it is considered set in `config`. For example,
  // a negative value of receiving_timeout will be considered "not set" and we
  // will not use it to update the respective parameter in `config_`.
  // TODO(deadbeef): Use std::optional instead of negative values.
  void SetIceConfig(const webrtc::IceConfig& config) override;
  const webrtc::IceConfig& config() const override;

  // From TransportChannel:
  int SendPacket(const char* data,
                 size_t len,
                 const rtc::PacketOptions& options,
                 int flags) override;
  int SetOption(webrtc::Socket::Option opt, int value) override;
  bool GetOption(webrtc::Socket::Option opt, int* value) override;
  int GetError() override;
  bool GetStats(webrtc::IceTransportStats* ice_transport_stats) override;
  std::optional<int> GetRttEstimate() override;
  const Connection* selected_connection() const override;
  std::optional<const CandidatePair> GetSelectedCandidatePair() const override;

  // From IceAgentInterface
  void OnStartedPinging() override;
  int64_t GetLastPingSentMs() const override;
  void UpdateConnectionStates() override;
  void UpdateState() override;
  void SendPingRequest(const Connection* connection) override;
  void SwitchSelectedConnection(const Connection* connection,
                                IceSwitchReason reason) override;
  void ForgetLearnedStateForConnections(
      rtc::ArrayView<const Connection* const> connections) override;
  bool PruneConnections(
      rtc::ArrayView<const Connection* const> connections) override;

  // TODO(honghaiz): Remove this method once the reference of it in
  // Chromoting is removed.
  const Connection* best_connection() const {
    RTC_DCHECK_RUN_ON(network_thread_);
    return selected_connection_;
  }

  void set_incoming_only(bool value) {
    RTC_DCHECK_RUN_ON(network_thread_);
    incoming_only_ = value;
  }

  // Note: These are only for testing purpose.
  // `ports_` and `pruned_ports` should not be changed from outside.
  const std::vector<webrtc::PortInterface*>& ports() {
    RTC_DCHECK_RUN_ON(network_thread_);
    return ports_;
  }
  const std::vector<webrtc::PortInterface*>& pruned_ports() {
    RTC_DCHECK_RUN_ON(network_thread_);
    return pruned_ports_;
  }

  IceMode remote_ice_mode() const {
    RTC_DCHECK_RUN_ON(network_thread_);
    return remote_ice_mode_;
  }

  void PruneAllPorts();
  int check_receiving_interval() const;
  std::optional<rtc::NetworkRoute> network_route() const override;

  void RemoveConnection(Connection* connection);

  // Helper method used only in unittest.
  rtc::DiffServCodePoint DefaultDscpValue() const;

  // Public for unit tests.
  Connection* FindNextPingableConnection();
  void MarkConnectionPinged(Connection* conn);

  // Public for unit tests.
  rtc::ArrayView<Connection* const> connections() const;
  void RemoveConnectionForTest(Connection* connection);

  // Public for unit tests.
  webrtc::PortAllocatorSession* allocator_session() const {
    RTC_DCHECK_RUN_ON(network_thread_);
    // RingRTC change to support ICE forking
    // Owned allocator sessions take precedent over shared ones so that ICE
    // restarts after forking work properly.
    if (!allocator_sessions_.empty()) {
      return allocator_sessions_.back().get();
    }
    if (shared_gatherer_) {
      return shared_gatherer_->port_allocator_session();
    }
    return nullptr;
  }

  // Public for unit tests.
  const std::vector<RemoteCandidate>& remote_candidates() const {
    RTC_DCHECK_RUN_ON(network_thread_);
    return remote_candidates_;
  }

  std::string ToString() const {
    RTC_DCHECK_RUN_ON(network_thread_);
    const std::string RECEIVING_ABBREV[2] = {"_", "R"};
    const std::string WRITABLE_ABBREV[2] = {"_", "W"};
    rtc::StringBuilder ss;
    ss << "Channel[" << transport_name_ << "|" << component_ << "|"
       << RECEIVING_ABBREV[receiving_] << WRITABLE_ABBREV[writable_] << "]";
    return ss.Release();
  }

  std::optional<std::reference_wrapper<StunDictionaryWriter>>
  GetDictionaryWriter() override {
    return stun_dict_writer_;
  }

  const webrtc::FieldTrialsView* field_trials() const override {
    return field_trials_;
  }

  void ResetDtlsStunPiggybackCallbacks() override;
  void SetDtlsStunPiggybackCallbacks(
      DtlsStunPiggybackCallbacks&& callbacks) override;

 private:
  P2PTransportChannel(
      absl::string_view transport_name,
      int component,
      webrtc::PortAllocator* allocator,
      // DNS resolver factory
      webrtc::AsyncDnsResolverFactoryInterface* async_dns_resolver_factory,
      // If the P2PTransportChannel has to delete the DNS resolver factory
      // on release, this pointer is set.
      std::unique_ptr<webrtc::AsyncDnsResolverFactoryInterface>
          owned_dns_resolver_factory,
      webrtc::RtcEventLog* event_log,
      webrtc::IceControllerFactoryInterface* ice_controller_factory,
      webrtc::ActiveIceControllerFactoryInterface*
          active_ice_controller_factory,
      const webrtc::FieldTrialsView* field_trials);

  bool IsGettingPorts() {
    RTC_DCHECK_RUN_ON(network_thread_);
    return allocator_session()->IsGettingPorts();
  }

  // Returns true if it's possible to send packets on `connection`.
  bool ReadyToSend(const Connection* connection) const;
  bool PresumedWritable(const Connection* conn) const;
  void SendPingRequestInternal(Connection* connection);

  rtc::NetworkRoute ConfigureNetworkRoute(const Connection* conn);
  void SwitchSelectedConnectionInternal(Connection* conn,
                                        IceSwitchReason reason);
  void UpdateTransportState();
  void HandleAllTimedOut();
  void MaybeStopPortAllocatorSessions();
  void OnSelectedConnectionDestroyed() RTC_RUN_ON(network_thread_);

  // ComputeIceTransportState computes the RTCIceTransportState as described in
  // https://w3c.github.io/webrtc-pc/#dom-rtcicetransportstate. ComputeState
  // computes the value we currently export as RTCIceTransportState.
  // TODO(bugs.webrtc.org/9308): Remove ComputeState once it's no longer used.
  IceTransportState ComputeState() const;
  webrtc::IceTransportState ComputeIceTransportState() const;

  bool CreateConnections(const webrtc::Candidate& remote_candidate,
                         webrtc::PortInterface* origin_port);
  bool CreateConnection(webrtc::PortInterface* port,
                        const webrtc::Candidate& remote_candidate,
                        webrtc::PortInterface* origin_port);
  bool FindConnection(const Connection* connection) const;

  uint32_t GetRemoteCandidateGeneration(const webrtc::Candidate& candidate);
  bool IsDuplicateRemoteCandidate(const webrtc::Candidate& candidate);
  void RememberRemoteCandidate(const webrtc::Candidate& remote_candidate,
                               webrtc::PortInterface* origin_port);
  void PingConnection(Connection* conn);
  void AddAllocatorSession(
      std::unique_ptr<webrtc::PortAllocatorSession> session);
  void AddConnection(Connection* connection);

  void OnPortReady(webrtc::PortAllocatorSession* session,
                   webrtc::PortInterface* port);
  void OnPortsPruned(webrtc::PortAllocatorSession* session,
                     const std::vector<webrtc::PortInterface*>& ports);
  void OnCandidatesReady(webrtc::PortAllocatorSession* session,
                         const std::vector<webrtc::Candidate>& candidates);
  void OnCandidateError(webrtc::PortAllocatorSession* session,
                        const IceCandidateErrorEvent& event);
  void OnCandidatesRemoved(webrtc::PortAllocatorSession* session,
                           const std::vector<webrtc::Candidate>& candidates);
  void OnCandidatesAllocationDone(webrtc::PortAllocatorSession* session);
  void OnUnknownAddress(webrtc::PortInterface* port,
                        const webrtc::SocketAddress& addr,
                        webrtc::ProtocolType proto,
                        IceMessage* stun_msg,
                        const std::string& remote_username,
                        bool port_muxed,
                        bool shared);
  // RingRTC change to support ICE forking
  void OnUnknownAddressFromOwnedSession(PortInterface* port,
                                        const rtc::SocketAddress& addr,
                                        ProtocolType proto,
                                        IceMessage* stun_msg,
                                        const std::string& remote_username,
                                        bool port_muxed);
  void OnUnknownAddressFromSharedSession(PortInterface* port,
                                         const rtc::SocketAddress& addr,
                                         ProtocolType proto,
                                         IceMessage* stun_msg,
                                         const std::string& remote_username,
                                         bool port_muxed);
  void OnCandidateFilterChanged(uint32_t prev_filter, uint32_t cur_filter);

  // When a port is destroyed, remove it from both lists `ports_`
  // and `pruned_ports_`.
  void OnPortDestroyed(webrtc::PortInterface* port);
  // When pruning a port, move it from `ports_` to `pruned_ports_`.
  // Returns true if the port is found and removed from `ports_`.
<<<<<<< HEAD
  bool PrunePort(PortInterface* port);
  void OnRoleConflict(PortInterface* port);
  // RingRTC change to support ICE forking
  void OnRoleConflictIgnored(PortInterface* port);
=======
  bool PrunePort(webrtc::PortInterface* port);
  void OnRoleConflict(webrtc::PortInterface* port);
>>>>>>> 2c8f5be6

  void OnConnectionStateChange(Connection* connection);
  void OnReadPacket(Connection* connection, const rtc::ReceivedPacket& packet);
  void OnSentPacket(const rtc::SentPacket& sent_packet);
  void OnReadyToSend(Connection* connection);
  void OnConnectionDestroyed(Connection* connection);

  void OnNominated(Connection* conn);

  void LogCandidatePairConfig(Connection* conn,
                              webrtc::IceCandidatePairConfigType type);

  uint32_t GetNominationAttr(Connection* conn) const;
  bool GetUseCandidateAttr(Connection* conn) const;

  bool AllowedToPruneConnections() const;

  // RingRTC change to support ICE forking
  bool IsSharedSession(PortAllocatorSession* session) {
    return shared_gatherer_ &&
           shared_gatherer_->port_allocator_session() == session;
  }

  // Returns the latest remote ICE parameters or nullptr if there are no remote
  // ICE parameters yet.
  const IceParameters* remote_ice() const {
    RTC_DCHECK_RUN_ON(network_thread_);
    return remote_ice_parameters_.empty() ? nullptr
                                          : &remote_ice_parameters_.back();
  }
  // Returns the remote IceParameters and generation that match `ufrag`
  // if found, and returns nullptr otherwise.
  const IceParameters* FindRemoteIceFromUfrag(absl::string_view ufrag,
                                              uint32_t* generation) const;
  // Returns the index of the latest remote ICE parameters, or 0 if no remote
  // ICE parameters have been received.
  uint32_t remote_ice_generation() {
    RTC_DCHECK_RUN_ON(network_thread_);
    return remote_ice_parameters_.empty()
               ? 0
               : static_cast<uint32_t>(remote_ice_parameters_.size() - 1);
  }

  // Indicates if the given local port has been pruned.
  bool IsPortPruned(const webrtc::PortInterface* port) const;

  // Indicates if the given remote candidate has been pruned.
  bool IsRemoteCandidatePruned(const webrtc::Candidate& cand) const;

  // Sets the writable state, signaling if necessary.
  void SetWritable(bool writable);
  // Sets the receiving state, signaling if necessary.
  void SetReceiving(bool receiving);
  // Clears the address and the related address fields of a local candidate to
  // avoid IP leakage. This is applicable in several scenarios as commented in
  // `PortAllocator::SanitizeCandidate`.
  webrtc::Candidate SanitizeLocalCandidate(const webrtc::Candidate& c) const;
  // Clears the address field of a remote candidate to avoid IP leakage. This is
  // applicable in the following scenarios:
  // 1. mDNS candidates are received.
  // 2. Peer-reflexive remote candidates.
  webrtc::Candidate SanitizeRemoteCandidate(const webrtc::Candidate& c) const;

  // Cast a Connection returned from IceController and verify that it exists.
  // (P2P owns all Connections, and only gives const pointers to IceController,
  // see IceControllerInterface).
  Connection* FromIceController(const Connection* conn) {
    // Verify that IceController does not return a connection
    // that we have destroyed.
    RTC_DCHECK(FindConnection(conn));
    return const_cast<Connection*>(conn);
  }

  int64_t ComputeEstimatedDisconnectedTimeMs(int64_t now,
                                             Connection* old_connection);

  void ParseFieldTrials(const webrtc::FieldTrialsView* field_trials);

  std::string transport_name_ RTC_GUARDED_BY(network_thread_);
  int component_ RTC_GUARDED_BY(network_thread_);
  webrtc::PortAllocator* allocator_ RTC_GUARDED_BY(network_thread_);
  webrtc::AsyncDnsResolverFactoryInterface* const async_dns_resolver_factory_
      RTC_GUARDED_BY(network_thread_);
  const std::unique_ptr<webrtc::AsyncDnsResolverFactoryInterface>
      owned_dns_resolver_factory_;
  webrtc::Thread* const network_thread_;
  bool incoming_only_ RTC_GUARDED_BY(network_thread_);
  int error_ RTC_GUARDED_BY(network_thread_);
  std::vector<std::unique_ptr<webrtc::PortAllocatorSession>> allocator_sessions_
      RTC_GUARDED_BY(network_thread_);
  // RingRTC change to support ICE forking
  rtc::scoped_refptr<webrtc::IceGathererInterface> shared_gatherer_;
  // `ports_` contains ports that are used to form new connections when
  // new remote candidates are added.
  std::vector<webrtc::PortInterface*> ports_ RTC_GUARDED_BY(network_thread_);
  // `pruned_ports_` contains ports that have been removed from `ports_` and
  // are not being used to form new connections, but that aren't yet destroyed.
  // They may have existing connections, and they still fire signals such as
  // SignalUnknownAddress.
  std::vector<webrtc::PortInterface*> pruned_ports_
      RTC_GUARDED_BY(network_thread_);

  Connection* selected_connection_ RTC_GUARDED_BY(network_thread_) = nullptr;
  std::vector<Connection*> connections_ RTC_GUARDED_BY(network_thread_);

  std::vector<RemoteCandidate> remote_candidates_
      RTC_GUARDED_BY(network_thread_);
  bool had_connection_ RTC_GUARDED_BY(network_thread_) =
      false;  // if connections_ has ever been nonempty
  typedef std::map<webrtc::Socket::Option, int> OptionMap;
  OptionMap options_ RTC_GUARDED_BY(network_thread_);
  IceParameters ice_parameters_ RTC_GUARDED_BY(network_thread_);
  std::vector<IceParameters> remote_ice_parameters_
      RTC_GUARDED_BY(network_thread_);
  IceMode remote_ice_mode_ RTC_GUARDED_BY(network_thread_);
  IceRole ice_role_ RTC_GUARDED_BY(network_thread_);
  webrtc::IceGatheringState gathering_state_ RTC_GUARDED_BY(network_thread_);
  std::unique_ptr<webrtc::BasicRegatheringController> regathering_controller_
      RTC_GUARDED_BY(network_thread_);
  int64_t last_ping_sent_ms_ RTC_GUARDED_BY(network_thread_) = 0;
  int weak_ping_interval_ RTC_GUARDED_BY(network_thread_) = WEAK_PING_INTERVAL;
  // TODO(jonasolsson): Remove state_ and rename standardized_state_ once state_
  // is no longer used to compute the ICE connection state.
  IceTransportState state_ RTC_GUARDED_BY(network_thread_) =
      IceTransportState::STATE_INIT;
  webrtc::IceTransportState standardized_state_
      RTC_GUARDED_BY(network_thread_) = webrtc::IceTransportState::kNew;
  webrtc::IceConfig config_ RTC_GUARDED_BY(network_thread_);
  int last_sent_packet_id_ RTC_GUARDED_BY(network_thread_) =
      -1;  // -1 indicates no packet was sent before.
  // The value put in the "nomination" attribute for the next nominated
  // connection. A zero-value indicates the connection will not be nominated.
  uint32_t nomination_ RTC_GUARDED_BY(network_thread_) = 0;
  bool receiving_ RTC_GUARDED_BY(network_thread_) = false;
  bool writable_ RTC_GUARDED_BY(network_thread_) = false;
  bool has_been_writable_ RTC_GUARDED_BY(network_thread_) =
      false;  // if writable_ has ever been true

  std::optional<rtc::NetworkRoute> network_route_
      RTC_GUARDED_BY(network_thread_);
  webrtc::IceEventLog ice_event_log_ RTC_GUARDED_BY(network_thread_);

  std::unique_ptr<ActiveIceControllerInterface> ice_controller_
      RTC_GUARDED_BY(network_thread_);

  struct CandidateAndResolver final {
    CandidateAndResolver(
        const webrtc::Candidate& candidate,
        std::unique_ptr<webrtc::AsyncDnsResolverInterface>&& resolver);
    ~CandidateAndResolver();
    // Moveable, but not copyable.
    CandidateAndResolver(CandidateAndResolver&&) = default;
    CandidateAndResolver& operator=(CandidateAndResolver&&) = default;

    webrtc::Candidate candidate_;
    std::unique_ptr<webrtc::AsyncDnsResolverInterface> resolver_;
  };
  std::vector<CandidateAndResolver> resolvers_ RTC_GUARDED_BY(network_thread_);
  void FinishAddingRemoteCandidate(
      const webrtc::Candidate& new_remote_candidate);
  void OnCandidateResolved(webrtc::AsyncDnsResolverInterface* resolver);
  void AddRemoteCandidateWithResult(
      webrtc::Candidate candidate,
      const webrtc::AsyncDnsResolverResult& result);

  std::unique_ptr<StunAttribute> GoogDeltaReceived(
      const StunByteStringAttribute*);
  void GoogDeltaAckReceived(webrtc::RTCErrorOr<const StunUInt64Attribute*>);

  // Bytes/packets sent/received on this channel.
  uint64_t bytes_sent_ = 0;
  uint64_t bytes_received_ = 0;
  uint64_t packets_sent_ = 0;
  uint64_t packets_received_ = 0;

  // Number of times the selected_connection_ has been modified.
  uint32_t selected_candidate_pair_changes_ = 0;

  // When was last data received on a existing connection,
  // from connection->last_data_received() that uses rtc::TimeMillis().
  int64_t last_data_received_ms_ = 0;

  // Parsed field trials.
  IceFieldTrials ice_field_trials_;
  // Unparsed field trials.
  const webrtc::FieldTrialsView* field_trials_;

  // A dictionary of attributes that will be reflected to peer.
  StunDictionaryWriter stun_dict_writer_;

  // A dictionary that tracks attributes from peer.
  StunDictionaryView stun_dict_view_;

  // DTLS-STUN piggybacking callbacks.
  DtlsStunPiggybackCallbacks dtls_stun_piggyback_callbacks_;
};

}  // namespace cricket

#endif  // P2P_BASE_P2P_TRANSPORT_CHANNEL_H_<|MERGE_RESOLUTION|>--- conflicted
+++ resolved
@@ -135,7 +135,6 @@
   // IceTransportChannel does not depend on this.
   void Connect() {}
   void MaybeStartGathering() override;
-<<<<<<< HEAD
   // RingRTC change to support ICE forking
   void StartGatheringWithSharedGatherer(
       rtc::scoped_refptr<webrtc::IceGathererInterface> shared_gatherer)
@@ -144,15 +143,9 @@
     return shared_gatherer_.get();
   }
   IceGatheringState gathering_state() const override;
-  void ResolveHostnameCandidate(const Candidate& candidate);
-  void AddRemoteCandidate(const Candidate& candidate) override;
-  void RemoveRemoteCandidate(const Candidate& candidate) override;
-=======
-  webrtc::IceGatheringState gathering_state() const override;
   void ResolveHostnameCandidate(const webrtc::Candidate& candidate);
   void AddRemoteCandidate(const webrtc::Candidate& candidate) override;
   void RemoveRemoteCandidate(const webrtc::Candidate& candidate) override;
->>>>>>> 2c8f5be6
   void RemoveAllRemoteCandidates() override;
   // Sets the parameters in IceConfig. We do not set them blindly. Instead, we
   // only update the parameter if it is considered set in `config`. For example,
@@ -354,15 +347,15 @@
                         bool port_muxed,
                         bool shared);
   // RingRTC change to support ICE forking
-  void OnUnknownAddressFromOwnedSession(PortInterface* port,
-                                        const rtc::SocketAddress& addr,
-                                        ProtocolType proto,
+  void OnUnknownAddressFromOwnedSession(webrtc::PortInterface* port,
+                                        const webrtc::SocketAddress& addr,
+                                        webrtc::ProtocolType proto,
                                         IceMessage* stun_msg,
                                         const std::string& remote_username,
                                         bool port_muxed);
-  void OnUnknownAddressFromSharedSession(PortInterface* port,
-                                         const rtc::SocketAddress& addr,
-                                         ProtocolType proto,
+  void OnUnknownAddressFromSharedSession(webrtc::PortInterface* port,
+                                         const webrtc::SocketAddress& addr,
+                                         webrtc::ProtocolType proto,
                                          IceMessage* stun_msg,
                                          const std::string& remote_username,
                                          bool port_muxed);
@@ -373,15 +366,10 @@
   void OnPortDestroyed(webrtc::PortInterface* port);
   // When pruning a port, move it from `ports_` to `pruned_ports_`.
   // Returns true if the port is found and removed from `ports_`.
-<<<<<<< HEAD
-  bool PrunePort(PortInterface* port);
-  void OnRoleConflict(PortInterface* port);
-  // RingRTC change to support ICE forking
-  void OnRoleConflictIgnored(PortInterface* port);
-=======
   bool PrunePort(webrtc::PortInterface* port);
   void OnRoleConflict(webrtc::PortInterface* port);
->>>>>>> 2c8f5be6
+  // RingRTC change to support ICE forking
+  void OnRoleConflictIgnored(webrtc::PortInterface* port);
 
   void OnConnectionStateChange(Connection* connection);
   void OnReadPacket(Connection* connection, const rtc::ReceivedPacket& packet);
