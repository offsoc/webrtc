--- conflicted
+++ resolved
@@ -115,11 +115,6 @@
 static const cricket::ProtocolAddress kTurnPortHostnameProtoAddr(
     kTurnInvalidAddr,
     cricket::PROTO_UDP);
-<<<<<<< HEAD
-
-static const unsigned int MSG_TESTFINISH = 0;
-=======
->>>>>>> fb3bd4a0
 
 #if defined(WEBRTC_LINUX) && !defined(WEBRTC_ANDROID)
 static int GetFDCount() {
@@ -184,19 +179,7 @@
       : ss_(new TurnPortTestVirtualSocketServer()),
         main_(ss_.get()),
         socket_factory_(ss_.get()),
-<<<<<<< HEAD
-        turn_server_(&main_, ss_.get(), kTurnUdpIntAddr, kTurnUdpExtAddr),
-        turn_ready_(false),
-        turn_error_(false),
-        turn_unknown_address_(false),
-        turn_create_permission_success_(false),
-        turn_port_closed_(false),
-        turn_port_destroyed_(false),
-        udp_ready_(false),
-        test_finish_(false) {
-=======
         turn_server_(&main_, ss_.get(), kTurnUdpIntAddr, kTurnUdpExtAddr) {
->>>>>>> fb3bd4a0
     // Some code uses "last received time == 0" to represent "nothing received
     // so far", so we need to start the fake clock at a nonzero time...
     // TODO(deadbeef): Fix this.
@@ -277,13 +260,8 @@
   }
 
   bool CreateTurnPortWithNetwork(const rtc::Network* network,
-<<<<<<< HEAD
-                                 const std::string& username,
-                                 const std::string& password,
-=======
                                  absl::string_view username,
                                  absl::string_view password,
->>>>>>> fb3bd4a0
                                  const ProtocolAddress& server_address) {
     return CreateTurnPortWithAllParams(network, username, password,
                                        server_address);
@@ -293,13 +271,8 @@
   // helper methods call this, such that "SetIceRole" and "ConnectSignals" (and
   // possibly other things in the future) only happen in one place.
   bool CreateTurnPortWithAllParams(const rtc::Network* network,
-<<<<<<< HEAD
-                                   const std::string& username,
-                                   const std::string& password,
-=======
                                    absl::string_view username,
                                    absl::string_view password,
->>>>>>> fb3bd4a0
                                    const ProtocolAddress& server_address) {
     RelayServerConfig config;
     config.credentials = RelayCredentials(username, password);
@@ -371,20 +344,9 @@
                                              &TurnPortTest::OnCandidateError);
     turn_port_->SignalUnknownAddress.connect(
         this, &TurnPortTest::OnTurnUnknownAddress);
-<<<<<<< HEAD
-    turn_port_->SignalCreatePermissionResult.connect(
-        this, &TurnPortTest::OnTurnCreatePermissionResult);
-    turn_port_->SignalTurnRefreshResult.connect(
-        this, &TurnPortTest::OnTurnRefreshResult);
-    turn_port_->SignalTurnPortClosed.connect(this,
-                                             &TurnPortTest::OnTurnPortClosed);
     // RingRTC change to support ICE forking
     turn_port_->SignalDestroyed.connect(this, &TurnPortTest::OnTurnPortDestroyed);
-=======
-    turn_port_->SubscribePortDestroyed(
-        [this](PortInterface* port) { OnTurnPortDestroyed(port); });
     turn_port_->SetCallbacksForTest(this);
->>>>>>> fb3bd4a0
   }
 
   void CreateUdpPort() { CreateUdpPort(kLocalAddr2); }
@@ -1257,17 +1219,10 @@
   // This sends out the first RefreshRequest with correct credentials.
   // When this succeeds, it will schedule a new RefreshRequest with the bad
   // credential.
-<<<<<<< HEAD
-  turn_port_->FlushRequestsForTest(TURN_REFRESH_REQUEST);
-  EXPECT_TRUE_SIMULATED_WAIT(turn_refresh_success_, kSimulatedRtt, fake_clock_);
-  // Flush it again, it will receive a bad response.
-  turn_port_->FlushRequestsForTest(TURN_REFRESH_REQUEST);
-=======
   turn_port_->request_manager().FlushForTest(TURN_REFRESH_REQUEST);
   EXPECT_TRUE_SIMULATED_WAIT(turn_refresh_success_, kSimulatedRtt, fake_clock_);
   // Flush it again, it will receive a bad response.
   turn_port_->request_manager().FlushForTest(TURN_REFRESH_REQUEST);
->>>>>>> fb3bd4a0
   EXPECT_TRUE_SIMULATED_WAIT(!turn_refresh_success_, kSimulatedRtt,
                              fake_clock_);
   EXPECT_FALSE(turn_port_->connected());
@@ -1481,19 +1436,11 @@
   // another request with bad_ufrag and bad_pwd.
   RelayCredentials bad_credentials("bad_user", "bad_pwd");
   turn_port_->set_credentials(bad_credentials);
-<<<<<<< HEAD
-  turn_port_->FlushRequestsForTest(kAllRequests);
-  EXPECT_TRUE_SIMULATED_WAIT(turn_create_permission_success_, kSimulatedRtt,
-                             fake_clock_);
-  // Flush the requests again; the create-permission-request will fail.
-  turn_port_->FlushRequestsForTest(kAllRequests);
-=======
   turn_port_->request_manager().FlushForTest(kAllRequestsForTest);
   EXPECT_TRUE_SIMULATED_WAIT(turn_create_permission_success_, kSimulatedRtt,
                              fake_clock_);
   // Flush the requests again; the create-permission-request will fail.
   turn_port_->request_manager().FlushForTest(kAllRequestsForTest);
->>>>>>> fb3bd4a0
   EXPECT_TRUE_SIMULATED_WAIT(!turn_create_permission_success_, kSimulatedRtt,
                              fake_clock_);
   EXPECT_TRUE(CheckConnectionFailedAndPruned(conn));
