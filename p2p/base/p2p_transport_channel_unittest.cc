/*
 *  Copyright 2009 The WebRTC Project Authors. All rights reserved.
 *
 *  Use of this source code is governed by a BSD-style license
 *  that can be found in the LICENSE file in the root of the source
 *  tree. An additional intellectual property rights grant can be found
 *  in the file PATENTS.  All contributing project authors may
 *  be found in the AUTHORS file in the root of the source tree.
 */

#include "p2p/base/p2p_transport_channel.h"

#include <list>
#include <memory>
#include <utility>

#include "api/test/mock_async_dns_resolver.h"
#include "p2p/base/basic_ice_controller.h"
#include "p2p/base/connection.h"
#include "p2p/base/fake_port_allocator.h"
#include "p2p/base/ice_gatherer.h"
#include "p2p/base/ice_transport_internal.h"
#include "p2p/base/mock_async_resolver.h"
#include "p2p/base/packet_transport_internal.h"
#include "p2p/base/test_stun_server.h"
#include "p2p/base/test_turn_server.h"
#include "p2p/client/basic_port_allocator.h"
#include "rtc_base/checks.h"
#include "rtc_base/dscp.h"
#include "rtc_base/fake_clock.h"
#include "rtc_base/fake_mdns_responder.h"
#include "rtc_base/fake_network.h"
#include "rtc_base/firewall_socket_server.h"
#include "rtc_base/gunit.h"
#include "rtc_base/helpers.h"
#include "rtc_base/logging.h"
#include "rtc_base/mdns_responder_interface.h"
#include "rtc_base/nat_server.h"
#include "rtc_base/nat_socket_factory.h"
#include "rtc_base/proxy_server.h"
#include "rtc_base/socket_address.h"
#include "rtc_base/ssl_adapter.h"
#include "rtc_base/thread.h"
#include "rtc_base/virtual_socket_server.h"
#include "system_wrappers/include/metrics.h"
#include "test/field_trial.h"

namespace {

using rtc::SocketAddress;
using ::testing::_;
using ::testing::Assign;
using ::testing::Contains;
using ::testing::DoAll;
using ::testing::InSequence;
using ::testing::InvokeArgument;
using ::testing::InvokeWithoutArgs;
using ::testing::NiceMock;
using ::testing::Return;
using ::testing::ReturnRef;
using ::testing::SaveArg;
using ::testing::SetArgPointee;
using ::testing::SizeIs;

// Default timeout for tests in this file.
// Should be large enough for slow buildbots to run the tests reliably.
static const int kDefaultTimeout = 10000;
static const int kMediumTimeout = 3000;
static const int kShortTimeout = 1000;

static const int kOnlyLocalPorts = cricket::PORTALLOCATOR_DISABLE_STUN |
                                   cricket::PORTALLOCATOR_DISABLE_RELAY |
                                   cricket::PORTALLOCATOR_DISABLE_TCP;
static const int LOW_RTT = 20;
// Addresses on the public internet.
static const SocketAddress kPublicAddrs[2] = {SocketAddress("11.11.11.11", 0),
                                              SocketAddress("22.22.22.22", 0)};
// IPv6 Addresses on the public internet.
static const SocketAddress kIPv6PublicAddrs[2] = {
    SocketAddress("2400:4030:1:2c00:be30:abcd:efab:cdef", 0),
    SocketAddress("2600:0:1000:1b03:2e41:38ff:fea6:f2a4", 0)};
// For configuring multihomed clients.
static const SocketAddress kAlternateAddrs[2] = {
    SocketAddress("101.101.101.101", 0), SocketAddress("202.202.202.202", 0)};
static const SocketAddress kIPv6AlternateAddrs[2] = {
    SocketAddress("2401:4030:1:2c00:be30:abcd:efab:cdef", 0),
    SocketAddress("2601:0:1000:1b03:2e41:38ff:fea6:f2a4", 0)};
// Addresses for HTTP proxy servers.
static const SocketAddress kHttpsProxyAddrs[2] = {
    SocketAddress("11.11.11.1", 443), SocketAddress("22.22.22.1", 443)};
// Addresses for SOCKS proxy servers.
static const SocketAddress kSocksProxyAddrs[2] = {
    SocketAddress("11.11.11.1", 1080), SocketAddress("22.22.22.1", 1080)};
// Internal addresses for NAT boxes.
static const SocketAddress kNatAddrs[2] = {SocketAddress("192.168.1.1", 0),
                                           SocketAddress("192.168.2.1", 0)};
// Private addresses inside the NAT private networks.
static const SocketAddress kPrivateAddrs[2] = {
    SocketAddress("192.168.1.11", 0), SocketAddress("192.168.2.22", 0)};
// For cascaded NATs, the internal addresses of the inner NAT boxes.
static const SocketAddress kCascadedNatAddrs[2] = {
    SocketAddress("192.168.10.1", 0), SocketAddress("192.168.20.1", 0)};
// For cascaded NATs, private addresses inside the inner private networks.
static const SocketAddress kCascadedPrivateAddrs[2] = {
    SocketAddress("192.168.10.11", 0), SocketAddress("192.168.20.22", 0)};
// The address of the public STUN server.
static const SocketAddress kStunAddr("99.99.99.1", cricket::STUN_SERVER_PORT);
// The addresses for the public turn server.
static const SocketAddress kTurnUdpIntAddr("99.99.99.3",
                                           cricket::STUN_SERVER_PORT);
static const SocketAddress kTurnTcpIntAddr("99.99.99.4",
                                           cricket::STUN_SERVER_PORT + 1);
static const SocketAddress kTurnUdpExtAddr("99.99.99.5", 0);
static const cricket::RelayCredentials kRelayCredentials("test", "test");

// Based on ICE_UFRAG_LENGTH
const char* kIceUfrag[4] = {"UF00", "UF01", "UF02", "UF03"};
// Based on ICE_PWD_LENGTH
const char* kIcePwd[4] = {
    "TESTICEPWD00000000000000", "TESTICEPWD00000000000001",
    "TESTICEPWD00000000000002", "TESTICEPWD00000000000003"};
const cricket::IceParameters kIceParams[4] = {
    {kIceUfrag[0], kIcePwd[0], false},
    {kIceUfrag[1], kIcePwd[1], false},
    {kIceUfrag[2], kIcePwd[2], false},
    {kIceUfrag[3], kIcePwd[3], false}};

const uint64_t kLowTiebreaker = 11111;
const uint64_t kHighTiebreaker = 22222;

enum { MSG_ADD_CANDIDATES, MSG_REMOVE_CANDIDATES };

cricket::IceConfig CreateIceConfig(
    int receiving_timeout,
    cricket::ContinualGatheringPolicy continual_gathering_policy,
    absl::optional<int> backup_ping_interval = absl::nullopt) {
  cricket::IceConfig config;
  config.receiving_timeout = receiving_timeout;
  config.continual_gathering_policy = continual_gathering_policy;
  config.backup_connection_ping_interval = backup_ping_interval;
  return config;
}

cricket::Candidate CreateUdpCandidate(const std::string& type,
                                      const std::string& ip,
                                      int port,
                                      int priority,
                                      const std::string& ufrag = "") {
  cricket::Candidate c;
  c.set_address(rtc::SocketAddress(ip, port));
  c.set_component(cricket::ICE_CANDIDATE_COMPONENT_DEFAULT);
  c.set_protocol(cricket::UDP_PROTOCOL_NAME);
  c.set_priority(priority);
  c.set_username(ufrag);
  c.set_type(type);
  return c;
}

cricket::BasicPortAllocator* CreateBasicPortAllocator(
    rtc::NetworkManager* network_manager,
    const cricket::ServerAddresses& stun_servers,
    const rtc::SocketAddress& turn_server_udp,
    const rtc::SocketAddress& turn_server_tcp) {
  cricket::RelayServerConfig turn_server;
  turn_server.credentials = kRelayCredentials;
  if (!turn_server_udp.IsNil()) {
    turn_server.ports.push_back(
        cricket::ProtocolAddress(turn_server_udp, cricket::PROTO_UDP));
  }
  if (!turn_server_tcp.IsNil()) {
    turn_server.ports.push_back(
        cricket::ProtocolAddress(turn_server_tcp, cricket::PROTO_TCP));
  }
  std::vector<cricket::RelayServerConfig> turn_servers(1, turn_server);

  cricket::BasicPortAllocator* allocator =
      new cricket::BasicPortAllocator(network_manager);
  allocator->Initialize();
  allocator->SetConfiguration(stun_servers, turn_servers, 0, webrtc::NO_PRUNE);
  return allocator;
}

class MockIceControllerFactory : public cricket::IceControllerFactoryInterface {
 public:
  ~MockIceControllerFactory() override = default;
  std::unique_ptr<cricket::IceControllerInterface> Create(
      const cricket::IceControllerFactoryArgs& args) override {
    RecordIceControllerCreated();
    return std::make_unique<cricket::BasicIceController>(args);
  }

  MOCK_METHOD(void, RecordIceControllerCreated, ());
<<<<<<< HEAD
=======
};

// An one-shot resolver factory with default return arguments.
// Resolution is immediate, always succeeds, and returns nonsense.
class ResolverFactoryFixture : public webrtc::MockAsyncDnsResolverFactory {
 public:
  ResolverFactoryFixture() {
    mock_async_dns_resolver_ = std::make_unique<webrtc::MockAsyncDnsResolver>();
    ON_CALL(*mock_async_dns_resolver_, Start(_, _))
        .WillByDefault(InvokeArgument<1>());
    EXPECT_CALL(*mock_async_dns_resolver_, result())
        .WillOnce(ReturnRef(mock_async_dns_resolver_result_));

    // A default action for GetResolvedAddress. Will be overruled
    // by SetAddressToReturn.
    ON_CALL(mock_async_dns_resolver_result_, GetResolvedAddress(_, _))
        .WillByDefault(Return(true));

    EXPECT_CALL(mock_async_dns_resolver_result_, GetError())
        .WillOnce(Return(0));
    EXPECT_CALL(*this, Create()).WillOnce([this]() {
      return std::move(mock_async_dns_resolver_);
    });
  }

  void SetAddressToReturn(rtc::SocketAddress address_to_return) {
    EXPECT_CALL(mock_async_dns_resolver_result_, GetResolvedAddress(_, _))
        .WillOnce(DoAll(SetArgPointee<1>(address_to_return), Return(true)));
  }
  void DelayResolution() {
    // This function must be called before Create().
    ASSERT_TRUE(!!mock_async_dns_resolver_);
    EXPECT_CALL(*mock_async_dns_resolver_, Start(_, _))
        .WillOnce(SaveArg<1>(&saved_callback_));
  }
  void FireDelayedResolution() {
    // This function must be called after Create().
    ASSERT_TRUE(saved_callback_);
    saved_callback_();
  }

 private:
  std::unique_ptr<webrtc::MockAsyncDnsResolver> mock_async_dns_resolver_;
  webrtc::MockAsyncDnsResolverResult mock_async_dns_resolver_result_;
  std::function<void()> saved_callback_;
>>>>>>> cbad18b1
};

}  // namespace

namespace cricket {

// This test simulates 2 P2P endpoints that want to establish connectivity
// with each other over various network topologies and conditions, which can be
// specified in each individial test.
// A virtual network (via VirtualSocketServer) along with virtual firewalls and
// NATs (via Firewall/NATSocketServer) are used to simulate the various network
// conditions. We can configure the IP addresses of the endpoints,
// block various types of connectivity, or add arbitrary levels of NAT.
// We also run a STUN server and a relay server on the virtual network to allow
// our typical P2P mechanisms to do their thing.
// For each case, we expect the P2P stack to eventually settle on a specific
// form of connectivity to the other side. The test checks that the P2P
// negotiation successfully establishes connectivity within a certain time,
// and that the result is what we expect.
// Note that this class is a base class for use by other tests, who will provide
// specialized test behavior.
class P2PTransportChannelTestBase : public ::testing::Test,
                                    public rtc::MessageHandlerAutoCleanup,
                                    public sigslot::has_slots<> {
 public:
  P2PTransportChannelTestBase()
      : vss_(new rtc::VirtualSocketServer()),
        nss_(new rtc::NATSocketServer(vss_.get())),
        ss_(new rtc::FirewallSocketServer(nss_.get())),
        main_(ss_.get()),
        stun_server_(TestStunServer::Create(ss_.get(), kStunAddr)),
        turn_server_(&main_, kTurnUdpIntAddr, kTurnUdpExtAddr),
        socks_server1_(ss_.get(),
                       kSocksProxyAddrs[0],
                       ss_.get(),
                       kSocksProxyAddrs[0]),
        socks_server2_(ss_.get(),
                       kSocksProxyAddrs[1],
                       ss_.get(),
                       kSocksProxyAddrs[1]),
        force_relay_(false) {
    ep1_.role_ = ICEROLE_CONTROLLING;
    ep2_.role_ = ICEROLE_CONTROLLED;

    ServerAddresses stun_servers;
    stun_servers.insert(kStunAddr);
    ep1_.allocator_.reset(
        CreateBasicPortAllocator(&ep1_.network_manager_, stun_servers,
                                 kTurnUdpIntAddr, rtc::SocketAddress()));
    ep2_.allocator_.reset(
        CreateBasicPortAllocator(&ep2_.network_manager_, stun_servers,
                                 kTurnUdpIntAddr, rtc::SocketAddress()));
    webrtc::metrics::Reset();
  }

 protected:
  enum Config {
    OPEN,                         // Open to the Internet
    NAT_FULL_CONE,                // NAT, no filtering
    NAT_ADDR_RESTRICTED,          // NAT, must send to an addr to recv
    NAT_PORT_RESTRICTED,          // NAT, must send to an addr+port to recv
    NAT_SYMMETRIC,                // NAT, endpoint-dependent bindings
    NAT_DOUBLE_CONE,              // Double NAT, both cone
    NAT_SYMMETRIC_THEN_CONE,      // Double NAT, symmetric outer, cone inner
    BLOCK_UDP,                    // Firewall, UDP in/out blocked
    BLOCK_UDP_AND_INCOMING_TCP,   // Firewall, UDP in/out and TCP in blocked
    BLOCK_ALL_BUT_OUTGOING_HTTP,  // Firewall, only TCP out on 80/443
    PROXY_HTTPS,                  // All traffic through HTTPS proxy
    PROXY_SOCKS,                  // All traffic through SOCKS proxy
    NUM_CONFIGS
  };

  struct Result {
    Result(const std::string& controlling_type,
           const std::string& controlling_protocol,
           const std::string& controlled_type,
           const std::string& controlled_protocol,
           int wait)
        : controlling_type(controlling_type),
          controlling_protocol(controlling_protocol),
          controlled_type(controlled_type),
          controlled_protocol(controlled_protocol),
          connect_wait(wait) {}

    // The expected candidate type and protocol of the controlling ICE agent.
    std::string controlling_type;
    std::string controlling_protocol;
    // The expected candidate type and protocol of the controlled ICE agent.
    std::string controlled_type;
    std::string controlled_protocol;
    // How long to wait before the correct candidate pair is selected.
    int connect_wait;
  };

  struct ChannelData {
    bool CheckData(const char* data, int len) {
      bool ret = false;
      if (!ch_packets_.empty()) {
        std::string packet = ch_packets_.front();
        ret = (packet == std::string(data, len));
        ch_packets_.pop_front();
      }
      return ret;
    }

    std::string name_;  // TODO(?) - Currently not used.
    std::list<std::string> ch_packets_;
    std::unique_ptr<P2PTransportChannel> ch_;
  };

  struct CandidatesData : public rtc::MessageData {
    CandidatesData(IceTransportInternal* ch, const Candidate& c)
        : channel(ch), candidates(1, c) {}
    CandidatesData(IceTransportInternal* ch, const std::vector<Candidate>& cc)
        : channel(ch), candidates(cc) {}
    IceTransportInternal* channel;
    Candidates candidates;
  };

  struct Endpoint : public sigslot::has_slots<> {
    Endpoint()
        : role_(ICEROLE_UNKNOWN),
          tiebreaker_(0),
          role_conflict_(false),
          save_candidates_(false) {}
    bool HasTransport(const rtc::PacketTransportInternal* transport) {
      return (transport == cd1_.ch_.get() || transport == cd2_.ch_.get());
    }
    ChannelData* GetChannelData(rtc::PacketTransportInternal* transport) {
      if (!HasTransport(transport))
        return NULL;
      if (cd1_.ch_.get() == transport)
        return &cd1_;
      else
        return &cd2_;
    }

    void SetIceRole(IceRole role) { role_ = role; }
    IceRole ice_role() { return role_; }
    void SetIceTiebreaker(uint64_t tiebreaker) { tiebreaker_ = tiebreaker; }
    uint64_t GetIceTiebreaker() { return tiebreaker_; }
    void OnRoleConflict(bool role_conflict) { role_conflict_ = role_conflict; }
    bool role_conflict() { return role_conflict_; }
    void SetAllocationStepDelay(uint32_t delay) {
      allocator_->set_step_delay(delay);
    }
    void SetAllowTcpListen(bool allow_tcp_listen) {
      allocator_->set_allow_tcp_listen(allow_tcp_listen);
    }

    void OnIceRegathering(PortAllocatorSession*, IceRegatheringReason reason) {
      ++ice_regathering_counter_[reason];
    }

    int GetIceRegatheringCountForReason(IceRegatheringReason reason) {
      return ice_regathering_counter_[reason];
    }

    rtc::FakeNetworkManager network_manager_;
    std::unique_ptr<BasicPortAllocator> allocator_;
    webrtc::AsyncDnsResolverFactoryInterface* async_dns_resolver_factory_;
    ChannelData cd1_;
    ChannelData cd2_;
    IceRole role_;
    uint64_t tiebreaker_;
    bool role_conflict_;
    bool save_candidates_;
    std::vector<std::unique_ptr<CandidatesData>> saved_candidates_;
    bool ready_to_send_ = false;
    std::map<IceRegatheringReason, int> ice_regathering_counter_;
  };

  ChannelData* GetChannelData(rtc::PacketTransportInternal* transport) {
    if (ep1_.HasTransport(transport))
      return ep1_.GetChannelData(transport);
    else
      return ep2_.GetChannelData(transport);
  }

  IceParameters IceParamsWithRenomination(const IceParameters& ice,
                                          bool renomination) {
    IceParameters new_ice = ice;
    new_ice.renomination = renomination;
    return new_ice;
  }

  void CreateChannels(const IceConfig& ep1_config,
                      const IceConfig& ep2_config,
                      bool renomination = false) {
    IceParameters ice_ep1_cd1_ch =
        IceParamsWithRenomination(kIceParams[0], renomination);
    IceParameters ice_ep2_cd1_ch =
        IceParamsWithRenomination(kIceParams[1], renomination);
    ep1_.cd1_.ch_ = CreateChannel(0, ICE_CANDIDATE_COMPONENT_DEFAULT,
                                  ice_ep1_cd1_ch, ice_ep2_cd1_ch);
    ep2_.cd1_.ch_ = CreateChannel(1, ICE_CANDIDATE_COMPONENT_DEFAULT,
                                  ice_ep2_cd1_ch, ice_ep1_cd1_ch);
    ep1_.cd1_.ch_->SetIceConfig(ep1_config);
    ep2_.cd1_.ch_->SetIceConfig(ep2_config);
    ep1_.cd1_.ch_->MaybeStartGathering();
    ep2_.cd1_.ch_->MaybeStartGathering();
    ep1_.cd1_.ch_->allocator_session()->SignalIceRegathering.connect(
        &ep1_, &Endpoint::OnIceRegathering);
    ep2_.cd1_.ch_->allocator_session()->SignalIceRegathering.connect(
        &ep2_, &Endpoint::OnIceRegathering);
  }

  void CreateChannels() {
    IceConfig default_config;
    CreateChannels(default_config, default_config, false);
  }

  std::unique_ptr<P2PTransportChannel> CreateChannel(
      int endpoint,
      int component,
      const IceParameters& local_ice,
      const IceParameters& remote_ice) {
    auto channel = P2PTransportChannel::Create(
        "test content name", component, GetAllocator(endpoint),
        GetEndpoint(endpoint)->async_dns_resolver_factory_);
    channel->SignalReadyToSend.connect(
        this, &P2PTransportChannelTestBase::OnReadyToSend);
    channel->SignalCandidateGathered.connect(
        this, &P2PTransportChannelTestBase::OnCandidateGathered);
    channel->SignalCandidatesRemoved.connect(
        this, &P2PTransportChannelTestBase::OnCandidatesRemoved);
    channel->SignalReadPacket.connect(
        this, &P2PTransportChannelTestBase::OnReadPacket);
    channel->SignalRoleConflict.connect(
        this, &P2PTransportChannelTestBase::OnRoleConflict);
    channel->SignalNetworkRouteChanged.connect(
        this, &P2PTransportChannelTestBase::OnNetworkRouteChanged);
    channel->SignalSentPacket.connect(
        this, &P2PTransportChannelTestBase::OnSentPacket);
    channel->SetIceParameters(local_ice);
    if (remote_ice_parameter_source_ == FROM_SETICEPARAMETERS) {
      channel->SetRemoteIceParameters(remote_ice);
    }
    channel->SetIceRole(GetEndpoint(endpoint)->ice_role());
    channel->SetIceTiebreaker(GetEndpoint(endpoint)->GetIceTiebreaker());
    return channel;
  }

  void DestroyChannels() {
    main_.Clear(this);
    ep1_.cd1_.ch_.reset();
    ep2_.cd1_.ch_.reset();
    ep1_.cd2_.ch_.reset();
    ep2_.cd2_.ch_.reset();
  }
  P2PTransportChannel* ep1_ch1() { return ep1_.cd1_.ch_.get(); }
  P2PTransportChannel* ep1_ch2() { return ep1_.cd2_.ch_.get(); }
  P2PTransportChannel* ep2_ch1() { return ep2_.cd1_.ch_.get(); }
  P2PTransportChannel* ep2_ch2() { return ep2_.cd2_.ch_.get(); }

  TestTurnServer* test_turn_server() { return &turn_server_; }
  rtc::VirtualSocketServer* virtual_socket_server() { return vss_.get(); }

  // Common results.
  static const Result kLocalUdpToLocalUdp;
  static const Result kLocalUdpToStunUdp;
  static const Result kLocalUdpToPrflxUdp;
  static const Result kPrflxUdpToLocalUdp;
  static const Result kStunUdpToLocalUdp;
  static const Result kStunUdpToStunUdp;
  static const Result kStunUdpToPrflxUdp;
  static const Result kPrflxUdpToStunUdp;
  static const Result kLocalUdpToRelayUdp;
  static const Result kPrflxUdpToRelayUdp;
  static const Result kRelayUdpToPrflxUdp;
  static const Result kLocalTcpToLocalTcp;
  static const Result kLocalTcpToPrflxTcp;
  static const Result kPrflxTcpToLocalTcp;

  rtc::NATSocketServer* nat() { return nss_.get(); }
  rtc::FirewallSocketServer* fw() { return ss_.get(); }

  Endpoint* GetEndpoint(int endpoint) {
    if (endpoint == 0) {
      return &ep1_;
    } else if (endpoint == 1) {
      return &ep2_;
    } else {
      return NULL;
    }
  }
  BasicPortAllocator* GetAllocator(int endpoint) {
    return GetEndpoint(endpoint)->allocator_.get();
  }
  void AddAddress(int endpoint, const SocketAddress& addr) {
    GetEndpoint(endpoint)->network_manager_.AddInterface(addr);
  }
  void AddAddress(int endpoint,
                  const SocketAddress& addr,
                  const std::string& ifname,
                  rtc::AdapterType adapter_type,
                  absl::optional<rtc::AdapterType> underlying_vpn_adapter_type =
                      absl::nullopt) {
    GetEndpoint(endpoint)->network_manager_.AddInterface(
        addr, ifname, adapter_type, underlying_vpn_adapter_type);
  }
  void RemoveAddress(int endpoint, const SocketAddress& addr) {
    GetEndpoint(endpoint)->network_manager_.RemoveInterface(addr);
    fw()->AddRule(false, rtc::FP_ANY, rtc::FD_ANY, addr);
  }
  void SetProxy(int endpoint, rtc::ProxyType type) {
    rtc::ProxyInfo info;
    info.type = type;
    info.address = (type == rtc::PROXY_HTTPS) ? kHttpsProxyAddrs[endpoint]
                                              : kSocksProxyAddrs[endpoint];
    GetAllocator(endpoint)->set_proxy("unittest/1.0", info);
  }
  void SetAllocatorFlags(int endpoint, int flags) {
    GetAllocator(endpoint)->set_flags(flags);
  }
  void SetIceRole(int endpoint, IceRole role) {
    GetEndpoint(endpoint)->SetIceRole(role);
  }
  void SetIceTiebreaker(int endpoint, uint64_t tiebreaker) {
    GetEndpoint(endpoint)->SetIceTiebreaker(tiebreaker);
  }
  bool GetRoleConflict(int endpoint) {
    return GetEndpoint(endpoint)->role_conflict();
  }
  void SetAllocationStepDelay(int endpoint, uint32_t delay) {
    return GetEndpoint(endpoint)->SetAllocationStepDelay(delay);
  }
  void SetAllowTcpListen(int endpoint, bool allow_tcp_listen) {
    return GetEndpoint(endpoint)->SetAllowTcpListen(allow_tcp_listen);
  }

  // Return true if the approprite parts of the expected Result, based
  // on the local and remote candidate of ep1_ch1, match.  This can be
  // used in an EXPECT_TRUE_WAIT.
  bool CheckCandidate1(const Result& expected) {
    const std::string& local_type = LocalCandidate(ep1_ch1())->type();
    const std::string& local_protocol = LocalCandidate(ep1_ch1())->protocol();
    const std::string& remote_type = RemoteCandidate(ep1_ch1())->type();
    const std::string& remote_protocol = RemoteCandidate(ep1_ch1())->protocol();
    return (local_protocol == expected.controlling_protocol &&
            remote_protocol == expected.controlled_protocol &&
            local_type == expected.controlling_type &&
            remote_type == expected.controlled_type);
  }

  // EXPECT_EQ on the approprite parts of the expected Result, based
  // on the local and remote candidate of ep1_ch1.  This is like
  // CheckCandidate1, except that it will provide more detail about
  // what didn't match.
  void ExpectCandidate1(const Result& expected) {
    if (CheckCandidate1(expected)) {
      return;
    }

    const std::string& local_type = LocalCandidate(ep1_ch1())->type();
    const std::string& local_protocol = LocalCandidate(ep1_ch1())->protocol();
    const std::string& remote_type = RemoteCandidate(ep1_ch1())->type();
    const std::string& remote_protocol = RemoteCandidate(ep1_ch1())->protocol();
    EXPECT_EQ(expected.controlling_type, local_type);
    EXPECT_EQ(expected.controlled_type, remote_type);
    EXPECT_EQ(expected.controlling_protocol, local_protocol);
    EXPECT_EQ(expected.controlled_protocol, remote_protocol);
  }

  // Return true if the approprite parts of the expected Result, based
  // on the local and remote candidate of ep2_ch1, match.  This can be
  // used in an EXPECT_TRUE_WAIT.
  bool CheckCandidate2(const Result& expected) {
    const std::string& local_type = LocalCandidate(ep2_ch1())->type();
    const std::string& local_protocol = LocalCandidate(ep2_ch1())->protocol();
    const std::string& remote_type = RemoteCandidate(ep2_ch1())->type();
    const std::string& remote_protocol = RemoteCandidate(ep2_ch1())->protocol();
    return (local_protocol == expected.controlled_protocol &&
            remote_protocol == expected.controlling_protocol &&
            local_type == expected.controlled_type &&
            remote_type == expected.controlling_type);
  }

  // EXPECT_EQ on the approprite parts of the expected Result, based
  // on the local and remote candidate of ep2_ch1.  This is like
  // CheckCandidate2, except that it will provide more detail about
  // what didn't match.
  void ExpectCandidate2(const Result& expected) {
    if (CheckCandidate2(expected)) {
      return;
    }

    const std::string& local_type = LocalCandidate(ep2_ch1())->type();
    const std::string& local_protocol = LocalCandidate(ep2_ch1())->protocol();
    const std::string& remote_type = RemoteCandidate(ep2_ch1())->type();
    const std::string& remote_protocol = RemoteCandidate(ep2_ch1())->protocol();
    EXPECT_EQ(expected.controlled_type, local_type);
    EXPECT_EQ(expected.controlling_type, remote_type);
    EXPECT_EQ(expected.controlled_protocol, local_protocol);
    EXPECT_EQ(expected.controlling_protocol, remote_protocol);
  }

  static bool CheckCandidate(P2PTransportChannel* channel,
                             SocketAddress from,
                             SocketAddress to) {
    auto local_candidate = LocalCandidate(channel);
    auto remote_candidate = RemoteCandidate(channel);
    return local_candidate != nullptr &&
           local_candidate->address().EqualIPs(from) &&
           remote_candidate != nullptr &&
           remote_candidate->address().EqualIPs(to);
  }

  static bool CheckCandidatePair(P2PTransportChannel* ch1,
                                 P2PTransportChannel* ch2,
                                 SocketAddress from,
                                 SocketAddress to) {
    return CheckCandidate(ch1, from, to) && CheckCandidate(ch2, to, from);
  }

  static bool CheckConnected(P2PTransportChannel* ch1,
                             P2PTransportChannel* ch2) {
    return ch1 != nullptr && ch1->receiving() && ch1->writable() &&
           ch2 != nullptr && ch2->receiving() && ch2->writable();
  }

  static bool CheckCandidatePairAndConnected(P2PTransportChannel* ch1,
                                             P2PTransportChannel* ch2,
                                             SocketAddress from,
                                             SocketAddress to) {
    return CheckConnected(ch1, ch2) && CheckCandidatePair(ch1, ch2, from, to);
  }

  virtual void Test(const Result& expected) {
    rtc::ScopedFakeClock clock;
    int64_t connect_start = rtc::TimeMillis();
    int64_t connect_time;

    // Create the channels and wait for them to connect.
    CreateChannels();
    EXPECT_TRUE_SIMULATED_WAIT(CheckConnected(ep1_ch1(), ep2_ch1()),
                               expected.connect_wait + kShortTimeout, clock);
    connect_time = rtc::TimeMillis() - connect_start;
    if (connect_time < expected.connect_wait) {
      RTC_LOG(LS_INFO) << "Connect time: " << connect_time << " ms";
    } else {
      RTC_LOG(LS_INFO) << "Connect time: TIMEOUT (" << expected.connect_wait
                       << " ms)";
    }

    // Allow a few turns of the crank for the selected connections to emerge.
    // This may take up to 2 seconds.
    if (ep1_ch1()->selected_connection() && ep2_ch1()->selected_connection()) {
      int64_t converge_start = rtc::TimeMillis();
      int64_t converge_time;
      // Verifying local and remote channel selected connection information.
      // This is done only for the RFC 5245 as controlled agent will use
      // USE-CANDIDATE from controlling (ep1) agent. We can easily predict from
      // EP1 result matrix.
      EXPECT_TRUE_SIMULATED_WAIT(
          CheckCandidate1(expected) && CheckCandidate2(expected),
          kDefaultTimeout, clock);
      // Also do EXPECT_EQ on each part so that failures are more verbose.
      ExpectCandidate1(expected);
      ExpectCandidate2(expected);

      converge_time = rtc::TimeMillis() - converge_start;
      int64_t converge_wait = 2000;
      if (converge_time < converge_wait) {
        RTC_LOG(LS_INFO) << "Converge time: " << converge_time << " ms";
      } else {
        RTC_LOG(LS_INFO) << "Converge time: TIMEOUT (" << converge_time
                         << " ms)";
      }
    }
    // Try sending some data to other end.
    TestSendRecv(&clock);

    // Destroy the channels, and wait for them to be fully cleaned up.
    DestroyChannels();
  }

  void TestSendRecv(rtc::ThreadProcessingFakeClock* clock) {
    for (int i = 0; i < 10; ++i) {
      const char* data = "ABCDEFGHIJKLMNOPQRSTUVWXYZ1234567890";
      int len = static_cast<int>(strlen(data));
      // local_channel1 <==> remote_channel1
      EXPECT_EQ_SIMULATED_WAIT(len, SendData(ep1_ch1(), data, len),
                               kMediumTimeout, *clock);
      EXPECT_TRUE_SIMULATED_WAIT(CheckDataOnChannel(ep2_ch1(), data, len),
                                 kMediumTimeout, *clock);
      EXPECT_EQ_SIMULATED_WAIT(len, SendData(ep2_ch1(), data, len),
                               kMediumTimeout, *clock);
      EXPECT_TRUE_SIMULATED_WAIT(CheckDataOnChannel(ep1_ch1(), data, len),
                                 kMediumTimeout, *clock);
    }
  }

  // This test waits for the transport to become receiving and writable on both
  // end points. Once they are, the end points set new local ice parameters and
  // restart the ice gathering. Finally it waits for the transport to select a
  // new connection using the newly generated ice candidates.
  // Before calling this function the end points must be configured.
  void TestHandleIceUfragPasswordChanged() {
    rtc::ScopedFakeClock clock;
    ep1_ch1()->SetRemoteIceParameters(kIceParams[1]);
    ep2_ch1()->SetRemoteIceParameters(kIceParams[0]);
    EXPECT_TRUE_SIMULATED_WAIT(CheckConnected(ep1_ch1(), ep2_ch1()),
                               kMediumTimeout, clock);

    const Candidate* old_local_candidate1 = LocalCandidate(ep1_ch1());
    const Candidate* old_local_candidate2 = LocalCandidate(ep2_ch1());
    const Candidate* old_remote_candidate1 = RemoteCandidate(ep1_ch1());
    const Candidate* old_remote_candidate2 = RemoteCandidate(ep2_ch1());

    ep1_ch1()->SetIceParameters(kIceParams[2]);
    ep1_ch1()->SetRemoteIceParameters(kIceParams[3]);
    ep1_ch1()->MaybeStartGathering();
    ep2_ch1()->SetIceParameters(kIceParams[3]);

    ep2_ch1()->SetRemoteIceParameters(kIceParams[2]);
    ep2_ch1()->MaybeStartGathering();

    EXPECT_TRUE_SIMULATED_WAIT(LocalCandidate(ep1_ch1())->generation() !=
                                   old_local_candidate1->generation(),
                               kMediumTimeout, clock);
    EXPECT_TRUE_SIMULATED_WAIT(LocalCandidate(ep2_ch1())->generation() !=
                                   old_local_candidate2->generation(),
                               kMediumTimeout, clock);
    EXPECT_TRUE_SIMULATED_WAIT(RemoteCandidate(ep1_ch1())->generation() !=
                                   old_remote_candidate1->generation(),
                               kMediumTimeout, clock);
    EXPECT_TRUE_SIMULATED_WAIT(RemoteCandidate(ep2_ch1())->generation() !=
                                   old_remote_candidate2->generation(),
                               kMediumTimeout, clock);
    EXPECT_EQ(1u, RemoteCandidate(ep2_ch1())->generation());
    EXPECT_EQ(1u, RemoteCandidate(ep1_ch1())->generation());
  }

  void TestSignalRoleConflict() {
    rtc::ScopedFakeClock clock;
    // Default EP1 is in controlling state.
    SetIceTiebreaker(0, kLowTiebreaker);

    SetIceRole(1, ICEROLE_CONTROLLING);
    SetIceTiebreaker(1, kHighTiebreaker);

    // Creating channels with both channels role set to CONTROLLING.
    CreateChannels();
    // Since both the channels initiated with controlling state and channel2
    // has higher tiebreaker value, channel1 should receive SignalRoleConflict.
    EXPECT_TRUE_SIMULATED_WAIT(GetRoleConflict(0), kShortTimeout, clock);
    EXPECT_FALSE(GetRoleConflict(1));

    EXPECT_TRUE_SIMULATED_WAIT(CheckConnected(ep1_ch1(), ep2_ch1()),
                               kShortTimeout, clock);

    EXPECT_TRUE(ep1_ch1()->selected_connection() &&
                ep2_ch1()->selected_connection());

    TestSendRecv(&clock);
    DestroyChannels();
  }

  void TestPacketInfoIsSet(rtc::PacketInfo info) {
    EXPECT_NE(info.packet_type, rtc::PacketType::kUnknown);
    EXPECT_NE(info.protocol, rtc::PacketInfoProtocolType::kUnknown);
    EXPECT_TRUE(info.network_id.has_value());
  }

  void OnReadyToSend(rtc::PacketTransportInternal* transport) {
    GetEndpoint(transport)->ready_to_send_ = true;
  }

  // We pass the candidates directly to the other side.
  void OnCandidateGathered(IceTransportInternal* ch, const Candidate& c) {
    if (force_relay_ && c.type() != RELAY_PORT_TYPE)
      return;

    if (GetEndpoint(ch)->save_candidates_) {
      GetEndpoint(ch)->saved_candidates_.push_back(
          std::unique_ptr<CandidatesData>(new CandidatesData(ch, c)));
    } else {
      main_.Post(RTC_FROM_HERE, this, MSG_ADD_CANDIDATES,
                 new CandidatesData(ch, c));
    }
  }

  void OnNetworkRouteChanged(absl::optional<rtc::NetworkRoute> network_route) {
    // If the `network_route` is unset, don't count. This is used in the case
    // when the network on remote side is down, the signal will be fired with an
    // unset network route and it shouldn't trigger a connection switch.
    if (network_route) {
      ++selected_candidate_pair_switches_;
    }
  }

  int reset_selected_candidate_pair_switches() {
    int switches = selected_candidate_pair_switches_;
    selected_candidate_pair_switches_ = 0;
    return switches;
  }

  void PauseCandidates(int endpoint) {
    GetEndpoint(endpoint)->save_candidates_ = true;
  }

  void OnCandidatesRemoved(IceTransportInternal* ch,
                           const std::vector<Candidate>& candidates) {
    // Candidate removals are not paused.
    CandidatesData* candidates_data = new CandidatesData(ch, candidates);
    main_.Post(RTC_FROM_HERE, this, MSG_REMOVE_CANDIDATES, candidates_data);
  }

  // Tcp candidate verification has to be done when they are generated.
  void VerifySavedTcpCandidates(int endpoint, const std::string& tcptype) {
    for (auto& data : GetEndpoint(endpoint)->saved_candidates_) {
      for (auto& candidate : data->candidates) {
        EXPECT_EQ(candidate.protocol(), TCP_PROTOCOL_NAME);
        EXPECT_EQ(candidate.tcptype(), tcptype);
        if (candidate.tcptype() == TCPTYPE_ACTIVE_STR) {
          EXPECT_EQ(candidate.address().port(), DISCARD_PORT);
        } else if (candidate.tcptype() == TCPTYPE_PASSIVE_STR) {
          EXPECT_NE(candidate.address().port(), DISCARD_PORT);
        } else {
          FAIL() << "Unknown tcptype: " << candidate.tcptype();
        }
      }
    }
  }

  void ResumeCandidates(int endpoint) {
    Endpoint* ed = GetEndpoint(endpoint);
    for (auto& candidate : ed->saved_candidates_) {
      main_.Post(RTC_FROM_HERE, this, MSG_ADD_CANDIDATES, candidate.release());
    }
    ed->saved_candidates_.clear();
    ed->save_candidates_ = false;
  }

  void OnMessage(rtc::Message* msg) {
    switch (msg->message_id) {
      case MSG_ADD_CANDIDATES: {
        std::unique_ptr<CandidatesData> data(
            static_cast<CandidatesData*>(msg->pdata));
        P2PTransportChannel* rch = GetRemoteChannel(data->channel);
        if (!rch) {
          return;
        }
        for (auto& c : data->candidates) {
          if (remote_ice_parameter_source_ != FROM_CANDIDATE) {
            c.set_username("");
            c.set_password("");
          }
          RTC_LOG(LS_INFO) << "Candidate(" << data->channel->component() << "->"
                           << rch->component() << "): " << c.ToString();
          rch->AddRemoteCandidate(c);
        }
        break;
      }
      case MSG_REMOVE_CANDIDATES: {
        std::unique_ptr<CandidatesData> data(
            static_cast<CandidatesData*>(msg->pdata));
        P2PTransportChannel* rch = GetRemoteChannel(data->channel);
        if (!rch) {
          return;
        }
        for (Candidate& c : data->candidates) {
          RTC_LOG(LS_INFO) << "Removed remote candidate " << c.ToString();
          rch->RemoveRemoteCandidate(c);
        }
        break;
      }
    }
  }

  void OnReadPacket(rtc::PacketTransportInternal* transport,
                    const char* data,
                    size_t len,
                    const int64_t& /* packet_time_us */,
                    int flags) {
    std::list<std::string>& packets = GetPacketList(transport);
    packets.push_front(std::string(data, len));
  }

  void OnRoleConflict(IceTransportInternal* channel) {
    GetEndpoint(channel)->OnRoleConflict(true);
    IceRole new_role = GetEndpoint(channel)->ice_role() == ICEROLE_CONTROLLING
                           ? ICEROLE_CONTROLLED
                           : ICEROLE_CONTROLLING;
    channel->SetIceRole(new_role);
  }

  void OnSentPacket(rtc::PacketTransportInternal* transport,
                    const rtc::SentPacket& packet) {
    TestPacketInfoIsSet(packet.info);
  }

  int SendData(IceTransportInternal* channel, const char* data, size_t len) {
    rtc::PacketOptions options;
    return channel->SendPacket(data, len, options, 0);
  }
  bool CheckDataOnChannel(IceTransportInternal* channel,
                          const char* data,
                          int len) {
    return GetChannelData(channel)->CheckData(data, len);
  }
  static const Candidate* LocalCandidate(P2PTransportChannel* ch) {
    return (ch && ch->selected_connection())
               ? &ch->selected_connection()->local_candidate()
               : NULL;
  }
  static const Candidate* RemoteCandidate(P2PTransportChannel* ch) {
    return (ch && ch->selected_connection())
               ? &ch->selected_connection()->remote_candidate()
               : NULL;
  }
  Endpoint* GetEndpoint(rtc::PacketTransportInternal* transport) {
    if (ep1_.HasTransport(transport)) {
      return &ep1_;
    } else if (ep2_.HasTransport(transport)) {
      return &ep2_;
    } else {
      return NULL;
    }
  }
  P2PTransportChannel* GetRemoteChannel(IceTransportInternal* ch) {
    if (ch == ep1_ch1())
      return ep2_ch1();
    else if (ch == ep1_ch2())
      return ep2_ch2();
    else if (ch == ep2_ch1())
      return ep1_ch1();
    else if (ch == ep2_ch2())
      return ep1_ch2();
    else
      return NULL;
  }
  std::list<std::string>& GetPacketList(
      rtc::PacketTransportInternal* transport) {
    return GetChannelData(transport)->ch_packets_;
  }

  enum RemoteIceParameterSource { FROM_CANDIDATE, FROM_SETICEPARAMETERS };

  // How does the test pass ICE parameters to the P2PTransportChannel?
  // On the candidate itself, or through SetRemoteIceParameters?
  // Goes through the candidate itself by default.
  void set_remote_ice_parameter_source(RemoteIceParameterSource source) {
    remote_ice_parameter_source_ = source;
  }

  void set_force_relay(bool relay) { force_relay_ = relay; }

  void ConnectSignalNominated(Connection* conn) {
    conn->SignalNominated.connect(this,
                                  &P2PTransportChannelTestBase::OnNominated);
  }

  void OnNominated(Connection* conn) { nominated_ = true; }
  bool nominated() { return nominated_; }

 private:
  std::unique_ptr<rtc::VirtualSocketServer> vss_;
  std::unique_ptr<rtc::NATSocketServer> nss_;
  std::unique_ptr<rtc::FirewallSocketServer> ss_;
  rtc::AutoSocketServerThread main_;
  std::unique_ptr<TestStunServer> stun_server_;
  TestTurnServer turn_server_;
  rtc::SocksProxyServer socks_server1_;
  rtc::SocksProxyServer socks_server2_;
  Endpoint ep1_;
  Endpoint ep2_;
  RemoteIceParameterSource remote_ice_parameter_source_ = FROM_CANDIDATE;
  bool force_relay_;
  int selected_candidate_pair_switches_ = 0;

  bool nominated_ = false;
};

// The tests have only a few outcomes, which we predefine.
const P2PTransportChannelTestBase::Result
    P2PTransportChannelTestBase::kLocalUdpToLocalUdp("local",
                                                     "udp",
                                                     "local",
                                                     "udp",
                                                     1000);
const P2PTransportChannelTestBase::Result
    P2PTransportChannelTestBase::kLocalUdpToStunUdp("local",
                                                    "udp",
                                                    "stun",
                                                    "udp",
                                                    1000);
const P2PTransportChannelTestBase::Result
    P2PTransportChannelTestBase::kLocalUdpToPrflxUdp("local",
                                                     "udp",
                                                     "prflx",
                                                     "udp",
                                                     1000);
const P2PTransportChannelTestBase::Result
    P2PTransportChannelTestBase::kPrflxUdpToLocalUdp("prflx",
                                                     "udp",
                                                     "local",
                                                     "udp",
                                                     1000);
const P2PTransportChannelTestBase::Result
    P2PTransportChannelTestBase::kStunUdpToLocalUdp("stun",
                                                    "udp",
                                                    "local",
                                                    "udp",
                                                    1000);
const P2PTransportChannelTestBase::Result
    P2PTransportChannelTestBase::kStunUdpToStunUdp("stun",
                                                   "udp",
                                                   "stun",
                                                   "udp",
                                                   1000);
const P2PTransportChannelTestBase::Result
    P2PTransportChannelTestBase::kStunUdpToPrflxUdp("stun",
                                                    "udp",
                                                    "prflx",
                                                    "udp",
                                                    1000);
const P2PTransportChannelTestBase::Result
    P2PTransportChannelTestBase::kPrflxUdpToStunUdp("prflx",
                                                    "udp",
                                                    "stun",
                                                    "udp",
                                                    1000);
const P2PTransportChannelTestBase::Result
    P2PTransportChannelTestBase::kLocalUdpToRelayUdp("local",
                                                     "udp",
                                                     "relay",
                                                     "udp",
                                                     2000);
const P2PTransportChannelTestBase::Result
    P2PTransportChannelTestBase::kPrflxUdpToRelayUdp("prflx",
                                                     "udp",
                                                     "relay",
                                                     "udp",
                                                     2000);
const P2PTransportChannelTestBase::Result
    P2PTransportChannelTestBase::kRelayUdpToPrflxUdp("relay",
                                                     "udp",
                                                     "prflx",
                                                     "udp",
                                                     2000);
const P2PTransportChannelTestBase::Result
    P2PTransportChannelTestBase::kLocalTcpToLocalTcp("local",
                                                     "tcp",
                                                     "local",
                                                     "tcp",
                                                     3000);
const P2PTransportChannelTestBase::Result
    P2PTransportChannelTestBase::kLocalTcpToPrflxTcp("local",
                                                     "tcp",
                                                     "prflx",
                                                     "tcp",
                                                     3000);
const P2PTransportChannelTestBase::Result
    P2PTransportChannelTestBase::kPrflxTcpToLocalTcp("prflx",
                                                     "tcp",
                                                     "local",
                                                     "tcp",
                                                     3000);

// Test the matrix of all the connectivity types we expect to see in the wild.
// Just test every combination of the configs in the Config enum.
class P2PTransportChannelTest : public P2PTransportChannelTestBase {
 protected:
  static const Result* kMatrix[NUM_CONFIGS][NUM_CONFIGS];
  void ConfigureEndpoints(Config config1,
                          Config config2,
                          int allocator_flags1,
                          int allocator_flags2) {
    ConfigureEndpoint(0, config1);
    SetAllocatorFlags(0, allocator_flags1);
    SetAllocationStepDelay(0, kMinimumStepDelay);
    ConfigureEndpoint(1, config2);
    SetAllocatorFlags(1, allocator_flags2);
    SetAllocationStepDelay(1, kMinimumStepDelay);

    set_remote_ice_parameter_source(FROM_SETICEPARAMETERS);
  }
  void ConfigureEndpoint(int endpoint, Config config) {
    switch (config) {
      case OPEN:
        AddAddress(endpoint, kPublicAddrs[endpoint]);
        break;
      case NAT_FULL_CONE:
      case NAT_ADDR_RESTRICTED:
      case NAT_PORT_RESTRICTED:
      case NAT_SYMMETRIC:
        AddAddress(endpoint, kPrivateAddrs[endpoint]);
        // Add a single NAT of the desired type
        nat()
            ->AddTranslator(kPublicAddrs[endpoint], kNatAddrs[endpoint],
                            static_cast<rtc::NATType>(config - NAT_FULL_CONE))
            ->AddClient(kPrivateAddrs[endpoint]);
        break;
      case NAT_DOUBLE_CONE:
      case NAT_SYMMETRIC_THEN_CONE:
        AddAddress(endpoint, kCascadedPrivateAddrs[endpoint]);
        // Add a two cascaded NATs of the desired types
        nat()
            ->AddTranslator(kPublicAddrs[endpoint], kNatAddrs[endpoint],
                            (config == NAT_DOUBLE_CONE) ? rtc::NAT_OPEN_CONE
                                                        : rtc::NAT_SYMMETRIC)
            ->AddTranslator(kPrivateAddrs[endpoint],
                            kCascadedNatAddrs[endpoint], rtc::NAT_OPEN_CONE)
            ->AddClient(kCascadedPrivateAddrs[endpoint]);
        break;
      case BLOCK_UDP:
      case BLOCK_UDP_AND_INCOMING_TCP:
      case BLOCK_ALL_BUT_OUTGOING_HTTP:
      case PROXY_HTTPS:
      case PROXY_SOCKS:
        AddAddress(endpoint, kPublicAddrs[endpoint]);
        // Block all UDP
        fw()->AddRule(false, rtc::FP_UDP, rtc::FD_ANY, kPublicAddrs[endpoint]);
        if (config == BLOCK_UDP_AND_INCOMING_TCP) {
          // Block TCP inbound to the endpoint
          fw()->AddRule(false, rtc::FP_TCP, SocketAddress(),
                        kPublicAddrs[endpoint]);
        } else if (config == BLOCK_ALL_BUT_OUTGOING_HTTP) {
          // Block all TCP to/from the endpoint except 80/443 out
          fw()->AddRule(true, rtc::FP_TCP, kPublicAddrs[endpoint],
                        SocketAddress(rtc::IPAddress(INADDR_ANY), 80));
          fw()->AddRule(true, rtc::FP_TCP, kPublicAddrs[endpoint],
                        SocketAddress(rtc::IPAddress(INADDR_ANY), 443));
          fw()->AddRule(false, rtc::FP_TCP, rtc::FD_ANY,
                        kPublicAddrs[endpoint]);
        } else if (config == PROXY_HTTPS) {
          // Block all TCP to/from the endpoint except to the proxy server
          fw()->AddRule(true, rtc::FP_TCP, kPublicAddrs[endpoint],
                        kHttpsProxyAddrs[endpoint]);
          fw()->AddRule(false, rtc::FP_TCP, rtc::FD_ANY,
                        kPublicAddrs[endpoint]);
          SetProxy(endpoint, rtc::PROXY_HTTPS);
        } else if (config == PROXY_SOCKS) {
          // Block all TCP to/from the endpoint except to the proxy server
          fw()->AddRule(true, rtc::FP_TCP, kPublicAddrs[endpoint],
                        kSocksProxyAddrs[endpoint]);
          fw()->AddRule(false, rtc::FP_TCP, rtc::FD_ANY,
                        kPublicAddrs[endpoint]);
          SetProxy(endpoint, rtc::PROXY_SOCKS5);
        }
        break;
      default:
        RTC_NOTREACHED();
        break;
    }
  }
};

// Shorthands for use in the test matrix.
#define LULU &kLocalUdpToLocalUdp
#define LUSU &kLocalUdpToStunUdp
#define LUPU &kLocalUdpToPrflxUdp
#define PULU &kPrflxUdpToLocalUdp
#define SULU &kStunUdpToLocalUdp
#define SUSU &kStunUdpToStunUdp
#define SUPU &kStunUdpToPrflxUdp
#define PUSU &kPrflxUdpToStunUdp
#define LURU &kLocalUdpToRelayUdp
#define PURU &kPrflxUdpToRelayUdp
#define RUPU &kRelayUdpToPrflxUdp
#define LTLT &kLocalTcpToLocalTcp
#define LTPT &kLocalTcpToPrflxTcp
#define PTLT &kPrflxTcpToLocalTcp
// TODO(?): Enable these once TestRelayServer can accept external TCP.
#define LTRT NULL
#define LSRS NULL

// Test matrix. Originator behavior defined by rows, receiever by columns.

// TODO(?): Fix NULLs caused by lack of TCP support in NATSocket.
// TODO(?): Fix NULLs caused by no HTTP proxy support.
// TODO(?): Rearrange rows/columns from best to worst.
const P2PTransportChannelTest::Result*
    P2PTransportChannelTest::kMatrix[NUM_CONFIGS][NUM_CONFIGS] = {
        //      OPEN  CONE  ADDR  PORT  SYMM  2CON  SCON  !UDP  !TCP  HTTP  PRXH
        //      PRXS
        /*OP*/ {LULU, LUSU, LUSU, LUSU, LUPU, LUSU, LUPU, LTPT, LTPT, LSRS,
                NULL, LTPT},
        /*CO*/
        {SULU, SUSU, SUSU, SUSU, SUPU, SUSU, SUPU, NULL, NULL, LSRS, NULL,
         LTRT},
        /*AD*/
        {SULU, SUSU, SUSU, SUSU, SUPU, SUSU, SUPU, NULL, NULL, LSRS, NULL,
         LTRT},
        /*PO*/
        {SULU, SUSU, SUSU, SUSU, RUPU, SUSU, RUPU, NULL, NULL, LSRS, NULL,
         LTRT},
        /*SY*/
        {PULU, PUSU, PUSU, PURU, PURU, PUSU, PURU, NULL, NULL, LSRS, NULL,
         LTRT},
        /*2C*/
        {SULU, SUSU, SUSU, SUSU, SUPU, SUSU, SUPU, NULL, NULL, LSRS, NULL,
         LTRT},
        /*SC*/
        {PULU, PUSU, PUSU, PURU, PURU, PUSU, PURU, NULL, NULL, LSRS, NULL,
         LTRT},
        /*!U*/
        {LTPT, NULL, NULL, NULL, NULL, NULL, NULL, LTPT, LTPT, LSRS, NULL,
         LTRT},
        /*!T*/
        {PTLT, NULL, NULL, NULL, NULL, NULL, NULL, PTLT, LTRT, LSRS, NULL,
         LTRT},
        /*HT*/
        {LSRS, LSRS, LSRS, LSRS, LSRS, LSRS, LSRS, LSRS, LSRS, LSRS, NULL,
         LSRS},
        /*PR*/
        {NULL, NULL, NULL, NULL, NULL, NULL, NULL, NULL, NULL, NULL, NULL,
         NULL},
        /*PR*/
        {LTRT, LTRT, LTRT, LTRT, LTRT, LTRT, LTRT, LTRT, LTRT, LSRS, NULL,
         LTRT},
};

class P2PTransportChannelTestWithFieldTrials
    : public P2PTransportChannelTest,
      public ::testing::WithParamInterface<std::string> {
 public:
  void Test(const Result& expected) override {
    webrtc::test::ScopedFieldTrials field_trials(GetParam());
    P2PTransportChannelTest::Test(expected);
  }
};

// The actual tests that exercise all the various configurations.
// Test names are of the form P2PTransportChannelTest_TestOPENToNAT_FULL_CONE
#define P2P_TEST_DECLARATION(x, y, z)                                 \
  TEST_P(P2PTransportChannelTestWithFieldTrials, z##Test##x##To##y) { \
    ConfigureEndpoints(x, y, PORTALLOCATOR_ENABLE_SHARED_SOCKET,      \
                       PORTALLOCATOR_ENABLE_SHARED_SOCKET);           \
    if (kMatrix[x][y] != NULL)                                        \
      Test(*kMatrix[x][y]);                                           \
    else                                                              \
      RTC_LOG(LS_WARNING) << "Not yet implemented";                   \
  }

#define P2P_TEST(x, y) P2P_TEST_DECLARATION(x, y, /* empty argument */)

#define P2P_TEST_SET(x)                    \
  P2P_TEST(x, OPEN)                        \
  P2P_TEST(x, NAT_FULL_CONE)               \
  P2P_TEST(x, NAT_ADDR_RESTRICTED)         \
  P2P_TEST(x, NAT_PORT_RESTRICTED)         \
  P2P_TEST(x, NAT_SYMMETRIC)               \
  P2P_TEST(x, NAT_DOUBLE_CONE)             \
  P2P_TEST(x, NAT_SYMMETRIC_THEN_CONE)     \
  P2P_TEST(x, BLOCK_UDP)                   \
  P2P_TEST(x, BLOCK_UDP_AND_INCOMING_TCP)  \
  P2P_TEST(x, BLOCK_ALL_BUT_OUTGOING_HTTP) \
  P2P_TEST(x, PROXY_HTTPS)                 \
  P2P_TEST(x, PROXY_SOCKS)

P2P_TEST_SET(OPEN)
P2P_TEST_SET(NAT_FULL_CONE)
P2P_TEST_SET(NAT_ADDR_RESTRICTED)
P2P_TEST_SET(NAT_PORT_RESTRICTED)
P2P_TEST_SET(NAT_SYMMETRIC)
P2P_TEST_SET(NAT_DOUBLE_CONE)
P2P_TEST_SET(NAT_SYMMETRIC_THEN_CONE)
P2P_TEST_SET(BLOCK_UDP)
P2P_TEST_SET(BLOCK_UDP_AND_INCOMING_TCP)
P2P_TEST_SET(BLOCK_ALL_BUT_OUTGOING_HTTP)
P2P_TEST_SET(PROXY_HTTPS)
P2P_TEST_SET(PROXY_SOCKS)

INSTANTIATE_TEST_SUITE_P(
    P2PTransportChannelTestWithFieldTrials,
    P2PTransportChannelTestWithFieldTrials,
    // Each field-trial is ~144 tests (some return not-yet-implemented).
    testing::Values("", "WebRTC-IceFieldTrials/enable_goog_ping:true/"));

// Test that we restart candidate allocation when local ufrag&pwd changed.
// Standard Ice protocol is used.
TEST_F(P2PTransportChannelTest, HandleUfragPwdChange) {
  ConfigureEndpoints(OPEN, OPEN, kDefaultPortAllocatorFlags,
                     kDefaultPortAllocatorFlags);
  CreateChannels();
  TestHandleIceUfragPasswordChanged();
  DestroyChannels();
}

// Same as above test, but with a symmetric NAT.
// We should end up with relay<->prflx candidate pairs, with generation "1".
TEST_F(P2PTransportChannelTest, HandleUfragPwdChangeSymmetricNat) {
  ConfigureEndpoints(NAT_SYMMETRIC, NAT_SYMMETRIC, kDefaultPortAllocatorFlags,
                     kDefaultPortAllocatorFlags);
  CreateChannels();
  TestHandleIceUfragPasswordChanged();
  DestroyChannels();
}

// Test the operation of GetStats.
TEST_F(P2PTransportChannelTest, GetStats) {
  rtc::ScopedFakeClock clock;
  ConfigureEndpoints(OPEN, OPEN, kDefaultPortAllocatorFlags,
                     kDefaultPortAllocatorFlags);
  CreateChannels();
  EXPECT_TRUE_SIMULATED_WAIT(ep1_ch1()->receiving() && ep1_ch1()->writable() &&
                                 ep2_ch1()->receiving() &&
                                 ep2_ch1()->writable(),
                             kMediumTimeout, clock);
  // Sends and receives 10 packets.
  TestSendRecv(&clock);
  IceTransportStats ice_transport_stats;
  ASSERT_TRUE(ep1_ch1()->GetStats(&ice_transport_stats));
  ASSERT_GE(ice_transport_stats.connection_infos.size(), 1u);
  ASSERT_GE(ice_transport_stats.candidate_stats_list.size(), 1u);
  EXPECT_EQ(ice_transport_stats.selected_candidate_pair_changes, 1u);
  ConnectionInfo* best_conn_info = nullptr;
  for (ConnectionInfo& info : ice_transport_stats.connection_infos) {
    if (info.best_connection) {
      best_conn_info = &info;
      break;
    }
  }
  ASSERT_TRUE(best_conn_info != nullptr);
  EXPECT_TRUE(best_conn_info->new_connection);
  EXPECT_TRUE(best_conn_info->receiving);
  EXPECT_TRUE(best_conn_info->writable);
  EXPECT_FALSE(best_conn_info->timeout);
  EXPECT_EQ(10U, best_conn_info->sent_total_packets);
  EXPECT_EQ(0U, best_conn_info->sent_discarded_packets);
  EXPECT_EQ(10 * 36U, best_conn_info->sent_total_bytes);
  EXPECT_EQ(10 * 36U, best_conn_info->recv_total_bytes);
  EXPECT_EQ(10U, best_conn_info->packets_received);
  DestroyChannels();
}

// Tests that UMAs are recorded when ICE restarts while the channel
// is disconnected.
TEST_F(P2PTransportChannelTest, TestUMAIceRestartWhileDisconnected) {
  rtc::ScopedFakeClock clock;
  ConfigureEndpoints(OPEN, OPEN, kOnlyLocalPorts, kOnlyLocalPorts);

  CreateChannels();
  EXPECT_TRUE_SIMULATED_WAIT(CheckConnected(ep1_ch1(), ep2_ch1()),
                             kDefaultTimeout, clock);

  // Drop all packets so that both channels become not writable.
  fw()->AddRule(false, rtc::FP_ANY, rtc::FD_ANY, kPublicAddrs[0]);
  const int kWriteTimeoutDelay = 8000;
  EXPECT_TRUE_SIMULATED_WAIT(!ep1_ch1()->writable() && !ep2_ch1()->writable(),
                             kWriteTimeoutDelay, clock);

  ep1_ch1()->SetIceParameters(kIceParams[2]);
  ep1_ch1()->SetRemoteIceParameters(kIceParams[3]);
  ep1_ch1()->MaybeStartGathering();
  EXPECT_METRIC_EQ(1, webrtc::metrics::NumEvents(
                          "WebRTC.PeerConnection.IceRestartState",
                          static_cast<int>(IceRestartState::DISCONNECTED)));

  ep2_ch1()->SetIceParameters(kIceParams[3]);
  ep2_ch1()->SetRemoteIceParameters(kIceParams[2]);
  ep2_ch1()->MaybeStartGathering();
  EXPECT_METRIC_EQ(2, webrtc::metrics::NumEvents(
                          "WebRTC.PeerConnection.IceRestartState",
                          static_cast<int>(IceRestartState::DISCONNECTED)));

  DestroyChannels();
}

// Tests that UMAs are recorded when ICE restarts while the channel
// is connected.
TEST_F(P2PTransportChannelTest, TestUMAIceRestartWhileConnected) {
  rtc::ScopedFakeClock clock;
  ConfigureEndpoints(OPEN, OPEN, kOnlyLocalPorts, kOnlyLocalPorts);

  CreateChannels();
  EXPECT_TRUE_SIMULATED_WAIT(CheckConnected(ep1_ch1(), ep2_ch1()),
                             kDefaultTimeout, clock);

  ep1_ch1()->SetIceParameters(kIceParams[2]);
  ep1_ch1()->SetRemoteIceParameters(kIceParams[3]);
  ep1_ch1()->MaybeStartGathering();
  EXPECT_METRIC_EQ(1, webrtc::metrics::NumEvents(
                          "WebRTC.PeerConnection.IceRestartState",
                          static_cast<int>(IceRestartState::CONNECTED)));

  ep2_ch1()->SetIceParameters(kIceParams[3]);
  ep2_ch1()->SetRemoteIceParameters(kIceParams[2]);
  ep2_ch1()->MaybeStartGathering();
  EXPECT_METRIC_EQ(2, webrtc::metrics::NumEvents(
                          "WebRTC.PeerConnection.IceRestartState",
                          static_cast<int>(IceRestartState::CONNECTED)));

  DestroyChannels();
}

// Tests that UMAs are recorded when ICE restarts while the channel
// is connecting.
TEST_F(P2PTransportChannelTest, TestUMAIceRestartWhileConnecting) {
  rtc::ScopedFakeClock clock;
  ConfigureEndpoints(OPEN, OPEN, kOnlyLocalPorts, kOnlyLocalPorts);

  // Create the channels without waiting for them to become connected.
  CreateChannels();

  ep1_ch1()->SetIceParameters(kIceParams[2]);
  ep1_ch1()->SetRemoteIceParameters(kIceParams[3]);
  ep1_ch1()->MaybeStartGathering();
  EXPECT_METRIC_EQ(1, webrtc::metrics::NumEvents(
                          "WebRTC.PeerConnection.IceRestartState",
                          static_cast<int>(IceRestartState::CONNECTING)));

  ep2_ch1()->SetIceParameters(kIceParams[3]);
  ep2_ch1()->SetRemoteIceParameters(kIceParams[2]);
  ep2_ch1()->MaybeStartGathering();
  EXPECT_METRIC_EQ(2, webrtc::metrics::NumEvents(
                          "WebRTC.PeerConnection.IceRestartState",
                          static_cast<int>(IceRestartState::CONNECTING)));

  DestroyChannels();
}

// Tests that a UMA on ICE regathering is recorded when there is a network
// change if and only if continual gathering is enabled.
TEST_F(P2PTransportChannelTest,
       TestIceRegatheringReasonContinualGatheringByNetworkChange) {
  rtc::ScopedFakeClock clock;
  ConfigureEndpoints(OPEN, OPEN, kOnlyLocalPorts, kOnlyLocalPorts);

  // ep1 gathers continually but ep2 does not.
  IceConfig continual_gathering_config =
      CreateIceConfig(1000, GATHER_CONTINUALLY);
  IceConfig default_config;
  CreateChannels(continual_gathering_config, default_config);

  EXPECT_TRUE_SIMULATED_WAIT(CheckConnected(ep1_ch1(), ep2_ch1()),
                             kDefaultTimeout, clock);

  // Adding address in ep1 will trigger continual gathering.
  AddAddress(0, kAlternateAddrs[0]);
  EXPECT_EQ_SIMULATED_WAIT(1,
                           GetEndpoint(0)->GetIceRegatheringCountForReason(
                               IceRegatheringReason::NETWORK_CHANGE),
                           kDefaultTimeout, clock);

  ep2_ch1()->SetIceParameters(kIceParams[3]);
  ep2_ch1()->SetRemoteIceParameters(kIceParams[2]);
  ep2_ch1()->MaybeStartGathering();

  AddAddress(1, kAlternateAddrs[1]);
  SIMULATED_WAIT(false, kDefaultTimeout, clock);
  // ep2 has not enabled continual gathering.
  EXPECT_EQ(0, GetEndpoint(1)->GetIceRegatheringCountForReason(
                   IceRegatheringReason::NETWORK_CHANGE));

  DestroyChannels();
}

// Tests that a UMA on ICE regathering is recorded when there is a network
// failure if and only if continual gathering is enabled.
TEST_F(P2PTransportChannelTest,
       TestIceRegatheringReasonContinualGatheringByNetworkFailure) {
  rtc::ScopedFakeClock clock;
  ConfigureEndpoints(OPEN, OPEN, kOnlyLocalPorts, kOnlyLocalPorts);

  // ep1 gathers continually but ep2 does not.
  IceConfig config1 = CreateIceConfig(1000, GATHER_CONTINUALLY);
  config1.regather_on_failed_networks_interval = 2000;
  IceConfig config2;
  config2.regather_on_failed_networks_interval = 2000;
  CreateChannels(config1, config2);

  EXPECT_TRUE_SIMULATED_WAIT(CheckConnected(ep1_ch1(), ep2_ch1()),
                             kDefaultTimeout, clock);

  fw()->AddRule(false, rtc::FP_ANY, rtc::FD_ANY, kPublicAddrs[0]);
  // Timeout value such that all connections are deleted.
  const int kNetworkFailureTimeout = 35000;
  SIMULATED_WAIT(false, kNetworkFailureTimeout, clock);
  EXPECT_LE(1, GetEndpoint(0)->GetIceRegatheringCountForReason(
                   IceRegatheringReason::NETWORK_FAILURE));
  EXPECT_METRIC_LE(
      1, webrtc::metrics::NumEvents(
             "WebRTC.PeerConnection.IceRegatheringReason",
             static_cast<int>(IceRegatheringReason::NETWORK_FAILURE)));
  EXPECT_EQ(0, GetEndpoint(1)->GetIceRegatheringCountForReason(
                   IceRegatheringReason::NETWORK_FAILURE));

  DestroyChannels();
}

// Test that we properly create a connection on a STUN ping from unknown address
// when the signaling is slow.
TEST_F(P2PTransportChannelTest, PeerReflexiveCandidateBeforeSignaling) {
  ConfigureEndpoints(OPEN, OPEN, kDefaultPortAllocatorFlags,
                     kDefaultPortAllocatorFlags);
  // Emulate no remote parameters coming in.
  set_remote_ice_parameter_source(FROM_CANDIDATE);
  CreateChannels();
  // Only have remote parameters come in for ep2, not ep1.
  ep2_ch1()->SetRemoteIceParameters(kIceParams[0]);

  // Pause sending ep2's candidates to ep1 until ep1 receives the peer reflexive
  // candidate.
  PauseCandidates(1);

  // Wait until the callee becomes writable to make sure that a ping request is
  // received by the caller before their remote ICE credentials are set.
  ASSERT_TRUE_WAIT(ep2_ch1()->selected_connection() != nullptr, kMediumTimeout);
  // Add two sets of remote ICE credentials, so that the ones used by the
  // candidate will be generation 1 instead of 0.
  ep1_ch1()->SetRemoteIceParameters(kIceParams[3]);
  ep1_ch1()->SetRemoteIceParameters(kIceParams[1]);
  // The caller should have the selected connection connected to the peer
  // reflexive candidate.
  const Connection* selected_connection = nullptr;
  ASSERT_TRUE_WAIT(
      (selected_connection = ep1_ch1()->selected_connection()) != nullptr,
      kMediumTimeout);
  EXPECT_EQ(PRFLX_PORT_TYPE, selected_connection->remote_candidate().type());
  EXPECT_EQ(kIceUfrag[1], selected_connection->remote_candidate().username());
  EXPECT_EQ(kIcePwd[1], selected_connection->remote_candidate().password());
  EXPECT_EQ(1u, selected_connection->remote_candidate().generation());

  ResumeCandidates(1);
  // Verify ep1's selected connection is updated to use the 'local' candidate.
  EXPECT_EQ_WAIT(LOCAL_PORT_TYPE,
                 ep1_ch1()->selected_connection()->remote_candidate().type(),
                 kMediumTimeout);
  EXPECT_EQ(selected_connection, ep1_ch1()->selected_connection());
  DestroyChannels();
}

// Test that if we learn a prflx remote candidate, its address is concealed in
// 1. the selected candidate pair accessed via the public API, and
// 2. the candidate pair stats
// until we learn the same address from signaling.
TEST_F(P2PTransportChannelTest, PeerReflexiveRemoteCandidateIsSanitized) {
  ConfigureEndpoints(OPEN, OPEN, kOnlyLocalPorts, kOnlyLocalPorts);
  // Emulate no remote parameters coming in.
  set_remote_ice_parameter_source(FROM_CANDIDATE);
  CreateChannels();
  // Only have remote parameters come in for ep2, not ep1.
  ep2_ch1()->SetRemoteIceParameters(kIceParams[0]);

  // Pause sending ep2's candidates to ep1 until ep1 receives the peer reflexive
  // candidate.
  PauseCandidates(1);

  ASSERT_TRUE_WAIT(ep2_ch1()->selected_connection() != nullptr, kMediumTimeout);
  ep1_ch1()->SetRemoteIceParameters(kIceParams[1]);
  ASSERT_TRUE_WAIT(ep1_ch1()->selected_connection() != nullptr, kMediumTimeout);

  // Check the selected candidate pair.
  auto pair_ep1 = ep1_ch1()->GetSelectedCandidatePair();
  ASSERT_TRUE(pair_ep1.has_value());
  EXPECT_EQ(PRFLX_PORT_TYPE, pair_ep1->remote_candidate().type());
  EXPECT_TRUE(pair_ep1->remote_candidate().address().ipaddr().IsNil());

  IceTransportStats ice_transport_stats;
  ep1_ch1()->GetStats(&ice_transport_stats);
  // Check the candidate pair stats.
  ASSERT_EQ(1u, ice_transport_stats.connection_infos.size());
  EXPECT_EQ(PRFLX_PORT_TYPE,
            ice_transport_stats.connection_infos[0].remote_candidate.type());
  EXPECT_TRUE(ice_transport_stats.connection_infos[0]
                  .remote_candidate.address()
                  .ipaddr()
                  .IsNil());

  // Let ep1 receive the remote candidate to update its type from prflx to host.
  ResumeCandidates(1);
  ASSERT_TRUE_WAIT(
      ep1_ch1()->selected_connection() != nullptr &&
          ep1_ch1()->selected_connection()->remote_candidate().type() ==
              LOCAL_PORT_TYPE,
      kMediumTimeout);

  // We should be able to reveal the address after it is learnt via
  // AddIceCandidate.
  //
  // Check the selected candidate pair.
  auto updated_pair_ep1 = ep1_ch1()->GetSelectedCandidatePair();
  ASSERT_TRUE(updated_pair_ep1.has_value());
  EXPECT_EQ(LOCAL_PORT_TYPE, updated_pair_ep1->remote_candidate().type());
  EXPECT_TRUE(
      updated_pair_ep1->remote_candidate().address().EqualIPs(kPublicAddrs[1]));

  ep1_ch1()->GetStats(&ice_transport_stats);
  // Check the candidate pair stats.
  ASSERT_EQ(1u, ice_transport_stats.connection_infos.size());
  EXPECT_EQ(LOCAL_PORT_TYPE,
            ice_transport_stats.connection_infos[0].remote_candidate.type());
  EXPECT_TRUE(ice_transport_stats.connection_infos[0]
                  .remote_candidate.address()
                  .EqualIPs(kPublicAddrs[1]));

  DestroyChannels();
}

// Test that we properly create a connection on a STUN ping from unknown address
// when the signaling is slow and the end points are behind NAT.
TEST_F(P2PTransportChannelTest, PeerReflexiveCandidateBeforeSignalingWithNAT) {
  ConfigureEndpoints(OPEN, NAT_SYMMETRIC, kDefaultPortAllocatorFlags,
                     kDefaultPortAllocatorFlags);
  // Emulate no remote parameters coming in.
  set_remote_ice_parameter_source(FROM_CANDIDATE);
  CreateChannels();
  // Only have remote parameters come in for ep2, not ep1.
  ep2_ch1()->SetRemoteIceParameters(kIceParams[0]);
  // Pause sending ep2's candidates to ep1 until ep1 receives the peer reflexive
  // candidate.
  PauseCandidates(1);

  // Wait until the callee becomes writable to make sure that a ping request is
  // received by the caller before their remote ICE credentials are set.
  ASSERT_TRUE_WAIT(ep2_ch1()->selected_connection() != nullptr, kMediumTimeout);
  // Add two sets of remote ICE credentials, so that the ones used by the
  // candidate will be generation 1 instead of 0.
  ep1_ch1()->SetRemoteIceParameters(kIceParams[3]);
  ep1_ch1()->SetRemoteIceParameters(kIceParams[1]);

  // The caller's selected connection should be connected to the peer reflexive
  // candidate.
  const Connection* selected_connection = nullptr;
  ASSERT_TRUE_WAIT(
      (selected_connection = ep1_ch1()->selected_connection()) != nullptr,
      kMediumTimeout);
  EXPECT_EQ(PRFLX_PORT_TYPE, selected_connection->remote_candidate().type());
  EXPECT_EQ(kIceUfrag[1], selected_connection->remote_candidate().username());
  EXPECT_EQ(kIcePwd[1], selected_connection->remote_candidate().password());
  EXPECT_EQ(1u, selected_connection->remote_candidate().generation());

  ResumeCandidates(1);

  EXPECT_EQ_WAIT(PRFLX_PORT_TYPE,
                 ep1_ch1()->selected_connection()->remote_candidate().type(),
                 kMediumTimeout);
  EXPECT_EQ(selected_connection, ep1_ch1()->selected_connection());
  DestroyChannels();
}

// Test that we properly create a connection on a STUN ping from unknown address
// when the signaling is slow, even if the new candidate is created due to the
// remote peer doing an ICE restart, pairing this candidate across generations.
//
// Previously this wasn't working due to a bug where the peer reflexive
// candidate was only updated for the newest generation candidate pairs, and
// not older-generation candidate pairs created by pairing candidates across
// generations. This resulted in the old-generation prflx candidate being
// prioritized above new-generation candidate pairs.
TEST_F(P2PTransportChannelTest,
       PeerReflexiveCandidateBeforeSignalingWithIceRestart) {
  ConfigureEndpoints(OPEN, OPEN, kDefaultPortAllocatorFlags,
                     kDefaultPortAllocatorFlags);
  // Only gather relay candidates, so that when the prflx candidate arrives
  // it's prioritized above the current candidate pair.
  GetEndpoint(0)->allocator_->SetCandidateFilter(CF_RELAY);
  GetEndpoint(1)->allocator_->SetCandidateFilter(CF_RELAY);
  // Setting this allows us to control when SetRemoteIceParameters is called.
  set_remote_ice_parameter_source(FROM_CANDIDATE);
  CreateChannels();
  // Wait for the initial connection to be made.
  ep1_ch1()->SetRemoteIceParameters(kIceParams[1]);
  ep2_ch1()->SetRemoteIceParameters(kIceParams[0]);
  EXPECT_TRUE_WAIT(CheckConnected(ep1_ch1(), ep2_ch1()), kDefaultTimeout);

  // Simulate an ICE restart on ep2, but don't signal the candidate or new
  // ICE parameters until after a prflx connection has been made.
  PauseCandidates(1);
  ep2_ch1()->SetIceParameters(kIceParams[3]);

  ep1_ch1()->SetRemoteIceParameters(kIceParams[3]);
  ep2_ch1()->MaybeStartGathering();

  // The caller should have the selected connection connected to the peer
  // reflexive candidate.
  EXPECT_EQ_WAIT(PRFLX_PORT_TYPE,
                 ep1_ch1()->selected_connection()->remote_candidate().type(),
                 kDefaultTimeout);
  const Connection* prflx_selected_connection =
      ep1_ch1()->selected_connection();

  // Now simulate the ICE restart on ep1.
  ep1_ch1()->SetIceParameters(kIceParams[2]);

  ep2_ch1()->SetRemoteIceParameters(kIceParams[2]);
  ep1_ch1()->MaybeStartGathering();

  // Finally send the candidates from ep2's ICE restart and verify that ep1 uses
  // their information to update the peer reflexive candidate.
  ResumeCandidates(1);

  EXPECT_EQ_WAIT(RELAY_PORT_TYPE,
                 ep1_ch1()->selected_connection()->remote_candidate().type(),
                 kDefaultTimeout);
  EXPECT_EQ(prflx_selected_connection, ep1_ch1()->selected_connection());
  DestroyChannels();
}

// Test that if remote candidates don't have ufrag and pwd, we still work.
TEST_F(P2PTransportChannelTest, RemoteCandidatesWithoutUfragPwd) {
  rtc::ScopedFakeClock clock;
  set_remote_ice_parameter_source(FROM_SETICEPARAMETERS);
  ConfigureEndpoints(OPEN, OPEN, kDefaultPortAllocatorFlags,
                     kDefaultPortAllocatorFlags);
  CreateChannels();
  const Connection* selected_connection = NULL;
  // Wait until the callee's connections are created.
  EXPECT_TRUE_SIMULATED_WAIT(
      (selected_connection = ep2_ch1()->selected_connection()) != NULL,
      kMediumTimeout, clock);
  // Wait to make sure the selected connection is not changed.
  SIMULATED_WAIT(ep2_ch1()->selected_connection() != selected_connection,
                 kShortTimeout, clock);
  EXPECT_TRUE(ep2_ch1()->selected_connection() == selected_connection);
  DestroyChannels();
}

// Test that a host behind NAT cannot be reached when incoming_only
// is set to true.
TEST_F(P2PTransportChannelTest, IncomingOnlyBlocked) {
  rtc::ScopedFakeClock clock;
  ConfigureEndpoints(NAT_FULL_CONE, OPEN, kDefaultPortAllocatorFlags,
                     kDefaultPortAllocatorFlags);

  SetAllocatorFlags(0, kOnlyLocalPorts);
  CreateChannels();
  ep1_ch1()->set_incoming_only(true);

  // Pump for 1 second and verify that the channels are not connected.
  SIMULATED_WAIT(false, kShortTimeout, clock);

  EXPECT_FALSE(ep1_ch1()->receiving());
  EXPECT_FALSE(ep1_ch1()->writable());
  EXPECT_FALSE(ep2_ch1()->receiving());
  EXPECT_FALSE(ep2_ch1()->writable());

  DestroyChannels();
}

// Test that a peer behind NAT can connect to a peer that has
// incoming_only flag set.
TEST_F(P2PTransportChannelTest, IncomingOnlyOpen) {
  rtc::ScopedFakeClock clock;
  ConfigureEndpoints(OPEN, NAT_FULL_CONE, kDefaultPortAllocatorFlags,
                     kDefaultPortAllocatorFlags);

  SetAllocatorFlags(0, kOnlyLocalPorts);
  CreateChannels();
  ep1_ch1()->set_incoming_only(true);

  EXPECT_TRUE_SIMULATED_WAIT(CheckConnected(ep1_ch1(), ep2_ch1()),
                             kMediumTimeout, clock);

  DestroyChannels();
}

// Test that two peers can connect when one can only make outgoing TCP
// connections. This has been observed in some scenarios involving
// VPNs/firewalls.
TEST_F(P2PTransportChannelTest, CanOnlyMakeOutgoingTcpConnections) {
  // The PORTALLOCATOR_ENABLE_ANY_ADDRESS_PORTS flag is required if the
  // application needs this use case to work, since the application must accept
  // the tradeoff that more candidates need to be allocated.
  //
  // TODO(deadbeef): Later, make this flag the default, and do more elegant
  // things to ensure extra candidates don't waste resources?
  ConfigureEndpoints(
      OPEN, OPEN,
      kDefaultPortAllocatorFlags | PORTALLOCATOR_ENABLE_ANY_ADDRESS_PORTS,
      kDefaultPortAllocatorFlags);
  // In order to simulate nothing working but outgoing TCP connections, prevent
  // the endpoint from binding to its interface's address as well as the
  // "any" addresses. It can then only make a connection by using "Connect()".
  fw()->SetUnbindableIps({rtc::GetAnyIP(AF_INET), rtc::GetAnyIP(AF_INET6),
                          kPublicAddrs[0].ipaddr()});
  CreateChannels();
  // Expect a "prflx" candidate on the side that can only make outgoing
  // connections, endpoint 0.
  Test(kPrflxTcpToLocalTcp);
  DestroyChannels();
}

TEST_F(P2PTransportChannelTest, TestTcpConnectionsFromActiveToPassive) {
  rtc::ScopedFakeClock clock;
  AddAddress(0, kPublicAddrs[0]);
  AddAddress(1, kPublicAddrs[1]);

  SetAllocationStepDelay(0, kMinimumStepDelay);
  SetAllocationStepDelay(1, kMinimumStepDelay);

  int kOnlyLocalTcpPorts = PORTALLOCATOR_DISABLE_UDP |
                           PORTALLOCATOR_DISABLE_STUN |
                           PORTALLOCATOR_DISABLE_RELAY;
  // Disable all protocols except TCP.
  SetAllocatorFlags(0, kOnlyLocalTcpPorts);
  SetAllocatorFlags(1, kOnlyLocalTcpPorts);

  SetAllowTcpListen(0, true);   // actpass.
  SetAllowTcpListen(1, false);  // active.

  // We want SetRemoteIceParameters to be called as it normally would.
  // Otherwise we won't know what parameters to use for the expected
  // prflx TCP candidates.
  set_remote_ice_parameter_source(FROM_SETICEPARAMETERS);

  // Pause candidate so we could verify the candidate properties.
  PauseCandidates(0);
  PauseCandidates(1);
  CreateChannels();

  // Verify tcp candidates.
  VerifySavedTcpCandidates(0, TCPTYPE_PASSIVE_STR);
  VerifySavedTcpCandidates(1, TCPTYPE_ACTIVE_STR);

  // Resume candidates.
  ResumeCandidates(0);
  ResumeCandidates(1);

  EXPECT_TRUE_SIMULATED_WAIT(
      CheckCandidatePairAndConnected(ep1_ch1(), ep2_ch1(), kPublicAddrs[0],
                                     kPublicAddrs[1]),
      kShortTimeout, clock);

  TestSendRecv(&clock);
  DestroyChannels();
}

// Test that tcptype is set on all candidates for a connection running over TCP.
TEST_F(P2PTransportChannelTest, TestTcpConnectionTcptypeSet) {
  rtc::ScopedFakeClock clock;
  ConfigureEndpoints(BLOCK_UDP_AND_INCOMING_TCP, OPEN,
                     PORTALLOCATOR_ENABLE_SHARED_SOCKET,
                     PORTALLOCATOR_ENABLE_SHARED_SOCKET);

  SetAllowTcpListen(0, false);  // active.
  SetAllowTcpListen(1, true);   // actpass.
  CreateChannels();

  EXPECT_TRUE_SIMULATED_WAIT(CheckConnected(ep1_ch1(), ep2_ch1()),
                             kMediumTimeout, clock);
  SIMULATED_WAIT(false, kDefaultTimeout, clock);

  EXPECT_EQ(RemoteCandidate(ep1_ch1())->tcptype(), "passive");
  EXPECT_EQ(LocalCandidate(ep1_ch1())->tcptype(), "active");
  EXPECT_EQ(RemoteCandidate(ep2_ch1())->tcptype(), "active");
  EXPECT_EQ(LocalCandidate(ep2_ch1())->tcptype(), "passive");

  DestroyChannels();
}

TEST_F(P2PTransportChannelTest, TestIceRoleConflict) {
  AddAddress(0, kPublicAddrs[0]);
  AddAddress(1, kPublicAddrs[1]);
  TestSignalRoleConflict();
}

// Tests that the ice configs (protocol, tiebreaker and role) can be passed
// down to ports.
TEST_F(P2PTransportChannelTest, TestIceConfigWillPassDownToPort) {
  rtc::ScopedFakeClock clock;
  AddAddress(0, kPublicAddrs[0]);
  AddAddress(1, kPublicAddrs[1]);

  // Give the first connection the higher tiebreaker so its role won't
  // change unless we tell it to.
  SetIceRole(0, ICEROLE_CONTROLLING);
  SetIceTiebreaker(0, kHighTiebreaker);
  SetIceRole(1, ICEROLE_CONTROLLING);
  SetIceTiebreaker(1, kLowTiebreaker);

  CreateChannels();

  EXPECT_EQ_SIMULATED_WAIT(2u, ep1_ch1()->ports().size(), kShortTimeout, clock);

  const std::vector<PortInterface*> ports_before = ep1_ch1()->ports();
  for (size_t i = 0; i < ports_before.size(); ++i) {
    EXPECT_EQ(ICEROLE_CONTROLLING, ports_before[i]->GetIceRole());
    EXPECT_EQ(kHighTiebreaker, ports_before[i]->IceTiebreaker());
  }

  ep1_ch1()->SetIceRole(ICEROLE_CONTROLLED);
  ep1_ch1()->SetIceTiebreaker(kLowTiebreaker);

  const std::vector<PortInterface*> ports_after = ep1_ch1()->ports();
  for (size_t i = 0; i < ports_after.size(); ++i) {
    EXPECT_EQ(ICEROLE_CONTROLLED, ports_before[i]->GetIceRole());
    // SetIceTiebreaker after ports have been created will fail. So expect the
    // original value.
    EXPECT_EQ(kHighTiebreaker, ports_before[i]->IceTiebreaker());
  }

  EXPECT_TRUE_SIMULATED_WAIT(CheckConnected(ep1_ch1(), ep2_ch1()),
                             kShortTimeout, clock);

  EXPECT_TRUE(ep1_ch1()->selected_connection() &&
              ep2_ch1()->selected_connection());

  TestSendRecv(&clock);
  DestroyChannels();
}

// Verify that we can set DSCP value and retrieve properly from P2PTC.
TEST_F(P2PTransportChannelTest, TestDefaultDscpValue) {
  AddAddress(0, kPublicAddrs[0]);
  AddAddress(1, kPublicAddrs[1]);

  CreateChannels();
  EXPECT_EQ(rtc::DSCP_NO_CHANGE, GetEndpoint(0)->cd1_.ch_->DefaultDscpValue());
  EXPECT_EQ(rtc::DSCP_NO_CHANGE, GetEndpoint(1)->cd1_.ch_->DefaultDscpValue());
  GetEndpoint(0)->cd1_.ch_->SetOption(rtc::Socket::OPT_DSCP, rtc::DSCP_CS6);
  GetEndpoint(1)->cd1_.ch_->SetOption(rtc::Socket::OPT_DSCP, rtc::DSCP_CS6);
  EXPECT_EQ(rtc::DSCP_CS6, GetEndpoint(0)->cd1_.ch_->DefaultDscpValue());
  EXPECT_EQ(rtc::DSCP_CS6, GetEndpoint(1)->cd1_.ch_->DefaultDscpValue());
  GetEndpoint(0)->cd1_.ch_->SetOption(rtc::Socket::OPT_DSCP, rtc::DSCP_AF41);
  GetEndpoint(1)->cd1_.ch_->SetOption(rtc::Socket::OPT_DSCP, rtc::DSCP_AF41);
  EXPECT_EQ(rtc::DSCP_AF41, GetEndpoint(0)->cd1_.ch_->DefaultDscpValue());
  EXPECT_EQ(rtc::DSCP_AF41, GetEndpoint(1)->cd1_.ch_->DefaultDscpValue());
  DestroyChannels();
}

// Verify IPv6 connection is preferred over IPv4.
TEST_F(P2PTransportChannelTest, TestIPv6Connections) {
  rtc::ScopedFakeClock clock;
  AddAddress(0, kIPv6PublicAddrs[0]);
  AddAddress(0, kPublicAddrs[0]);
  AddAddress(1, kIPv6PublicAddrs[1]);
  AddAddress(1, kPublicAddrs[1]);

  SetAllocationStepDelay(0, kMinimumStepDelay);
  SetAllocationStepDelay(1, kMinimumStepDelay);

  // Enable IPv6
  SetAllocatorFlags(
      0, PORTALLOCATOR_ENABLE_IPV6 | PORTALLOCATOR_ENABLE_IPV6_ON_WIFI);
  SetAllocatorFlags(
      1, PORTALLOCATOR_ENABLE_IPV6 | PORTALLOCATOR_ENABLE_IPV6_ON_WIFI);

  CreateChannels();

  EXPECT_TRUE_SIMULATED_WAIT(
      CheckCandidatePairAndConnected(ep1_ch1(), ep2_ch1(), kIPv6PublicAddrs[0],
                                     kIPv6PublicAddrs[1]),
      kShortTimeout, clock);

  TestSendRecv(&clock);
  DestroyChannels();
}

// Testing forceful TURN connections.
TEST_F(P2PTransportChannelTest, TestForceTurn) {
  rtc::ScopedFakeClock clock;
  ConfigureEndpoints(
      NAT_PORT_RESTRICTED, NAT_SYMMETRIC,
      kDefaultPortAllocatorFlags | PORTALLOCATOR_ENABLE_SHARED_SOCKET,
      kDefaultPortAllocatorFlags | PORTALLOCATOR_ENABLE_SHARED_SOCKET);
  set_force_relay(true);

  SetAllocationStepDelay(0, kMinimumStepDelay);
  SetAllocationStepDelay(1, kMinimumStepDelay);

  CreateChannels();

  EXPECT_TRUE_SIMULATED_WAIT(CheckConnected(ep1_ch1(), ep2_ch1()),
                             kMediumTimeout, clock);

  EXPECT_TRUE(ep1_ch1()->selected_connection() &&
              ep2_ch1()->selected_connection());

  EXPECT_EQ(RELAY_PORT_TYPE, RemoteCandidate(ep1_ch1())->type());
  EXPECT_EQ(RELAY_PORT_TYPE, LocalCandidate(ep1_ch1())->type());
  EXPECT_EQ(RELAY_PORT_TYPE, RemoteCandidate(ep2_ch1())->type());
  EXPECT_EQ(RELAY_PORT_TYPE, LocalCandidate(ep2_ch1())->type());

  TestSendRecv(&clock);
  DestroyChannels();
}

// Test that if continual gathering is set to true, ICE gathering state will
// not change to "Complete", and vice versa.
TEST_F(P2PTransportChannelTest, TestContinualGathering) {
  rtc::ScopedFakeClock clock;
  ConfigureEndpoints(OPEN, OPEN, kDefaultPortAllocatorFlags,
                     kDefaultPortAllocatorFlags);
  SetAllocationStepDelay(0, kDefaultStepDelay);
  SetAllocationStepDelay(1, kDefaultStepDelay);
  IceConfig continual_gathering_config =
      CreateIceConfig(1000, GATHER_CONTINUALLY);
  // By default, ep2 does not gather continually.
  IceConfig default_config;
  CreateChannels(continual_gathering_config, default_config);

  EXPECT_TRUE_SIMULATED_WAIT(CheckConnected(ep1_ch1(), ep2_ch1()),
                             kMediumTimeout, clock);
  SIMULATED_WAIT(
      IceGatheringState::kIceGatheringComplete == ep1_ch1()->gathering_state(),
      kShortTimeout, clock);
  EXPECT_EQ(IceGatheringState::kIceGatheringGathering,
            ep1_ch1()->gathering_state());
  // By now, ep2 should have completed gathering.
  EXPECT_EQ(IceGatheringState::kIceGatheringComplete,
            ep2_ch1()->gathering_state());

  DestroyChannels();
}

// Test that a connection succeeds when the P2PTransportChannel uses a pooled
// PortAllocatorSession that has not yet finished gathering candidates.
TEST_F(P2PTransportChannelTest, TestUsingPooledSessionBeforeDoneGathering) {
  rtc::ScopedFakeClock clock;
  ConfigureEndpoints(OPEN, OPEN, kDefaultPortAllocatorFlags,
                     kDefaultPortAllocatorFlags);
  // First create a pooled session for each endpoint.
  auto& allocator_1 = GetEndpoint(0)->allocator_;
  auto& allocator_2 = GetEndpoint(1)->allocator_;
  int pool_size = 1;
  allocator_1->SetConfiguration(allocator_1->stun_servers(),
                                allocator_1->turn_servers(), pool_size,
                                webrtc::NO_PRUNE);
  allocator_2->SetConfiguration(allocator_2->stun_servers(),
                                allocator_2->turn_servers(), pool_size,
                                webrtc::NO_PRUNE);
  const PortAllocatorSession* pooled_session_1 =
      allocator_1->GetPooledSession();
  const PortAllocatorSession* pooled_session_2 =
      allocator_2->GetPooledSession();
  ASSERT_NE(nullptr, pooled_session_1);
  ASSERT_NE(nullptr, pooled_session_2);
  // Sanity check that pooled sessions haven't gathered anything yet.
  EXPECT_TRUE(pooled_session_1->ReadyPorts().empty());
  EXPECT_TRUE(pooled_session_1->ReadyCandidates().empty());
  EXPECT_TRUE(pooled_session_2->ReadyPorts().empty());
  EXPECT_TRUE(pooled_session_2->ReadyCandidates().empty());
  // Now let the endpoints connect and try exchanging some data.
  CreateChannels();
  EXPECT_TRUE_SIMULATED_WAIT(CheckConnected(ep1_ch1(), ep2_ch1()),
                             kMediumTimeout, clock);
  TestSendRecv(&clock);
  // Make sure the P2PTransportChannels are actually using ports from the
  // pooled sessions.
  auto pooled_ports_1 = pooled_session_1->ReadyPorts();
  auto pooled_ports_2 = pooled_session_2->ReadyPorts();
  EXPECT_THAT(pooled_ports_1,
              Contains(ep1_ch1()->selected_connection()->PortForTest()));
  EXPECT_THAT(pooled_ports_2,
              Contains(ep2_ch1()->selected_connection()->PortForTest()));
  DestroyChannels();
}

// Test that a connection succeeds when the P2PTransportChannel uses a pooled
// PortAllocatorSession that already finished gathering candidates.
TEST_F(P2PTransportChannelTest, TestUsingPooledSessionAfterDoneGathering) {
  rtc::ScopedFakeClock clock;
  ConfigureEndpoints(OPEN, OPEN, kDefaultPortAllocatorFlags,
                     kDefaultPortAllocatorFlags);
  // First create a pooled session for each endpoint.
  auto& allocator_1 = GetEndpoint(0)->allocator_;
  auto& allocator_2 = GetEndpoint(1)->allocator_;
  int pool_size = 1;
  allocator_1->SetConfiguration(allocator_1->stun_servers(),
                                allocator_1->turn_servers(), pool_size,
                                webrtc::NO_PRUNE);
  allocator_2->SetConfiguration(allocator_2->stun_servers(),
                                allocator_2->turn_servers(), pool_size,
                                webrtc::NO_PRUNE);
  const PortAllocatorSession* pooled_session_1 =
      allocator_1->GetPooledSession();
  const PortAllocatorSession* pooled_session_2 =
      allocator_2->GetPooledSession();
  ASSERT_NE(nullptr, pooled_session_1);
  ASSERT_NE(nullptr, pooled_session_2);
  // Wait for the pooled sessions to finish gathering before the
  // P2PTransportChannels try to use them.
  EXPECT_TRUE_SIMULATED_WAIT(pooled_session_1->CandidatesAllocationDone() &&
                                 pooled_session_2->CandidatesAllocationDone(),
                             kDefaultTimeout, clock);
  // Now let the endpoints connect and try exchanging some data.
  CreateChannels();
  EXPECT_TRUE_SIMULATED_WAIT(CheckConnected(ep1_ch1(), ep2_ch1()),
                             kMediumTimeout, clock);
  TestSendRecv(&clock);
  // Make sure the P2PTransportChannels are actually using ports from the
  // pooled sessions.
  auto pooled_ports_1 = pooled_session_1->ReadyPorts();
  auto pooled_ports_2 = pooled_session_2->ReadyPorts();
  EXPECT_THAT(pooled_ports_1,
              Contains(ep1_ch1()->selected_connection()->PortForTest()));
  EXPECT_THAT(pooled_ports_2,
              Contains(ep2_ch1()->selected_connection()->PortForTest()));
  DestroyChannels();
}

// Test that when the "presume_writable_when_fully_relayed" flag is set to
// true and there's a TURN-TURN candidate pair, it's presumed to be writable
// as soon as it's created.
// TODO(deadbeef): Move this and other "presumed writable" tests into a test
// class that operates on a single P2PTransportChannel, once an appropriate one
// (which supports TURN servers and TURN candidate gathering) is available.
TEST_F(P2PTransportChannelTest, TurnToTurnPresumedWritable) {
  ConfigureEndpoints(OPEN, OPEN, kDefaultPortAllocatorFlags,
                     kDefaultPortAllocatorFlags);
  // Only configure one channel so we can control when the remote candidate
  // is added.
  GetEndpoint(0)->cd1_.ch_ = CreateChannel(0, ICE_CANDIDATE_COMPONENT_DEFAULT,
                                           kIceParams[0], kIceParams[1]);
  IceConfig config;
  config.presume_writable_when_fully_relayed = true;
  ep1_ch1()->SetIceConfig(config);
  ep1_ch1()->MaybeStartGathering();
  EXPECT_EQ_WAIT(IceGatheringState::kIceGatheringComplete,
                 ep1_ch1()->gathering_state(), kDefaultTimeout);
  // Add two remote candidates; a host candidate (with higher priority)
  // and TURN candidate.
  ep1_ch1()->AddRemoteCandidate(
      CreateUdpCandidate(LOCAL_PORT_TYPE, "1.1.1.1", 1, 100));
  ep1_ch1()->AddRemoteCandidate(
      CreateUdpCandidate(RELAY_PORT_TYPE, "2.2.2.2", 2, 0));
  // Expect that the TURN-TURN candidate pair will be prioritized since it's
  // "probably writable".
  EXPECT_TRUE_WAIT(ep1_ch1()->selected_connection() != nullptr, kShortTimeout);
  EXPECT_EQ(RELAY_PORT_TYPE, LocalCandidate(ep1_ch1())->type());
  EXPECT_EQ(RELAY_PORT_TYPE, RemoteCandidate(ep1_ch1())->type());
  // Also expect that the channel instantly indicates that it's writable since
  // it has a TURN-TURN pair.
  EXPECT_TRUE(ep1_ch1()->writable());
  EXPECT_TRUE(GetEndpoint(0)->ready_to_send_);
  // Also make sure we can immediately send packets.
  const char* data = "test";
  int len = static_cast<int>(strlen(data));
  EXPECT_EQ(len, SendData(ep1_ch1(), data, len));
  // Prevent pending messages to access endpoints after their destruction.
  DestroyChannels();
}

// Test that a TURN/peer reflexive candidate pair is also presumed writable.
TEST_F(P2PTransportChannelTest, TurnToPrflxPresumedWritable) {
  rtc::ScopedFakeClock fake_clock;

  // We need to add artificial network delay to verify that the connection
  // is presumed writable before it's actually writable. Without this delay
  // it would become writable instantly.
  virtual_socket_server()->set_delay_mean(50);
  virtual_socket_server()->UpdateDelayDistribution();

  ConfigureEndpoints(NAT_SYMMETRIC, NAT_SYMMETRIC, kDefaultPortAllocatorFlags,
                     kDefaultPortAllocatorFlags);
  // We want the remote TURN candidate to show up as prflx. To do this we need
  // to configure the server to accept packets from an address we haven't
  // explicitly installed permission for.
  test_turn_server()->set_enable_permission_checks(false);
  IceConfig config;
  config.presume_writable_when_fully_relayed = true;
  GetEndpoint(0)->cd1_.ch_ = CreateChannel(0, ICE_CANDIDATE_COMPONENT_DEFAULT,
                                           kIceParams[0], kIceParams[1]);
  GetEndpoint(1)->cd1_.ch_ = CreateChannel(1, ICE_CANDIDATE_COMPONENT_DEFAULT,
                                           kIceParams[1], kIceParams[0]);
  ep1_ch1()->SetIceConfig(config);
  ep2_ch1()->SetIceConfig(config);
  // Don't signal candidates from channel 2, so that channel 1 sees the TURN
  // candidate as peer reflexive.
  PauseCandidates(1);
  ep1_ch1()->MaybeStartGathering();
  ep2_ch1()->MaybeStartGathering();

  // Wait for the TURN<->prflx connection.
  EXPECT_TRUE_SIMULATED_WAIT(ep1_ch1()->receiving() && ep1_ch1()->writable(),
                             kShortTimeout, fake_clock);
  ASSERT_NE(nullptr, ep1_ch1()->selected_connection());
  EXPECT_EQ(RELAY_PORT_TYPE, LocalCandidate(ep1_ch1())->type());
  EXPECT_EQ(PRFLX_PORT_TYPE, RemoteCandidate(ep1_ch1())->type());
  // Make sure that at this point the connection is only presumed writable,
  // not fully writable.
  EXPECT_FALSE(ep1_ch1()->selected_connection()->writable());

  // Now wait for it to actually become writable.
  EXPECT_TRUE_SIMULATED_WAIT(ep1_ch1()->selected_connection()->writable(),
                             kShortTimeout, fake_clock);

  // Explitly destroy channels, before fake clock is destroyed.
  DestroyChannels();
}

// Test that a presumed-writable TURN<->TURN connection is preferred above an
// unreliable connection (one that has failed to be pinged for some time).
TEST_F(P2PTransportChannelTest, PresumedWritablePreferredOverUnreliable) {
  rtc::ScopedFakeClock fake_clock;

  ConfigureEndpoints(NAT_SYMMETRIC, NAT_SYMMETRIC, kDefaultPortAllocatorFlags,
                     kDefaultPortAllocatorFlags);
  IceConfig config;
  config.presume_writable_when_fully_relayed = true;
  GetEndpoint(0)->cd1_.ch_ = CreateChannel(0, ICE_CANDIDATE_COMPONENT_DEFAULT,
                                           kIceParams[0], kIceParams[1]);
  GetEndpoint(1)->cd1_.ch_ = CreateChannel(1, ICE_CANDIDATE_COMPONENT_DEFAULT,
                                           kIceParams[1], kIceParams[0]);
  ep1_ch1()->SetIceConfig(config);
  ep2_ch1()->SetIceConfig(config);
  ep1_ch1()->MaybeStartGathering();
  ep2_ch1()->MaybeStartGathering();
  // Wait for initial connection as usual.
  EXPECT_TRUE_SIMULATED_WAIT(CheckConnected(ep1_ch1(), ep2_ch1()),
                             kShortTimeout, fake_clock);
  const Connection* old_selected_connection = ep1_ch1()->selected_connection();
  // Destroy the second channel and wait for the current connection on the
  // first channel to become "unreliable", making it no longer writable.
  GetEndpoint(1)->cd1_.ch_.reset();
  EXPECT_TRUE_SIMULATED_WAIT(!ep1_ch1()->writable(), kDefaultTimeout,
                             fake_clock);
  EXPECT_NE(nullptr, ep1_ch1()->selected_connection());
  // Add a remote TURN candidate. The first channel should still have a TURN
  // port available to make a TURN<->TURN pair that's presumed writable.
  ep1_ch1()->AddRemoteCandidate(
      CreateUdpCandidate(RELAY_PORT_TYPE, "2.2.2.2", 2, 0));
  EXPECT_EQ(RELAY_PORT_TYPE, LocalCandidate(ep1_ch1())->type());
  EXPECT_EQ(RELAY_PORT_TYPE, RemoteCandidate(ep1_ch1())->type());
  EXPECT_TRUE(ep1_ch1()->writable());
  EXPECT_TRUE(GetEndpoint(0)->ready_to_send_);
  EXPECT_NE(old_selected_connection, ep1_ch1()->selected_connection());
  // Explitly destroy channels, before fake clock is destroyed.
  DestroyChannels();
}

// Ensure that "SignalReadyToSend" is fired as expected with a "presumed
// writable" connection. Previously this did not work.
TEST_F(P2PTransportChannelTest, SignalReadyToSendWithPresumedWritable) {
  ConfigureEndpoints(OPEN, OPEN, kDefaultPortAllocatorFlags,
                     kDefaultPortAllocatorFlags);
  // Only test one endpoint, so we can ensure the connection doesn't receive a
  // binding response and advance beyond being "presumed" writable.
  GetEndpoint(0)->cd1_.ch_ = CreateChannel(0, ICE_CANDIDATE_COMPONENT_DEFAULT,
                                           kIceParams[0], kIceParams[1]);
  IceConfig config;
  config.presume_writable_when_fully_relayed = true;
  ep1_ch1()->SetIceConfig(config);
  ep1_ch1()->MaybeStartGathering();
  EXPECT_EQ_WAIT(IceGatheringState::kIceGatheringComplete,
                 ep1_ch1()->gathering_state(), kDefaultTimeout);
  ep1_ch1()->AddRemoteCandidate(
      CreateUdpCandidate(RELAY_PORT_TYPE, "1.1.1.1", 1, 0));
  // Sanity checking the type of the connection.
  EXPECT_TRUE_WAIT(ep1_ch1()->selected_connection() != nullptr, kShortTimeout);
  EXPECT_EQ(RELAY_PORT_TYPE, LocalCandidate(ep1_ch1())->type());
  EXPECT_EQ(RELAY_PORT_TYPE, RemoteCandidate(ep1_ch1())->type());

  // Tell the socket server to block packets (returning EWOULDBLOCK).
  virtual_socket_server()->SetSendingBlocked(true);
  const char* data = "test";
  int len = static_cast<int>(strlen(data));
  EXPECT_EQ(-1, SendData(ep1_ch1(), data, len));

  // Reset `ready_to_send_` flag, which is set to true if the event fires as it
  // should.
  GetEndpoint(0)->ready_to_send_ = false;
  virtual_socket_server()->SetSendingBlocked(false);
  EXPECT_TRUE(GetEndpoint(0)->ready_to_send_);
  EXPECT_EQ(len, SendData(ep1_ch1(), data, len));
  DestroyChannels();
}

// Test that role conflict error responses are sent as expected when receiving a
// ping from an unknown address over a TURN connection. Regression test for
// crbug.com/webrtc/9034.
TEST_F(P2PTransportChannelTest,
       TurnToPrflxSelectedAfterResolvingIceControllingRoleConflict) {
  rtc::ScopedFakeClock clock;
  // Gather only relay candidates.
  ConfigureEndpoints(NAT_SYMMETRIC, NAT_SYMMETRIC,
                     kDefaultPortAllocatorFlags | PORTALLOCATOR_DISABLE_UDP |
                         PORTALLOCATOR_DISABLE_STUN | PORTALLOCATOR_DISABLE_TCP,
                     kDefaultPortAllocatorFlags | PORTALLOCATOR_DISABLE_UDP |
                         PORTALLOCATOR_DISABLE_STUN |
                         PORTALLOCATOR_DISABLE_TCP);
  // With conflicting ICE roles, endpoint 1 has the higher tie breaker and will
  // send a binding error response.
  SetIceRole(0, ICEROLE_CONTROLLING);
  SetIceTiebreaker(0, kHighTiebreaker);
  SetIceRole(1, ICEROLE_CONTROLLING);
  SetIceTiebreaker(1, kLowTiebreaker);
  // We want the remote TURN candidate to show up as prflx. To do this we need
  // to configure the server to accept packets from an address we haven't
  // explicitly installed permission for.
  test_turn_server()->set_enable_permission_checks(false);
  GetEndpoint(0)->cd1_.ch_ = CreateChannel(0, ICE_CANDIDATE_COMPONENT_DEFAULT,
                                           kIceParams[0], kIceParams[1]);
  GetEndpoint(1)->cd1_.ch_ = CreateChannel(1, ICE_CANDIDATE_COMPONENT_DEFAULT,
                                           kIceParams[1], kIceParams[0]);
  // Don't signal candidates from channel 2, so that channel 1 sees the TURN
  // candidate as peer reflexive.
  PauseCandidates(1);
  ep1_ch1()->MaybeStartGathering();
  ep2_ch1()->MaybeStartGathering();

  EXPECT_TRUE_SIMULATED_WAIT(ep1_ch1()->receiving() && ep1_ch1()->writable(),
                             kMediumTimeout, clock);

  ASSERT_NE(nullptr, ep1_ch1()->selected_connection());

  EXPECT_EQ(RELAY_PORT_TYPE, LocalCandidate(ep1_ch1())->type());
  EXPECT_EQ(PRFLX_PORT_TYPE, RemoteCandidate(ep1_ch1())->type());

  DestroyChannels();
}

// Test that the writability can be established with the piggyback
// acknowledgement in the connectivity check from the remote peer.
TEST_F(P2PTransportChannelTest,
       CanConnectWithPiggybackCheckAcknowledgementWhenCheckResponseBlocked) {
  webrtc::test::ScopedFieldTrials field_trials(
      "WebRTC-PiggybackIceCheckAcknowledgement/Enabled/");
  rtc::ScopedFakeClock clock;
  ConfigureEndpoints(OPEN, OPEN, kOnlyLocalPorts, kOnlyLocalPorts);
  IceConfig ep1_config;
  IceConfig ep2_config = CreateIceConfig(1000, GATHER_CONTINUALLY);
  // Let ep2 be tolerable of the loss of connectivity checks, so that it keeps
  // sending pings even after ep1 becomes unwritable as we configure the
  // firewall below.
  ep2_config.receiving_timeout = 30 * 1000;
  ep2_config.ice_unwritable_timeout = 30 * 1000;
  ep2_config.ice_unwritable_min_checks = 30;
  ep2_config.ice_inactive_timeout = 60 * 1000;

  CreateChannels(ep1_config, ep2_config);

  // Wait until both sides become writable for the first time.
  EXPECT_TRUE_SIMULATED_WAIT(CheckConnected(ep1_ch1(), ep2_ch1()),
                             kDefaultTimeout, clock);
  // Block the ingress traffic to ep1 so that there is no check response from
  // ep2.
  ASSERT_NE(nullptr, LocalCandidate(ep1_ch1()));
  fw()->AddRule(false, rtc::FP_ANY, rtc::FD_IN,
                LocalCandidate(ep1_ch1())->address());
  // Wait until ep1 becomes unwritable. At the same time ep2 should be still
  // fine so that it will keep sending pings.
  EXPECT_TRUE_SIMULATED_WAIT(ep1_ch1() != nullptr && !ep1_ch1()->writable(),
                             kDefaultTimeout, clock);
  EXPECT_TRUE(ep2_ch1() != nullptr && ep2_ch1()->writable());
  // Now let the pings from ep2 to flow but block any pings from ep1, so that
  // ep1 can only become writable again after receiving an incoming ping from
  // ep2 with piggyback acknowledgement of its previously sent pings. Note
  // though that ep1 should have stopped sending pings after becoming unwritable
  // in the current design.
  fw()->ClearRules();
  fw()->AddRule(false, rtc::FP_ANY, rtc::FD_OUT,
                LocalCandidate(ep1_ch1())->address());
  EXPECT_TRUE_SIMULATED_WAIT(ep1_ch1() != nullptr && ep1_ch1()->writable(),
                             kDefaultTimeout, clock);
  DestroyChannels();
}

// Test what happens when we have 2 users behind the same NAT. This can lead
// to interesting behavior because the STUN server will only give out the
// address of the outermost NAT.
class P2PTransportChannelSameNatTest : public P2PTransportChannelTestBase {
 protected:
  void ConfigureEndpoints(Config nat_type, Config config1, Config config2) {
    RTC_CHECK_GE(nat_type, NAT_FULL_CONE);
    RTC_CHECK_LE(nat_type, NAT_SYMMETRIC);
    rtc::NATSocketServer::Translator* outer_nat = nat()->AddTranslator(
        kPublicAddrs[0], kNatAddrs[0],
        static_cast<rtc::NATType>(nat_type - NAT_FULL_CONE));
    ConfigureEndpoint(outer_nat, 0, config1);
    ConfigureEndpoint(outer_nat, 1, config2);
    set_remote_ice_parameter_source(FROM_SETICEPARAMETERS);
  }
  void ConfigureEndpoint(rtc::NATSocketServer::Translator* nat,
                         int endpoint,
                         Config config) {
    RTC_CHECK(config <= NAT_SYMMETRIC);
    if (config == OPEN) {
      AddAddress(endpoint, kPrivateAddrs[endpoint]);
      nat->AddClient(kPrivateAddrs[endpoint]);
    } else {
      AddAddress(endpoint, kCascadedPrivateAddrs[endpoint]);
      nat->AddTranslator(kPrivateAddrs[endpoint], kCascadedNatAddrs[endpoint],
                         static_cast<rtc::NATType>(config - NAT_FULL_CONE))
          ->AddClient(kCascadedPrivateAddrs[endpoint]);
    }
  }
};

TEST_F(P2PTransportChannelSameNatTest, TestConesBehindSameCone) {
  ConfigureEndpoints(NAT_FULL_CONE, NAT_FULL_CONE, NAT_FULL_CONE);
  Test(
      P2PTransportChannelTestBase::Result("prflx", "udp", "stun", "udp", 1000));
}

// Test what happens when we have multiple available pathways.
// In the future we will try different RTTs and configs for the different
// interfaces, so that we can simulate a user with Ethernet and VPN networks.
class P2PTransportChannelMultihomedTest : public P2PTransportChannelTestBase {
 public:
  const Connection* GetConnectionWithRemoteAddress(
      P2PTransportChannel* channel,
      const SocketAddress& address) {
    for (Connection* conn : channel->connections()) {
      if (conn->remote_candidate().address().EqualIPs(address)) {
        return conn;
      }
    }
    return nullptr;
  }

  Connection* GetConnectionWithLocalAddress(P2PTransportChannel* channel,
                                            const SocketAddress& address) {
    for (Connection* conn : channel->connections()) {
      if (conn->local_candidate().address().EqualIPs(address)) {
        return conn;
      }
    }
    return nullptr;
  }

  Connection* GetConnection(P2PTransportChannel* channel,
                            const SocketAddress& local,
                            const SocketAddress& remote) {
    for (Connection* conn : channel->connections()) {
      if (conn->local_candidate().address().EqualIPs(local) &&
          conn->remote_candidate().address().EqualIPs(remote)) {
        return conn;
      }
    }
    return nullptr;
  }

  void DestroyAllButBestConnection(P2PTransportChannel* channel) {
    const Connection* selected_connection = channel->selected_connection();
    for (Connection* conn : channel->connections()) {
      if (conn != selected_connection) {
        conn->Destroy();
      }
    }
  }
};

// Test that we can establish connectivity when both peers are multihomed.
TEST_F(P2PTransportChannelMultihomedTest, TestBasic) {
  AddAddress(0, kPublicAddrs[0]);
  AddAddress(0, kAlternateAddrs[0]);
  AddAddress(1, kPublicAddrs[1]);
  AddAddress(1, kAlternateAddrs[1]);
  Test(kLocalUdpToLocalUdp);
}

// Test that we can quickly switch links if an interface goes down.
// The controlled side has two interfaces and one will die.
TEST_F(P2PTransportChannelMultihomedTest, TestFailoverControlledSide) {
  rtc::ScopedFakeClock clock;
  AddAddress(0, kPublicAddrs[0]);
  // Simulate failing over from Wi-Fi to cell interface.
  AddAddress(1, kPublicAddrs[1], "eth0", rtc::ADAPTER_TYPE_WIFI);
  AddAddress(1, kAlternateAddrs[1], "wlan0", rtc::ADAPTER_TYPE_CELLULAR);

  // Use only local ports for simplicity.
  SetAllocatorFlags(0, kOnlyLocalPorts);
  SetAllocatorFlags(1, kOnlyLocalPorts);

  // Make the receiving timeout shorter for testing.
  IceConfig config = CreateIceConfig(1000, GATHER_ONCE);
  // Create channels and let them go writable, as usual.
  CreateChannels(config, config);

  EXPECT_TRUE_SIMULATED_WAIT(
      CheckCandidatePairAndConnected(ep1_ch1(), ep2_ch1(), kPublicAddrs[0],
                                     kPublicAddrs[1]),
      kMediumTimeout, clock);

  // Blackhole any traffic to or from the public addrs.
  RTC_LOG(LS_INFO) << "Failing over...";
  fw()->AddRule(false, rtc::FP_ANY, rtc::FD_ANY, kPublicAddrs[1]);
  // The selected connections may switch, so keep references to them.
  const Connection* selected_connection1 = ep1_ch1()->selected_connection();
  // We should detect loss of receiving within 1 second or so.
  EXPECT_TRUE_SIMULATED_WAIT(!selected_connection1->receiving(), kMediumTimeout,
                             clock);

  // We should switch over to use the alternate addr on both sides
  // when we are not receiving.
  EXPECT_TRUE_SIMULATED_WAIT(ep1_ch1()->selected_connection()->receiving() &&
                                 ep2_ch1()->selected_connection()->receiving(),
                             kMediumTimeout, clock);
  EXPECT_TRUE(LocalCandidate(ep1_ch1())->address().EqualIPs(kPublicAddrs[0]));
  EXPECT_TRUE(
      RemoteCandidate(ep1_ch1())->address().EqualIPs(kAlternateAddrs[1]));
  EXPECT_TRUE(
      LocalCandidate(ep2_ch1())->address().EqualIPs(kAlternateAddrs[1]));

  DestroyChannels();
}

// Test that we can quickly switch links if an interface goes down.
// The controlling side has two interfaces and one will die.
TEST_F(P2PTransportChannelMultihomedTest, TestFailoverControllingSide) {
  rtc::ScopedFakeClock clock;
  // Simulate failing over from Wi-Fi to cell interface.
  AddAddress(0, kPublicAddrs[0], "eth0", rtc::ADAPTER_TYPE_WIFI);
  AddAddress(0, kAlternateAddrs[0], "wlan0", rtc::ADAPTER_TYPE_CELLULAR);
  AddAddress(1, kPublicAddrs[1]);

  // Use only local ports for simplicity.
  SetAllocatorFlags(0, kOnlyLocalPorts);
  SetAllocatorFlags(1, kOnlyLocalPorts);

  // Make the receiving timeout shorter for testing.
  IceConfig config = CreateIceConfig(1000, GATHER_ONCE);
  // Create channels and let them go writable, as usual.
  CreateChannels(config, config);
  EXPECT_TRUE_SIMULATED_WAIT(
      CheckCandidatePairAndConnected(ep1_ch1(), ep2_ch1(), kPublicAddrs[0],
                                     kPublicAddrs[1]),
      kMediumTimeout, clock);

  // Blackhole any traffic to or from the public addrs.
  RTC_LOG(LS_INFO) << "Failing over...";
  fw()->AddRule(false, rtc::FP_ANY, rtc::FD_ANY, kPublicAddrs[0]);

  // We should detect loss of receiving within 1 second or so.
  // We should switch over to use the alternate addr on both sides
  // when we are not receiving.
  EXPECT_TRUE_SIMULATED_WAIT(
      CheckCandidatePairAndConnected(ep1_ch1(), ep2_ch1(), kAlternateAddrs[0],
                                     kPublicAddrs[1]),
      kMediumTimeout, clock);

  DestroyChannels();
}

// Tests that we can quickly switch links if an interface goes down when
// there are many connections.
TEST_F(P2PTransportChannelMultihomedTest, TestFailoverWithManyConnections) {
  rtc::ScopedFakeClock clock;
  test_turn_server()->AddInternalSocket(kTurnTcpIntAddr, PROTO_TCP);
  RelayServerConfig turn_server;
  turn_server.credentials = kRelayCredentials;
  turn_server.ports.push_back(ProtocolAddress(kTurnTcpIntAddr, PROTO_TCP));
  GetAllocator(0)->AddTurnServer(turn_server);
  GetAllocator(1)->AddTurnServer(turn_server);
  // Enable IPv6
  SetAllocatorFlags(
      0, PORTALLOCATOR_ENABLE_IPV6 | PORTALLOCATOR_ENABLE_IPV6_ON_WIFI);
  SetAllocatorFlags(
      1, PORTALLOCATOR_ENABLE_IPV6 | PORTALLOCATOR_ENABLE_IPV6_ON_WIFI);
  SetAllocationStepDelay(0, kMinimumStepDelay);
  SetAllocationStepDelay(1, kMinimumStepDelay);

  auto& wifi = kPublicAddrs;
  auto& cellular = kAlternateAddrs;
  auto& wifiIpv6 = kIPv6PublicAddrs;
  auto& cellularIpv6 = kIPv6AlternateAddrs;
  AddAddress(0, wifi[0], "wifi0", rtc::ADAPTER_TYPE_WIFI);
  AddAddress(0, wifiIpv6[0], "wifi0", rtc::ADAPTER_TYPE_WIFI);
  AddAddress(0, cellular[0], "cellular0", rtc::ADAPTER_TYPE_CELLULAR);
  AddAddress(0, cellularIpv6[0], "cellular0", rtc::ADAPTER_TYPE_CELLULAR);
  AddAddress(1, wifi[1], "wifi1", rtc::ADAPTER_TYPE_WIFI);
  AddAddress(1, wifiIpv6[1], "wifi1", rtc::ADAPTER_TYPE_WIFI);
  AddAddress(1, cellular[1], "cellular1", rtc::ADAPTER_TYPE_CELLULAR);
  AddAddress(1, cellularIpv6[1], "cellular1", rtc::ADAPTER_TYPE_CELLULAR);

  // Set smaller delay on the TCP TURN server so that TCP TURN candidates
  // will be created in time.
  virtual_socket_server()->SetDelayOnAddress(kTurnTcpIntAddr, 1);
  virtual_socket_server()->SetDelayOnAddress(kTurnUdpExtAddr, 1);
  virtual_socket_server()->set_delay_mean(500);
  virtual_socket_server()->UpdateDelayDistribution();

  // Make the receiving timeout shorter for testing.
  IceConfig config = CreateIceConfig(1000, GATHER_CONTINUALLY);
  // Create channels and let them go writable, as usual.
  CreateChannels(config, config, true /* ice_renomination */);
  EXPECT_TRUE_SIMULATED_WAIT(
      CheckCandidatePairAndConnected(ep1_ch1(), ep2_ch1(), wifiIpv6[0],
                                     wifiIpv6[1]),
      kMediumTimeout, clock);

  // Blackhole any traffic to or from the wifi on endpoint 1.
  RTC_LOG(LS_INFO) << "Failing over...";
  fw()->AddRule(false, rtc::FP_ANY, rtc::FD_ANY, wifi[0]);
  fw()->AddRule(false, rtc::FP_ANY, rtc::FD_ANY, wifiIpv6[0]);

  // The selected connections may switch, so keep references to them.
  const Connection* selected_connection1 = ep1_ch1()->selected_connection();
  const Connection* selected_connection2 = ep2_ch1()->selected_connection();
  EXPECT_TRUE_SIMULATED_WAIT(
      !selected_connection1->receiving() && !selected_connection2->receiving(),
      kMediumTimeout, clock);

  // Per-network best connections will be pinged at relatively higher rate when
  // the selected connection becomes not receiving.
  Connection* per_network_best_connection1 =
      GetConnection(ep1_ch1(), cellularIpv6[0], wifiIpv6[1]);
  ASSERT_NE(nullptr, per_network_best_connection1);
  int64_t last_ping_sent1 = per_network_best_connection1->last_ping_sent();
  int num_pings_sent1 = per_network_best_connection1->num_pings_sent();
  EXPECT_TRUE_SIMULATED_WAIT(
      num_pings_sent1 < per_network_best_connection1->num_pings_sent(),
      kMediumTimeout, clock);
  ASSERT_GT(per_network_best_connection1->num_pings_sent() - num_pings_sent1,
            0);
  int64_t ping_interval1 =
      (per_network_best_connection1->last_ping_sent() - last_ping_sent1) /
      (per_network_best_connection1->num_pings_sent() - num_pings_sent1);
  constexpr int SCHEDULING_DELAY = 200;
  EXPECT_LT(
      ping_interval1,
      WEAK_OR_STABILIZING_WRITABLE_CONNECTION_PING_INTERVAL + SCHEDULING_DELAY);

  // It should switch over to use the cellular IPv6 addr on endpoint 1 before
  // it timed out on writing.
  EXPECT_TRUE_SIMULATED_WAIT(
      CheckCandidatePairAndConnected(ep1_ch1(), ep2_ch1(), cellularIpv6[0],
                                     wifiIpv6[1]),
      kMediumTimeout, clock);

  DestroyChannels();
}

// Test that when the controlling side switches the selected connection,
// the nomination of the selected connection on the controlled side will
// increase.
TEST_F(P2PTransportChannelMultihomedTest, TestIceRenomination) {
  rtc::ScopedFakeClock clock;
  // Simulate failing over from Wi-Fi to cell interface.
  AddAddress(0, kPublicAddrs[0], "eth0", rtc::ADAPTER_TYPE_WIFI);
  AddAddress(0, kAlternateAddrs[0], "wlan0", rtc::ADAPTER_TYPE_CELLULAR);
  AddAddress(1, kPublicAddrs[1]);

  // Use only local ports for simplicity.
  SetAllocatorFlags(0, kOnlyLocalPorts);
  SetAllocatorFlags(1, kOnlyLocalPorts);

  // We want it to set the remote ICE parameters when creating channels.
  set_remote_ice_parameter_source(FROM_SETICEPARAMETERS);
  // Make the receiving timeout shorter for testing.
  IceConfig config = CreateIceConfig(1000, GATHER_ONCE);
  // Create channels with ICE renomination and let them go writable as usual.
  CreateChannels(config, config, true);
  ASSERT_TRUE_SIMULATED_WAIT(CheckConnected(ep1_ch1(), ep2_ch1()),
                             kMediumTimeout, clock);
  EXPECT_TRUE_SIMULATED_WAIT(
      ep2_ch1()->selected_connection()->remote_nomination() > 0 &&
          ep1_ch1()->selected_connection()->acked_nomination() > 0,
      kDefaultTimeout, clock);
  const Connection* selected_connection1 = ep1_ch1()->selected_connection();
  Connection* selected_connection2 =
      const_cast<Connection*>(ep2_ch1()->selected_connection());
  uint32_t remote_nomination2 = selected_connection2->remote_nomination();
  // `selected_connection2` should not be nominated any more since the previous
  // nomination has been acknowledged.
  ConnectSignalNominated(selected_connection2);
  SIMULATED_WAIT(nominated(), kMediumTimeout, clock);
  EXPECT_FALSE(nominated());

  // Blackhole any traffic to or from the public addrs.
  RTC_LOG(LS_INFO) << "Failing over...";
  fw()->AddRule(false, rtc::FP_ANY, rtc::FD_ANY, kPublicAddrs[0]);

  // The selected connection on the controlling side should switch.
  EXPECT_TRUE_SIMULATED_WAIT(
      ep1_ch1()->selected_connection() != selected_connection1, kMediumTimeout,
      clock);
  // The connection on the controlled side should be nominated again
  // and have an increased nomination.
  EXPECT_TRUE_SIMULATED_WAIT(
      ep2_ch1()->selected_connection()->remote_nomination() >
          remote_nomination2,
      kDefaultTimeout, clock);

  DestroyChannels();
}

// Test that if an interface fails temporarily and then recovers quickly,
// the selected connection will not switch.
// The case that it will switch over to the backup connection if the selected
// connection does not recover after enough time is covered in
// TestFailoverControlledSide and TestFailoverControllingSide.
TEST_F(P2PTransportChannelMultihomedTest,
       TestConnectionSwitchDampeningControlledSide) {
  rtc::ScopedFakeClock clock;
  AddAddress(0, kPublicAddrs[0]);
  // Simulate failing over from Wi-Fi to cell interface.
  AddAddress(1, kPublicAddrs[1], "eth0", rtc::ADAPTER_TYPE_WIFI);
  AddAddress(1, kAlternateAddrs[1], "wlan0", rtc::ADAPTER_TYPE_CELLULAR);

  // Use only local ports for simplicity.
  SetAllocatorFlags(0, kOnlyLocalPorts);
  SetAllocatorFlags(1, kOnlyLocalPorts);

  // Create channels and let them go writable, as usual.
  CreateChannels();

  EXPECT_TRUE_SIMULATED_WAIT(
      CheckCandidatePairAndConnected(ep1_ch1(), ep2_ch1(), kPublicAddrs[0],
                                     kPublicAddrs[1]),
      kMediumTimeout, clock);

  // Make the receiving timeout shorter for testing.
  IceConfig config = CreateIceConfig(1000, GATHER_ONCE);
  ep1_ch1()->SetIceConfig(config);
  ep2_ch1()->SetIceConfig(config);
  reset_selected_candidate_pair_switches();

  // Blackhole any traffic to or from the public addrs.
  RTC_LOG(LS_INFO) << "Failing over...";
  fw()->AddRule(false, rtc::FP_ANY, rtc::FD_ANY, kPublicAddrs[1]);

  // The selected connections may switch, so keep references to them.
  const Connection* selected_connection1 = ep1_ch1()->selected_connection();
  // We should detect loss of receiving within 1 second or so.
  EXPECT_TRUE_SIMULATED_WAIT(!selected_connection1->receiving(), kMediumTimeout,
                             clock);
  // After a short while, the link recovers itself.
  SIMULATED_WAIT(false, 10, clock);
  fw()->ClearRules();

  // We should remain on the public address on both sides and no connection
  // switches should have happened.
  EXPECT_TRUE_SIMULATED_WAIT(ep1_ch1()->selected_connection()->receiving() &&
                                 ep2_ch1()->selected_connection()->receiving(),
                             kMediumTimeout, clock);
  EXPECT_TRUE(RemoteCandidate(ep1_ch1())->address().EqualIPs(kPublicAddrs[1]));
  EXPECT_TRUE(LocalCandidate(ep2_ch1())->address().EqualIPs(kPublicAddrs[1]));
  EXPECT_EQ(0, reset_selected_candidate_pair_switches());

  DestroyChannels();
}

// Test that if an interface fails temporarily and then recovers quickly,
// the selected connection will not switch.
TEST_F(P2PTransportChannelMultihomedTest,
       TestConnectionSwitchDampeningControllingSide) {
  rtc::ScopedFakeClock clock;
  // Simulate failing over from Wi-Fi to cell interface.
  AddAddress(0, kPublicAddrs[0], "eth0", rtc::ADAPTER_TYPE_WIFI);
  AddAddress(0, kAlternateAddrs[0], "wlan0", rtc::ADAPTER_TYPE_CELLULAR);
  AddAddress(1, kPublicAddrs[1]);

  // Use only local ports for simplicity.
  SetAllocatorFlags(0, kOnlyLocalPorts);
  SetAllocatorFlags(1, kOnlyLocalPorts);

  // Create channels and let them go writable, as usual.
  CreateChannels();
  EXPECT_TRUE_SIMULATED_WAIT(
      CheckCandidatePairAndConnected(ep1_ch1(), ep2_ch1(), kPublicAddrs[0],
                                     kPublicAddrs[1]),
      kMediumTimeout, clock);

  // Make the receiving timeout shorter for testing.
  IceConfig config = CreateIceConfig(1000, GATHER_ONCE);
  ep1_ch1()->SetIceConfig(config);
  ep2_ch1()->SetIceConfig(config);
  reset_selected_candidate_pair_switches();

  // Blackhole any traffic to or from the public addrs.
  RTC_LOG(LS_INFO) << "Failing over...";
  fw()->AddRule(false, rtc::FP_ANY, rtc::FD_ANY, kPublicAddrs[0]);
  // The selected connections may switch, so keep references to them.
  const Connection* selected_connection1 = ep1_ch1()->selected_connection();
  // We should detect loss of receiving within 1 second or so.
  EXPECT_TRUE_SIMULATED_WAIT(!selected_connection1->receiving(), kMediumTimeout,
                             clock);
  // The link recovers after a short while.
  SIMULATED_WAIT(false, 10, clock);
  fw()->ClearRules();

  // We should not switch to the alternate addr on both sides because of the
  // dampening.
  EXPECT_TRUE_SIMULATED_WAIT(
      CheckCandidatePairAndConnected(ep1_ch1(), ep2_ch1(), kPublicAddrs[0],
                                     kPublicAddrs[1]),
      kMediumTimeout, clock);
  EXPECT_EQ(0, reset_selected_candidate_pair_switches());
  DestroyChannels();
}

// Tests that if the remote side's network failed, it won't cause the local
// side to switch connections and networks.
TEST_F(P2PTransportChannelMultihomedTest, TestRemoteFailover) {
  rtc::ScopedFakeClock clock;
  // The interface names are chosen so that `cellular` would have higher
  // candidate priority and higher cost.
  auto& wifi = kPublicAddrs;
  auto& cellular = kAlternateAddrs;
  AddAddress(0, wifi[0], "wifi0", rtc::ADAPTER_TYPE_WIFI);
  AddAddress(0, cellular[0], "cellular0", rtc::ADAPTER_TYPE_CELLULAR);
  AddAddress(1, wifi[1], "wifi0", rtc::ADAPTER_TYPE_WIFI);

  // Use only local ports for simplicity.
  SetAllocatorFlags(0, kOnlyLocalPorts);
  SetAllocatorFlags(1, kOnlyLocalPorts);
  // Create channels and let them go writable, as usual.
  CreateChannels();
  // Make the receiving timeout shorter for testing.
  // Set the backup connection ping interval to 25s.
  IceConfig config = CreateIceConfig(1000, GATHER_ONCE, 25000);
  // Ping the best connection more frequently since we don't have traffic.
  config.stable_writable_connection_ping_interval = 900;
  ep1_ch1()->SetIceConfig(config);
  ep2_ch1()->SetIceConfig(config);
  // Need to wait to make sure the connections on both networks are writable.
  EXPECT_TRUE_SIMULATED_WAIT(
      CheckCandidatePairAndConnected(ep1_ch1(), ep2_ch1(), wifi[0], wifi[1]),
      kDefaultTimeout, clock);
  Connection* backup_conn =
      GetConnectionWithLocalAddress(ep1_ch1(), cellular[0]);
  ASSERT_NE(nullptr, backup_conn);
  // After a short while, the backup connection will be writable but not
  // receiving because backup connection is pinged at a slower rate.
  EXPECT_TRUE_SIMULATED_WAIT(
      backup_conn->writable() && !backup_conn->receiving(), kDefaultTimeout,
      clock);
  reset_selected_candidate_pair_switches();
  // Blackhole any traffic to or from the remote WiFi networks.
  RTC_LOG(LS_INFO) << "Failing over...";
  fw()->AddRule(false, rtc::FP_ANY, rtc::FD_ANY, wifi[1]);

  int num_switches = 0;
  SIMULATED_WAIT((num_switches = reset_selected_candidate_pair_switches()) > 0,
                 20000, clock);
  EXPECT_EQ(0, num_switches);
  DestroyChannels();
}

// Tests that a Wifi-Wifi connection has the highest precedence.
TEST_F(P2PTransportChannelMultihomedTest, TestPreferWifiToWifiConnection) {
  // The interface names are chosen so that `cellular` would have higher
  // candidate priority if it is not for the network type.
  auto& wifi = kAlternateAddrs;
  auto& cellular = kPublicAddrs;
  AddAddress(0, wifi[0], "test0", rtc::ADAPTER_TYPE_WIFI);
  AddAddress(0, cellular[0], "test1", rtc::ADAPTER_TYPE_CELLULAR);
  AddAddress(1, wifi[1], "test0", rtc::ADAPTER_TYPE_WIFI);
  AddAddress(1, cellular[1], "test1", rtc::ADAPTER_TYPE_CELLULAR);

  // Use only local ports for simplicity.
  SetAllocatorFlags(0, kOnlyLocalPorts);
  SetAllocatorFlags(1, kOnlyLocalPorts);

  // Create channels and let them go writable, as usual.
  CreateChannels();

  EXPECT_TRUE_WAIT_MARGIN(CheckConnected(ep1_ch1(), ep2_ch1()), 1000, 1000);
  // Need to wait to make sure the connections on both networks are writable.
  EXPECT_TRUE_WAIT(
      CheckCandidatePairAndConnected(ep1_ch1(), ep2_ch1(), wifi[0], wifi[1]),
      1000);
  DestroyChannels();
}

// Tests that a Wifi-Cellular connection has higher precedence than
// a Cellular-Cellular connection.
TEST_F(P2PTransportChannelMultihomedTest, TestPreferWifiOverCellularNetwork) {
  // The interface names are chosen so that `cellular` would have higher
  // candidate priority if it is not for the network type.
  auto& wifi = kAlternateAddrs;
  auto& cellular = kPublicAddrs;
  AddAddress(0, cellular[0], "test1", rtc::ADAPTER_TYPE_CELLULAR);
  AddAddress(1, wifi[1], "test0", rtc::ADAPTER_TYPE_WIFI);
  AddAddress(1, cellular[1], "test1", rtc::ADAPTER_TYPE_CELLULAR);

  // Use only local ports for simplicity.
  SetAllocatorFlags(0, kOnlyLocalPorts);
  SetAllocatorFlags(1, kOnlyLocalPorts);

  // Create channels and let them go writable, as usual.
  CreateChannels();

  EXPECT_TRUE_WAIT_MARGIN(CheckCandidatePairAndConnected(ep1_ch1(), ep2_ch1(),
                                                         cellular[0], wifi[1]),
                          1000, 1000);
  DestroyChannels();
}

// Test that the backup connection is pinged at a rate no faster than
// what was configured.
TEST_F(P2PTransportChannelMultihomedTest, TestPingBackupConnectionRate) {
  AddAddress(0, kPublicAddrs[0]);
  // Adding alternate address will make sure `kPublicAddrs` has the higher
  // priority than others. This is due to FakeNetwork::AddInterface method.
  AddAddress(1, kAlternateAddrs[1]);
  AddAddress(1, kPublicAddrs[1]);

  // Use only local ports for simplicity.
  SetAllocatorFlags(0, kOnlyLocalPorts);
  SetAllocatorFlags(1, kOnlyLocalPorts);

  // Create channels and let them go writable, as usual.
  CreateChannels();
  EXPECT_TRUE_WAIT_MARGIN(CheckConnected(ep1_ch1(), ep2_ch1()), 1000, 1000);
  int backup_ping_interval = 2000;
  ep2_ch1()->SetIceConfig(
      CreateIceConfig(2000, GATHER_ONCE, backup_ping_interval));
  // After the state becomes COMPLETED, the backup connection will be pinged
  // once every `backup_ping_interval` milliseconds.
  ASSERT_TRUE_WAIT(ep2_ch1()->GetState() == IceTransportState::STATE_COMPLETED,
                   1000);
  auto connections = ep2_ch1()->connections();
  ASSERT_EQ(2U, connections.size());
  Connection* backup_conn = connections[1];
  EXPECT_TRUE_WAIT(backup_conn->writable(), kMediumTimeout);
  int64_t last_ping_response_ms = backup_conn->last_ping_response_received();
  EXPECT_TRUE_WAIT(
      last_ping_response_ms < backup_conn->last_ping_response_received(),
      kDefaultTimeout);
  int time_elapsed =
      backup_conn->last_ping_response_received() - last_ping_response_ms;
  RTC_LOG(LS_INFO) << "Time elapsed: " << time_elapsed;
  EXPECT_GE(time_elapsed, backup_ping_interval);

  DestroyChannels();
}

// Test that the connection is pinged at a rate no faster than
// what was configured when stable and writable.
TEST_F(P2PTransportChannelMultihomedTest, TestStableWritableRate) {
  AddAddress(0, kPublicAddrs[0]);
  // Adding alternate address will make sure `kPublicAddrs` has the higher
  // priority than others. This is due to FakeNetwork::AddInterface method.
  AddAddress(1, kAlternateAddrs[1]);
  AddAddress(1, kPublicAddrs[1]);

  // Use only local ports for simplicity.
  SetAllocatorFlags(0, kOnlyLocalPorts);
  SetAllocatorFlags(1, kOnlyLocalPorts);

  // Create channels and let them go writable, as usual.
  CreateChannels();
  EXPECT_TRUE_WAIT_MARGIN(CheckConnected(ep1_ch1(), ep2_ch1()), 1000, 1000);
  // Set a value larger than the default value of 2500 ms
  int ping_interval_ms = 3456;
  IceConfig config = CreateIceConfig(2 * ping_interval_ms, GATHER_ONCE);
  config.stable_writable_connection_ping_interval = ping_interval_ms;
  ep2_ch1()->SetIceConfig(config);
  // After the state becomes COMPLETED and is stable and writable, the
  // connection will be pinged once every `ping_interval_ms` milliseconds.
  ASSERT_TRUE_WAIT(ep2_ch1()->GetState() == IceTransportState::STATE_COMPLETED,
                   1000);
  auto connections = ep2_ch1()->connections();
  ASSERT_EQ(2U, connections.size());
  Connection* conn = connections[0];
  EXPECT_TRUE_WAIT(conn->writable(), kMediumTimeout);

  int64_t last_ping_response_ms;
  // Burn through some pings so the connection is stable.
  for (int i = 0; i < 5; i++) {
    last_ping_response_ms = conn->last_ping_response_received();
    EXPECT_TRUE_WAIT(
        last_ping_response_ms < conn->last_ping_response_received(),
        kDefaultTimeout);
  }
  EXPECT_TRUE(conn->stable(last_ping_response_ms)) << "Connection not stable";
  int time_elapsed =
      conn->last_ping_response_received() - last_ping_response_ms;
  RTC_LOG(LS_INFO) << "Time elapsed: " << time_elapsed;
  EXPECT_GE(time_elapsed, ping_interval_ms);

  DestroyChannels();
}

TEST_F(P2PTransportChannelMultihomedTest, TestGetState) {
  rtc::ScopedFakeClock clock;
  AddAddress(0, kAlternateAddrs[0]);
  AddAddress(0, kPublicAddrs[0]);
  AddAddress(1, kPublicAddrs[1]);
  // Create channels and let them go writable, as usual.
  CreateChannels();

  // Both transport channels will reach STATE_COMPLETED quickly.
  EXPECT_EQ_SIMULATED_WAIT(IceTransportState::STATE_COMPLETED,
                           ep1_ch1()->GetState(), kShortTimeout, clock);
  EXPECT_EQ_SIMULATED_WAIT(IceTransportState::STATE_COMPLETED,
                           ep2_ch1()->GetState(), kShortTimeout, clock);
  DestroyChannels();
}

// Tests that when a network interface becomes inactive, if Continual Gathering
// policy is GATHER_CONTINUALLY, the ports associated with that network
// will be removed from the port list of the channel, and the respective
// remote candidates on the other participant will be removed eventually.
TEST_F(P2PTransportChannelMultihomedTest, TestNetworkBecomesInactive) {
  rtc::ScopedFakeClock clock;
  AddAddress(0, kPublicAddrs[0]);
  AddAddress(1, kPublicAddrs[1]);
  // Create channels and let them go writable, as usual.
  IceConfig ep1_config = CreateIceConfig(2000, GATHER_CONTINUALLY);
  IceConfig ep2_config = CreateIceConfig(2000, GATHER_ONCE);
  CreateChannels(ep1_config, ep2_config);

  SetAllocatorFlags(0, kOnlyLocalPorts);
  SetAllocatorFlags(1, kOnlyLocalPorts);
  ASSERT_TRUE_SIMULATED_WAIT(CheckConnected(ep1_ch1(), ep2_ch1()),
                             kDefaultTimeout, clock);
  // More than one port has been created.
  EXPECT_LE(1U, ep1_ch1()->ports().size());
  // Endpoint 1 enabled continual gathering; the port will be removed
  // when the interface is removed.
  RemoveAddress(0, kPublicAddrs[0]);
  EXPECT_TRUE(ep1_ch1()->ports().empty());
  // The remote candidates will be removed eventually.
  EXPECT_TRUE_SIMULATED_WAIT(ep2_ch1()->remote_candidates().empty(), 1000,
                             clock);

  size_t num_ports = ep2_ch1()->ports().size();
  EXPECT_LE(1U, num_ports);
  size_t num_remote_candidates = ep1_ch1()->remote_candidates().size();
  // Endpoint 2 did not enable continual gathering; the local port will still be
  // removed when the interface is removed but the remote candidates on the
  // other participant will not be removed.
  RemoveAddress(1, kPublicAddrs[1]);

  EXPECT_EQ_SIMULATED_WAIT(0U, ep2_ch1()->ports().size(), kDefaultTimeout,
                           clock);
  SIMULATED_WAIT(0U == ep1_ch1()->remote_candidates().size(), 500, clock);
  EXPECT_EQ(num_remote_candidates, ep1_ch1()->remote_candidates().size());

  DestroyChannels();
}

// Tests that continual gathering will create new connections when a new
// interface is added.
TEST_F(P2PTransportChannelMultihomedTest,
       TestContinualGatheringOnNewInterface) {
  auto& wifi = kAlternateAddrs;
  auto& cellular = kPublicAddrs;
  AddAddress(0, wifi[0], "test_wifi0", rtc::ADAPTER_TYPE_WIFI);
  AddAddress(1, cellular[1], "test_cell1", rtc::ADAPTER_TYPE_CELLULAR);
  // Set continual gathering policy.
  IceConfig continual_gathering_config =
      CreateIceConfig(1000, GATHER_CONTINUALLY);
  CreateChannels(continual_gathering_config, continual_gathering_config);
  SetAllocatorFlags(0, kOnlyLocalPorts);
  SetAllocatorFlags(1, kOnlyLocalPorts);
  EXPECT_TRUE_WAIT_MARGIN(CheckConnected(ep1_ch1(), ep2_ch1()), kDefaultTimeout,
                          kDefaultTimeout);

  // Add a new wifi interface on end point 2. We should expect a new connection
  // to be created and the new one will be the best connection.
  AddAddress(1, wifi[1], "test_wifi1", rtc::ADAPTER_TYPE_WIFI);
  const Connection* conn;
  EXPECT_TRUE_WAIT((conn = ep1_ch1()->selected_connection()) != nullptr &&
                       conn->remote_candidate().address().EqualIPs(wifi[1]),
                   kDefaultTimeout);
  EXPECT_TRUE_WAIT((conn = ep2_ch1()->selected_connection()) != nullptr &&
                       conn->local_candidate().address().EqualIPs(wifi[1]),
                   kDefaultTimeout);

  // Add a new cellular interface on end point 1, we should expect a new
  // backup connection created using this new interface.
  AddAddress(0, cellular[0], "test_cellular0", rtc::ADAPTER_TYPE_CELLULAR);
  EXPECT_TRUE_WAIT(
      ep1_ch1()->GetState() == IceTransportState::STATE_COMPLETED &&
          (conn = GetConnectionWithLocalAddress(ep1_ch1(), cellular[0])) !=
              nullptr &&
          conn != ep1_ch1()->selected_connection() && conn->writable(),
      kDefaultTimeout);
  EXPECT_TRUE_WAIT(
      ep2_ch1()->GetState() == IceTransportState::STATE_COMPLETED &&
          (conn = GetConnectionWithRemoteAddress(ep2_ch1(), cellular[0])) !=
              nullptr &&
          conn != ep2_ch1()->selected_connection() && conn->receiving(),
      kDefaultTimeout);

  DestroyChannels();
}

// Tests that we can switch links via continual gathering.
TEST_F(P2PTransportChannelMultihomedTest,
       TestSwitchLinksViaContinualGathering) {
  rtc::ScopedFakeClock clock;
  AddAddress(0, kPublicAddrs[0]);
  AddAddress(1, kPublicAddrs[1]);
  // Use only local ports for simplicity.
  SetAllocatorFlags(0, kOnlyLocalPorts);
  SetAllocatorFlags(1, kOnlyLocalPorts);

  // Set continual gathering policy.
  IceConfig continual_gathering_config =
      CreateIceConfig(1000, GATHER_CONTINUALLY);
  // Create channels and let them go writable, as usual.
  CreateChannels(continual_gathering_config, continual_gathering_config);
  EXPECT_TRUE_SIMULATED_WAIT(
      CheckCandidatePairAndConnected(ep1_ch1(), ep2_ch1(), kPublicAddrs[0],
                                     kPublicAddrs[1]),
      kMediumTimeout, clock);

  // Add the new address first and then remove the other one.
  RTC_LOG(LS_INFO) << "Draining...";
  AddAddress(1, kAlternateAddrs[1]);
  RemoveAddress(1, kPublicAddrs[1]);
  // We should switch to use the alternate address after an exchange of pings.
  EXPECT_TRUE_SIMULATED_WAIT(
      CheckCandidatePairAndConnected(ep1_ch1(), ep2_ch1(), kPublicAddrs[0],
                                     kAlternateAddrs[1]),
      kMediumTimeout, clock);

  // Remove one address first and then add another address.
  RTC_LOG(LS_INFO) << "Draining again...";
  RemoveAddress(1, kAlternateAddrs[1]);
  AddAddress(1, kAlternateAddrs[0]);
  EXPECT_TRUE_SIMULATED_WAIT(
      CheckCandidatePairAndConnected(ep1_ch1(), ep2_ch1(), kPublicAddrs[0],
                                     kAlternateAddrs[0]),
      kMediumTimeout, clock);

  DestroyChannels();
}

// Tests that the backup connection will be restored after it is destroyed.
TEST_F(P2PTransportChannelMultihomedTest, TestRestoreBackupConnection) {
  rtc::ScopedFakeClock clock;
  auto& wifi = kAlternateAddrs;
  auto& cellular = kPublicAddrs;
  AddAddress(0, wifi[0], "test_wifi0", rtc::ADAPTER_TYPE_WIFI);
  AddAddress(0, cellular[0], "test_cell0", rtc::ADAPTER_TYPE_CELLULAR);
  AddAddress(1, wifi[1], "test_wifi1", rtc::ADAPTER_TYPE_WIFI);
  AddAddress(1, cellular[1], "test_cell1", rtc::ADAPTER_TYPE_CELLULAR);
  // Use only local ports for simplicity.
  SetAllocatorFlags(0, kOnlyLocalPorts);
  SetAllocatorFlags(1, kOnlyLocalPorts);

  // Create channels and let them go writable, as usual.
  IceConfig config = CreateIceConfig(1000, GATHER_CONTINUALLY);
  config.regather_on_failed_networks_interval = 2000;
  CreateChannels(config, config);
  EXPECT_TRUE_SIMULATED_WAIT(
      CheckCandidatePairAndConnected(ep1_ch1(), ep2_ch1(), wifi[0], wifi[1]),
      kMediumTimeout, clock);

  // Destroy all backup connections.
  DestroyAllButBestConnection(ep1_ch1());
  // Ensure the backup connection is removed first.
  EXPECT_TRUE_SIMULATED_WAIT(
      GetConnectionWithLocalAddress(ep1_ch1(), cellular[0]) == nullptr,
      kDefaultTimeout, clock);
  const Connection* conn;
  EXPECT_TRUE_SIMULATED_WAIT(
      (conn = GetConnectionWithLocalAddress(ep1_ch1(), cellular[0])) !=
              nullptr &&
          conn != ep1_ch1()->selected_connection() && conn->writable(),
      kDefaultTimeout, clock);

  DestroyChannels();
}

TEST_F(P2PTransportChannelMultihomedTest, TestVpnDefault) {
  rtc::ScopedFakeClock clock;
  AddAddress(0, kPublicAddrs[0], "eth0", rtc::ADAPTER_TYPE_ETHERNET);
  AddAddress(0, kAlternateAddrs[0], "vpn0", rtc::ADAPTER_TYPE_VPN);
  AddAddress(1, kPublicAddrs[1]);

  IceConfig config;
  CreateChannels(config, config, false);
  EXPECT_TRUE_SIMULATED_WAIT(
      CheckConnected(ep1_ch1(), ep2_ch1()) &&
          !ep1_ch1()->selected_connection()->network()->IsVpn(),
      kDefaultTimeout, clock);
}

TEST_F(P2PTransportChannelMultihomedTest, TestVpnPreferVpn) {
  rtc::ScopedFakeClock clock;
  AddAddress(0, kPublicAddrs[0], "eth0", rtc::ADAPTER_TYPE_ETHERNET);
  AddAddress(0, kAlternateAddrs[0], "vpn0", rtc::ADAPTER_TYPE_VPN,
             rtc::ADAPTER_TYPE_CELLULAR);
  AddAddress(1, kPublicAddrs[1]);

  IceConfig config;
  config.vpn_preference = webrtc::VpnPreference::kPreferVpn;
  RTC_LOG(LS_INFO) << "KESO: config.vpn_preference: " << config.vpn_preference;
  CreateChannels(config, config, false);
  EXPECT_TRUE_SIMULATED_WAIT(
      CheckConnected(ep1_ch1(), ep2_ch1()) &&
          ep1_ch1()->selected_connection()->network()->IsVpn(),
      kDefaultTimeout, clock);

  // Block VPN.
  fw()->AddRule(false, rtc::FP_ANY, rtc::FD_ANY, kAlternateAddrs[0]);

  // Check that it switches to non-VPN
  EXPECT_TRUE_SIMULATED_WAIT(
      CheckConnected(ep1_ch1(), ep2_ch1()) &&
          !ep1_ch1()->selected_connection()->network()->IsVpn(),
      kDefaultTimeout, clock);
}

TEST_F(P2PTransportChannelMultihomedTest, TestVpnAvoidVpn) {
  rtc::ScopedFakeClock clock;
  AddAddress(0, kPublicAddrs[0], "eth0", rtc::ADAPTER_TYPE_CELLULAR);
  AddAddress(0, kAlternateAddrs[0], "vpn0", rtc::ADAPTER_TYPE_VPN,
             rtc::ADAPTER_TYPE_ETHERNET);
  AddAddress(1, kPublicAddrs[1]);

  IceConfig config;
  config.vpn_preference = webrtc::VpnPreference::kAvoidVpn;
  CreateChannels(config, config, false);
  EXPECT_TRUE_SIMULATED_WAIT(
      CheckConnected(ep1_ch1(), ep2_ch1()) &&
          !ep1_ch1()->selected_connection()->network()->IsVpn(),
      kDefaultTimeout, clock);

  // Block non-VPN.
  fw()->AddRule(false, rtc::FP_ANY, rtc::FD_ANY, kPublicAddrs[0]);

  // Check that it switches to VPN
  EXPECT_TRUE_SIMULATED_WAIT(
      CheckConnected(ep1_ch1(), ep2_ch1()) &&
          ep1_ch1()->selected_connection()->network()->IsVpn(),
      kDefaultTimeout, clock);
}

TEST_F(P2PTransportChannelMultihomedTest, TestVpnNeverVpn) {
  rtc::ScopedFakeClock clock;
  AddAddress(0, kPublicAddrs[0], "eth0", rtc::ADAPTER_TYPE_CELLULAR);
  AddAddress(0, kAlternateAddrs[0], "vpn0", rtc::ADAPTER_TYPE_VPN,
             rtc::ADAPTER_TYPE_ETHERNET);
  AddAddress(1, kPublicAddrs[1]);

  IceConfig config;
  config.vpn_preference = webrtc::VpnPreference::kNeverUseVpn;
  CreateChannels(config, config, false);
  EXPECT_TRUE_SIMULATED_WAIT(
      CheckConnected(ep1_ch1(), ep2_ch1()) &&
          !ep1_ch1()->selected_connection()->network()->IsVpn(),
      kDefaultTimeout, clock);

  // Block non-VPN.
  fw()->AddRule(false, rtc::FP_ANY, rtc::FD_ANY, kPublicAddrs[0]);

  // Check that it does not switches to VPN
  clock.AdvanceTime(webrtc::TimeDelta::Millis(kDefaultTimeout));
  EXPECT_TRUE_SIMULATED_WAIT(!CheckConnected(ep1_ch1(), ep2_ch1()),
                             kDefaultTimeout, clock);
}

TEST_F(P2PTransportChannelMultihomedTest, TestVpnOnlyVpn) {
  rtc::ScopedFakeClock clock;
  AddAddress(0, kPublicAddrs[0], "eth0", rtc::ADAPTER_TYPE_CELLULAR);
  AddAddress(0, kAlternateAddrs[0], "vpn0", rtc::ADAPTER_TYPE_VPN,
             rtc::ADAPTER_TYPE_ETHERNET);
  AddAddress(1, kPublicAddrs[1]);

  IceConfig config;
  config.vpn_preference = webrtc::VpnPreference::kOnlyUseVpn;
  CreateChannels(config, config, false);
  EXPECT_TRUE_SIMULATED_WAIT(
      CheckConnected(ep1_ch1(), ep2_ch1()) &&
          ep1_ch1()->selected_connection()->network()->IsVpn(),
      kDefaultTimeout, clock);

  // Block VPN.
  fw()->AddRule(false, rtc::FP_ANY, rtc::FD_ANY, kAlternateAddrs[0]);

  // Check that it does not switch to non-VPN
  clock.AdvanceTime(webrtc::TimeDelta::Millis(kDefaultTimeout));
  EXPECT_TRUE_SIMULATED_WAIT(!CheckConnected(ep1_ch1(), ep2_ch1()),
                             kDefaultTimeout, clock);
}

// A collection of tests which tests a single P2PTransportChannel by sending
// pings.
class P2PTransportChannelPingTest : public ::testing::Test,
                                    public sigslot::has_slots<> {
 public:
  P2PTransportChannelPingTest()
      : vss_(new rtc::VirtualSocketServer()), thread_(vss_.get()) {}

 protected:
  void PrepareChannel(P2PTransportChannel* ch) {
    ch->SetIceRole(ICEROLE_CONTROLLING);
    ch->SetIceParameters(kIceParams[0]);
    ch->SetRemoteIceParameters(kIceParams[1]);
    ch->SignalNetworkRouteChanged.connect(
        this, &P2PTransportChannelPingTest::OnNetworkRouteChanged);
    ch->SignalReadyToSend.connect(this,
                                  &P2PTransportChannelPingTest::OnReadyToSend);
    ch->SignalStateChanged.connect(
        this, &P2PTransportChannelPingTest::OnChannelStateChanged);
    ch->SignalCandidatePairChanged.connect(
        this, &P2PTransportChannelPingTest::OnCandidatePairChanged);
  }

  Connection* WaitForConnectionTo(
      P2PTransportChannel* ch,
      const std::string& ip,
      int port_num,
      rtc::ThreadProcessingFakeClock* clock = nullptr) {
    if (clock == nullptr) {
      EXPECT_TRUE_WAIT(GetConnectionTo(ch, ip, port_num) != nullptr,
                       kMediumTimeout);
    } else {
      EXPECT_TRUE_SIMULATED_WAIT(GetConnectionTo(ch, ip, port_num) != nullptr,
                                 kMediumTimeout, *clock);
    }
    return GetConnectionTo(ch, ip, port_num);
  }

  Port* GetPort(P2PTransportChannel* ch) {
    if (ch->ports().empty()) {
      return nullptr;
    }
    return static_cast<Port*>(ch->ports()[0]);
  }

  Port* GetPrunedPort(P2PTransportChannel* ch) {
    if (ch->pruned_ports().empty()) {
      return nullptr;
    }
    return static_cast<Port*>(ch->pruned_ports()[0]);
  }

  Connection* GetConnectionTo(P2PTransportChannel* ch,
                              const std::string& ip,
                              int port_num) {
    Port* port = GetPort(ch);
    if (!port) {
      return nullptr;
    }
    return port->GetConnection(rtc::SocketAddress(ip, port_num));
  }

  Connection* FindNextPingableConnectionAndPingIt(P2PTransportChannel* ch) {
    Connection* conn = ch->FindNextPingableConnection();
    if (conn) {
      ch->MarkConnectionPinged(conn);
    }
    return conn;
  }

  int SendData(IceTransportInternal* channel,
               const char* data,
               size_t len,
               int packet_id) {
    rtc::PacketOptions options;
    options.packet_id = packet_id;
    return channel->SendPacket(data, len, options, 0);
  }

  Connection* CreateConnectionWithCandidate(P2PTransportChannel* channel,
                                            rtc::ScopedFakeClock* clock,
                                            const std::string& ip_addr,
                                            int port,
                                            int priority,
                                            bool writable) {
    channel->AddRemoteCandidate(
        CreateUdpCandidate(LOCAL_PORT_TYPE, ip_addr, port, priority));
    EXPECT_TRUE_SIMULATED_WAIT(
        GetConnectionTo(channel, ip_addr, port) != nullptr, kMediumTimeout,
        *clock);
    Connection* conn = GetConnectionTo(channel, ip_addr, port);

    if (conn && writable) {
      conn->ReceivedPingResponse(LOW_RTT, "id");  // make it writable
    }
    return conn;
  }

  void NominateConnection(Connection* conn, uint32_t remote_nomination = 1U) {
    conn->set_remote_nomination(remote_nomination);
    conn->SignalNominated(conn);
  }

  void OnNetworkRouteChanged(absl::optional<rtc::NetworkRoute> network_route) {
    last_network_route_ = network_route;
    if (last_network_route_) {
      last_sent_packet_id_ = last_network_route_->last_sent_packet_id;
    }
    ++selected_candidate_pair_switches_;
  }

  void ReceivePingOnConnection(
      Connection* conn,
      const std::string& remote_ufrag,
      int priority,
      uint32_t nomination,
      const absl::optional<std::string>& piggyback_ping_id) {
    IceMessage msg;
    msg.SetType(STUN_BINDING_REQUEST);
    msg.AddAttribute(std::make_unique<StunByteStringAttribute>(
        STUN_ATTR_USERNAME,
        conn->local_candidate().username() + ":" + remote_ufrag));
    msg.AddAttribute(
        std::make_unique<StunUInt32Attribute>(STUN_ATTR_PRIORITY, priority));
    if (nomination != 0) {
      msg.AddAttribute(std::make_unique<StunUInt32Attribute>(
          STUN_ATTR_NOMINATION, nomination));
    }
    if (piggyback_ping_id) {
      msg.AddAttribute(std::make_unique<StunByteStringAttribute>(
          STUN_ATTR_GOOG_LAST_ICE_CHECK_RECEIVED, piggyback_ping_id.value()));
    }
    msg.SetTransactionID(rtc::CreateRandomString(kStunTransactionIdLength));
    msg.AddMessageIntegrity(conn->local_candidate().password());
    msg.AddFingerprint();
    rtc::ByteBufferWriter buf;
    msg.Write(&buf);
    conn->OnReadPacket(buf.Data(), buf.Length(), rtc::TimeMicros());
  }

  void ReceivePingOnConnection(Connection* conn,
                               const std::string& remote_ufrag,
                               int priority,
                               uint32_t nomination = 0) {
    ReceivePingOnConnection(conn, remote_ufrag, priority, nomination,
                            absl::nullopt);
  }

  void OnReadyToSend(rtc::PacketTransportInternal* transport) {
    channel_ready_to_send_ = true;
  }
  void OnChannelStateChanged(IceTransportInternal* channel) {
    channel_state_ = channel->GetState();
  }
  void OnCandidatePairChanged(const CandidatePairChangeEvent& event) {
    last_candidate_change_event_ = event;
  }

  int last_sent_packet_id() { return last_sent_packet_id_; }
  bool channel_ready_to_send() { return channel_ready_to_send_; }
  void reset_channel_ready_to_send() { channel_ready_to_send_ = false; }
  IceTransportState channel_state() { return channel_state_; }
  int reset_selected_candidate_pair_switches() {
    int switches = selected_candidate_pair_switches_;
    selected_candidate_pair_switches_ = 0;
    return switches;
  }

  // Return true if the `pair` matches the last network route.
  bool CandidatePairMatchesNetworkRoute(CandidatePairInterface* pair) {
    if (!pair) {
      return !last_network_route_.has_value();
    } else {
      return pair->local_candidate().network_id() ==
                 last_network_route_->local.network_id() &&
             pair->remote_candidate().network_id() ==
                 last_network_route_->remote.network_id();
    }
  }

  bool ConnectionMatchesChangeEvent(Connection* conn, std::string reason) {
    if (!conn) {
      return !last_candidate_change_event_.has_value();
    } else {
      const auto& last_selected_pair =
          last_candidate_change_event_->selected_candidate_pair;
      return last_selected_pair.local_candidate().IsEquivalent(
                 conn->local_candidate()) &&
             last_selected_pair.remote_candidate().IsEquivalent(
                 conn->remote_candidate()) &&
             last_candidate_change_event_->last_data_received_ms ==
                 conn->last_data_received() &&
             last_candidate_change_event_->reason == reason;
    }
  }

  int64_t LastEstimatedDisconnectedTimeMs() const {
    if (!last_candidate_change_event_.has_value()) {
      return 0;
    } else {
      return last_candidate_change_event_->estimated_disconnected_time_ms;
    }
  }

 private:
  std::unique_ptr<rtc::VirtualSocketServer> vss_;
  rtc::AutoSocketServerThread thread_;
  int selected_candidate_pair_switches_ = 0;
  int last_sent_packet_id_ = -1;
  bool channel_ready_to_send_ = false;
  absl::optional<CandidatePairChangeEvent> last_candidate_change_event_;
  IceTransportState channel_state_ = IceTransportState::STATE_INIT;
  absl::optional<rtc::NetworkRoute> last_network_route_;
};

TEST_F(P2PTransportChannelPingTest, TestTriggeredChecks) {
  FakePortAllocator pa(rtc::Thread::Current(), nullptr);
  P2PTransportChannel ch("trigger checks", 1, &pa);
  PrepareChannel(&ch);
  ch.MaybeStartGathering();
  ch.AddRemoteCandidate(CreateUdpCandidate(LOCAL_PORT_TYPE, "1.1.1.1", 1, 1));
  ch.AddRemoteCandidate(CreateUdpCandidate(LOCAL_PORT_TYPE, "2.2.2.2", 2, 2));

  Connection* conn1 = WaitForConnectionTo(&ch, "1.1.1.1", 1);
  Connection* conn2 = WaitForConnectionTo(&ch, "2.2.2.2", 2);
  ASSERT_TRUE(conn1 != nullptr);
  ASSERT_TRUE(conn2 != nullptr);

  // Before a triggered check, the first connection to ping is the
  // highest priority one.
  EXPECT_EQ(conn2, FindNextPingableConnectionAndPingIt(&ch));

  // Receiving a ping causes a triggered check which should make conn1
  // be pinged first instead of conn2, even though conn2 has a higher
  // priority.
  conn1->ReceivedPing();
  EXPECT_EQ(conn1, FindNextPingableConnectionAndPingIt(&ch));
}

TEST_F(P2PTransportChannelPingTest, TestAllConnectionsPingedSufficiently) {
  FakePortAllocator pa(rtc::Thread::Current(), nullptr);
  P2PTransportChannel ch("ping sufficiently", 1, &pa);
  PrepareChannel(&ch);
  ch.MaybeStartGathering();
  ch.AddRemoteCandidate(CreateUdpCandidate(LOCAL_PORT_TYPE, "1.1.1.1", 1, 1));
  ch.AddRemoteCandidate(CreateUdpCandidate(LOCAL_PORT_TYPE, "2.2.2.2", 2, 2));

  Connection* conn1 = WaitForConnectionTo(&ch, "1.1.1.1", 1);
  Connection* conn2 = WaitForConnectionTo(&ch, "2.2.2.2", 2);
  ASSERT_TRUE(conn1 != nullptr);
  ASSERT_TRUE(conn2 != nullptr);

  // Low-priority connection becomes writable so that the other connection
  // is not pruned.
  conn1->ReceivedPingResponse(LOW_RTT, "id");
  EXPECT_TRUE_WAIT(
      conn1->num_pings_sent() >= MIN_PINGS_AT_WEAK_PING_INTERVAL &&
          conn2->num_pings_sent() >= MIN_PINGS_AT_WEAK_PING_INTERVAL,
      kDefaultTimeout);
}

// Verify that the connections are pinged at the right time.
TEST_F(P2PTransportChannelPingTest, TestStunPingIntervals) {
  rtc::ScopedFakeClock clock;
  int RTT_RATIO = 4;
  int SCHEDULING_RANGE = 200;
  int RTT_RANGE = 10;

  FakePortAllocator pa(rtc::Thread::Current(), nullptr);
  P2PTransportChannel ch("TestChannel", 1, &pa);
  PrepareChannel(&ch);
  ch.MaybeStartGathering();
  ch.AddRemoteCandidate(CreateUdpCandidate(LOCAL_PORT_TYPE, "1.1.1.1", 1, 1));
  Connection* conn = WaitForConnectionTo(&ch, "1.1.1.1", 1);

  ASSERT_TRUE(conn != nullptr);
  SIMULATED_WAIT(conn->num_pings_sent() == 1, kDefaultTimeout, clock);

  // Initializing.

  int64_t start = clock.TimeNanos();
  SIMULATED_WAIT(conn->num_pings_sent() >= MIN_PINGS_AT_WEAK_PING_INTERVAL,
                 kDefaultTimeout, clock);
  int64_t ping_interval_ms = (clock.TimeNanos() - start) /
                             rtc::kNumNanosecsPerMillisec /
                             (MIN_PINGS_AT_WEAK_PING_INTERVAL - 1);
  EXPECT_EQ(ping_interval_ms, WEAK_PING_INTERVAL);

  // Stabilizing.

  conn->ReceivedPingResponse(LOW_RTT, "id");
  int ping_sent_before = conn->num_pings_sent();
  start = clock.TimeNanos();
  // The connection becomes strong but not stable because we haven't been able
  // to converge the RTT.
  SIMULATED_WAIT(conn->num_pings_sent() == ping_sent_before + 1, kMediumTimeout,
                 clock);
  ping_interval_ms = (clock.TimeNanos() - start) / rtc::kNumNanosecsPerMillisec;
  EXPECT_GE(ping_interval_ms,
            WEAK_OR_STABILIZING_WRITABLE_CONNECTION_PING_INTERVAL);
  EXPECT_LE(
      ping_interval_ms,
      WEAK_OR_STABILIZING_WRITABLE_CONNECTION_PING_INTERVAL + SCHEDULING_RANGE);

  // Stabilized.

  // The connection becomes stable after receiving more than RTT_RATIO rtt
  // samples.
  for (int i = 0; i < RTT_RATIO; i++) {
    conn->ReceivedPingResponse(LOW_RTT, "id");
  }
  ping_sent_before = conn->num_pings_sent();
  start = clock.TimeNanos();
  SIMULATED_WAIT(conn->num_pings_sent() == ping_sent_before + 1, kMediumTimeout,
                 clock);
  ping_interval_ms = (clock.TimeNanos() - start) / rtc::kNumNanosecsPerMillisec;
  EXPECT_GE(ping_interval_ms,
            STRONG_AND_STABLE_WRITABLE_CONNECTION_PING_INTERVAL);
  EXPECT_LE(
      ping_interval_ms,
      STRONG_AND_STABLE_WRITABLE_CONNECTION_PING_INTERVAL + SCHEDULING_RANGE);

  // Destabilized.

  conn->ReceivedPingResponse(LOW_RTT, "id");
  // Create a in-flight ping.
  conn->Ping(clock.TimeNanos() / rtc::kNumNanosecsPerMillisec);
  start = clock.TimeNanos();
  // In-flight ping timeout and the connection will be unstable.
  SIMULATED_WAIT(
      !conn->stable(clock.TimeNanos() / rtc::kNumNanosecsPerMillisec),
      kMediumTimeout, clock);
  int64_t duration_ms =
      (clock.TimeNanos() - start) / rtc::kNumNanosecsPerMillisec;
  EXPECT_GE(duration_ms, 2 * conn->rtt() - RTT_RANGE);
  EXPECT_LE(duration_ms, 2 * conn->rtt() + RTT_RANGE);
  // The connection become unstable due to not receiving ping responses.
  ping_sent_before = conn->num_pings_sent();
  SIMULATED_WAIT(conn->num_pings_sent() == ping_sent_before + 1, kMediumTimeout,
                 clock);
  // The interval is expected to be
  // WEAK_OR_STABILIZING_WRITABLE_CONNECTION_PING_INTERVAL.
  start = clock.TimeNanos();
  ping_sent_before = conn->num_pings_sent();
  SIMULATED_WAIT(conn->num_pings_sent() == ping_sent_before + 1, kMediumTimeout,
                 clock);
  ping_interval_ms = (clock.TimeNanos() - start) / rtc::kNumNanosecsPerMillisec;
  EXPECT_GE(ping_interval_ms,
            WEAK_OR_STABILIZING_WRITABLE_CONNECTION_PING_INTERVAL);
  EXPECT_LE(
      ping_interval_ms,
      WEAK_OR_STABILIZING_WRITABLE_CONNECTION_PING_INTERVAL + SCHEDULING_RANGE);
}

// Test that we start pinging as soon as we have a connection and remote ICE
// parameters.
TEST_F(P2PTransportChannelPingTest, PingingStartedAsSoonAsPossible) {
  rtc::ScopedFakeClock clock;

  FakePortAllocator pa(rtc::Thread::Current(), nullptr);
  P2PTransportChannel ch("TestChannel", 1, &pa);
  ch.SetIceRole(ICEROLE_CONTROLLING);
  ch.SetIceParameters(kIceParams[0]);
  ch.MaybeStartGathering();
  EXPECT_EQ_WAIT(IceGatheringState::kIceGatheringComplete, ch.gathering_state(),
                 kDefaultTimeout);

  // Simulate a binding request being received, creating a peer reflexive
  // candidate pair while we still don't have remote ICE parameters.
  IceMessage request;
  request.SetType(STUN_BINDING_REQUEST);
  request.AddAttribute(std::make_unique<StunByteStringAttribute>(
      STUN_ATTR_USERNAME, kIceUfrag[1]));
  uint32_t prflx_priority = ICE_TYPE_PREFERENCE_PRFLX << 24;
  request.AddAttribute(std::make_unique<StunUInt32Attribute>(STUN_ATTR_PRIORITY,
                                                             prflx_priority));
  Port* port = GetPort(&ch);
  ASSERT_NE(nullptr, port);
  port->SignalUnknownAddress(port, rtc::SocketAddress("1.1.1.1", 1), PROTO_UDP,
                             &request, kIceUfrag[1], false);
  Connection* conn = GetConnectionTo(&ch, "1.1.1.1", 1);
  ASSERT_NE(nullptr, conn);

  // Simulate waiting for a second (and change) and verify that no pings were
  // sent, since we don't yet have remote ICE parameters.
  SIMULATED_WAIT(conn->num_pings_sent() > 0, 1025, clock);
  EXPECT_EQ(0, conn->num_pings_sent());

  // Set remote ICE parameters. Now we should be able to ping. Ensure that
  // the first ping is sent as soon as possible, within one simulated clock
  // tick.
  ch.SetRemoteIceParameters(kIceParams[1]);
  EXPECT_TRUE_SIMULATED_WAIT(conn->num_pings_sent() > 0, 1, clock);
}

TEST_F(P2PTransportChannelPingTest, TestNoTriggeredChecksWhenWritable) {
  FakePortAllocator pa(rtc::Thread::Current(), nullptr);
  P2PTransportChannel ch("trigger checks", 1, &pa);
  PrepareChannel(&ch);
  ch.MaybeStartGathering();
  ch.AddRemoteCandidate(CreateUdpCandidate(LOCAL_PORT_TYPE, "1.1.1.1", 1, 1));
  ch.AddRemoteCandidate(CreateUdpCandidate(LOCAL_PORT_TYPE, "2.2.2.2", 2, 2));

  Connection* conn1 = WaitForConnectionTo(&ch, "1.1.1.1", 1);
  Connection* conn2 = WaitForConnectionTo(&ch, "2.2.2.2", 2);
  ASSERT_TRUE(conn1 != nullptr);
  ASSERT_TRUE(conn2 != nullptr);

  EXPECT_EQ(conn2, FindNextPingableConnectionAndPingIt(&ch));
  EXPECT_EQ(conn1, FindNextPingableConnectionAndPingIt(&ch));
  conn1->ReceivedPingResponse(LOW_RTT, "id");
  ASSERT_TRUE(conn1->writable());
  conn1->ReceivedPing();

  // Ping received, but the connection is already writable, so no
  // "triggered check" and conn2 is pinged before conn1 because it has
  // a higher priority.
  EXPECT_EQ(conn2, FindNextPingableConnectionAndPingIt(&ch));
}

TEST_F(P2PTransportChannelPingTest, TestFailedConnectionNotPingable) {
  FakePortAllocator pa(rtc::Thread::Current(), nullptr);
  P2PTransportChannel ch("Do not ping failed connections", 1, &pa);
  PrepareChannel(&ch);
  ch.MaybeStartGathering();
  ch.AddRemoteCandidate(CreateUdpCandidate(LOCAL_PORT_TYPE, "1.1.1.1", 1, 1));

  Connection* conn1 = WaitForConnectionTo(&ch, "1.1.1.1", 1);
  ASSERT_TRUE(conn1 != nullptr);

  EXPECT_EQ(conn1, ch.FindNextPingableConnection());
  conn1->Prune();  // A pruned connection may still be pingable.
  EXPECT_EQ(conn1, ch.FindNextPingableConnection());
  conn1->FailAndPrune();
  EXPECT_TRUE(nullptr == ch.FindNextPingableConnection());
}

TEST_F(P2PTransportChannelPingTest, TestSignalStateChanged) {
  FakePortAllocator pa(rtc::Thread::Current(), nullptr);
  P2PTransportChannel ch("state change", 1, &pa);
  PrepareChannel(&ch);
  ch.MaybeStartGathering();
  ch.AddRemoteCandidate(CreateUdpCandidate(LOCAL_PORT_TYPE, "1.1.1.1", 1, 1));
  Connection* conn1 = WaitForConnectionTo(&ch, "1.1.1.1", 1);
  ASSERT_TRUE(conn1 != nullptr);
  // Pruning the connection reduces the set of active connections and changes
  // the channel state.
  conn1->Prune();
  EXPECT_EQ_WAIT(IceTransportState::STATE_FAILED, channel_state(),
                 kDefaultTimeout);
}

// Test adding remote candidates with different ufrags. If a remote candidate
// is added with an old ufrag, it will be discarded. If it is added with a
// ufrag that was not seen before, it will be used to create connections
// although the ICE pwd in the remote candidate will be set when the ICE
// parameters arrive. If a remote candidate is added with the current ICE
// ufrag, its pwd and generation will be set properly.
TEST_F(P2PTransportChannelPingTest, TestAddRemoteCandidateWithVariousUfrags) {
  FakePortAllocator pa(rtc::Thread::Current(), nullptr);
  P2PTransportChannel ch("add candidate", 1, &pa);
  PrepareChannel(&ch);
  ch.MaybeStartGathering();
  // Add a candidate with a future ufrag.
  ch.AddRemoteCandidate(
      CreateUdpCandidate(LOCAL_PORT_TYPE, "1.1.1.1", 1, 1, kIceUfrag[2]));
  Connection* conn1 = WaitForConnectionTo(&ch, "1.1.1.1", 1);
  ASSERT_TRUE(conn1 != nullptr);
  const Candidate& candidate = conn1->remote_candidate();
  EXPECT_EQ(kIceUfrag[2], candidate.username());
  EXPECT_TRUE(candidate.password().empty());
  EXPECT_TRUE(FindNextPingableConnectionAndPingIt(&ch) == nullptr);

  // Set the remote ICE parameters with the "future" ufrag.
  // This should set the ICE pwd in the remote candidate of `conn1`, making
  // it pingable.
  ch.SetRemoteIceParameters(kIceParams[2]);
  EXPECT_EQ(kIceUfrag[2], candidate.username());
  EXPECT_EQ(kIcePwd[2], candidate.password());
  EXPECT_EQ(conn1, FindNextPingableConnectionAndPingIt(&ch));

  // Add a candidate with an old ufrag. No connection will be created.
  ch.AddRemoteCandidate(
      CreateUdpCandidate(LOCAL_PORT_TYPE, "2.2.2.2", 2, 2, kIceUfrag[1]));
  rtc::Thread::Current()->ProcessMessages(500);
  EXPECT_TRUE(GetConnectionTo(&ch, "2.2.2.2", 2) == nullptr);

  // Add a candidate with the current ufrag, its pwd and generation will be
  // assigned, even if the generation is not set.
  ch.AddRemoteCandidate(
      CreateUdpCandidate(LOCAL_PORT_TYPE, "3.3.3.3", 3, 0, kIceUfrag[2]));
  Connection* conn3 = nullptr;
  ASSERT_TRUE_WAIT((conn3 = GetConnectionTo(&ch, "3.3.3.3", 3)) != nullptr,
                   kMediumTimeout);
  const Candidate& new_candidate = conn3->remote_candidate();
  EXPECT_EQ(kIcePwd[2], new_candidate.password());
  EXPECT_EQ(1U, new_candidate.generation());

  // Check that the pwd of all remote candidates are properly assigned.
  for (const RemoteCandidate& candidate : ch.remote_candidates()) {
    EXPECT_TRUE(candidate.username() == kIceUfrag[1] ||
                candidate.username() == kIceUfrag[2]);
    if (candidate.username() == kIceUfrag[1]) {
      EXPECT_EQ(kIcePwd[1], candidate.password());
    } else if (candidate.username() == kIceUfrag[2]) {
      EXPECT_EQ(kIcePwd[2], candidate.password());
    }
  }
}

TEST_F(P2PTransportChannelPingTest, ConnectionResurrection) {
  FakePortAllocator pa(rtc::Thread::Current(), nullptr);
  P2PTransportChannel ch("connection resurrection", 1, &pa);
  PrepareChannel(&ch);
  ch.MaybeStartGathering();

  // Create conn1 and keep track of original candidate priority.
  ch.AddRemoteCandidate(CreateUdpCandidate(LOCAL_PORT_TYPE, "1.1.1.1", 1, 1));
  Connection* conn1 = WaitForConnectionTo(&ch, "1.1.1.1", 1);
  ASSERT_TRUE(conn1 != nullptr);
  uint32_t remote_priority = conn1->remote_candidate().priority();

  // Create a higher priority candidate and make the connection
  // receiving/writable. This will prune conn1.
  ch.AddRemoteCandidate(CreateUdpCandidate(LOCAL_PORT_TYPE, "2.2.2.2", 2, 2));
  Connection* conn2 = WaitForConnectionTo(&ch, "2.2.2.2", 2);
  ASSERT_TRUE(conn2 != nullptr);
  conn2->ReceivedPing();
  conn2->ReceivedPingResponse(LOW_RTT, "id");

  // Wait for conn2 to be selected.
  EXPECT_EQ_WAIT(conn2, ch.selected_connection(), kMediumTimeout);
  // Destroy the connection to test SignalUnknownAddress.
  conn1->Destroy();
  EXPECT_TRUE_WAIT(GetConnectionTo(&ch, "1.1.1.1", 1) == nullptr,
                   kMediumTimeout);

  // Create a minimal STUN message with prflx priority.
  IceMessage request;
  request.SetType(STUN_BINDING_REQUEST);
  request.AddAttribute(std::make_unique<StunByteStringAttribute>(
      STUN_ATTR_USERNAME, kIceUfrag[1]));
  uint32_t prflx_priority = ICE_TYPE_PREFERENCE_PRFLX << 24;
  request.AddAttribute(std::make_unique<StunUInt32Attribute>(STUN_ATTR_PRIORITY,
                                                             prflx_priority));
  EXPECT_NE(prflx_priority, remote_priority);

  Port* port = GetPort(&ch);
  // conn1 should be resurrected with original priority.
  port->SignalUnknownAddress(port, rtc::SocketAddress("1.1.1.1", 1), PROTO_UDP,
                             &request, kIceUfrag[1], false);
  conn1 = WaitForConnectionTo(&ch, "1.1.1.1", 1);
  ASSERT_TRUE(conn1 != nullptr);
  EXPECT_EQ(conn1->remote_candidate().priority(), remote_priority);

  // conn3, a real prflx connection, should have prflx priority.
  port->SignalUnknownAddress(port, rtc::SocketAddress("3.3.3.3", 1), PROTO_UDP,
                             &request, kIceUfrag[1], false);
  Connection* conn3 = WaitForConnectionTo(&ch, "3.3.3.3", 1);
  ASSERT_TRUE(conn3 != nullptr);
  EXPECT_EQ(conn3->remote_candidate().priority(), prflx_priority);
}

TEST_F(P2PTransportChannelPingTest, TestReceivingStateChange) {
  rtc::ScopedFakeClock clock;
  FakePortAllocator pa(rtc::Thread::Current(), nullptr);
  P2PTransportChannel ch("receiving state change", 1, &pa);
  PrepareChannel(&ch);
  // Default receiving timeout and checking receiving interval should not be too
  // small.
  EXPECT_LE(1000, ch.config().receiving_timeout_or_default());
  EXPECT_LE(200, ch.check_receiving_interval());
  ch.SetIceConfig(CreateIceConfig(500, GATHER_ONCE));
  EXPECT_EQ(500, ch.config().receiving_timeout_or_default());
  EXPECT_EQ(50, ch.check_receiving_interval());
  ch.MaybeStartGathering();
  ch.AddRemoteCandidate(CreateUdpCandidate(LOCAL_PORT_TYPE, "1.1.1.1", 1, 1));
  Connection* conn1 = WaitForConnectionTo(&ch, "1.1.1.1", 1, &clock);
  ASSERT_TRUE(conn1 != nullptr);

  clock.AdvanceTime(webrtc::TimeDelta::Seconds(1));
  conn1->ReceivedPing();
  conn1->OnReadPacket("ABC", 3, rtc::TimeMicros());
  EXPECT_TRUE_SIMULATED_WAIT(ch.receiving(), kShortTimeout, clock);
  EXPECT_TRUE_SIMULATED_WAIT(!ch.receiving(), kShortTimeout, clock);
}

// The controlled side will select a connection as the "selected connection"
// based on priority until the controlling side nominates a connection, at which
// point the controlled side will select that connection as the
// "selected connection". Plus, SignalNetworkRouteChanged will be fired if the
// selected connection changes and SignalReadyToSend will be fired if the new
// selected connection is writable.
TEST_F(P2PTransportChannelPingTest, TestSelectConnectionBeforeNomination) {
  FakePortAllocator pa(rtc::Thread::Current(), nullptr);
  P2PTransportChannel ch("receiving state change", 1, &pa);
  PrepareChannel(&ch);
  ch.SetIceRole(ICEROLE_CONTROLLED);
  ch.MaybeStartGathering();
  ch.AddRemoteCandidate(CreateUdpCandidate(LOCAL_PORT_TYPE, "1.1.1.1", 1, 1));
  Connection* conn1 = WaitForConnectionTo(&ch, "1.1.1.1", 1);
  ASSERT_TRUE(conn1 != nullptr);
  // Channel is not ready to send because it is not writable.
  EXPECT_FALSE(channel_ready_to_send());
  int last_packet_id = 0;
  const char* data = "ABCDEFGH";
  int len = static_cast<int>(strlen(data));
  EXPECT_EQ(-1, SendData(&ch, data, len, ++last_packet_id));
  EXPECT_EQ(-1, last_sent_packet_id());

  // A connection needs to be writable before it is selected for transmission.
  conn1->ReceivedPingResponse(LOW_RTT, "id");
  EXPECT_EQ_WAIT(conn1, ch.selected_connection(), kDefaultTimeout);
  EXPECT_TRUE(CandidatePairMatchesNetworkRoute(conn1));
  EXPECT_TRUE(ConnectionMatchesChangeEvent(
      conn1, "remote candidate generation maybe changed"));
  EXPECT_EQ(len, SendData(&ch, data, len, ++last_packet_id));

  // When a higher priority candidate comes in, the new connection is chosen
  // as the selected connection.
  ch.AddRemoteCandidate(CreateUdpCandidate(LOCAL_PORT_TYPE, "2.2.2.2", 2, 10));
  Connection* conn2 = WaitForConnectionTo(&ch, "2.2.2.2", 2);
  ASSERT_TRUE(conn2 != nullptr);
  conn2->ReceivedPingResponse(LOW_RTT, "id");
  EXPECT_EQ_WAIT(conn2, ch.selected_connection(), kDefaultTimeout);
  EXPECT_TRUE(CandidatePairMatchesNetworkRoute(conn2));
  EXPECT_TRUE(
      ConnectionMatchesChangeEvent(conn2, "candidate pair state changed"));
  EXPECT_TRUE(channel_ready_to_send());
  EXPECT_EQ(last_packet_id, last_sent_packet_id());

  // If a stun request with use-candidate attribute arrives, the receiving
  // connection will be set as the selected connection, even though
  // its priority is lower.
  EXPECT_EQ(len, SendData(&ch, data, len, ++last_packet_id));
  ch.AddRemoteCandidate(CreateUdpCandidate(LOCAL_PORT_TYPE, "3.3.3.3", 3, 1));
  Connection* conn3 = WaitForConnectionTo(&ch, "3.3.3.3", 3);
  ASSERT_TRUE(conn3 != nullptr);
  // Because it has a lower priority, the selected connection is still conn2.
  EXPECT_EQ(conn2, ch.selected_connection());
  conn3->ReceivedPingResponse(LOW_RTT, "id");  // Become writable.
  // But if it is nominated via use_candidate, it is chosen as the selected
  // connection.
  NominateConnection(conn3);
  ASSERT_EQ(conn3, ch.selected_connection());

  EXPECT_TRUE(CandidatePairMatchesNetworkRoute(conn3));
  EXPECT_TRUE(
      ConnectionMatchesChangeEvent(conn3, "nomination on the controlled side"));
  EXPECT_EQ(last_packet_id, last_sent_packet_id());
  EXPECT_TRUE(channel_ready_to_send());

  // Even if another higher priority candidate arrives, it will not be set as
  // the selected connection because the selected connection is nominated by
  // the controlling side.
  EXPECT_EQ(len, SendData(&ch, data, len, ++last_packet_id));
  ch.AddRemoteCandidate(CreateUdpCandidate(LOCAL_PORT_TYPE, "4.4.4.4", 4, 100));
  Connection* conn4 = WaitForConnectionTo(&ch, "4.4.4.4", 4);
  ASSERT_TRUE(conn4 != nullptr);
  EXPECT_EQ(conn3, ch.selected_connection());
  // But if it is nominated via use_candidate and writable, it will be set as
  // the selected connection.
  NominateConnection(conn4);
  // Not switched yet because conn4 is not writable.
  EXPECT_EQ(conn3, ch.selected_connection());
  reset_channel_ready_to_send();
  // The selected connection switches after conn4 becomes writable.
  conn4->ReceivedPingResponse(LOW_RTT, "id");
  EXPECT_EQ_WAIT(conn4, ch.selected_connection(), kDefaultTimeout);
  EXPECT_TRUE(CandidatePairMatchesNetworkRoute(conn4));
  EXPECT_TRUE(
      ConnectionMatchesChangeEvent(conn4, "candidate pair state changed"));
  EXPECT_EQ(last_packet_id, last_sent_packet_id());
  // SignalReadyToSend is fired again because conn4 is writable.
  EXPECT_TRUE(channel_ready_to_send());
}

// Test the field trial send_ping_on_nomination_ice_controlled
// that sends a ping directly when a connection has been nominated
// i.e on the ICE_CONTROLLED-side.
TEST_F(P2PTransportChannelPingTest, TestPingOnNomination) {
  webrtc::test::ScopedFieldTrials field_trials(
      "WebRTC-IceFieldTrials/send_ping_on_nomination_ice_controlled:true/");
  FakePortAllocator pa(rtc::Thread::Current(), nullptr);
  P2PTransportChannel ch("receiving state change", 1, &pa);
  PrepareChannel(&ch);
  ch.SetIceConfig(ch.config());
  ch.SetIceRole(ICEROLE_CONTROLLED);
  ch.MaybeStartGathering();
  ch.AddRemoteCandidate(CreateUdpCandidate(LOCAL_PORT_TYPE, "1.1.1.1", 1, 1));
  Connection* conn1 = WaitForConnectionTo(&ch, "1.1.1.1", 1);
  ASSERT_TRUE(conn1 != nullptr);

  // A connection needs to be writable before it is selected for transmission.
  conn1->ReceivedPingResponse(LOW_RTT, "id");
  EXPECT_EQ_WAIT(conn1, ch.selected_connection(), kDefaultTimeout);
  EXPECT_TRUE(CandidatePairMatchesNetworkRoute(conn1));

  // When a higher priority candidate comes in, the new connection is chosen
  // as the selected connection.
  ch.AddRemoteCandidate(CreateUdpCandidate(LOCAL_PORT_TYPE, "2.2.2.2", 2, 10));
  Connection* conn2 = WaitForConnectionTo(&ch, "2.2.2.2", 2);
  ASSERT_TRUE(conn2 != nullptr);
  conn2->ReceivedPingResponse(LOW_RTT, "id");
  EXPECT_EQ_WAIT(conn2, ch.selected_connection(), kDefaultTimeout);
  EXPECT_TRUE(CandidatePairMatchesNetworkRoute(conn2));

  // Now nominate conn1 (low prio), it shall be choosen.
  const int before = conn1->num_pings_sent();
  NominateConnection(conn1);
  ASSERT_EQ(conn1, ch.selected_connection());
  EXPECT_TRUE(CandidatePairMatchesNetworkRoute(conn1));

  // And the additional ping should have been sent directly.
  EXPECT_EQ(conn1->num_pings_sent(), before + 1);
}

// Test the field trial send_ping_on_switch_ice_controlling
// that sends a ping directly when switching to a new connection
// on the ICE_CONTROLLING-side.
TEST_F(P2PTransportChannelPingTest, TestPingOnSwitch) {
  webrtc::test::ScopedFieldTrials field_trials(
      "WebRTC-IceFieldTrials/send_ping_on_switch_ice_controlling:true/");
  FakePortAllocator pa(rtc::Thread::Current(), nullptr);
  P2PTransportChannel ch("receiving state change", 1, &pa);
  PrepareChannel(&ch);
  ch.SetIceConfig(ch.config());
  ch.SetIceRole(ICEROLE_CONTROLLING);
  ch.MaybeStartGathering();
  ch.AddRemoteCandidate(CreateUdpCandidate(LOCAL_PORT_TYPE, "1.1.1.1", 1, 1));
  Connection* conn1 = WaitForConnectionTo(&ch, "1.1.1.1", 1);
  ASSERT_TRUE(conn1 != nullptr);

  // A connection needs to be writable before it is selected for transmission.
  conn1->ReceivedPingResponse(LOW_RTT, "id");
  EXPECT_EQ_WAIT(conn1, ch.selected_connection(), kDefaultTimeout);
  EXPECT_TRUE(CandidatePairMatchesNetworkRoute(conn1));

  // When a higher priority candidate comes in, the new connection is chosen
  // as the selected connection.
  ch.AddRemoteCandidate(CreateUdpCandidate(LOCAL_PORT_TYPE, "2.2.2.2", 2, 10));
  Connection* conn2 = WaitForConnectionTo(&ch, "2.2.2.2", 2);
  ASSERT_TRUE(conn2 != nullptr);

  const int before = conn2->num_pings_sent();

  conn2->ReceivedPingResponse(LOW_RTT, "id");
  EXPECT_EQ_WAIT(conn2, ch.selected_connection(), kDefaultTimeout);
  EXPECT_TRUE(CandidatePairMatchesNetworkRoute(conn2));

  // And the additional ping should have been sent directly.
  EXPECT_EQ(conn2->num_pings_sent(), before + 1);
}

// Test the field trial send_ping_on_switch_ice_controlling
// that sends a ping directly when selecteing a new connection
// on the ICE_CONTROLLING-side (i.e also initial selection).
TEST_F(P2PTransportChannelPingTest, TestPingOnSelected) {
  webrtc::test::ScopedFieldTrials field_trials(
      "WebRTC-IceFieldTrials/send_ping_on_selected_ice_controlling:true/");
  FakePortAllocator pa(rtc::Thread::Current(), nullptr);
  P2PTransportChannel ch("receiving state change", 1, &pa);
  PrepareChannel(&ch);
  ch.SetIceConfig(ch.config());
  ch.SetIceRole(ICEROLE_CONTROLLING);
  ch.MaybeStartGathering();
  ch.AddRemoteCandidate(CreateUdpCandidate(LOCAL_PORT_TYPE, "1.1.1.1", 1, 1));
  Connection* conn1 = WaitForConnectionTo(&ch, "1.1.1.1", 1);
  ASSERT_TRUE(conn1 != nullptr);

  const int before = conn1->num_pings_sent();

  // A connection needs to be writable before it is selected for transmission.
  conn1->ReceivedPingResponse(LOW_RTT, "id");
  EXPECT_EQ_WAIT(conn1, ch.selected_connection(), kDefaultTimeout);
  EXPECT_TRUE(CandidatePairMatchesNetworkRoute(conn1));

  // And the additional ping should have been sent directly.
  EXPECT_EQ(conn1->num_pings_sent(), before + 1);
}

// The controlled side will select a connection as the "selected connection"
// based on requests from an unknown address before the controlling side
// nominates a connection, and will nominate a connection from an unknown
// address if the request contains the use_candidate attribute. Plus, it will
// also sends back a ping response and set the ICE pwd in the remote candidate
// appropriately.
TEST_F(P2PTransportChannelPingTest, TestSelectConnectionFromUnknownAddress) {
  FakePortAllocator pa(rtc::Thread::Current(), nullptr);
  P2PTransportChannel ch("receiving state change", 1, &pa);
  PrepareChannel(&ch);
  ch.SetIceRole(ICEROLE_CONTROLLED);
  ch.MaybeStartGathering();
  // A minimal STUN message with prflx priority.
  IceMessage request;
  request.SetType(STUN_BINDING_REQUEST);
  request.AddAttribute(std::make_unique<StunByteStringAttribute>(
      STUN_ATTR_USERNAME, kIceUfrag[1]));
  uint32_t prflx_priority = ICE_TYPE_PREFERENCE_PRFLX << 24;
  request.AddAttribute(std::make_unique<StunUInt32Attribute>(STUN_ATTR_PRIORITY,
                                                             prflx_priority));
  TestUDPPort* port = static_cast<TestUDPPort*>(GetPort(&ch));
  port->SignalUnknownAddress(port, rtc::SocketAddress("1.1.1.1", 1), PROTO_UDP,
                             &request, kIceUfrag[1], false);
  Connection* conn1 = WaitForConnectionTo(&ch, "1.1.1.1", 1);
  ASSERT_TRUE(conn1 != nullptr);
  EXPECT_EQ(conn1->stats().sent_ping_responses, 1u);
  EXPECT_NE(conn1, ch.selected_connection());
  conn1->ReceivedPingResponse(LOW_RTT, "id");
  EXPECT_EQ_WAIT(conn1, ch.selected_connection(), kDefaultTimeout);

  // Another connection is nominated via use_candidate.
  ch.AddRemoteCandidate(CreateUdpCandidate(LOCAL_PORT_TYPE, "2.2.2.2", 2, 1));
  Connection* conn2 = WaitForConnectionTo(&ch, "2.2.2.2", 2);
  ASSERT_TRUE(conn2 != nullptr);
  // Because it has a lower priority, the selected connection is still conn1.
  EXPECT_EQ(conn1, ch.selected_connection());
  // When it is nominated via use_candidate and writable, it is chosen as the
  // selected connection.
  conn2->ReceivedPingResponse(LOW_RTT, "id");  // Become writable.
  NominateConnection(conn2);
  EXPECT_EQ(conn2, ch.selected_connection());

  // Another request with unknown address, it will not be set as the selected
  // connection because the selected connection was nominated by the controlling
  // side.
  port->SignalUnknownAddress(port, rtc::SocketAddress("3.3.3.3", 3), PROTO_UDP,
                             &request, kIceUfrag[1], false);
  Connection* conn3 = WaitForConnectionTo(&ch, "3.3.3.3", 3);
  ASSERT_TRUE(conn3 != nullptr);
  EXPECT_EQ(conn3->stats().sent_ping_responses, 1u);
  conn3->ReceivedPingResponse(LOW_RTT, "id");  // Become writable.
  EXPECT_EQ(conn2, ch.selected_connection());

  // However if the request contains use_candidate attribute, it will be
  // selected as the selected connection.
  request.AddAttribute(
      std::make_unique<StunByteStringAttribute>(STUN_ATTR_USE_CANDIDATE));
  port->SignalUnknownAddress(port, rtc::SocketAddress("4.4.4.4", 4), PROTO_UDP,
                             &request, kIceUfrag[1], false);
  Connection* conn4 = WaitForConnectionTo(&ch, "4.4.4.4", 4);
  ASSERT_TRUE(conn4 != nullptr);
  EXPECT_EQ(conn4->stats().sent_ping_responses, 1u);
  // conn4 is not the selected connection yet because it is not writable.
  EXPECT_EQ(conn2, ch.selected_connection());
  conn4->ReceivedPingResponse(LOW_RTT, "id");  // Become writable.
  EXPECT_EQ_WAIT(conn4, ch.selected_connection(), kDefaultTimeout);

  // Test that the request from an unknown address contains a ufrag from an old
  // generation.
  // port->set_sent_binding_response(false);
  ch.SetRemoteIceParameters(kIceParams[2]);
  ch.SetRemoteIceParameters(kIceParams[3]);
  port->SignalUnknownAddress(port, rtc::SocketAddress("5.5.5.5", 5), PROTO_UDP,
                             &request, kIceUfrag[2], false);
  Connection* conn5 = WaitForConnectionTo(&ch, "5.5.5.5", 5);
  ASSERT_TRUE(conn5 != nullptr);
  EXPECT_EQ(conn5->stats().sent_ping_responses, 1u);
  EXPECT_EQ(kIcePwd[2], conn5->remote_candidate().password());
}

// The controlled side will select a connection as the "selected connection"
// based on media received until the controlling side nominates a connection,
// at which point the controlled side will select that connection as
// the "selected connection".
TEST_F(P2PTransportChannelPingTest, TestSelectConnectionBasedOnMediaReceived) {
  FakePortAllocator pa(rtc::Thread::Current(), nullptr);
  P2PTransportChannel ch("receiving state change", 1, &pa);
  PrepareChannel(&ch);
  ch.SetIceRole(ICEROLE_CONTROLLED);
  ch.MaybeStartGathering();
  ch.AddRemoteCandidate(CreateUdpCandidate(LOCAL_PORT_TYPE, "1.1.1.1", 1, 10));
  Connection* conn1 = WaitForConnectionTo(&ch, "1.1.1.1", 1);
  ASSERT_TRUE(conn1 != nullptr);
  conn1->ReceivedPingResponse(LOW_RTT, "id");
  EXPECT_EQ_WAIT(conn1, ch.selected_connection(), kDefaultTimeout);

  // If a data packet is received on conn2, the selected connection should
  // switch to conn2 because the controlled side must mirror the media path
  // chosen by the controlling side.
  ch.AddRemoteCandidate(CreateUdpCandidate(LOCAL_PORT_TYPE, "2.2.2.2", 2, 1));
  Connection* conn2 = WaitForConnectionTo(&ch, "2.2.2.2", 2);
  ASSERT_TRUE(conn2 != nullptr);
  conn2->ReceivedPingResponse(LOW_RTT, "id");  // Become writable and receiving.
  conn2->OnReadPacket("ABC", 3, rtc::TimeMicros());
  EXPECT_EQ(conn2, ch.selected_connection());
  conn2->ReceivedPingResponse(LOW_RTT, "id");  // Become writable.

  // Now another STUN message with an unknown address and use_candidate will
  // nominate the selected connection.
  IceMessage request;
  request.SetType(STUN_BINDING_REQUEST);
  request.AddAttribute(std::make_unique<StunByteStringAttribute>(
      STUN_ATTR_USERNAME, kIceUfrag[1]));
  uint32_t prflx_priority = ICE_TYPE_PREFERENCE_PRFLX << 24;
  request.AddAttribute(std::make_unique<StunUInt32Attribute>(STUN_ATTR_PRIORITY,
                                                             prflx_priority));
  request.AddAttribute(
      std::make_unique<StunByteStringAttribute>(STUN_ATTR_USE_CANDIDATE));
  Port* port = GetPort(&ch);
  port->SignalUnknownAddress(port, rtc::SocketAddress("3.3.3.3", 3), PROTO_UDP,
                             &request, kIceUfrag[1], false);
  Connection* conn3 = WaitForConnectionTo(&ch, "3.3.3.3", 3);
  ASSERT_TRUE(conn3 != nullptr);
  EXPECT_NE(conn3, ch.selected_connection());  // Not writable yet.
  conn3->ReceivedPingResponse(LOW_RTT, "id");  // Become writable.
  EXPECT_EQ_WAIT(conn3, ch.selected_connection(), kDefaultTimeout);

  // Now another data packet will not switch the selected connection because the
  // selected connection was nominated by the controlling side.
  conn2->ReceivedPing();
  conn2->ReceivedPingResponse(LOW_RTT, "id");
  conn2->OnReadPacket("XYZ", 3, rtc::TimeMicros());
  EXPECT_EQ_WAIT(conn3, ch.selected_connection(), kDefaultTimeout);
}

TEST_F(P2PTransportChannelPingTest,
       TestControlledAgentDataReceivingTakesHigherPrecedenceThanPriority) {
  rtc::ScopedFakeClock clock;
  clock.AdvanceTime(webrtc::TimeDelta::Seconds(1));
  FakePortAllocator pa(rtc::Thread::Current(), nullptr);
  P2PTransportChannel ch("SwitchSelectedConnection", 1, &pa);
  PrepareChannel(&ch);
  ch.SetIceRole(ICEROLE_CONTROLLED);
  ch.MaybeStartGathering();
  // The connections have decreasing priority.
  Connection* conn1 =
      CreateConnectionWithCandidate(&ch, &clock, "1.1.1.1", 1, 10, true);
  ASSERT_TRUE(conn1 != nullptr);
  Connection* conn2 =
      CreateConnectionWithCandidate(&ch, &clock, "2.2.2.2", 2, 9, true);
  ASSERT_TRUE(conn2 != nullptr);

  // Initially, connections are selected based on priority.
  EXPECT_EQ(1, reset_selected_candidate_pair_switches());
  EXPECT_TRUE(CandidatePairMatchesNetworkRoute(conn1));

  // conn2 receives data; it becomes selected.
  // Advance the clock by 1ms so that the last data receiving timestamp of
  // conn2 is larger.
  SIMULATED_WAIT(false, 1, clock);
  conn2->OnReadPacket("XYZ", 3, rtc::TimeMicros());
  EXPECT_EQ(1, reset_selected_candidate_pair_switches());
  EXPECT_TRUE(CandidatePairMatchesNetworkRoute(conn2));

  // conn1 also receives data; it becomes selected due to priority again.
  conn1->OnReadPacket("XYZ", 3, rtc::TimeMicros());
  EXPECT_EQ(1, reset_selected_candidate_pair_switches());
  EXPECT_TRUE(CandidatePairMatchesNetworkRoute(conn2));

  // conn2 received data more recently; it is selected now because it
  // received data more recently.
  SIMULATED_WAIT(false, 1, clock);
  // Need to become writable again because it was pruned.
  conn2->ReceivedPingResponse(LOW_RTT, "id");
  conn2->OnReadPacket("XYZ", 3, rtc::TimeMicros());
  EXPECT_EQ(1, reset_selected_candidate_pair_switches());
  EXPECT_TRUE(CandidatePairMatchesNetworkRoute(conn2));

  // Make sure sorting won't reselect candidate pair.
  SIMULATED_WAIT(false, 10, clock);
  EXPECT_EQ(0, reset_selected_candidate_pair_switches());
}

TEST_F(P2PTransportChannelPingTest,
       TestControlledAgentNominationTakesHigherPrecedenceThanDataReceiving) {
  rtc::ScopedFakeClock clock;
  clock.AdvanceTime(webrtc::TimeDelta::Seconds(1));

  FakePortAllocator pa(rtc::Thread::Current(), nullptr);
  P2PTransportChannel ch("SwitchSelectedConnection", 1, &pa);
  PrepareChannel(&ch);
  ch.SetIceRole(ICEROLE_CONTROLLED);
  ch.MaybeStartGathering();
  // The connections have decreasing priority.
  Connection* conn1 =
      CreateConnectionWithCandidate(&ch, &clock, "1.1.1.1", 1, 10, true);
  ASSERT_TRUE(conn1 != nullptr);
  Connection* conn2 =
      CreateConnectionWithCandidate(&ch, &clock, "2.2.2.2", 2, 9, true);
  ASSERT_TRUE(conn2 != nullptr);

  // conn1 received data; it is the selected connection.
  // Advance the clock to have a non-zero last-data-receiving time.
  SIMULATED_WAIT(false, 1, clock);
  conn1->OnReadPacket("XYZ", 3, rtc::TimeMicros());
  EXPECT_EQ(1, reset_selected_candidate_pair_switches());
  EXPECT_TRUE(CandidatePairMatchesNetworkRoute(conn1));

  // conn2 is nominated; it becomes the selected connection.
  NominateConnection(conn2);
  EXPECT_EQ(1, reset_selected_candidate_pair_switches());
  EXPECT_TRUE(CandidatePairMatchesNetworkRoute(conn2));

  // conn1 is selected because it has higher priority and also nominated.
  NominateConnection(conn1);
  EXPECT_EQ(1, reset_selected_candidate_pair_switches());
  EXPECT_TRUE(CandidatePairMatchesNetworkRoute(conn2));

  // Make sure sorting won't reselect candidate pair.
  SIMULATED_WAIT(false, 10, clock);
  EXPECT_EQ(0, reset_selected_candidate_pair_switches());
}

TEST_F(P2PTransportChannelPingTest,
       TestControlledAgentSelectsConnectionWithHigherNomination) {
  rtc::ScopedFakeClock clock;
  clock.AdvanceTime(webrtc::TimeDelta::Seconds(1));

  FakePortAllocator pa(rtc::Thread::Current(), nullptr);
  P2PTransportChannel ch("test", 1, &pa);
  PrepareChannel(&ch);
  ch.SetIceRole(ICEROLE_CONTROLLED);
  ch.MaybeStartGathering();
  // The connections have decreasing priority.
  Connection* conn1 =
      CreateConnectionWithCandidate(&ch, &clock, "1.1.1.1", 1, 10, true);
  ASSERT_TRUE(conn1 != nullptr);
  Connection* conn2 =
      CreateConnectionWithCandidate(&ch, &clock, "2.2.2.2", 2, 9, true);
  ASSERT_TRUE(conn2 != nullptr);

  // conn1 is the selected connection because it has a higher priority,
  EXPECT_EQ_SIMULATED_WAIT(conn1, ch.selected_connection(), kDefaultTimeout,
                           clock);
  EXPECT_TRUE(CandidatePairMatchesNetworkRoute(conn1));
  reset_selected_candidate_pair_switches();

  // conn2 is nominated; it becomes selected.
  NominateConnection(conn2);
  EXPECT_EQ(1, reset_selected_candidate_pair_switches());
  EXPECT_EQ(conn2, ch.selected_connection());
  EXPECT_TRUE(CandidatePairMatchesNetworkRoute(conn2));

  // conn1 is selected because of its priority.
  NominateConnection(conn1);
  EXPECT_EQ(1, reset_selected_candidate_pair_switches());
  EXPECT_EQ(conn1, ch.selected_connection());
  EXPECT_TRUE(CandidatePairMatchesNetworkRoute(conn1));

  // conn2 gets higher remote nomination; it is selected again.
  NominateConnection(conn2, 2U);
  EXPECT_EQ(1, reset_selected_candidate_pair_switches());
  EXPECT_EQ(conn2, ch.selected_connection());
  EXPECT_TRUE(CandidatePairMatchesNetworkRoute(conn2));

  // Make sure sorting won't reselect candidate pair.
  SIMULATED_WAIT(false, 100, clock);
  EXPECT_EQ(0, reset_selected_candidate_pair_switches());
}

TEST_F(P2PTransportChannelPingTest, TestEstimatedDisconnectedTime) {
  rtc::ScopedFakeClock clock;
  clock.AdvanceTime(webrtc::TimeDelta::Seconds(1));

  FakePortAllocator pa(rtc::Thread::Current(), nullptr);
  P2PTransportChannel ch("test", 1, &pa);
  PrepareChannel(&ch);
  ch.SetIceRole(ICEROLE_CONTROLLED);
  ch.MaybeStartGathering();
  // The connections have decreasing priority.
  Connection* conn1 =
      CreateConnectionWithCandidate(&ch, &clock, "1.1.1.1", /* port= */ 1,
                                    /* priority= */ 10, /* writable= */ true);
  ASSERT_TRUE(conn1 != nullptr);
  Connection* conn2 =
      CreateConnectionWithCandidate(&ch, &clock, "2.2.2.2", /* port= */ 2,
                                    /* priority= */ 9, /* writable= */ true);
  ASSERT_TRUE(conn2 != nullptr);

  // conn1 is the selected connection because it has a higher priority,
  EXPECT_EQ_SIMULATED_WAIT(conn1, ch.selected_connection(), kDefaultTimeout,
                           clock);
  EXPECT_TRUE(CandidatePairMatchesNetworkRoute(conn1));
  // No estimateded disconnect time at first connect <=> value is 0.
  EXPECT_EQ(LastEstimatedDisconnectedTimeMs(), 0);

  // Use nomination to force switching of selected connection.
  int nomination = 1;

  {
    clock.AdvanceTime(webrtc::TimeDelta::Seconds(1));
    // This will not parse as STUN, and is considered data
    conn1->OnReadPacket("XYZ", 3, rtc::TimeMicros());
    clock.AdvanceTime(webrtc::TimeDelta::Seconds(2));

    // conn2 is nominated; it becomes selected.
    NominateConnection(conn2, nomination++);
    EXPECT_EQ(conn2, ch.selected_connection());
    // We got data 2s ago...guess that we lost 2s of connectivity.
    EXPECT_EQ(LastEstimatedDisconnectedTimeMs(), 2000);
  }

  {
    clock.AdvanceTime(webrtc::TimeDelta::Seconds(1));
    conn2->OnReadPacket("XYZ", 3, rtc::TimeMicros());

    clock.AdvanceTime(webrtc::TimeDelta::Seconds(2));
    ReceivePingOnConnection(conn2, kIceUfrag[1], 1, nomination++);

    clock.AdvanceTime(webrtc::TimeDelta::Millis(500));

    ReceivePingOnConnection(conn1, kIceUfrag[1], 1, nomination++);
    EXPECT_EQ(conn1, ch.selected_connection());
    // We got ping 500ms ago...guess that we lost 500ms of connectivity.
    EXPECT_EQ(LastEstimatedDisconnectedTimeMs(), 500);
  }
}

TEST_F(P2PTransportChannelPingTest,
       TestControlledAgentIgnoresSmallerNomination) {
  rtc::ScopedFakeClock clock;
  clock.AdvanceTime(webrtc::TimeDelta::Seconds(1));

  FakePortAllocator pa(rtc::Thread::Current(), nullptr);
  P2PTransportChannel ch("test", 1, &pa);
  PrepareChannel(&ch);
  ch.SetIceRole(ICEROLE_CONTROLLED);
  ch.MaybeStartGathering();
  Connection* conn =
      CreateConnectionWithCandidate(&ch, &clock, "1.1.1.1", 1, 10, false);
  ReceivePingOnConnection(conn, kIceUfrag[1], 1, 2U);
  EXPECT_EQ(2U, conn->remote_nomination());
  // Smaller nomination is ignored.
  ReceivePingOnConnection(conn, kIceUfrag[1], 1, 1U);
  EXPECT_EQ(2U, conn->remote_nomination());
}

TEST_F(P2PTransportChannelPingTest,
       TestControlledAgentWriteStateTakesHigherPrecedenceThanNomination) {
  rtc::ScopedFakeClock clock;

  FakePortAllocator pa(rtc::Thread::Current(), nullptr);
  P2PTransportChannel ch("SwitchSelectedConnection", 1, &pa);
  PrepareChannel(&ch);
  ch.SetIceRole(ICEROLE_CONTROLLED);
  ch.MaybeStartGathering();
  // The connections have decreasing priority.
  Connection* conn1 =
      CreateConnectionWithCandidate(&ch, &clock, "1.1.1.1", 1, 10, false);
  ASSERT_TRUE(conn1 != nullptr);
  Connection* conn2 =
      CreateConnectionWithCandidate(&ch, &clock, "2.2.2.2", 2, 9, false);
  ASSERT_TRUE(conn2 != nullptr);

  NominateConnection(conn1);
  // There is no selected connection because no connection is writable.
  EXPECT_EQ(0, reset_selected_candidate_pair_switches());

  // conn2 becomes writable; it is selected even though it is not nominated.
  conn2->ReceivedPingResponse(LOW_RTT, "id");
  EXPECT_EQ_SIMULATED_WAIT(1, reset_selected_candidate_pair_switches(),
                           kDefaultTimeout, clock);
  EXPECT_EQ_SIMULATED_WAIT(conn2, ch.selected_connection(), kDefaultTimeout,
                           clock);
  EXPECT_TRUE(CandidatePairMatchesNetworkRoute(conn2));

  // If conn1 is also writable, it will become selected.
  conn1->ReceivedPingResponse(LOW_RTT, "id");
  EXPECT_EQ_SIMULATED_WAIT(1, reset_selected_candidate_pair_switches(),
                           kDefaultTimeout, clock);
  EXPECT_EQ_SIMULATED_WAIT(conn1, ch.selected_connection(), kDefaultTimeout,
                           clock);
  EXPECT_TRUE(CandidatePairMatchesNetworkRoute(conn1));

  // Make sure sorting won't reselect candidate pair.
  SIMULATED_WAIT(false, 10, clock);
  EXPECT_EQ(0, reset_selected_candidate_pair_switches());
}

// Test that if a new remote candidate has the same address and port with
// an old one, it will be used to create a new connection.
TEST_F(P2PTransportChannelPingTest, TestAddRemoteCandidateWithAddressReuse) {
  FakePortAllocator pa(rtc::Thread::Current(), nullptr);
  P2PTransportChannel ch("candidate reuse", 1, &pa);
  PrepareChannel(&ch);
  ch.MaybeStartGathering();
  const std::string host_address = "1.1.1.1";
  const int port_num = 1;

  // kIceUfrag[1] is the current generation ufrag.
  Candidate candidate = CreateUdpCandidate(LOCAL_PORT_TYPE, host_address,
                                           port_num, 1, kIceUfrag[1]);
  ch.AddRemoteCandidate(candidate);
  Connection* conn1 = WaitForConnectionTo(&ch, host_address, port_num);
  ASSERT_TRUE(conn1 != nullptr);
  EXPECT_EQ(0u, conn1->remote_candidate().generation());

  // Simply adding the same candidate again won't create a new connection.
  ch.AddRemoteCandidate(candidate);
  Connection* conn2 = GetConnectionTo(&ch, host_address, port_num);
  EXPECT_EQ(conn1, conn2);

  // Update the ufrag of the candidate and add it again.
  candidate.set_username(kIceUfrag[2]);
  ch.AddRemoteCandidate(candidate);
  conn2 = GetConnectionTo(&ch, host_address, port_num);
  EXPECT_NE(conn1, conn2);
  EXPECT_EQ(kIceUfrag[2], conn2->remote_candidate().username());
  EXPECT_EQ(1u, conn2->remote_candidate().generation());

  // Verify that a ping with the new ufrag can be received on the new
  // connection.
  EXPECT_EQ(0, conn2->last_ping_received());
  ReceivePingOnConnection(conn2, kIceUfrag[2], 1 /* priority */);
  EXPECT_GT(conn2->last_ping_received(), 0);
}

// When the current selected connection is strong, lower-priority connections
// will be pruned. Otherwise, lower-priority connections are kept.
TEST_F(P2PTransportChannelPingTest, TestDontPruneWhenWeak) {
  rtc::ScopedFakeClock clock;
  clock.AdvanceTime(webrtc::TimeDelta::Seconds(1));
  FakePortAllocator pa(rtc::Thread::Current(), nullptr);
  P2PTransportChannel ch("test channel", 1, &pa);
  PrepareChannel(&ch);
  ch.SetIceRole(ICEROLE_CONTROLLED);
  ch.MaybeStartGathering();
  ch.AddRemoteCandidate(CreateUdpCandidate(LOCAL_PORT_TYPE, "1.1.1.1", 1, 1));
  Connection* conn1 = WaitForConnectionTo(&ch, "1.1.1.1", 1);
  ASSERT_TRUE(conn1 != nullptr);
  EXPECT_EQ(nullptr, ch.selected_connection());
  conn1->ReceivedPingResponse(LOW_RTT, "id");  // Becomes writable and receiving

  // When a higher-priority, nominated candidate comes in, the connections with
  // lower-priority are pruned.
  ch.AddRemoteCandidate(CreateUdpCandidate(LOCAL_PORT_TYPE, "2.2.2.2", 2, 10));
  Connection* conn2 = WaitForConnectionTo(&ch, "2.2.2.2", 2, &clock);
  ASSERT_TRUE(conn2 != nullptr);
  conn2->ReceivedPingResponse(LOW_RTT, "id");  // Becomes writable and receiving
  NominateConnection(conn2);
  EXPECT_TRUE_SIMULATED_WAIT(conn1->pruned(), kMediumTimeout, clock);

  ch.SetIceConfig(CreateIceConfig(500, GATHER_ONCE));
  // Wait until conn2 becomes not receiving.
  EXPECT_TRUE_SIMULATED_WAIT(!conn2->receiving(), kMediumTimeout, clock);

  ch.AddRemoteCandidate(CreateUdpCandidate(LOCAL_PORT_TYPE, "3.3.3.3", 3, 1));
  Connection* conn3 = WaitForConnectionTo(&ch, "3.3.3.3", 3, &clock);
  ASSERT_TRUE(conn3 != nullptr);
  // The selected connection should still be conn2. Even through conn3 has lower
  // priority and is not receiving/writable, it is not pruned because the
  // selected connection is not receiving.
  SIMULATED_WAIT(conn3->pruned(), kShortTimeout, clock);
  EXPECT_FALSE(conn3->pruned());
}

TEST_F(P2PTransportChannelPingTest, TestDontPruneHighPriorityConnections) {
  rtc::ScopedFakeClock clock;
  FakePortAllocator pa(rtc::Thread::Current(), nullptr);
  P2PTransportChannel ch("test channel", 1, &pa);
  PrepareChannel(&ch);
  ch.SetIceRole(ICEROLE_CONTROLLED);
  ch.MaybeStartGathering();
  Connection* conn1 =
      CreateConnectionWithCandidate(&ch, &clock, "1.1.1.1", 1, 100, true);
  ASSERT_TRUE(conn1 != nullptr);
  Connection* conn2 =
      CreateConnectionWithCandidate(&ch, &clock, "2.2.2.2", 2, 200, false);
  ASSERT_TRUE(conn2 != nullptr);
  // Even if conn1 is writable, nominated, receiving data, it should not prune
  // conn2.
  NominateConnection(conn1);
  SIMULATED_WAIT(false, 1, clock);
  conn1->OnReadPacket("XYZ", 3, rtc::TimeMicros());
  SIMULATED_WAIT(conn2->pruned(), 100, clock);
  EXPECT_FALSE(conn2->pruned());
}

// Test that GetState returns the state correctly.
TEST_F(P2PTransportChannelPingTest, TestGetState) {
  rtc::ScopedFakeClock clock;
  clock.AdvanceTime(webrtc::TimeDelta::Seconds(1));
  FakePortAllocator pa(rtc::Thread::Current(), nullptr);
  P2PTransportChannel ch("test channel", 1, &pa);
  EXPECT_EQ(webrtc::IceTransportState::kNew, ch.GetIceTransportState());
  PrepareChannel(&ch);
  ch.MaybeStartGathering();
  // After gathering we are still in the kNew state because we aren't checking
  // any connections yet.
  EXPECT_EQ(webrtc::IceTransportState::kNew, ch.GetIceTransportState());
  EXPECT_EQ(IceTransportState::STATE_INIT, ch.GetState());
  ch.AddRemoteCandidate(CreateUdpCandidate(LOCAL_PORT_TYPE, "1.1.1.1", 1, 100));
  ch.AddRemoteCandidate(CreateUdpCandidate(LOCAL_PORT_TYPE, "2.2.2.2", 2, 1));
  // Checking candidates that have been added with gathered candidates.
  ASSERT_GT(ch.connections().size(), 0u);
  EXPECT_EQ(webrtc::IceTransportState::kChecking, ch.GetIceTransportState());
  Connection* conn1 = WaitForConnectionTo(&ch, "1.1.1.1", 1, &clock);
  Connection* conn2 = WaitForConnectionTo(&ch, "2.2.2.2", 2, &clock);
  ASSERT_TRUE(conn1 != nullptr);
  ASSERT_TRUE(conn2 != nullptr);
  // Now there are two connections, so the transport channel is connecting.
  EXPECT_EQ(IceTransportState::STATE_CONNECTING, ch.GetState());
  // No connections are writable yet, so we should still be in the kChecking
  // state.
  EXPECT_EQ(webrtc::IceTransportState::kChecking, ch.GetIceTransportState());
  // `conn1` becomes writable and receiving; it then should prune `conn2`.
  conn1->ReceivedPingResponse(LOW_RTT, "id");
  EXPECT_TRUE_SIMULATED_WAIT(conn2->pruned(), kShortTimeout, clock);
  EXPECT_EQ(IceTransportState::STATE_COMPLETED, ch.GetState());
  EXPECT_EQ(webrtc::IceTransportState::kConnected, ch.GetIceTransportState());
  conn1->Prune();  // All connections are pruned.
  // Need to wait until the channel state is updated.
  EXPECT_EQ_SIMULATED_WAIT(IceTransportState::STATE_FAILED, ch.GetState(),
                           kShortTimeout, clock);
  EXPECT_EQ(webrtc::IceTransportState::kFailed, ch.GetIceTransportState());
}

// Test that when a low-priority connection is pruned, it is not deleted
// right away, and it can become active and be pruned again.
TEST_F(P2PTransportChannelPingTest, TestConnectionPrunedAgain) {
  rtc::ScopedFakeClock clock;
  clock.AdvanceTime(webrtc::TimeDelta::Seconds(1));

  FakePortAllocator pa(rtc::Thread::Current(), nullptr);
  P2PTransportChannel ch("test channel", 1, &pa);
  PrepareChannel(&ch);
  IceConfig config = CreateIceConfig(1000, GATHER_ONCE);
  config.receiving_switching_delay = 800;
  ch.SetIceConfig(config);
  ch.MaybeStartGathering();
  ch.AddRemoteCandidate(CreateUdpCandidate(LOCAL_PORT_TYPE, "1.1.1.1", 1, 100));
  Connection* conn1 = WaitForConnectionTo(&ch, "1.1.1.1", 1, &clock);
  ASSERT_TRUE(conn1 != nullptr);
  EXPECT_EQ(nullptr, ch.selected_connection());
  conn1->ReceivedPingResponse(LOW_RTT, "id");  // Becomes writable and receiving
  EXPECT_EQ_SIMULATED_WAIT(conn1, ch.selected_connection(), kDefaultTimeout,
                           clock);

  // Add a low-priority connection `conn2`, which will be pruned, but it will
  // not be deleted right away. Once the current selected connection becomes not
  // receiving, `conn2` will start to ping and upon receiving the ping response,
  // it will become the selected connection.
  ch.AddRemoteCandidate(CreateUdpCandidate(LOCAL_PORT_TYPE, "2.2.2.2", 2, 1));
  Connection* conn2 = WaitForConnectionTo(&ch, "2.2.2.2", 2, &clock);
  ASSERT_TRUE(conn2 != nullptr);
  EXPECT_TRUE_SIMULATED_WAIT(!conn2->active(), kDefaultTimeout, clock);
  // `conn2` should not send a ping yet.
  EXPECT_EQ(IceCandidatePairState::WAITING, conn2->state());
  EXPECT_EQ(IceTransportState::STATE_COMPLETED, ch.GetState());
  // Wait for `conn1` becoming not receiving.
  EXPECT_TRUE_SIMULATED_WAIT(!conn1->receiving(), kMediumTimeout, clock);
  // Make sure conn2 is not deleted.
  conn2 = WaitForConnectionTo(&ch, "2.2.2.2", 2, &clock);
  ASSERT_TRUE(conn2 != nullptr);
  EXPECT_EQ_SIMULATED_WAIT(IceCandidatePairState::IN_PROGRESS, conn2->state(),
                           kDefaultTimeout, clock);
  conn2->ReceivedPingResponse(LOW_RTT, "id");
  EXPECT_EQ_SIMULATED_WAIT(conn2, ch.selected_connection(), kDefaultTimeout,
                           clock);
  EXPECT_EQ(IceTransportState::STATE_CONNECTING, ch.GetState());

  // When `conn1` comes back again, `conn2` will be pruned again.
  conn1->ReceivedPingResponse(LOW_RTT, "id");
  EXPECT_EQ_SIMULATED_WAIT(conn1, ch.selected_connection(), kDefaultTimeout,
                           clock);
  EXPECT_TRUE_SIMULATED_WAIT(!conn2->active(), kDefaultTimeout, clock);
  EXPECT_EQ(IceTransportState::STATE_COMPLETED, ch.GetState());
}

// Test that if all connections in a channel has timed out on writing, they
// will all be deleted. We use Prune to simulate write_time_out.
TEST_F(P2PTransportChannelPingTest, TestDeleteConnectionsIfAllWriteTimedout) {
  rtc::ScopedFakeClock clock;
  FakePortAllocator pa(rtc::Thread::Current(), nullptr);
  P2PTransportChannel ch("test channel", 1, &pa);
  PrepareChannel(&ch);
  ch.MaybeStartGathering();
  // Have one connection only but later becomes write-time-out.
  ch.AddRemoteCandidate(CreateUdpCandidate(LOCAL_PORT_TYPE, "1.1.1.1", 1, 100));
  Connection* conn1 = WaitForConnectionTo(&ch, "1.1.1.1", 1, &clock);
  ASSERT_TRUE(conn1 != nullptr);
  conn1->ReceivedPing();  // Becomes receiving
  conn1->Prune();
  EXPECT_TRUE_SIMULATED_WAIT(ch.connections().empty(), kShortTimeout, clock);

  // Have two connections but both become write-time-out later.
  ch.AddRemoteCandidate(CreateUdpCandidate(LOCAL_PORT_TYPE, "2.2.2.2", 2, 1));
  Connection* conn2 = WaitForConnectionTo(&ch, "2.2.2.2", 2, &clock);
  ASSERT_TRUE(conn2 != nullptr);
  conn2->ReceivedPing();  // Becomes receiving
  ch.AddRemoteCandidate(CreateUdpCandidate(LOCAL_PORT_TYPE, "3.3.3.3", 3, 2));
  Connection* conn3 = WaitForConnectionTo(&ch, "3.3.3.3", 3, &clock);
  ASSERT_TRUE(conn3 != nullptr);
  conn3->ReceivedPing();  // Becomes receiving
  // Now prune both conn2 and conn3; they will be deleted soon.
  conn2->Prune();
  conn3->Prune();
  EXPECT_TRUE_SIMULATED_WAIT(ch.connections().empty(), kShortTimeout, clock);
}

// Tests that after a port allocator session is started, it will be stopped
// when a new connection becomes writable and receiving. Also tests that if a
// connection belonging to an old session becomes writable, it won't stop
// the current port allocator session.
TEST_F(P2PTransportChannelPingTest, TestStopPortAllocatorSessions) {
  FakePortAllocator pa(rtc::Thread::Current(), nullptr);
  P2PTransportChannel ch("test channel", 1, &pa);
  PrepareChannel(&ch);
  ch.SetIceConfig(CreateIceConfig(2000, GATHER_ONCE));
  ch.MaybeStartGathering();
  ch.AddRemoteCandidate(CreateUdpCandidate(LOCAL_PORT_TYPE, "1.1.1.1", 1, 100));
  Connection* conn1 = WaitForConnectionTo(&ch, "1.1.1.1", 1);
  ASSERT_TRUE(conn1 != nullptr);
  conn1->ReceivedPingResponse(LOW_RTT, "id");  // Becomes writable and receiving
  EXPECT_TRUE(!ch.allocator_session()->IsGettingPorts());

  // Start a new session. Even though conn1, which belongs to an older
  // session, becomes unwritable and writable again, it should not stop the
  // current session.
  ch.SetIceParameters(kIceParams[1]);
  ch.MaybeStartGathering();
  conn1->Prune();
  conn1->ReceivedPingResponse(LOW_RTT, "id");
  EXPECT_TRUE(ch.allocator_session()->IsGettingPorts());

  // But if a new connection created from the new session becomes writable,
  // it will stop the current session.
  ch.AddRemoteCandidate(CreateUdpCandidate(LOCAL_PORT_TYPE, "2.2.2.2", 2, 100));
  Connection* conn2 = WaitForConnectionTo(&ch, "2.2.2.2", 2);
  ASSERT_TRUE(conn2 != nullptr);
  conn2->ReceivedPingResponse(LOW_RTT, "id");  // Becomes writable and receiving
  EXPECT_TRUE(!ch.allocator_session()->IsGettingPorts());
}

// Test that the ICE role is updated even on ports that has been removed.
// These ports may still have connections that need a correct role, in case that
// the connections on it may still receive stun pings.
TEST_F(P2PTransportChannelPingTest, TestIceRoleUpdatedOnRemovedPort) {
  FakePortAllocator pa(rtc::Thread::Current(), nullptr);
  P2PTransportChannel ch("test channel", ICE_CANDIDATE_COMPONENT_DEFAULT, &pa);
  // Starts with ICEROLE_CONTROLLING.
  PrepareChannel(&ch);
  IceConfig config = CreateIceConfig(1000, GATHER_CONTINUALLY);
  ch.SetIceConfig(config);
  ch.MaybeStartGathering();
  ch.AddRemoteCandidate(CreateUdpCandidate(LOCAL_PORT_TYPE, "1.1.1.1", 1, 1));

  Connection* conn = WaitForConnectionTo(&ch, "1.1.1.1", 1);
  ASSERT_TRUE(conn != nullptr);

  // Make a fake signal to remove the ports in the p2ptransportchannel. then
  // change the ICE role and expect it to be updated.
  std::vector<PortInterface*> ports(1, conn->PortForTest());
  ch.allocator_session()->SignalPortsPruned(ch.allocator_session(), ports);
  ch.SetIceRole(ICEROLE_CONTROLLED);
  EXPECT_EQ(ICEROLE_CONTROLLED, conn->PortForTest()->GetIceRole());
}

// Test that the ICE role is updated even on ports with inactive networks.
// These ports may still have connections that need a correct role, for the
// pings sent by those connections until they're replaced by newer-generation
// connections.
TEST_F(P2PTransportChannelPingTest, TestIceRoleUpdatedOnPortAfterIceRestart) {
  FakePortAllocator pa(rtc::Thread::Current(), nullptr);
  P2PTransportChannel ch("test channel", ICE_CANDIDATE_COMPONENT_DEFAULT, &pa);
  // Starts with ICEROLE_CONTROLLING.
  PrepareChannel(&ch);
  ch.MaybeStartGathering();
  ch.AddRemoteCandidate(CreateUdpCandidate(LOCAL_PORT_TYPE, "1.1.1.1", 1, 1));

  Connection* conn = WaitForConnectionTo(&ch, "1.1.1.1", 1);
  ASSERT_TRUE(conn != nullptr);

  // Do an ICE restart, change the role, and expect the old port to have its
  // role updated.
  ch.SetIceParameters(kIceParams[1]);
  ch.MaybeStartGathering();
  ch.SetIceRole(ICEROLE_CONTROLLED);
  EXPECT_EQ(ICEROLE_CONTROLLED, conn->PortForTest()->GetIceRole());
}

// Test that after some amount of time without receiving data, the connection
// will be destroyed. The port will only be destroyed after it is marked as
// "pruned."
TEST_F(P2PTransportChannelPingTest, TestPortDestroyedAfterTimeoutAndPruned) {
  rtc::ScopedFakeClock fake_clock;

  FakePortAllocator pa(rtc::Thread::Current(), nullptr);
  P2PTransportChannel ch("test channel", ICE_CANDIDATE_COMPONENT_DEFAULT, &pa);
  PrepareChannel(&ch);
  ch.SetIceRole(ICEROLE_CONTROLLED);
  ch.MaybeStartGathering();
  ch.AddRemoteCandidate(CreateUdpCandidate(LOCAL_PORT_TYPE, "1.1.1.1", 1, 1));

  Connection* conn = WaitForConnectionTo(&ch, "1.1.1.1", 1);
  ASSERT_TRUE(conn != nullptr);

  // Simulate 2 minutes going by. This should be enough time for the port to
  // time out.
  for (int second = 0; second < 120; ++second) {
    fake_clock.AdvanceTime(webrtc::TimeDelta::Seconds(1));
  }
  EXPECT_EQ(nullptr, GetConnectionTo(&ch, "1.1.1.1", 1));
  // Port will not be removed because it is not pruned yet.
  PortInterface* port = GetPort(&ch);
  ASSERT_NE(nullptr, port);

  // If the session prunes all ports, the port will be destroyed.
  ch.allocator_session()->PruneAllPorts();
  EXPECT_EQ_SIMULATED_WAIT(nullptr, GetPort(&ch), 1, fake_clock);
  EXPECT_EQ_SIMULATED_WAIT(nullptr, GetPrunedPort(&ch), 1, fake_clock);
}

TEST_F(P2PTransportChannelPingTest, TestMaxOutstandingPingsFieldTrial) {
  webrtc::test::ScopedFieldTrials field_trials(
      "WebRTC-IceFieldTrials/max_outstanding_pings:3/");
  FakePortAllocator pa(rtc::Thread::Current(), nullptr);
  P2PTransportChannel ch("max", 1, &pa);
  ch.SetIceConfig(ch.config());
  PrepareChannel(&ch);
  ch.MaybeStartGathering();
  ch.AddRemoteCandidate(CreateUdpCandidate(LOCAL_PORT_TYPE, "1.1.1.1", 1, 1));
  ch.AddRemoteCandidate(CreateUdpCandidate(LOCAL_PORT_TYPE, "2.2.2.2", 2, 2));

  Connection* conn1 = WaitForConnectionTo(&ch, "1.1.1.1", 1);
  Connection* conn2 = WaitForConnectionTo(&ch, "2.2.2.2", 2);
  ASSERT_TRUE(conn1 != nullptr);
  ASSERT_TRUE(conn2 != nullptr);

  EXPECT_TRUE_WAIT(conn1->num_pings_sent() == 3 && conn2->num_pings_sent() == 3,
                   kDefaultTimeout);

  // Check that these connections don't send any more pings.
  EXPECT_EQ(nullptr, ch.FindNextPingableConnection());
}

class P2PTransportChannelMostLikelyToWorkFirstTest
    : public P2PTransportChannelPingTest {
 public:
  P2PTransportChannelMostLikelyToWorkFirstTest()
      : turn_server_(rtc::Thread::Current(), kTurnUdpIntAddr, kTurnUdpExtAddr) {
    network_manager_.AddInterface(kPublicAddrs[0]);
    allocator_.reset(
        CreateBasicPortAllocator(&network_manager_, ServerAddresses(),
                                 kTurnUdpIntAddr, rtc::SocketAddress()));
    allocator_->set_flags(allocator_->flags() | PORTALLOCATOR_DISABLE_STUN |
                          PORTALLOCATOR_DISABLE_TCP);
    allocator_->set_step_delay(kMinimumStepDelay);
  }

  P2PTransportChannel& StartTransportChannel(
      bool prioritize_most_likely_to_work,
      int stable_writable_connection_ping_interval) {
    channel_.reset(new P2PTransportChannel("checks", 1, allocator()));
    IceConfig config = channel_->config();
    config.prioritize_most_likely_candidate_pairs =
        prioritize_most_likely_to_work;
    config.stable_writable_connection_ping_interval =
        stable_writable_connection_ping_interval;
    channel_->SetIceConfig(config);
    PrepareChannel(channel_.get());
    channel_->MaybeStartGathering();
    return *channel_.get();
  }

  BasicPortAllocator* allocator() { return allocator_.get(); }
  TestTurnServer* turn_server() { return &turn_server_; }

  // This verifies the next pingable connection has the expected candidates'
  // types and, for relay local candidate, the expected relay protocol and ping
  // it.
  void VerifyNextPingableConnection(
      const std::string& local_candidate_type,
      const std::string& remote_candidate_type,
      const std::string& relay_protocol_type = UDP_PROTOCOL_NAME) {
    Connection* conn = FindNextPingableConnectionAndPingIt(channel_.get());
    ASSERT_TRUE(conn != nullptr);
    EXPECT_EQ(conn->local_candidate().type(), local_candidate_type);
    if (conn->local_candidate().type() == RELAY_PORT_TYPE) {
      EXPECT_EQ(conn->local_candidate().relay_protocol(), relay_protocol_type);
    }
    EXPECT_EQ(conn->remote_candidate().type(), remote_candidate_type);
  }

 private:
  std::unique_ptr<BasicPortAllocator> allocator_;
  rtc::FakeNetworkManager network_manager_;
  TestTurnServer turn_server_;
  std::unique_ptr<P2PTransportChannel> channel_;
};

// Test that Relay/Relay connections will be pinged first when no other
// connections have been pinged yet, unless we need to ping a trigger check or
// we have a selected connection.
TEST_F(P2PTransportChannelMostLikelyToWorkFirstTest,
       TestRelayRelayFirstWhenNothingPingedYet) {
  const int max_strong_interval = 500;
  P2PTransportChannel& ch = StartTransportChannel(true, max_strong_interval);
  EXPECT_TRUE_WAIT(ch.ports().size() == 2, kDefaultTimeout);
  EXPECT_EQ(ch.ports()[0]->Type(), LOCAL_PORT_TYPE);
  EXPECT_EQ(ch.ports()[1]->Type(), RELAY_PORT_TYPE);

  ch.AddRemoteCandidate(CreateUdpCandidate(RELAY_PORT_TYPE, "1.1.1.1", 1, 1));
  ch.AddRemoteCandidate(CreateUdpCandidate(LOCAL_PORT_TYPE, "2.2.2.2", 2, 2));

  EXPECT_TRUE_WAIT(ch.connections().size() == 4, kDefaultTimeout);

  // Relay/Relay should be the first pingable connection.
  Connection* conn = FindNextPingableConnectionAndPingIt(&ch);
  ASSERT_TRUE(conn != nullptr);
  EXPECT_EQ(conn->local_candidate().type(), RELAY_PORT_TYPE);
  EXPECT_EQ(conn->remote_candidate().type(), RELAY_PORT_TYPE);

  // Unless that we have a trigger check waiting to be pinged.
  Connection* conn2 = WaitForConnectionTo(&ch, "2.2.2.2", 2);
  ASSERT_TRUE(conn2 != nullptr);
  EXPECT_EQ(conn2->local_candidate().type(), LOCAL_PORT_TYPE);
  EXPECT_EQ(conn2->remote_candidate().type(), LOCAL_PORT_TYPE);
  conn2->ReceivedPing();
  EXPECT_EQ(conn2, FindNextPingableConnectionAndPingIt(&ch));

  // Make conn3 the selected connection.
  Connection* conn3 = WaitForConnectionTo(&ch, "1.1.1.1", 1);
  ASSERT_TRUE(conn3 != nullptr);
  EXPECT_EQ(conn3->local_candidate().type(), LOCAL_PORT_TYPE);
  EXPECT_EQ(conn3->remote_candidate().type(), RELAY_PORT_TYPE);
  conn3->ReceivedPingResponse(LOW_RTT, "id");
  ASSERT_TRUE(conn3->writable());
  conn3->ReceivedPing();

  /*

  TODO(honghaiz): Re-enable this once we use fake clock for this test to fix
  the flakiness. The following test becomes flaky because we now ping the
  connections with fast rates until every connection is pinged at least three
  times. The selected connection may have been pinged before
  `max_strong_interval`, so it may not be the next connection to be pinged as
  expected in the test.

  // Verify that conn3 will be the "selected connection" since it is readable
  // and writable. After `MAX_CURRENT_STRONG_INTERVAL`, it should be the next
  // pingable connection.
  EXPECT_TRUE_WAIT(conn3 == ch.selected_connection(), kDefaultTimeout);
  WAIT(false, max_strong_interval + 100);
  conn3->ReceivedPingResponse(LOW_RTT, "id");
  ASSERT_TRUE(conn3->writable());
  EXPECT_EQ(conn3, FindNextPingableConnectionAndPingIt(&ch));

  */
}

// Test that Relay/Relay connections will be pinged first when everything has
// been pinged even if the Relay/Relay connection wasn't the first to be pinged
// in the first round.
TEST_F(P2PTransportChannelMostLikelyToWorkFirstTest,
       TestRelayRelayFirstWhenEverythingPinged) {
  P2PTransportChannel& ch = StartTransportChannel(true, 500);
  EXPECT_TRUE_WAIT(ch.ports().size() == 2, kDefaultTimeout);
  EXPECT_EQ(ch.ports()[0]->Type(), LOCAL_PORT_TYPE);
  EXPECT_EQ(ch.ports()[1]->Type(), RELAY_PORT_TYPE);

  ch.AddRemoteCandidate(CreateUdpCandidate(LOCAL_PORT_TYPE, "1.1.1.1", 1, 1));
  EXPECT_TRUE_WAIT(ch.connections().size() == 2, kDefaultTimeout);

  // Initially, only have Local/Local and Local/Relay.
  VerifyNextPingableConnection(LOCAL_PORT_TYPE, LOCAL_PORT_TYPE);
  VerifyNextPingableConnection(RELAY_PORT_TYPE, LOCAL_PORT_TYPE);

  // Remote Relay candidate arrives.
  ch.AddRemoteCandidate(CreateUdpCandidate(RELAY_PORT_TYPE, "2.2.2.2", 2, 2));
  EXPECT_TRUE_WAIT(ch.connections().size() == 4, kDefaultTimeout);

  // Relay/Relay should be the first since it hasn't been pinged before.
  VerifyNextPingableConnection(RELAY_PORT_TYPE, RELAY_PORT_TYPE);

  // Local/Relay is the final one.
  VerifyNextPingableConnection(LOCAL_PORT_TYPE, RELAY_PORT_TYPE);

  // Now, every connection has been pinged once. The next one should be
  // Relay/Relay.
  VerifyNextPingableConnection(RELAY_PORT_TYPE, RELAY_PORT_TYPE);
}

// Test that when we receive a new remote candidate, they will be tried first
// before we re-ping Relay/Relay connections again.
TEST_F(P2PTransportChannelMostLikelyToWorkFirstTest,
       TestNoStarvationOnNonRelayConnection) {
  P2PTransportChannel& ch = StartTransportChannel(true, 500);
  EXPECT_TRUE_WAIT(ch.ports().size() == 2, kDefaultTimeout);
  EXPECT_EQ(ch.ports()[0]->Type(), LOCAL_PORT_TYPE);
  EXPECT_EQ(ch.ports()[1]->Type(), RELAY_PORT_TYPE);

  ch.AddRemoteCandidate(CreateUdpCandidate(RELAY_PORT_TYPE, "1.1.1.1", 1, 1));
  EXPECT_TRUE_WAIT(ch.connections().size() == 2, kDefaultTimeout);

  // Initially, only have Relay/Relay and Local/Relay. Ping Relay/Relay first.
  VerifyNextPingableConnection(RELAY_PORT_TYPE, RELAY_PORT_TYPE);

  // Next, ping Local/Relay.
  VerifyNextPingableConnection(LOCAL_PORT_TYPE, RELAY_PORT_TYPE);

  // Remote Local candidate arrives.
  ch.AddRemoteCandidate(CreateUdpCandidate(LOCAL_PORT_TYPE, "2.2.2.2", 2, 2));
  EXPECT_TRUE_WAIT(ch.connections().size() == 4, kDefaultTimeout);

  // Local/Local should be the first since it hasn't been pinged before.
  VerifyNextPingableConnection(LOCAL_PORT_TYPE, LOCAL_PORT_TYPE);

  // Relay/Local is the final one.
  VerifyNextPingableConnection(RELAY_PORT_TYPE, LOCAL_PORT_TYPE);

  // Now, every connection has been pinged once. The next one should be
  // Relay/Relay.
  VerifyNextPingableConnection(RELAY_PORT_TYPE, RELAY_PORT_TYPE);
}

// Test skip_relay_to_non_relay_connections field-trial.
// I.e that we never create connection between relay and non-relay.
TEST_F(P2PTransportChannelMostLikelyToWorkFirstTest,
       TestSkipRelayToNonRelayConnectionsFieldTrial) {
  webrtc::test::ScopedFieldTrials field_trials(
      "WebRTC-IceFieldTrials/skip_relay_to_non_relay_connections:true/");
  P2PTransportChannel& ch = StartTransportChannel(true, 500);
  EXPECT_TRUE_WAIT(ch.ports().size() == 2, kDefaultTimeout);
  EXPECT_EQ(ch.ports()[0]->Type(), LOCAL_PORT_TYPE);
  EXPECT_EQ(ch.ports()[1]->Type(), RELAY_PORT_TYPE);

  // Remote Relay candidate arrives.
  ch.AddRemoteCandidate(CreateUdpCandidate(RELAY_PORT_TYPE, "1.1.1.1", 1, 1));
  EXPECT_TRUE_WAIT(ch.connections().size() == 1, kDefaultTimeout);

  // Remote Local candidate arrives.
  ch.AddRemoteCandidate(CreateUdpCandidate(LOCAL_PORT_TYPE, "2.2.2.2", 2, 2));
  EXPECT_TRUE_WAIT(ch.connections().size() == 2, kDefaultTimeout);
}

// Test the ping sequence is UDP Relay/Relay followed by TCP Relay/Relay,
// followed by the rest.
TEST_F(P2PTransportChannelMostLikelyToWorkFirstTest, TestTcpTurn) {
  // Add a Tcp Turn server.
  turn_server()->AddInternalSocket(kTurnTcpIntAddr, PROTO_TCP);
  RelayServerConfig config;
  config.credentials = kRelayCredentials;
  config.ports.push_back(ProtocolAddress(kTurnTcpIntAddr, PROTO_TCP));
  allocator()->AddTurnServer(config);

  P2PTransportChannel& ch = StartTransportChannel(true, 500);
  EXPECT_TRUE_WAIT(ch.ports().size() == 3, kDefaultTimeout);
  EXPECT_EQ(ch.ports()[0]->Type(), LOCAL_PORT_TYPE);
  EXPECT_EQ(ch.ports()[1]->Type(), RELAY_PORT_TYPE);
  EXPECT_EQ(ch.ports()[2]->Type(), RELAY_PORT_TYPE);

  // Remote Relay candidate arrives.
  ch.AddRemoteCandidate(CreateUdpCandidate(RELAY_PORT_TYPE, "1.1.1.1", 1, 1));
  EXPECT_TRUE_WAIT(ch.connections().size() == 3, kDefaultTimeout);

  // UDP Relay/Relay should be pinged first.
  VerifyNextPingableConnection(RELAY_PORT_TYPE, RELAY_PORT_TYPE);

  // TCP Relay/Relay is the next.
  VerifyNextPingableConnection(RELAY_PORT_TYPE, RELAY_PORT_TYPE,
                               TCP_PROTOCOL_NAME);

  // Finally, Local/Relay will be pinged.
  VerifyNextPingableConnection(LOCAL_PORT_TYPE, RELAY_PORT_TYPE);
}

// Test that a resolver is created, asked for a result, and destroyed
// when the address is a hostname. The destruction should happen even
// if the channel is not destroyed.
TEST(P2PTransportChannelResolverTest, HostnameCandidateIsResolved) {
  ResolverFactoryFixture resolver_fixture;
  FakePortAllocator allocator(rtc::Thread::Current(), nullptr);
  auto channel =
      P2PTransportChannel::Create("tn", 0, &allocator, &resolver_fixture);
  Candidate hostname_candidate;
  SocketAddress hostname_address("fake.test", 1000);
  hostname_candidate.set_address(hostname_address);
  channel->AddRemoteCandidate(hostname_candidate);

  ASSERT_EQ_WAIT(1u, channel->remote_candidates().size(), kDefaultTimeout);
  const RemoteCandidate& candidate = channel->remote_candidates()[0];
  EXPECT_FALSE(candidate.address().IsUnresolvedIP());
}

// Test that if we signal a hostname candidate after the remote endpoint
// discovers a prflx remote candidate with the same underlying IP address, the
// prflx candidate is updated to a host candidate after the name resolution is
// done.
TEST_F(P2PTransportChannelTest,
       PeerReflexiveCandidateBeforeSignalingWithMdnsName) {
  // ep1 and ep2 will only gather host candidates with addresses
  // kPublicAddrs[0] and kPublicAddrs[1], respectively.
  ConfigureEndpoints(OPEN, OPEN, kOnlyLocalPorts, kOnlyLocalPorts);
  // ICE parameter will be set up when creating the channels.
  set_remote_ice_parameter_source(FROM_SETICEPARAMETERS);
  GetEndpoint(0)->network_manager_.set_mdns_responder(
      std::make_unique<webrtc::FakeMdnsResponder>(rtc::Thread::Current()));

  ResolverFactoryFixture resolver_fixture;
  GetEndpoint(1)->async_dns_resolver_factory_ = &resolver_fixture;
  CreateChannels();
  // Pause sending candidates from both endpoints until we find out what port
  // number is assgined to ep1's host candidate.
  PauseCandidates(0);
  PauseCandidates(1);
  ASSERT_EQ_WAIT(1u, GetEndpoint(0)->saved_candidates_.size(), kMediumTimeout);
  ASSERT_EQ(1u, GetEndpoint(0)->saved_candidates_[0]->candidates.size());
  const auto& local_candidate =
      GetEndpoint(0)->saved_candidates_[0]->candidates[0];
  // The IP address of ep1's host candidate should be obfuscated.
  EXPECT_TRUE(local_candidate.address().IsUnresolvedIP());
  // This is the underlying private IP address of the same candidate at ep1.
  const auto local_address = rtc::SocketAddress(
      kPublicAddrs[0].ipaddr(), local_candidate.address().port());

  // Let ep2 signal its candidate to ep1. ep1 should form a candidate
  // pair and start to ping. After receiving the ping, ep2 discovers a prflx
  // remote candidate and form a candidate pair as well.
  ResumeCandidates(1);
  ASSERT_TRUE_WAIT(ep1_ch1()->selected_connection() != nullptr, kMediumTimeout);
  // ep2 should have the selected connection connected to the prflx remote
  // candidate.
  const Connection* selected_connection = nullptr;
  ASSERT_TRUE_WAIT(
      (selected_connection = ep2_ch1()->selected_connection()) != nullptr,
      kMediumTimeout);
  EXPECT_EQ(PRFLX_PORT_TYPE, selected_connection->remote_candidate().type());
  EXPECT_EQ(kIceUfrag[0], selected_connection->remote_candidate().username());
  EXPECT_EQ(kIcePwd[0], selected_connection->remote_candidate().password());
  // Set expectation before ep1 signals a hostname candidate.
  resolver_fixture.SetAddressToReturn(local_address);
  ResumeCandidates(0);
  // Verify ep2's selected connection is updated to use the 'local' candidate.
  EXPECT_EQ_WAIT(LOCAL_PORT_TYPE,
                 ep2_ch1()->selected_connection()->remote_candidate().type(),
                 kMediumTimeout);
  EXPECT_EQ(selected_connection, ep2_ch1()->selected_connection());

  DestroyChannels();
}

// Test that if we discover a prflx candidate during the process of name
// resolution for a remote hostname candidate, we update the prflx candidate to
// a host candidate if the hostname candidate turns out to have the same IP
// address after the resolution completes.
TEST_F(P2PTransportChannelTest,
       PeerReflexiveCandidateDuringResolvingHostCandidateWithMdnsName) {
<<<<<<< HEAD
  auto mock_async_resolver = new NiceMock<rtc::MockAsyncResolver>();
  ON_CALL(*mock_async_resolver, Destroy).WillByDefault([mock_async_resolver] {
    delete mock_async_resolver;
  });
  webrtc::MockAsyncResolverFactory mock_async_resolver_factory;
  EXPECT_CALL(mock_async_resolver_factory, Create())
      .WillOnce(Return(mock_async_resolver));
=======
  ResolverFactoryFixture resolver_fixture;
  // Prevent resolution until triggered by FireDelayedResolution.
  resolver_fixture.DelayResolution();
>>>>>>> cbad18b1

  // ep1 and ep2 will only gather host candidates with addresses
  // kPublicAddrs[0] and kPublicAddrs[1], respectively.
  ConfigureEndpoints(OPEN, OPEN, kOnlyLocalPorts, kOnlyLocalPorts);
  // ICE parameter will be set up when creating the channels.
  set_remote_ice_parameter_source(FROM_SETICEPARAMETERS);
  GetEndpoint(0)->network_manager_.set_mdns_responder(
      std::make_unique<webrtc::FakeMdnsResponder>(rtc::Thread::Current()));
  GetEndpoint(1)->async_dns_resolver_factory_ = &resolver_fixture;
  CreateChannels();
  // Pause sending candidates from both endpoints until we find out what port
  // number is assgined to ep1's host candidate.
  PauseCandidates(0);
  PauseCandidates(1);

  ASSERT_EQ_WAIT(1u, GetEndpoint(0)->saved_candidates_.size(), kMediumTimeout);
  ASSERT_EQ(1u, GetEndpoint(0)->saved_candidates_[0]->candidates.size());
  const auto& local_candidate =
      GetEndpoint(0)->saved_candidates_[0]->candidates[0];
  // The IP address of ep1's host candidate should be obfuscated.
  ASSERT_TRUE(local_candidate.address().IsUnresolvedIP());
  // This is the underlying private IP address of the same candidate at ep1.
  const auto local_address = rtc::SocketAddress(
      kPublicAddrs[0].ipaddr(), local_candidate.address().port());
<<<<<<< HEAD
  bool mock_async_resolver_started = false;
  // Not signaling done yet, and only make sure we are in the process of
  // resolution.
  EXPECT_CALL(*mock_async_resolver, Start(_))
      .WillOnce(InvokeWithoutArgs([&mock_async_resolver_started]() {
        mock_async_resolver_started = true;
      }));
=======
>>>>>>> cbad18b1
  // Let ep1 signal its hostname candidate to ep2.
  ResumeCandidates(0);
  // Now that ep2 is in the process of resolving the hostname candidate signaled
  // by ep1. Let ep2 signal its host candidate with an IP address to ep1, so
  // that ep1 can form a candidate pair, select it and start to ping ep2.
  ResumeCandidates(1);
  ASSERT_TRUE_WAIT(ep1_ch1()->selected_connection() != nullptr, kMediumTimeout);
  // Let the mock resolver of ep2 receives the correct resolution.
<<<<<<< HEAD
  EXPECT_CALL(*mock_async_resolver, GetResolvedAddress(_, _))
      .WillOnce(DoAll(SetArgPointee<1>(local_address), Return(true)));
=======
  resolver_fixture.SetAddressToReturn(local_address);

>>>>>>> cbad18b1
  // Upon receiving a ping from ep1, ep2 adds a prflx candidate from the
  // unknown address and establishes a connection.
  //
  // There is a caveat in our implementation associated with this expectation.
  // See the big comment in P2PTransportChannel::OnUnknownAddress.
  ASSERT_TRUE_WAIT(ep2_ch1()->selected_connection() != nullptr, kMediumTimeout);
  EXPECT_EQ(PRFLX_PORT_TYPE,
            ep2_ch1()->selected_connection()->remote_candidate().type());
  // ep2 should also be able resolve the hostname candidate. The resolved remote
  // host candidate should be merged with the prflx remote candidate.
<<<<<<< HEAD
  mock_async_resolver->SignalDone(mock_async_resolver);
=======

  resolver_fixture.FireDelayedResolution();

>>>>>>> cbad18b1
  EXPECT_EQ_WAIT(LOCAL_PORT_TYPE,
                 ep2_ch1()->selected_connection()->remote_candidate().type(),
                 kMediumTimeout);
  EXPECT_EQ(1u, ep2_ch1()->remote_candidates().size());

  DestroyChannels();
}

// Test that if we only gather and signal a host candidate, the IP address of
// which is obfuscated by an mDNS name, and if the peer can complete the name
// resolution with the correct IP address, we can have a p2p connection.
TEST_F(P2PTransportChannelTest, CanConnectWithHostCandidateWithMdnsName) {
  ResolverFactoryFixture resolver_fixture;

  // ep1 and ep2 will only gather host candidates with addresses
  // kPublicAddrs[0] and kPublicAddrs[1], respectively.
  ConfigureEndpoints(OPEN, OPEN, kOnlyLocalPorts, kOnlyLocalPorts);
  // ICE parameter will be set up when creating the channels.
  set_remote_ice_parameter_source(FROM_SETICEPARAMETERS);
  GetEndpoint(0)->network_manager_.set_mdns_responder(
      std::make_unique<webrtc::FakeMdnsResponder>(rtc::Thread::Current()));
  GetEndpoint(1)->async_dns_resolver_factory_ = &resolver_fixture;
  CreateChannels();
  // Pause sending candidates from both endpoints until we find out what port
  // number is assgined to ep1's host candidate.
  PauseCandidates(0);
  PauseCandidates(1);
  ASSERT_EQ_WAIT(1u, GetEndpoint(0)->saved_candidates_.size(), kMediumTimeout);
  ASSERT_EQ(1u, GetEndpoint(0)->saved_candidates_[0]->candidates.size());
  const auto& local_candidate_ep1 =
      GetEndpoint(0)->saved_candidates_[0]->candidates[0];
  // The IP address of ep1's host candidate should be obfuscated.
  EXPECT_TRUE(local_candidate_ep1.address().IsUnresolvedIP());
  // This is the underlying private IP address of the same candidate at ep1,
  // and let the mock resolver of ep2 receive the correct resolution.
  rtc::SocketAddress resolved_address_ep1(local_candidate_ep1.address());
  resolved_address_ep1.SetResolvedIP(kPublicAddrs[0].ipaddr());

  resolver_fixture.SetAddressToReturn(resolved_address_ep1);
  // Let ep1 signal its hostname candidate to ep2.
  ResumeCandidates(0);

  // We should be able to receive a ping from ep2 and establish a connection
  // with a peer reflexive candidate from ep2.
  ASSERT_TRUE_WAIT((ep1_ch1()->selected_connection()) != nullptr,
                   kMediumTimeout);
  EXPECT_EQ(LOCAL_PORT_TYPE,
            ep1_ch1()->selected_connection()->local_candidate().type());
  EXPECT_EQ(PRFLX_PORT_TYPE,
            ep1_ch1()->selected_connection()->remote_candidate().type());

  DestroyChannels();
}

// Test that when the IP of a host candidate is concealed by an mDNS name, the
// stats from the gathering ICE endpoint do not reveal the address of this local
// host candidate or the related address of a local srflx candidate from the
// same endpoint. Also, the remote ICE endpoint that successfully resolves a
// signaled host candidate with an mDNS name should not reveal the address of
// this remote host candidate in stats.
TEST_F(P2PTransportChannelTest,
       CandidatesSanitizedInStatsWhenMdnsObfuscationEnabled) {
  ResolverFactoryFixture resolver_fixture;

  // ep1 and ep2 will gather host candidates with addresses
  // kPublicAddrs[0] and kPublicAddrs[1], respectively. ep1 also gathers a srflx
  // and a relay candidates.
  ConfigureEndpoints(OPEN, OPEN,
                     kDefaultPortAllocatorFlags | PORTALLOCATOR_DISABLE_TCP,
                     kOnlyLocalPorts);
  // ICE parameter will be set up when creating the channels.
  set_remote_ice_parameter_source(FROM_SETICEPARAMETERS);
  GetEndpoint(0)->network_manager_.set_mdns_responder(
      std::make_unique<webrtc::FakeMdnsResponder>(rtc::Thread::Current()));
  GetEndpoint(1)->async_dns_resolver_factory_ = &resolver_fixture;
  CreateChannels();
  // Pause sending candidates from both endpoints until we find out what port
  // number is assigned to ep1's host candidate.
  PauseCandidates(0);
  PauseCandidates(1);
  // Ep1 has a UDP host, a srflx and a relay candidates.
  ASSERT_EQ_WAIT(3u, GetEndpoint(0)->saved_candidates_.size(), kMediumTimeout);
  ASSERT_EQ_WAIT(1u, GetEndpoint(1)->saved_candidates_.size(), kMediumTimeout);

  for (const auto& candidates_data : GetEndpoint(0)->saved_candidates_) {
    ASSERT_EQ(1u, candidates_data->candidates.size());
    const auto& local_candidate_ep1 = candidates_data->candidates[0];
    if (local_candidate_ep1.type() == LOCAL_PORT_TYPE) {
      // This is the underlying private IP address of the same candidate at ep1,
      // and let the mock resolver of ep2 receive the correct resolution.
      rtc::SocketAddress resolved_address_ep1(local_candidate_ep1.address());
      resolved_address_ep1.SetResolvedIP(kPublicAddrs[0].ipaddr());
      resolver_fixture.SetAddressToReturn(resolved_address_ep1);
      break;
    }
  }
  ResumeCandidates(0);
  ResumeCandidates(1);

  ASSERT_EQ_WAIT(kIceGatheringComplete, ep1_ch1()->gathering_state(),
                 kMediumTimeout);
  // We should have the following candidate pairs on both endpoints:
  // ep1_host <-> ep2_host, ep1_srflx <-> ep2_host, ep1_relay <-> ep2_host
  ASSERT_EQ_WAIT(3u, ep1_ch1()->connections().size(), kMediumTimeout);
  ASSERT_EQ_WAIT(3u, ep2_ch1()->connections().size(), kMediumTimeout);

  IceTransportStats ice_transport_stats1;
  IceTransportStats ice_transport_stats2;
  ep1_ch1()->GetStats(&ice_transport_stats1);
  ep2_ch1()->GetStats(&ice_transport_stats2);
  EXPECT_EQ(3u, ice_transport_stats1.connection_infos.size());
  EXPECT_EQ(3u, ice_transport_stats1.candidate_stats_list.size());
  EXPECT_EQ(3u, ice_transport_stats2.connection_infos.size());
  // Check the stats of ep1 seen by ep1.
  for (const auto& connection_info : ice_transport_stats1.connection_infos) {
    const auto& local_candidate = connection_info.local_candidate;
    if (local_candidate.type() == LOCAL_PORT_TYPE) {
      EXPECT_TRUE(local_candidate.address().IsUnresolvedIP());
    } else if (local_candidate.type() == STUN_PORT_TYPE) {
      EXPECT_TRUE(local_candidate.related_address().IsAnyIP());
    } else if (local_candidate.type() == RELAY_PORT_TYPE) {
      // The related address of the relay candidate should be equal to the
      // srflx address. Note that NAT is not configured, hence the following
      // expectation.
      EXPECT_EQ(kPublicAddrs[0].ipaddr(),
                local_candidate.related_address().ipaddr());
    } else {
      FAIL();
    }
  }
  // Check the stats of ep1 seen by ep2.
  for (const auto& connection_info : ice_transport_stats2.connection_infos) {
    const auto& remote_candidate = connection_info.remote_candidate;
    if (remote_candidate.type() == LOCAL_PORT_TYPE) {
      EXPECT_TRUE(remote_candidate.address().IsUnresolvedIP());
    } else if (remote_candidate.type() == STUN_PORT_TYPE) {
      EXPECT_TRUE(remote_candidate.related_address().IsAnyIP());
    } else if (remote_candidate.type() == RELAY_PORT_TYPE) {
      EXPECT_EQ(kPublicAddrs[0].ipaddr(),
                remote_candidate.related_address().ipaddr());
    } else {
      FAIL();
    }
  }
  DestroyChannels();
}

TEST_F(P2PTransportChannelTest,
       ConnectingIncreasesSelectedCandidatePairChanges) {
  rtc::ScopedFakeClock clock;
  ConfigureEndpoints(OPEN, OPEN, kDefaultPortAllocatorFlags,
                     kDefaultPortAllocatorFlags);
  CreateChannels();

  IceTransportStats ice_transport_stats;
  ASSERT_TRUE(ep1_ch1()->GetStats(&ice_transport_stats));
  EXPECT_EQ(0u, ice_transport_stats.selected_candidate_pair_changes);

  // Let the channels connect.
  EXPECT_TRUE_SIMULATED_WAIT(ep1_ch1()->selected_connection() != nullptr,
                             kMediumTimeout, clock);

  ASSERT_TRUE(ep1_ch1()->GetStats(&ice_transport_stats));
  EXPECT_EQ(1u, ice_transport_stats.selected_candidate_pair_changes);

  DestroyChannels();
}

TEST_F(P2PTransportChannelTest,
       DisconnectedIncreasesSelectedCandidatePairChanges) {
  rtc::ScopedFakeClock clock;
  ConfigureEndpoints(OPEN, OPEN, kDefaultPortAllocatorFlags,
                     kDefaultPortAllocatorFlags);
  CreateChannels();

  IceTransportStats ice_transport_stats;
  ASSERT_TRUE(ep1_ch1()->GetStats(&ice_transport_stats));
  EXPECT_EQ(0u, ice_transport_stats.selected_candidate_pair_changes);

  // Let the channels connect.
  EXPECT_TRUE_SIMULATED_WAIT(ep1_ch1()->selected_connection() != nullptr,
                             kMediumTimeout, clock);

  ASSERT_TRUE(ep1_ch1()->GetStats(&ice_transport_stats));
  EXPECT_EQ(1u, ice_transport_stats.selected_candidate_pair_changes);

  // Prune connections and wait for disconnect.
  for (Connection* con : ep1_ch1()->connections()) {
    con->Prune();
  }
  EXPECT_TRUE_SIMULATED_WAIT(ep1_ch1()->selected_connection() == nullptr,
                             kMediumTimeout, clock);

  ASSERT_TRUE(ep1_ch1()->GetStats(&ice_transport_stats));
  EXPECT_EQ(2u, ice_transport_stats.selected_candidate_pair_changes);

  DestroyChannels();
}

TEST_F(P2PTransportChannelTest,
       NewSelectionIncreasesSelectedCandidatePairChanges) {
  rtc::ScopedFakeClock clock;
  ConfigureEndpoints(OPEN, OPEN, kDefaultPortAllocatorFlags,
                     kDefaultPortAllocatorFlags);
  CreateChannels();

  IceTransportStats ice_transport_stats;
  ASSERT_TRUE(ep1_ch1()->GetStats(&ice_transport_stats));
  EXPECT_EQ(0u, ice_transport_stats.selected_candidate_pair_changes);

  // Let the channels connect.
  EXPECT_TRUE_SIMULATED_WAIT(ep1_ch1()->selected_connection() != nullptr,
                             kMediumTimeout, clock);

  ASSERT_TRUE(ep1_ch1()->GetStats(&ice_transport_stats));
  EXPECT_EQ(1u, ice_transport_stats.selected_candidate_pair_changes);

  // Prune the currently selected connection and wait for selection
  // of a new one.
  const Connection* selected_connection = ep1_ch1()->selected_connection();
  for (Connection* con : ep1_ch1()->connections()) {
    if (con == selected_connection) {
      con->Prune();
    }
  }
  EXPECT_TRUE_SIMULATED_WAIT(
      ep1_ch1()->selected_connection() != nullptr &&
          (ep1_ch1()->GetStats(&ice_transport_stats),
           ice_transport_stats.selected_candidate_pair_changes >= 2u),
      kMediumTimeout, clock);

  ASSERT_TRUE(ep1_ch1()->GetStats(&ice_transport_stats));
  EXPECT_GE(ice_transport_stats.selected_candidate_pair_changes, 2u);

  DestroyChannels();
}

// A similar test as above to check the selected candidate pair is sanitized
// when it is queried via GetSelectedCandidatePair.
TEST_F(P2PTransportChannelTest,
       SelectedCandidatePairSanitizedWhenMdnsObfuscationEnabled) {
  ResolverFactoryFixture resolver_fixture;

  // ep1 and ep2 will gather host candidates with addresses
  // kPublicAddrs[0] and kPublicAddrs[1], respectively.
  ConfigureEndpoints(OPEN, OPEN, kOnlyLocalPorts, kOnlyLocalPorts);
  // ICE parameter will be set up when creating the channels.
  set_remote_ice_parameter_source(FROM_SETICEPARAMETERS);
  GetEndpoint(0)->network_manager_.set_mdns_responder(
      std::make_unique<webrtc::FakeMdnsResponder>(rtc::Thread::Current()));
  GetEndpoint(1)->async_dns_resolver_factory_ = &resolver_fixture;
  CreateChannels();
  // Pause sending candidates from both endpoints until we find out what port
  // number is assigned to ep1's host candidate.
  PauseCandidates(0);
  PauseCandidates(1);
  ASSERT_EQ_WAIT(1u, GetEndpoint(0)->saved_candidates_.size(), kMediumTimeout);
  const auto& candidates_data = GetEndpoint(0)->saved_candidates_[0];
  ASSERT_EQ(1u, candidates_data->candidates.size());
  const auto& local_candidate_ep1 = candidates_data->candidates[0];
  ASSERT_TRUE(local_candidate_ep1.type() == LOCAL_PORT_TYPE);
  // This is the underlying private IP address of the same candidate at ep1,
  // and let the mock resolver of ep2 receive the correct resolution.
  rtc::SocketAddress resolved_address_ep1(local_candidate_ep1.address());
  resolved_address_ep1.SetResolvedIP(kPublicAddrs[0].ipaddr());
  resolver_fixture.SetAddressToReturn(resolved_address_ep1);

  ResumeCandidates(0);
  ResumeCandidates(1);

  ASSERT_TRUE_WAIT(ep1_ch1()->selected_connection() != nullptr &&
                       ep2_ch1()->selected_connection() != nullptr,
                   kMediumTimeout);

  const auto pair_ep1 = ep1_ch1()->GetSelectedCandidatePair();
  ASSERT_TRUE(pair_ep1.has_value());
  EXPECT_EQ(LOCAL_PORT_TYPE, pair_ep1->local_candidate().type());
  EXPECT_TRUE(pair_ep1->local_candidate().address().IsUnresolvedIP());

  const auto pair_ep2 = ep2_ch1()->GetSelectedCandidatePair();
  ASSERT_TRUE(pair_ep2.has_value());
  EXPECT_EQ(LOCAL_PORT_TYPE, pair_ep2->remote_candidate().type());
  EXPECT_TRUE(pair_ep2->remote_candidate().address().IsUnresolvedIP());

  DestroyChannels();
}

TEST_F(P2PTransportChannelTest,
       NoPairOfLocalRelayCandidateWithRemoteMdnsCandidate) {
  const int kOnlyRelayPorts = cricket::PORTALLOCATOR_DISABLE_UDP |
                              cricket::PORTALLOCATOR_DISABLE_STUN |
                              cricket::PORTALLOCATOR_DISABLE_TCP;
  // We use one endpoint to test the behavior of adding remote candidates, and
  // this endpoint only gathers relay candidates.
  ConfigureEndpoints(OPEN, OPEN, kOnlyRelayPorts, kDefaultPortAllocatorFlags);
  GetEndpoint(0)->cd1_.ch_ = CreateChannel(0, ICE_CANDIDATE_COMPONENT_DEFAULT,
                                           kIceParams[0], kIceParams[1]);
  IceConfig config;
  // Start gathering and we should have only a single relay port.
  ep1_ch1()->SetIceConfig(config);
  ep1_ch1()->MaybeStartGathering();
  EXPECT_EQ_WAIT(IceGatheringState::kIceGatheringComplete,
                 ep1_ch1()->gathering_state(), kDefaultTimeout);
  EXPECT_EQ(1u, ep1_ch1()->ports().size());
  // Add a plain remote host candidate and three remote mDNS candidates with the
  // host, srflx and relay types. Note that the candidates differ in their
  // ports.
  cricket::Candidate host_candidate = CreateUdpCandidate(
      LOCAL_PORT_TYPE, "1.1.1.1", 1 /* port */, 0 /* priority */);
  ep1_ch1()->AddRemoteCandidate(host_candidate);

  std::vector<cricket::Candidate> mdns_candidates;
  mdns_candidates.push_back(CreateUdpCandidate(LOCAL_PORT_TYPE, "example.local",
                                               2 /* port */, 0 /* priority */));
  mdns_candidates.push_back(CreateUdpCandidate(STUN_PORT_TYPE, "example.local",
                                               3 /* port */, 0 /* priority */));
  mdns_candidates.push_back(CreateUdpCandidate(RELAY_PORT_TYPE, "example.local",
                                               4 /* port */, 0 /* priority */));
  // We just resolve the hostname to 1.1.1.1, and add the candidates with this
  // address directly to simulate the process of adding remote candidates with
  // the name resolution.
  for (auto& mdns_candidate : mdns_candidates) {
    rtc::SocketAddress resolved_address(mdns_candidate.address());
    resolved_address.SetResolvedIP(0x1111);  // 1.1.1.1
    mdns_candidate.set_address(resolved_address);
    EXPECT_FALSE(mdns_candidate.address().IsUnresolvedIP());
    ep1_ch1()->AddRemoteCandidate(mdns_candidate);
  }

  // All remote candidates should have been successfully added.
  EXPECT_EQ(4u, ep1_ch1()->remote_candidates().size());

  // Expect that there is no connection paired with any mDNS candidate.
  ASSERT_EQ(1u, ep1_ch1()->connections().size());
  ASSERT_NE(nullptr, ep1_ch1()->connections()[0]);
  EXPECT_EQ(
      "1.1.1.1:1",
      ep1_ch1()->connections()[0]->remote_candidate().address().ToString());
  DestroyChannels();
}

class MockMdnsResponder : public webrtc::MdnsResponderInterface {
 public:
  MOCK_METHOD(void,
              CreateNameForAddress,
              (const rtc::IPAddress&, NameCreatedCallback),
              (override));
  MOCK_METHOD(void,
              RemoveNameForAddress,
              (const rtc::IPAddress&, NameRemovedCallback),
              (override));
};

TEST_F(P2PTransportChannelTest,
       SrflxCandidateCanBeGatheredBeforeMdnsCandidateToCreateConnection) {
  // ep1 and ep2 will only gather host and srflx candidates with base addresses
  // kPublicAddrs[0] and kPublicAddrs[1], respectively, and we use a shared
  // socket in gathering.
  const auto kOnlyLocalAndStunPorts =
      cricket::PORTALLOCATOR_DISABLE_RELAY |
      cricket::PORTALLOCATOR_DISABLE_TCP |
      cricket::PORTALLOCATOR_ENABLE_SHARED_SOCKET;
  // ep1 is configured with a NAT so that we do gather a srflx candidate.
  ConfigureEndpoints(NAT_FULL_CONE, OPEN, kOnlyLocalAndStunPorts,
                     kOnlyLocalAndStunPorts);
  // ICE parameter will be set up when creating the channels.
  set_remote_ice_parameter_source(FROM_SETICEPARAMETERS);
  // Use a mock mDNS responder, which does not complete the name registration by
  // ignoring the completion callback.
  auto mock_mdns_responder = std::make_unique<MockMdnsResponder>();
  EXPECT_CALL(*mock_mdns_responder, CreateNameForAddress(_, _))
      .Times(1)
      .WillOnce(Return());
  GetEndpoint(0)->network_manager_.set_mdns_responder(
      std::move(mock_mdns_responder));

  CreateChannels();

  // We should be able to form a srflx-host connection to ep2.
  ASSERT_TRUE_WAIT((ep1_ch1()->selected_connection()) != nullptr,
                   kMediumTimeout);
  EXPECT_EQ(STUN_PORT_TYPE,
            ep1_ch1()->selected_connection()->local_candidate().type());
  EXPECT_EQ(LOCAL_PORT_TYPE,
            ep1_ch1()->selected_connection()->remote_candidate().type());

  DestroyChannels();
}

// Test that after changing the candidate filter from relay-only to allowing all
// types of candidates when doing continual gathering, we can gather without ICE
// restart the other types of candidates that are now enabled and form candidate
// pairs. Also, we verify that the relay candidates gathered previously are not
// removed and are still usable for necessary route switching.
TEST_F(P2PTransportChannelTest,
       SurfaceHostCandidateOnCandidateFilterChangeFromRelayToAll) {
  rtc::ScopedFakeClock clock;

  ConfigureEndpoints(
      OPEN, OPEN,
      kDefaultPortAllocatorFlags | PORTALLOCATOR_ENABLE_SHARED_SOCKET,
      kDefaultPortAllocatorFlags | PORTALLOCATOR_ENABLE_SHARED_SOCKET);
  auto* ep1 = GetEndpoint(0);
  auto* ep2 = GetEndpoint(1);
  ep1->allocator_->SetCandidateFilter(CF_RELAY);
  ep2->allocator_->SetCandidateFilter(CF_RELAY);
  // Enable continual gathering and also resurfacing gathered candidates upon
  // the candidate filter changed in the ICE configuration.
  IceConfig ice_config = CreateIceConfig(1000, GATHER_CONTINUALLY);
  ice_config.surface_ice_candidates_on_ice_transport_type_changed = true;
  CreateChannels(ice_config, ice_config);
  ASSERT_TRUE_SIMULATED_WAIT(ep1_ch1()->selected_connection() != nullptr,
                             kDefaultTimeout, clock);
  ASSERT_TRUE_SIMULATED_WAIT(ep2_ch1()->selected_connection() != nullptr,
                             kDefaultTimeout, clock);
  EXPECT_EQ(RELAY_PORT_TYPE,
            ep1_ch1()->selected_connection()->local_candidate().type());
  EXPECT_EQ(RELAY_PORT_TYPE,
            ep2_ch1()->selected_connection()->local_candidate().type());

  // Loosen the candidate filter at ep1.
  ep1->allocator_->SetCandidateFilter(CF_ALL);
  EXPECT_TRUE_SIMULATED_WAIT(
      ep1_ch1()->selected_connection() != nullptr &&
          ep1_ch1()->selected_connection()->local_candidate().type() ==
              LOCAL_PORT_TYPE,
      kDefaultTimeout, clock);
  EXPECT_EQ(RELAY_PORT_TYPE,
            ep1_ch1()->selected_connection()->remote_candidate().type());

  // Loosen the candidate filter at ep2.
  ep2->allocator_->SetCandidateFilter(CF_ALL);
  EXPECT_TRUE_SIMULATED_WAIT(
      ep2_ch1()->selected_connection() != nullptr &&
          ep2_ch1()->selected_connection()->local_candidate().type() ==
              LOCAL_PORT_TYPE,
      kDefaultTimeout, clock);
  // We have migrated to a host-host candidate pair.
  EXPECT_EQ(LOCAL_PORT_TYPE,
            ep2_ch1()->selected_connection()->remote_candidate().type());

  // Block the traffic over non-relay-to-relay routes and expect a route change.
  fw()->AddRule(false, rtc::FP_ANY, kPublicAddrs[0], kPublicAddrs[1]);
  fw()->AddRule(false, rtc::FP_ANY, kPublicAddrs[1], kPublicAddrs[0]);
  fw()->AddRule(false, rtc::FP_ANY, kPublicAddrs[0], kTurnUdpExtAddr);
  fw()->AddRule(false, rtc::FP_ANY, kPublicAddrs[1], kTurnUdpExtAddr);

  // We should be able to reuse the previously gathered relay candidates.
  EXPECT_EQ_SIMULATED_WAIT(
      RELAY_PORT_TYPE,
      ep1_ch1()->selected_connection()->local_candidate().type(),
      kDefaultTimeout, clock);
  EXPECT_EQ(RELAY_PORT_TYPE,
            ep1_ch1()->selected_connection()->remote_candidate().type());
  DestroyChannels();
}

// A similar test as SurfaceHostCandidateOnCandidateFilterChangeFromRelayToAll,
// and we should surface server-reflexive candidates that are enabled after
// changing the candidate filter.
TEST_F(P2PTransportChannelTest,
       SurfaceSrflxCandidateOnCandidateFilterChangeFromRelayToNoHost) {
  rtc::ScopedFakeClock clock;
  // We need an actual NAT so that the host candidate is not equivalent to the
  // srflx candidate; otherwise, the host candidate would still surface even
  // though we disable it via the candidate filter below. This is a result of
  // the following limitation in the current implementation:
  //  1. We don't generate the srflx candidate when we have public IP.
  //  2. We keep the host candidate in this case in CheckCandidateFilter even
  //     though we intend to filter them.
  ConfigureEndpoints(
      NAT_FULL_CONE, NAT_FULL_CONE,
      kDefaultPortAllocatorFlags | PORTALLOCATOR_ENABLE_SHARED_SOCKET,
      kDefaultPortAllocatorFlags | PORTALLOCATOR_ENABLE_SHARED_SOCKET);
  auto* ep1 = GetEndpoint(0);
  auto* ep2 = GetEndpoint(1);
  ep1->allocator_->SetCandidateFilter(CF_RELAY);
  ep2->allocator_->SetCandidateFilter(CF_RELAY);
  // Enable continual gathering and also resurfacing gathered candidates upon
  // the candidate filter changed in the ICE configuration.
  IceConfig ice_config = CreateIceConfig(1000, GATHER_CONTINUALLY);
  ice_config.surface_ice_candidates_on_ice_transport_type_changed = true;
  CreateChannels(ice_config, ice_config);
  ASSERT_TRUE_SIMULATED_WAIT(ep1_ch1()->selected_connection() != nullptr,
                             kDefaultTimeout, clock);
  ASSERT_TRUE_SIMULATED_WAIT(ep2_ch1()->selected_connection() != nullptr,
                             kDefaultTimeout, clock);
  const uint32_t kCandidateFilterNoHost = CF_ALL & ~CF_HOST;
  // Loosen the candidate filter at ep1.
  ep1->allocator_->SetCandidateFilter(kCandidateFilterNoHost);
  EXPECT_TRUE_SIMULATED_WAIT(
      ep1_ch1()->selected_connection() != nullptr &&
          ep1_ch1()->selected_connection()->local_candidate().type() ==
              STUN_PORT_TYPE,
      kDefaultTimeout, clock);
  EXPECT_EQ(RELAY_PORT_TYPE,
            ep1_ch1()->selected_connection()->remote_candidate().type());

  // Loosen the candidate filter at ep2.
  ep2->allocator_->SetCandidateFilter(kCandidateFilterNoHost);
  EXPECT_TRUE_SIMULATED_WAIT(
      ep2_ch1()->selected_connection() != nullptr &&
          ep2_ch1()->selected_connection()->local_candidate().type() ==
              STUN_PORT_TYPE,
      kDefaultTimeout, clock);
  // We have migrated to a srflx-srflx candidate pair.
  EXPECT_EQ(STUN_PORT_TYPE,
            ep2_ch1()->selected_connection()->remote_candidate().type());

  // Block the traffic over non-relay-to-relay routes and expect a route change.
  fw()->AddRule(false, rtc::FP_ANY, kPrivateAddrs[0], kPublicAddrs[1]);
  fw()->AddRule(false, rtc::FP_ANY, kPrivateAddrs[1], kPublicAddrs[0]);
  fw()->AddRule(false, rtc::FP_ANY, kPrivateAddrs[0], kTurnUdpExtAddr);
  fw()->AddRule(false, rtc::FP_ANY, kPrivateAddrs[1], kTurnUdpExtAddr);
  // We should be able to reuse the previously gathered relay candidates.
  EXPECT_EQ_SIMULATED_WAIT(
      RELAY_PORT_TYPE,
      ep1_ch1()->selected_connection()->local_candidate().type(),
      kDefaultTimeout, clock);
  EXPECT_EQ(RELAY_PORT_TYPE,
            ep1_ch1()->selected_connection()->remote_candidate().type());
  DestroyChannels();
}

// This is the complement to
// SurfaceHostCandidateOnCandidateFilterChangeFromRelayToAll, and instead of
// gathering continually we only gather once, which makes the config
// `surface_ice_candidates_on_ice_transport_type_changed` ineffective after the
// gathering stopped.
TEST_F(P2PTransportChannelTest,
       CannotSurfaceTheNewlyAllowedOnFilterChangeIfNotGatheringContinually) {
  rtc::ScopedFakeClock clock;

  ConfigureEndpoints(
      OPEN, OPEN,
      kDefaultPortAllocatorFlags | PORTALLOCATOR_ENABLE_SHARED_SOCKET,
      kDefaultPortAllocatorFlags | PORTALLOCATOR_ENABLE_SHARED_SOCKET);
  auto* ep1 = GetEndpoint(0);
  auto* ep2 = GetEndpoint(1);
  ep1->allocator_->SetCandidateFilter(CF_RELAY);
  ep2->allocator_->SetCandidateFilter(CF_RELAY);
  // Only gather once.
  IceConfig ice_config = CreateIceConfig(1000, GATHER_ONCE);
  ice_config.surface_ice_candidates_on_ice_transport_type_changed = true;
  CreateChannels(ice_config, ice_config);
  ASSERT_TRUE_SIMULATED_WAIT(ep1_ch1()->selected_connection() != nullptr,
                             kDefaultTimeout, clock);
  ASSERT_TRUE_SIMULATED_WAIT(ep2_ch1()->selected_connection() != nullptr,
                             kDefaultTimeout, clock);
  // Loosen the candidate filter at ep1.
  ep1->allocator_->SetCandidateFilter(CF_ALL);
  // Wait for a period for any potential surfacing of new candidates.
  SIMULATED_WAIT(false, kDefaultTimeout, clock);
  EXPECT_EQ(RELAY_PORT_TYPE,
            ep1_ch1()->selected_connection()->local_candidate().type());

  // Loosen the candidate filter at ep2.
  ep2->allocator_->SetCandidateFilter(CF_ALL);
  EXPECT_EQ(RELAY_PORT_TYPE,
            ep2_ch1()->selected_connection()->local_candidate().type());
  DestroyChannels();
}

// Test that when the candidate filter is updated to be more restrictive,
// candidates that 1) have already been gathered and signaled 2) but no longer
// match the filter, are not removed.
TEST_F(P2PTransportChannelTest,
       RestrictingCandidateFilterDoesNotRemoveRegatheredCandidates) {
  rtc::ScopedFakeClock clock;

  ConfigureEndpoints(
      OPEN, OPEN,
      kDefaultPortAllocatorFlags | PORTALLOCATOR_ENABLE_SHARED_SOCKET,
      kDefaultPortAllocatorFlags | PORTALLOCATOR_ENABLE_SHARED_SOCKET);
  auto* ep1 = GetEndpoint(0);
  auto* ep2 = GetEndpoint(1);
  ep1->allocator_->SetCandidateFilter(CF_ALL);
  ep2->allocator_->SetCandidateFilter(CF_ALL);
  // Enable continual gathering and also resurfacing gathered candidates upon
  // the candidate filter changed in the ICE configuration.
  IceConfig ice_config = CreateIceConfig(1000, GATHER_CONTINUALLY);
  ice_config.surface_ice_candidates_on_ice_transport_type_changed = true;
  // Pause candidates so we can gather all types of candidates. See
  // P2PTransportChannel::OnConnectionStateChange, where we would stop the
  // gathering when we have a strongly connected candidate pair.
  PauseCandidates(0);
  PauseCandidates(1);
  CreateChannels(ice_config, ice_config);

  // We have gathered host, srflx and relay candidates.
  EXPECT_TRUE_SIMULATED_WAIT(ep1->saved_candidates_.size() == 3u,
                             kDefaultTimeout, clock);
  ResumeCandidates(0);
  ResumeCandidates(1);
  ASSERT_TRUE_SIMULATED_WAIT(
      ep1_ch1()->selected_connection() != nullptr &&
          LOCAL_PORT_TYPE ==
              ep1_ch1()->selected_connection()->local_candidate().type() &&
          ep2_ch1()->selected_connection() != nullptr &&
          LOCAL_PORT_TYPE ==
              ep1_ch1()->selected_connection()->remote_candidate().type(),
      kDefaultTimeout, clock);
  ASSERT_TRUE_SIMULATED_WAIT(ep2_ch1()->selected_connection() != nullptr,
                             kDefaultTimeout, clock);
  // Test that we have a host-host candidate pair selected and the number of
  // candidates signaled to the remote peer stays the same.
  auto test_invariants = [this]() {
    EXPECT_EQ(LOCAL_PORT_TYPE,
              ep1_ch1()->selected_connection()->local_candidate().type());
    EXPECT_EQ(LOCAL_PORT_TYPE,
              ep1_ch1()->selected_connection()->remote_candidate().type());
    EXPECT_THAT(ep2_ch1()->remote_candidates(), SizeIs(3));
  };

  test_invariants();

  // Set a more restrictive candidate filter at ep1.
  ep1->allocator_->SetCandidateFilter(CF_HOST | CF_REFLEXIVE);
  SIMULATED_WAIT(false, kDefaultTimeout, clock);
  test_invariants();

  ep1->allocator_->SetCandidateFilter(CF_HOST);
  SIMULATED_WAIT(false, kDefaultTimeout, clock);
  test_invariants();

  ep1->allocator_->SetCandidateFilter(CF_NONE);
  SIMULATED_WAIT(false, kDefaultTimeout, clock);
  test_invariants();
  DestroyChannels();
}

// Verify that things break unless
// - both parties use the surface_ice_candidates_on_ice_transport_type_changed
// - both parties loosen candidate filter at the same time (approx.).
//
// i.e surface_ice_candidates_on_ice_transport_type_changed requires
// coordination outside of webrtc to function properly.
TEST_F(P2PTransportChannelTest, SurfaceRequiresCoordination) {
  webrtc::test::ScopedFieldTrials field_trials(
      "WebRTC-IceFieldTrials/skip_relay_to_non_relay_connections:true/");
  rtc::ScopedFakeClock clock;

  ConfigureEndpoints(
      OPEN, OPEN,
      kDefaultPortAllocatorFlags | PORTALLOCATOR_ENABLE_SHARED_SOCKET,
      kDefaultPortAllocatorFlags | PORTALLOCATOR_ENABLE_SHARED_SOCKET);
  auto* ep1 = GetEndpoint(0);
  auto* ep2 = GetEndpoint(1);
  ep1->allocator_->SetCandidateFilter(CF_RELAY);
  ep2->allocator_->SetCandidateFilter(CF_ALL);
  // Enable continual gathering and also resurfacing gathered candidates upon
  // the candidate filter changed in the ICE configuration.
  IceConfig ice_config = CreateIceConfig(1000, GATHER_CONTINUALLY);
  ice_config.surface_ice_candidates_on_ice_transport_type_changed = true;
  // Pause candidates gathering so we can gather all types of candidates. See
  // P2PTransportChannel::OnConnectionStateChange, where we would stop the
  // gathering when we have a strongly connected candidate pair.
  PauseCandidates(0);
  PauseCandidates(1);
  CreateChannels(ice_config, ice_config);

  // On the caller we only have relay,
  // on the callee we have host, srflx and relay.
  EXPECT_TRUE_SIMULATED_WAIT(ep1->saved_candidates_.size() == 1u,
                             kDefaultTimeout, clock);
  EXPECT_TRUE_SIMULATED_WAIT(ep2->saved_candidates_.size() == 3u,
                             kDefaultTimeout, clock);

  ResumeCandidates(0);
  ResumeCandidates(1);
  ASSERT_TRUE_SIMULATED_WAIT(
      ep1_ch1()->selected_connection() != nullptr &&
          RELAY_PORT_TYPE ==
              ep1_ch1()->selected_connection()->local_candidate().type() &&
          ep2_ch1()->selected_connection() != nullptr &&
          RELAY_PORT_TYPE ==
              ep1_ch1()->selected_connection()->remote_candidate().type(),
      kDefaultTimeout, clock);
  ASSERT_TRUE_SIMULATED_WAIT(ep2_ch1()->selected_connection() != nullptr,
                             kDefaultTimeout, clock);

  // Wait until the callee discards it's candidates
  // since they don't manage to connect.
  SIMULATED_WAIT(false, 300000, clock);

  // And then loosen caller candidate filter.
  ep1->allocator_->SetCandidateFilter(CF_ALL);

  SIMULATED_WAIT(false, kDefaultTimeout, clock);

  // No p2p connection will be made, it will remain on relay.
  EXPECT_TRUE(ep1_ch1()->selected_connection() != nullptr &&
              RELAY_PORT_TYPE ==
                  ep1_ch1()->selected_connection()->local_candidate().type() &&
              ep2_ch1()->selected_connection() != nullptr &&
              RELAY_PORT_TYPE ==
                  ep1_ch1()->selected_connection()->remote_candidate().type());

  DestroyChannels();
}

TEST_F(P2PTransportChannelPingTest, TestInitialSelectDampening0) {
  webrtc::test::ScopedFieldTrials field_trials(
      "WebRTC-IceFieldTrials/initial_select_dampening:0/");

  constexpr int kMargin = 10;
  rtc::ScopedFakeClock clock;
  clock.AdvanceTime(webrtc::TimeDelta::Seconds(1));

  FakePortAllocator pa(rtc::Thread::Current(), nullptr);
  P2PTransportChannel ch("test channel", 1, &pa);
  PrepareChannel(&ch);
  ch.SetIceConfig(ch.config());
  ch.MaybeStartGathering();

  ch.AddRemoteCandidate(CreateUdpCandidate(LOCAL_PORT_TYPE, "1.1.1.1", 1, 100));
  Connection* conn1 = WaitForConnectionTo(&ch, "1.1.1.1", 1, &clock);
  ASSERT_TRUE(conn1 != nullptr);
  EXPECT_EQ(nullptr, ch.selected_connection());
  conn1->ReceivedPingResponse(LOW_RTT, "id");  // Becomes writable and receiving
  // It shall not be selected until 0ms has passed....i.e it should be connected
  // directly.
  EXPECT_EQ_SIMULATED_WAIT(conn1, ch.selected_connection(), kMargin, clock);
}

TEST_F(P2PTransportChannelPingTest, TestInitialSelectDampening) {
  webrtc::test::ScopedFieldTrials field_trials(
      "WebRTC-IceFieldTrials/initial_select_dampening:100/");

  constexpr int kMargin = 10;
  rtc::ScopedFakeClock clock;
  clock.AdvanceTime(webrtc::TimeDelta::Seconds(1));

  FakePortAllocator pa(rtc::Thread::Current(), nullptr);
  P2PTransportChannel ch("test channel", 1, &pa);
  PrepareChannel(&ch);
  ch.SetIceConfig(ch.config());
  ch.MaybeStartGathering();

  ch.AddRemoteCandidate(CreateUdpCandidate(LOCAL_PORT_TYPE, "1.1.1.1", 1, 100));
  Connection* conn1 = WaitForConnectionTo(&ch, "1.1.1.1", 1, &clock);
  ASSERT_TRUE(conn1 != nullptr);
  EXPECT_EQ(nullptr, ch.selected_connection());
  conn1->ReceivedPingResponse(LOW_RTT, "id");  // Becomes writable and receiving
  // It shall not be selected until 100ms has passed.
  SIMULATED_WAIT(conn1 == ch.selected_connection(), 100 - kMargin, clock);
  EXPECT_EQ_SIMULATED_WAIT(conn1, ch.selected_connection(), 2 * kMargin, clock);
}

TEST_F(P2PTransportChannelPingTest, TestInitialSelectDampeningPingReceived) {
  webrtc::test::ScopedFieldTrials field_trials(
      "WebRTC-IceFieldTrials/initial_select_dampening_ping_received:100/");

  constexpr int kMargin = 10;
  rtc::ScopedFakeClock clock;
  clock.AdvanceTime(webrtc::TimeDelta::Seconds(1));

  FakePortAllocator pa(rtc::Thread::Current(), nullptr);
  P2PTransportChannel ch("test channel", 1, &pa);
  PrepareChannel(&ch);
  ch.SetIceConfig(ch.config());
  ch.MaybeStartGathering();

  ch.AddRemoteCandidate(CreateUdpCandidate(LOCAL_PORT_TYPE, "1.1.1.1", 1, 100));
  Connection* conn1 = WaitForConnectionTo(&ch, "1.1.1.1", 1, &clock);
  ASSERT_TRUE(conn1 != nullptr);
  EXPECT_EQ(nullptr, ch.selected_connection());
  conn1->ReceivedPingResponse(LOW_RTT, "id");  // Becomes writable and receiving
  conn1->ReceivedPing("id1");                  //
  // It shall not be selected until 100ms has passed.
  SIMULATED_WAIT(conn1 == ch.selected_connection(), 100 - kMargin, clock);
  EXPECT_EQ_SIMULATED_WAIT(conn1, ch.selected_connection(), 2 * kMargin, clock);
}

TEST_F(P2PTransportChannelPingTest, TestInitialSelectDampeningBoth) {
  webrtc::test::ScopedFieldTrials field_trials(
      "WebRTC-IceFieldTrials/"
      "initial_select_dampening:100,initial_select_dampening_ping_received:"
      "50/");

  constexpr int kMargin = 10;
  rtc::ScopedFakeClock clock;
  clock.AdvanceTime(webrtc::TimeDelta::Seconds(1));

  FakePortAllocator pa(rtc::Thread::Current(), nullptr);
  P2PTransportChannel ch("test channel", 1, &pa);
  PrepareChannel(&ch);
  ch.SetIceConfig(ch.config());
  ch.MaybeStartGathering();

  ch.AddRemoteCandidate(CreateUdpCandidate(LOCAL_PORT_TYPE, "1.1.1.1", 1, 100));
  Connection* conn1 = WaitForConnectionTo(&ch, "1.1.1.1", 1, &clock);
  ASSERT_TRUE(conn1 != nullptr);
  EXPECT_EQ(nullptr, ch.selected_connection());
  conn1->ReceivedPingResponse(LOW_RTT, "id");  // Becomes writable and receiving
  // It shall not be selected until 100ms has passed....but only wait ~50 now.
  SIMULATED_WAIT(conn1 == ch.selected_connection(), 50 - kMargin, clock);
  // Now receiving ping and new timeout should kick in.
  conn1->ReceivedPing("id1");  //
  EXPECT_EQ_SIMULATED_WAIT(conn1, ch.selected_connection(), 2 * kMargin, clock);
}

TEST(P2PTransportChannel, InjectIceController) {
  MockIceControllerFactory factory;
  FakePortAllocator pa(rtc::Thread::Current(), nullptr);
  EXPECT_CALL(factory, RecordIceControllerCreated()).Times(1);
  auto dummy = std::make_unique<cricket::P2PTransportChannel>(
      "transport_name",
      /* component= */ 77, &pa,
      /* async_resolver_factory = */ nullptr,
      /* event_log = */ nullptr, &factory);
}

<<<<<<< HEAD
TEST_F(P2PTransportChannelPingTest, Forking) {
  // Prepare two transports with a shared gatherer
  rtc::ScopedFakeClock clock;
  FakePortAllocator fake_port_allocator1(rtc::Thread::Current(), nullptr);
  auto transport1 = std::make_unique<P2PTransportChannel>(
      "transport1", 1, &fake_port_allocator1);
  PrepareChannel(transport1.get());

  FakePortAllocator fake_port_allocator2(rtc::Thread::Current(), nullptr);
  auto transport2 = std::make_unique<P2PTransportChannel>(
      "transport2", 1, &fake_port_allocator2);
  PrepareChannel(transport2.get());

  auto shared_pa =
      std::make_unique<FakePortAllocator>(rtc::Thread::Current(), nullptr);
  auto gatherer = shared_pa->CreateIceGatherer("test");

  EXPECT_EQ(IceGatheringState::kIceGatheringNew, transport1->gathering_state());
  transport1->StartGatheringWithSharedGatherer(gatherer);
  SIMULATED_WAIT(
      IceGatheringState::kIceGatheringComplete == transport1->gathering_state(),
      kShortTimeout, clock);
  transport1->SetRemoteIceParameters(kIceParams[1]);
  transport1->AddRemoteCandidate(
      CreateUdpCandidate(LOCAL_PORT_TYPE, "1.1.1.1", 1, 1));
  ASSERT_EQ(1u, transport1->connections().size());
  Connection* transport1_conn =
      WaitForConnectionTo(transport1.get(), "1.1.1.1", 1, &clock);
  ASSERT_TRUE(transport1_conn);
  EXPECT_EQ(gatherer->port_allocator_session()->ice_ufrag(),
            transport1_conn->local_candidate().username());
  EXPECT_EQ(gatherer->port_allocator_session()->ice_pwd(),
            transport1_conn->local_candidate().password());
  EXPECT_EQ(kIceParams[1].ufrag,
            transport1_conn->remote_candidate().username());
  EXPECT_EQ(kIceParams[1].pwd, transport1_conn->remote_candidate().password());

  // Start the second
  EXPECT_EQ(IceGatheringState::kIceGatheringNew, transport2->gathering_state());
  transport2->StartGatheringWithSharedGatherer(gatherer);
  SIMULATED_WAIT(
      IceGatheringState::kIceGatheringComplete == transport1->gathering_state(),
      kShortTimeout, clock);
  transport2->SetRemoteIceParameters(kIceParams[2]);
  transport2->AddRemoteCandidate(
      CreateUdpCandidate(LOCAL_PORT_TYPE, "2.2.2.2", 2, 2));
  ASSERT_EQ(1u, transport2->connections().size());
  Connection* transport2_conn =
      WaitForConnectionTo(transport2.get(), "2.2.2.2", 2, &clock);
  EXPECT_EQ(gatherer->port_allocator_session()->ice_ufrag(),
            transport2_conn->local_candidate().username());
  EXPECT_EQ(gatherer->port_allocator_session()->ice_pwd(),
            transport2_conn->local_candidate().password());
  EXPECT_EQ(kIceParams[2].ufrag,
            transport2_conn->remote_candidate().username());
  EXPECT_EQ(kIceParams[2].pwd, transport2_conn->remote_candidate().password());

  // Restart the first and make sure the generation gets incremented properly
  transport1->SetIceParameters(kIceParams[3]);
  transport1->SetRemoteIceParameters(kIceParams[3]);
  transport1->MaybeStartGathering();
  EXPECT_EQ(1u, transport1->allocator_session()->generation());

  // Destroy the second transport and make sure things don't blow up.
  transport2.reset();
  gatherer->port_allocator_session()->SignalCandidatesAllocationDone(
      gatherer->port_allocator_session());
  // Make sure destroying the second transport doesn't close the gatherer's
  // ports.
  EXPECT_TRUE(gatherer->port_allocator_session()->IsGettingPorts());

  // Destroy the PortAllocator backing the gatherer and make sure things don't
  // blow up.
  shared_pa.reset();
  gatherer->port_allocator_session()->SignalCandidatesAllocationDone(
      gatherer->port_allocator_session());
}


=======
>>>>>>> cbad18b1
class ForgetLearnedStateController : public cricket::BasicIceController {
 public:
  explicit ForgetLearnedStateController(
      const cricket::IceControllerFactoryArgs& args)
      : cricket::BasicIceController(args) {}

  SwitchResult SortAndSwitchConnection(IceControllerEvent reason) override {
    auto result = cricket::BasicIceController::SortAndSwitchConnection(reason);
    if (forget_connnection_) {
      result.connections_to_forget_state_on.push_back(forget_connnection_);
      forget_connnection_ = nullptr;
    }
    result.recheck_event =
        IceControllerEvent(IceControllerEvent::ICE_CONTROLLER_RECHECK);
    result.recheck_event->recheck_delay_ms = 100;
    return result;
  }

  void ForgetThisConnectionNextTimeSortAndSwitchConnectionIsCalled(
      Connection* con) {
    forget_connnection_ = con;
  }

 private:
  Connection* forget_connnection_ = nullptr;
};

class ForgetLearnedStateControllerFactory
    : public cricket::IceControllerFactoryInterface {
 public:
  std::unique_ptr<cricket::IceControllerInterface> Create(
      const cricket::IceControllerFactoryArgs& args) override {
    auto controller = std::make_unique<ForgetLearnedStateController>(args);
    // Keep a pointer to allow modifying calls.
    // Must not be used after the p2ptransportchannel has been destructed.
    controller_ = controller.get();
    return controller;
  }
  virtual ~ForgetLearnedStateControllerFactory() = default;

  ForgetLearnedStateController* controller_;
};

TEST_F(P2PTransportChannelPingTest, TestForgetLearnedState) {
  ForgetLearnedStateControllerFactory factory;
  FakePortAllocator pa(rtc::Thread::Current(), nullptr);
<<<<<<< HEAD
  P2PTransportChannel ch("ping sufficiently", 1, &pa, nullptr, nullptr,
                         &factory);
  PrepareChannel(&ch);
  ch.MaybeStartGathering();
  ch.AddRemoteCandidate(CreateUdpCandidate(LOCAL_PORT_TYPE, "1.1.1.1", 1, 1));
  ch.AddRemoteCandidate(CreateUdpCandidate(LOCAL_PORT_TYPE, "2.2.2.2", 2, 2));

  Connection* conn1 = WaitForConnectionTo(&ch, "1.1.1.1", 1);
  Connection* conn2 = WaitForConnectionTo(&ch, "2.2.2.2", 2);
=======
  auto ch = P2PTransportChannel::Create("ping sufficiently", 1, &pa, nullptr,
                                        nullptr, &factory);
  PrepareChannel(ch.get());
  ch->MaybeStartGathering();
  ch->AddRemoteCandidate(CreateUdpCandidate(LOCAL_PORT_TYPE, "1.1.1.1", 1, 1));
  ch->AddRemoteCandidate(CreateUdpCandidate(LOCAL_PORT_TYPE, "2.2.2.2", 2, 2));

  Connection* conn1 = WaitForConnectionTo(ch.get(), "1.1.1.1", 1);
  Connection* conn2 = WaitForConnectionTo(ch.get(), "2.2.2.2", 2);
>>>>>>> cbad18b1
  ASSERT_TRUE(conn1 != nullptr);
  ASSERT_TRUE(conn2 != nullptr);

  // Wait for conn1 to be selected.
  conn1->ReceivedPingResponse(LOW_RTT, "id");
<<<<<<< HEAD
  EXPECT_EQ_WAIT(conn1, ch.selected_connection(), kMediumTimeout);
=======
  EXPECT_EQ_WAIT(conn1, ch->selected_connection(), kMediumTimeout);
>>>>>>> cbad18b1

  conn2->ReceivedPingResponse(LOW_RTT, "id");
  EXPECT_TRUE(conn2->writable());

  // Now let the ice controller signal to P2PTransportChannel that it
  // should Forget conn2.
  factory.controller_
      ->ForgetThisConnectionNextTimeSortAndSwitchConnectionIsCalled(conn2);

  // We don't have a mock Connection, so verify this by checking that it
  // is no longer writable.
  EXPECT_EQ_WAIT(false, conn2->writable(), kMediumTimeout);
}

TEST_F(P2PTransportChannelTest, DisableDnsLookupsWithTransportPolicyRelay) {
  ConfigureEndpoints(OPEN, OPEN, kDefaultPortAllocatorFlags,
                     kDefaultPortAllocatorFlags);
  auto* ep1 = GetEndpoint(0);
  ep1->allocator_->SetCandidateFilter(CF_RELAY);

<<<<<<< HEAD
  rtc::MockAsyncResolver mock_async_resolver;
  webrtc::MockAsyncResolverFactory mock_async_resolver_factory;
  ON_CALL(mock_async_resolver_factory, Create())
      .WillByDefault(Return(&mock_async_resolver));
  ep1->async_resolver_factory_ = &mock_async_resolver_factory;

  bool lookup_started = false;
  ON_CALL(mock_async_resolver, Start(_))
      .WillByDefault(Assign(&lookup_started, true));
=======
  std::unique_ptr<webrtc::MockAsyncDnsResolver> mock_async_resolver =
      std::make_unique<webrtc::MockAsyncDnsResolver>();
  // This test expects resolution to not be started.
  EXPECT_CALL(*mock_async_resolver, Start(_, _)).Times(0);

  webrtc::MockAsyncDnsResolverFactory mock_async_resolver_factory;
  ON_CALL(mock_async_resolver_factory, Create())
      .WillByDefault(
          [&mock_async_resolver]() { return std::move(mock_async_resolver); });

  ep1->async_dns_resolver_factory_ = &mock_async_resolver_factory;
>>>>>>> cbad18b1

  CreateChannels();

  ep1_ch1()->AddRemoteCandidate(
      CreateUdpCandidate(LOCAL_PORT_TYPE, "hostname.test", 1, 100));

<<<<<<< HEAD
  EXPECT_FALSE(lookup_started);

=======
>>>>>>> cbad18b1
  DestroyChannels();
}

TEST_F(P2PTransportChannelTest, DisableDnsLookupsWithTransportPolicyNone) {
  ConfigureEndpoints(OPEN, OPEN, kDefaultPortAllocatorFlags,
                     kDefaultPortAllocatorFlags);
  auto* ep1 = GetEndpoint(0);
  ep1->allocator_->SetCandidateFilter(CF_NONE);

<<<<<<< HEAD
  rtc::MockAsyncResolver mock_async_resolver;
  webrtc::MockAsyncResolverFactory mock_async_resolver_factory;
  ON_CALL(mock_async_resolver_factory, Create())
      .WillByDefault(Return(&mock_async_resolver));
  ep1->async_resolver_factory_ = &mock_async_resolver_factory;

  bool lookup_started = false;
  ON_CALL(mock_async_resolver, Start(_))
      .WillByDefault(Assign(&lookup_started, true));
=======
  std::unique_ptr<webrtc::MockAsyncDnsResolver> mock_async_resolver =
      std::make_unique<webrtc::MockAsyncDnsResolver>();
  // This test expects resolution to not be started.
  EXPECT_CALL(*mock_async_resolver, Start(_, _)).Times(0);

  webrtc::MockAsyncDnsResolverFactory mock_async_resolver_factory;
  ON_CALL(mock_async_resolver_factory, Create())
      .WillByDefault(
          [&mock_async_resolver]() { return std::move(mock_async_resolver); });

  ep1->async_dns_resolver_factory_ = &mock_async_resolver_factory;
>>>>>>> cbad18b1

  CreateChannels();

  ep1_ch1()->AddRemoteCandidate(
      CreateUdpCandidate(LOCAL_PORT_TYPE, "hostname.test", 1, 100));

<<<<<<< HEAD
  EXPECT_FALSE(lookup_started);

=======
>>>>>>> cbad18b1
  DestroyChannels();
}

TEST_F(P2PTransportChannelTest, EnableDnsLookupsWithTransportPolicyNoHost) {
  ConfigureEndpoints(OPEN, OPEN, kDefaultPortAllocatorFlags,
                     kDefaultPortAllocatorFlags);
  auto* ep1 = GetEndpoint(0);
  ep1->allocator_->SetCandidateFilter(CF_ALL & ~CF_HOST);

<<<<<<< HEAD
  rtc::MockAsyncResolver mock_async_resolver;
  webrtc::MockAsyncResolverFactory mock_async_resolver_factory;
  EXPECT_CALL(mock_async_resolver_factory, Create())
      .WillOnce(Return(&mock_async_resolver));
  EXPECT_CALL(mock_async_resolver, Destroy(_));

  ep1->async_resolver_factory_ = &mock_async_resolver_factory;

  bool lookup_started = false;
  EXPECT_CALL(mock_async_resolver, Start(_))
      .WillOnce(Assign(&lookup_started, true));

=======
  std::unique_ptr<webrtc::MockAsyncDnsResolver> mock_async_resolver =
      std::make_unique<webrtc::MockAsyncDnsResolver>();
  bool lookup_started = false;
  EXPECT_CALL(*mock_async_resolver, Start(_, _))
      .WillOnce(Assign(&lookup_started, true));

  webrtc::MockAsyncDnsResolverFactory mock_async_resolver_factory;
  EXPECT_CALL(mock_async_resolver_factory, Create())
      .WillOnce(
          [&mock_async_resolver]() { return std::move(mock_async_resolver); });

  ep1->async_dns_resolver_factory_ = &mock_async_resolver_factory;

>>>>>>> cbad18b1
  CreateChannels();

  ep1_ch1()->AddRemoteCandidate(
      CreateUdpCandidate(LOCAL_PORT_TYPE, "hostname.test", 1, 100));

  EXPECT_TRUE(lookup_started);

  DestroyChannels();
}

class GatherAfterConnectedTest : public P2PTransportChannelTest,
                                 public ::testing::WithParamInterface<bool> {};

TEST_P(GatherAfterConnectedTest, GatherAfterConnected) {
  const bool stop_gather_on_strongly_connected = GetParam();
  const std::string field_trial =
      std::string("WebRTC-IceFieldTrials/stop_gather_on_strongly_connected:") +
      (stop_gather_on_strongly_connected ? "true/" : "false/");
  webrtc::test::ScopedFieldTrials field_trials(field_trial);

  rtc::ScopedFakeClock clock;
  // Use local + relay
  constexpr uint32_t flags =
      kDefaultPortAllocatorFlags | PORTALLOCATOR_ENABLE_SHARED_SOCKET |
      PORTALLOCATOR_DISABLE_STUN | PORTALLOCATOR_DISABLE_TCP;
  ConfigureEndpoints(OPEN, OPEN, flags, flags);
  auto* ep1 = GetEndpoint(0);
  auto* ep2 = GetEndpoint(1);
  ep1->allocator_->SetCandidateFilter(CF_ALL);
  ep2->allocator_->SetCandidateFilter(CF_ALL);

  // Use step delay 3s which is long enough for
  // connection to be established before managing to gather relay candidates.
  int delay = 3000;
  SetAllocationStepDelay(0, delay);
  SetAllocationStepDelay(1, delay);
  IceConfig ice_config = CreateIceConfig(1000, GATHER_CONTINUALLY);
  CreateChannels(ice_config, ice_config);

  PauseCandidates(0);
  PauseCandidates(1);

  // We have gathered host candidates but not relay.
  ASSERT_TRUE_SIMULATED_WAIT(ep1->saved_candidates_.size() == 1u &&
                                 ep2->saved_candidates_.size() == 1u,
                             kDefaultTimeout, clock);

  ResumeCandidates(0);
  ResumeCandidates(1);

  PauseCandidates(0);
  PauseCandidates(1);

  ASSERT_TRUE_SIMULATED_WAIT(ep1_ch1()->remote_candidates().size() == 1 &&
                                 ep2_ch1()->remote_candidates().size() == 1,
                             kDefaultTimeout, clock);

  ASSERT_TRUE_SIMULATED_WAIT(
      ep1_ch1()->selected_connection() && ep2_ch1()->selected_connection(),
      kDefaultTimeout, clock);

  clock.AdvanceTime(webrtc::TimeDelta::Millis(10 * delay));

  if (stop_gather_on_strongly_connected) {
    // The relay candiates gathered has not been propagated to channel.
    EXPECT_EQ(ep1->saved_candidates_.size(), 0u);
    EXPECT_EQ(ep2->saved_candidates_.size(), 0u);
  } else {
    // The relay candiates gathered has been propagated to channel.
    EXPECT_EQ(ep1->saved_candidates_.size(), 1u);
    EXPECT_EQ(ep2->saved_candidates_.size(), 1u);
  }
}

TEST_P(GatherAfterConnectedTest, GatherAfterConnectedMultiHomed) {
  const bool stop_gather_on_strongly_connected = GetParam();
  const std::string field_trial =
      std::string("WebRTC-IceFieldTrials/stop_gather_on_strongly_connected:") +
      (stop_gather_on_strongly_connected ? "true/" : "false/");
  webrtc::test::ScopedFieldTrials field_trials(field_trial);

  rtc::ScopedFakeClock clock;
  // Use local + relay
  constexpr uint32_t flags =
      kDefaultPortAllocatorFlags | PORTALLOCATOR_ENABLE_SHARED_SOCKET |
      PORTALLOCATOR_DISABLE_STUN | PORTALLOCATOR_DISABLE_TCP;
  AddAddress(0, kAlternateAddrs[0]);
  ConfigureEndpoints(OPEN, OPEN, flags, flags);
  auto* ep1 = GetEndpoint(0);
  auto* ep2 = GetEndpoint(1);
  ep1->allocator_->SetCandidateFilter(CF_ALL);
  ep2->allocator_->SetCandidateFilter(CF_ALL);

  // Use step delay 3s which is long enough for
  // connection to be established before managing to gather relay candidates.
  int delay = 3000;
  SetAllocationStepDelay(0, delay);
  SetAllocationStepDelay(1, delay);
  IceConfig ice_config = CreateIceConfig(1000, GATHER_CONTINUALLY);
  CreateChannels(ice_config, ice_config);

  PauseCandidates(0);
  PauseCandidates(1);

  // We have gathered host candidates but not relay.
  ASSERT_TRUE_SIMULATED_WAIT(ep1->saved_candidates_.size() == 2u &&
                                 ep2->saved_candidates_.size() == 1u,
                             kDefaultTimeout, clock);

  ResumeCandidates(0);
  ResumeCandidates(1);

  PauseCandidates(0);
  PauseCandidates(1);

  ASSERT_TRUE_SIMULATED_WAIT(ep1_ch1()->remote_candidates().size() == 1 &&
                                 ep2_ch1()->remote_candidates().size() == 2,
                             kDefaultTimeout, clock);

  ASSERT_TRUE_SIMULATED_WAIT(
      ep1_ch1()->selected_connection() && ep2_ch1()->selected_connection(),
      kDefaultTimeout, clock);

  clock.AdvanceTime(webrtc::TimeDelta::Millis(10 * delay));

  if (stop_gather_on_strongly_connected) {
    // The relay candiates gathered has not been propagated to channel.
    EXPECT_EQ(ep1->saved_candidates_.size(), 0u);
    EXPECT_EQ(ep2->saved_candidates_.size(), 0u);
  } else {
    // The relay candiates gathered has been propagated.
    EXPECT_EQ(ep1->saved_candidates_.size(), 2u);
    EXPECT_EQ(ep2->saved_candidates_.size(), 1u);
  }
}

INSTANTIATE_TEST_SUITE_P(GatherAfterConnectedTest,
                         GatherAfterConnectedTest,
                         ::testing::Values(true, false));

// Tests no candidates are generated with old ice ufrag/passwd after an ice
// restart even if continual gathering is enabled.
TEST_F(P2PTransportChannelTest, TestIceNoOldCandidatesAfterIceRestart) {
  rtc::ScopedFakeClock clock;
  AddAddress(0, kAlternateAddrs[0]);
  ConfigureEndpoints(OPEN, OPEN, kDefaultPortAllocatorFlags,
                     kDefaultPortAllocatorFlags);

  // gathers continually.
  IceConfig config = CreateIceConfig(1000, GATHER_CONTINUALLY);
  CreateChannels(config, config);

  EXPECT_TRUE_SIMULATED_WAIT(CheckConnected(ep1_ch1(), ep2_ch1()),
                             kDefaultTimeout, clock);

  PauseCandidates(0);

  ep1_ch1()->SetIceParameters(kIceParams[3]);
  ep1_ch1()->MaybeStartGathering();

  EXPECT_TRUE_SIMULATED_WAIT(GetEndpoint(0)->saved_candidates_.size() > 0,
                             kDefaultTimeout, clock);

  for (const auto& cd : GetEndpoint(0)->saved_candidates_) {
    for (const auto& c : cd->candidates) {
      EXPECT_EQ(c.username(), kIceUfrag[3]);
    }
  }

  DestroyChannels();
}

}  // namespace cricket<|MERGE_RESOLUTION|>--- conflicted
+++ resolved
@@ -190,8 +190,6 @@
   }
 
   MOCK_METHOD(void, RecordIceControllerCreated, ());
-<<<<<<< HEAD
-=======
 };
 
 // An one-shot resolver factory with default return arguments.
@@ -237,7 +235,6 @@
   std::unique_ptr<webrtc::MockAsyncDnsResolver> mock_async_dns_resolver_;
   webrtc::MockAsyncDnsResolverResult mock_async_dns_resolver_result_;
   std::function<void()> saved_callback_;
->>>>>>> cbad18b1
 };
 
 }  // namespace
@@ -5127,19 +5124,9 @@
 // address after the resolution completes.
 TEST_F(P2PTransportChannelTest,
        PeerReflexiveCandidateDuringResolvingHostCandidateWithMdnsName) {
-<<<<<<< HEAD
-  auto mock_async_resolver = new NiceMock<rtc::MockAsyncResolver>();
-  ON_CALL(*mock_async_resolver, Destroy).WillByDefault([mock_async_resolver] {
-    delete mock_async_resolver;
-  });
-  webrtc::MockAsyncResolverFactory mock_async_resolver_factory;
-  EXPECT_CALL(mock_async_resolver_factory, Create())
-      .WillOnce(Return(mock_async_resolver));
-=======
   ResolverFactoryFixture resolver_fixture;
   // Prevent resolution until triggered by FireDelayedResolution.
   resolver_fixture.DelayResolution();
->>>>>>> cbad18b1
 
   // ep1 and ep2 will only gather host candidates with addresses
   // kPublicAddrs[0] and kPublicAddrs[1], respectively.
@@ -5164,16 +5151,6 @@
   // This is the underlying private IP address of the same candidate at ep1.
   const auto local_address = rtc::SocketAddress(
       kPublicAddrs[0].ipaddr(), local_candidate.address().port());
-<<<<<<< HEAD
-  bool mock_async_resolver_started = false;
-  // Not signaling done yet, and only make sure we are in the process of
-  // resolution.
-  EXPECT_CALL(*mock_async_resolver, Start(_))
-      .WillOnce(InvokeWithoutArgs([&mock_async_resolver_started]() {
-        mock_async_resolver_started = true;
-      }));
-=======
->>>>>>> cbad18b1
   // Let ep1 signal its hostname candidate to ep2.
   ResumeCandidates(0);
   // Now that ep2 is in the process of resolving the hostname candidate signaled
@@ -5182,13 +5159,8 @@
   ResumeCandidates(1);
   ASSERT_TRUE_WAIT(ep1_ch1()->selected_connection() != nullptr, kMediumTimeout);
   // Let the mock resolver of ep2 receives the correct resolution.
-<<<<<<< HEAD
-  EXPECT_CALL(*mock_async_resolver, GetResolvedAddress(_, _))
-      .WillOnce(DoAll(SetArgPointee<1>(local_address), Return(true)));
-=======
   resolver_fixture.SetAddressToReturn(local_address);
 
->>>>>>> cbad18b1
   // Upon receiving a ping from ep1, ep2 adds a prflx candidate from the
   // unknown address and establishes a connection.
   //
@@ -5199,13 +5171,9 @@
             ep2_ch1()->selected_connection()->remote_candidate().type());
   // ep2 should also be able resolve the hostname candidate. The resolved remote
   // host candidate should be merged with the prflx remote candidate.
-<<<<<<< HEAD
-  mock_async_resolver->SignalDone(mock_async_resolver);
-=======
 
   resolver_fixture.FireDelayedResolution();
 
->>>>>>> cbad18b1
   EXPECT_EQ_WAIT(LOCAL_PORT_TYPE,
                  ep2_ch1()->selected_connection()->remote_candidate().type(),
                  kMediumTimeout);
@@ -6019,7 +5987,6 @@
       /* event_log = */ nullptr, &factory);
 }
 
-<<<<<<< HEAD
 TEST_F(P2PTransportChannelPingTest, Forking) {
   // Prepare two transports with a shared gatherer
   rtc::ScopedFakeClock clock;
@@ -6099,8 +6066,6 @@
 }
 
 
-=======
->>>>>>> cbad18b1
 class ForgetLearnedStateController : public cricket::BasicIceController {
  public:
   explicit ForgetLearnedStateController(
@@ -6147,17 +6112,6 @@
 TEST_F(P2PTransportChannelPingTest, TestForgetLearnedState) {
   ForgetLearnedStateControllerFactory factory;
   FakePortAllocator pa(rtc::Thread::Current(), nullptr);
-<<<<<<< HEAD
-  P2PTransportChannel ch("ping sufficiently", 1, &pa, nullptr, nullptr,
-                         &factory);
-  PrepareChannel(&ch);
-  ch.MaybeStartGathering();
-  ch.AddRemoteCandidate(CreateUdpCandidate(LOCAL_PORT_TYPE, "1.1.1.1", 1, 1));
-  ch.AddRemoteCandidate(CreateUdpCandidate(LOCAL_PORT_TYPE, "2.2.2.2", 2, 2));
-
-  Connection* conn1 = WaitForConnectionTo(&ch, "1.1.1.1", 1);
-  Connection* conn2 = WaitForConnectionTo(&ch, "2.2.2.2", 2);
-=======
   auto ch = P2PTransportChannel::Create("ping sufficiently", 1, &pa, nullptr,
                                         nullptr, &factory);
   PrepareChannel(ch.get());
@@ -6167,17 +6121,12 @@
 
   Connection* conn1 = WaitForConnectionTo(ch.get(), "1.1.1.1", 1);
   Connection* conn2 = WaitForConnectionTo(ch.get(), "2.2.2.2", 2);
->>>>>>> cbad18b1
   ASSERT_TRUE(conn1 != nullptr);
   ASSERT_TRUE(conn2 != nullptr);
 
   // Wait for conn1 to be selected.
   conn1->ReceivedPingResponse(LOW_RTT, "id");
-<<<<<<< HEAD
-  EXPECT_EQ_WAIT(conn1, ch.selected_connection(), kMediumTimeout);
-=======
   EXPECT_EQ_WAIT(conn1, ch->selected_connection(), kMediumTimeout);
->>>>>>> cbad18b1
 
   conn2->ReceivedPingResponse(LOW_RTT, "id");
   EXPECT_TRUE(conn2->writable());
@@ -6198,17 +6147,6 @@
   auto* ep1 = GetEndpoint(0);
   ep1->allocator_->SetCandidateFilter(CF_RELAY);
 
-<<<<<<< HEAD
-  rtc::MockAsyncResolver mock_async_resolver;
-  webrtc::MockAsyncResolverFactory mock_async_resolver_factory;
-  ON_CALL(mock_async_resolver_factory, Create())
-      .WillByDefault(Return(&mock_async_resolver));
-  ep1->async_resolver_factory_ = &mock_async_resolver_factory;
-
-  bool lookup_started = false;
-  ON_CALL(mock_async_resolver, Start(_))
-      .WillByDefault(Assign(&lookup_started, true));
-=======
   std::unique_ptr<webrtc::MockAsyncDnsResolver> mock_async_resolver =
       std::make_unique<webrtc::MockAsyncDnsResolver>();
   // This test expects resolution to not be started.
@@ -6220,18 +6158,12 @@
           [&mock_async_resolver]() { return std::move(mock_async_resolver); });
 
   ep1->async_dns_resolver_factory_ = &mock_async_resolver_factory;
->>>>>>> cbad18b1
 
   CreateChannels();
 
   ep1_ch1()->AddRemoteCandidate(
       CreateUdpCandidate(LOCAL_PORT_TYPE, "hostname.test", 1, 100));
 
-<<<<<<< HEAD
-  EXPECT_FALSE(lookup_started);
-
-=======
->>>>>>> cbad18b1
   DestroyChannels();
 }
 
@@ -6241,17 +6173,6 @@
   auto* ep1 = GetEndpoint(0);
   ep1->allocator_->SetCandidateFilter(CF_NONE);
 
-<<<<<<< HEAD
-  rtc::MockAsyncResolver mock_async_resolver;
-  webrtc::MockAsyncResolverFactory mock_async_resolver_factory;
-  ON_CALL(mock_async_resolver_factory, Create())
-      .WillByDefault(Return(&mock_async_resolver));
-  ep1->async_resolver_factory_ = &mock_async_resolver_factory;
-
-  bool lookup_started = false;
-  ON_CALL(mock_async_resolver, Start(_))
-      .WillByDefault(Assign(&lookup_started, true));
-=======
   std::unique_ptr<webrtc::MockAsyncDnsResolver> mock_async_resolver =
       std::make_unique<webrtc::MockAsyncDnsResolver>();
   // This test expects resolution to not be started.
@@ -6263,18 +6184,12 @@
           [&mock_async_resolver]() { return std::move(mock_async_resolver); });
 
   ep1->async_dns_resolver_factory_ = &mock_async_resolver_factory;
->>>>>>> cbad18b1
 
   CreateChannels();
 
   ep1_ch1()->AddRemoteCandidate(
       CreateUdpCandidate(LOCAL_PORT_TYPE, "hostname.test", 1, 100));
 
-<<<<<<< HEAD
-  EXPECT_FALSE(lookup_started);
-
-=======
->>>>>>> cbad18b1
   DestroyChannels();
 }
 
@@ -6284,20 +6199,6 @@
   auto* ep1 = GetEndpoint(0);
   ep1->allocator_->SetCandidateFilter(CF_ALL & ~CF_HOST);
 
-<<<<<<< HEAD
-  rtc::MockAsyncResolver mock_async_resolver;
-  webrtc::MockAsyncResolverFactory mock_async_resolver_factory;
-  EXPECT_CALL(mock_async_resolver_factory, Create())
-      .WillOnce(Return(&mock_async_resolver));
-  EXPECT_CALL(mock_async_resolver, Destroy(_));
-
-  ep1->async_resolver_factory_ = &mock_async_resolver_factory;
-
-  bool lookup_started = false;
-  EXPECT_CALL(mock_async_resolver, Start(_))
-      .WillOnce(Assign(&lookup_started, true));
-
-=======
   std::unique_ptr<webrtc::MockAsyncDnsResolver> mock_async_resolver =
       std::make_unique<webrtc::MockAsyncDnsResolver>();
   bool lookup_started = false;
@@ -6311,7 +6212,6 @@
 
   ep1->async_dns_resolver_factory_ = &mock_async_resolver_factory;
 
->>>>>>> cbad18b1
   CreateChannels();
 
   ep1_ch1()->AddRemoteCandidate(
