/*
 *  Copyright 2012 The WebRTC Project Authors. All rights reserved.
 *
 *  Use of this source code is governed by a BSD-style license
 *  that can be found in the LICENSE file in the root of the source
 *  tree. An additional intellectual property rights grant can be found
 *  in the file PATENTS.  All contributing project authors may
 *  be found in the AUTHORS file in the root of the source tree.
 */

#ifndef P2P_BASE_PORT_INTERFACE_H_
#define P2P_BASE_PORT_INTERFACE_H_

#include <cstddef>
#include <cstdint>
#include <functional>
#include <memory>
#include <optional>
#include <string>
#include <vector>

#include "absl/strings/string_view.h"
#include "api/candidate.h"
#include "api/packet_socket_factory.h"
#include "api/task_queue/task_queue_base.h"
#include "p2p/base/transport_description.h"
#include "rtc_base/async_packet_socket.h"
#include "rtc_base/dscp.h"
#include "rtc_base/network/sent_packet.h"
#include "rtc_base/socket.h"
#include "rtc_base/socket_address.h"
#include "rtc_base/third_party/sigslot/sigslot.h"

namespace rtc {
class Network;
struct PacketOptions;
}  // namespace rtc
namespace cricket {
class Connection;
class IceMessage;
class StunMessage;
class StunStats;
}  // namespace cricket

namespace webrtc {

enum ProtocolType {
  PROTO_UDP,
  PROTO_TCP,
  PROTO_SSLTCP,  // Pseudo-TLS.
  PROTO_TLS,
  PROTO_LAST = PROTO_TLS
};

// Defines the interface for a port, which represents a local communication
// mechanism that can be used to create connections to similar mechanisms of
// the other client. Various types of ports will implement this interface.
class PortInterface {
 public:
  virtual ~PortInterface();

  virtual IceCandidateType Type() const = 0;
  virtual const rtc::Network* Network() const = 0;

  // Methods to set/get ICE role and tiebreaker values.
  virtual void SetIceRole(cricket::IceRole role) = 0;
  virtual cricket::IceRole GetIceRole() const = 0;

  virtual void SetIceTiebreaker(uint64_t tiebreaker) = 0;
  virtual uint64_t IceTiebreaker() const = 0;

  virtual bool SharedSocket() const = 0;

  virtual bool SupportsProtocol(absl::string_view protocol) const = 0;

  // PrepareAddress will attempt to get an address for this port that other
  // clients can send to.  It may take some time before the address is ready.
  // Once it is ready, we will send SignalAddressReady.  If errors are
  // preventing the port from getting an address, it may send
  // SignalAddressError.
  virtual void PrepareAddress() = 0;

  // Returns the connection to the given address or NULL if none exists.
  virtual cricket::Connection* GetConnection(
      const SocketAddress& remote_addr) = 0;

  // Creates a new connection to the given address.
  enum CandidateOrigin { ORIGIN_THIS_PORT, ORIGIN_OTHER_PORT, ORIGIN_MESSAGE };
  virtual cricket::Connection* CreateConnection(
      const Candidate& remote_candidate,
      CandidateOrigin origin) = 0;

  // Functions on the underlying socket(s).
  virtual int SetOption(Socket::Option opt, int value) = 0;
  virtual int GetOption(Socket::Option opt, int* value) = 0;
  virtual int GetError() = 0;

  virtual ProtocolType GetProtocol() const = 0;

  virtual const std::vector<Candidate>& Candidates() const = 0;

  // Sends the given packet to the given address, provided that the address is
  // that of a connection or an address that has sent to us already.
  virtual int SendTo(const void* data,
                     size_t size,
                     const SocketAddress& addr,
                     const rtc::PacketOptions& options,
                     bool payload) = 0;

  // Indicates that we received a successful STUN binding request from an
  // address that doesn't correspond to any current connection.  To turn this
  // into a real connection, call CreateConnection.
  sigslot::signal6<PortInterface*,
                   const SocketAddress&,
                   ProtocolType,
                   cricket::IceMessage*,
                   const std::string&,
                   bool>
      SignalUnknownAddress;

  // Sends a response message (normal or error) to the given request.  One of
  // these methods should be called as a response to SignalUnknownAddress.
  virtual void SendBindingErrorResponse(cricket::StunMessage* message,
                                        const SocketAddress& addr,
                                        int error_code,
                                        absl::string_view reason) = 0;

<<<<<<< HEAD
=======
  // Signaled when this port decides to delete itself because it no longer has
  // any usefulness.
  virtual void SubscribePortDestroyed(
      std::function<void(webrtc::PortInterface*)> callback) = 0;

>>>>>>> 2c8f5be6
  // Signaled when Port discovers ice role conflict with the peer.
  sigslot::signal1<PortInterface*> SignalRoleConflict;

  // RingRTC change to support ICE forking
  sigslot::signal1<PortInterface*> SignalDestroyed;

  // Normally, packets arrive through a connection (or they result signaling of
  // unknown address).  Calling this method turns off delivery of packets
  // through their respective connection and instead delivers every packet
  // through this port.
  virtual void EnablePortPackets() = 0;
  sigslot::signal4<PortInterface*, const char*, size_t, const SocketAddress&>
      SignalReadPacket;

  // Emitted each time a packet is sent on this port.
  sigslot::signal1<const rtc::SentPacket&> SignalSentPacket;

  virtual std::string ToString() const = 0;

  virtual void GetStunStats(std::optional<cricket::StunStats>* stats) = 0;

  // Removes and deletes a connection object. `DestroyConnection` will
  // delete the connection object directly whereas `DestroyConnectionAsync`
  // defers the `delete` operation to when the call stack has been unwound.
  // Async may be needed when deleting a connection object from within a
  // callback.
  virtual void DestroyConnection(cricket::Connection* conn) = 0;

  virtual void DestroyConnectionAsync(cricket::Connection* conn) = 0;

  // The thread on which this port performs its I/O.
  virtual TaskQueueBase* thread() = 0;

  // The factory used to create the sockets of this port.
  virtual PacketSocketFactory* socket_factory() const = 0;

  // Identifies the generation that this port was created in.
  virtual uint32_t generation() const = 0;
  virtual void set_generation(uint32_t generation) = 0;
  virtual bool send_retransmit_count_attribute() const = 0;
  // For debugging purposes.
  virtual const std::string& content_name() const = 0;

  // Called when the Connection discovers a local peer reflexive candidate.
  virtual void AddPrflxCandidate(const Candidate& local) = 0;

 protected:
  PortInterface();
  virtual void UpdateNetworkCost() = 0;

  // Returns DSCP value packets generated by the port itself should use.
  virtual rtc::DiffServCodePoint StunDscpValue() const = 0;

  // If the given data comprises a complete and correct STUN message then the
  // return value is true, otherwise false. If the message username corresponds
  // with this port's username fragment, msg will contain the parsed STUN
  // message.  Otherwise, the function may send a STUN response internally.
  // remote_username contains the remote fragment of the STUN username.
  virtual bool GetStunMessage(const char* data,
                              size_t size,
                              const SocketAddress& addr,
                              std::unique_ptr<cricket::IceMessage>* out_msg,
                              std::string* out_username) = 0;

  // This method will return local and remote username fragements from the
  // stun username attribute if present.
  virtual bool ParseStunUsername(const cricket::StunMessage* stun_msg,
                                 std::string* local_username,
                                 std::string* remote_username) const = 0;
  virtual std::string CreateStunUsername(
      absl::string_view remote_username) const = 0;

  virtual bool MaybeIceRoleConflict(const SocketAddress& addr,
                                    cricket::IceMessage* stun_msg,
                                    absl::string_view remote_ufrag) = 0;

  virtual int16_t network_cost() const = 0;

  // Connection and Port are entangled; functions exposed to Port only
  // should not be public.
  friend class cricket::Connection;
};

}  //  namespace webrtc

// Re-export symbols from the webrtc namespace for backwards compatibility.
// TODO(bugs.webrtc.org/4222596): Remove once all references are updated.
namespace cricket {
using ::webrtc::PortInterface;
using ::webrtc::PROTO_LAST;
using ::webrtc::PROTO_SSLTCP;
using ::webrtc::PROTO_TCP;
using ::webrtc::PROTO_TLS;
using ::webrtc::PROTO_UDP;
using ::webrtc::ProtocolType;
}  // namespace cricket

#endif  // P2P_BASE_PORT_INTERFACE_H_<|MERGE_RESOLUTION|>--- conflicted
+++ resolved
@@ -125,14 +125,11 @@
                                         int error_code,
                                         absl::string_view reason) = 0;
 
-<<<<<<< HEAD
-=======
   // Signaled when this port decides to delete itself because it no longer has
   // any usefulness.
   virtual void SubscribePortDestroyed(
       std::function<void(webrtc::PortInterface*)> callback) = 0;
 
->>>>>>> 2c8f5be6
   // Signaled when Port discovers ice role conflict with the peer.
   sigslot::signal1<PortInterface*> SignalRoleConflict;
 
