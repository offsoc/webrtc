/*
 *  Copyright 2004 The WebRTC Project Authors. All rights reserved.
 *
 *  Use of this source code is governed by a BSD-style license
 *  that can be found in the LICENSE file in the root of the source
 *  tree. An additional intellectual property rights grant can be found
 *  in the file PATENTS.  All contributing project authors may
 *  be found in the AUTHORS file in the root of the source tree.
 */

#include "p2p/base/port.h"

#include <string.h>

#include <cstdint>
#include <limits>
#include <list>
#include <memory>
#include <string>
#include <utility>
#include <vector>

#include "absl/strings/string_view.h"
#include "absl/types/optional.h"
#include "api/candidate.h"
#include "api/packet_socket_factory.h"
#include "api/transport/stun.h"
#include "api/units/time_delta.h"
#include "p2p/base/basic_packet_socket_factory.h"
#include "p2p/base/p2p_constants.h"
#include "p2p/base/port_allocator.h"
#include "p2p/base/port_interface.h"
#include "p2p/base/stun_port.h"
#include "p2p/base/stun_server.h"
#include "p2p/base/tcp_port.h"
#include "p2p/base/test_stun_server.h"
#include "p2p/base/test_turn_server.h"
#include "p2p/base/transport_description.h"
#include "p2p/base/turn_port.h"
#include "p2p/base/turn_server.h"
#include "p2p/client/relay_port_factory_interface.h"
#include "rtc_base/arraysize.h"
#include "rtc_base/async_packet_socket.h"
#include "rtc_base/buffer.h"
#include "rtc_base/byte_buffer.h"
#include "rtc_base/checks.h"
#include "rtc_base/dscp.h"
#include "rtc_base/fake_clock.h"
#include "rtc_base/gunit.h"
#include "rtc_base/helpers.h"
#include "rtc_base/logging.h"
#include "rtc_base/nat_server.h"
#include "rtc_base/nat_socket_factory.h"
#include "rtc_base/nat_types.h"
#include "rtc_base/net_helper.h"
#include "rtc_base/network.h"
#include "rtc_base/network/sent_packet.h"
#include "rtc_base/network_constants.h"
#include "rtc_base/proxy_info.h"
#include "rtc_base/socket.h"
#include "rtc_base/socket_adapters.h"
#include "rtc_base/socket_address.h"
#include "rtc_base/third_party/sigslot/sigslot.h"
#include "rtc_base/thread.h"
#include "rtc_base/time_utils.h"
#include "rtc_base/virtual_socket_server.h"
#include "test/gtest.h"
#include "test/scoped_key_value_config.h"

using rtc::AsyncListenSocket;
using rtc::AsyncPacketSocket;
using rtc::ByteBufferReader;
using rtc::ByteBufferWriter;
using rtc::NAT_ADDR_RESTRICTED;
using rtc::NAT_OPEN_CONE;
using rtc::NAT_PORT_RESTRICTED;
using rtc::NAT_SYMMETRIC;
using rtc::NATType;
using rtc::PacketSocketFactory;
using rtc::Socket;
using rtc::SocketAddress;

namespace cricket {
namespace {

constexpr int kDefaultTimeout = 3000;
constexpr int kShortTimeout = 1000;
constexpr int kMaxExpectedSimulatedRtt = 200;
const SocketAddress kLocalAddr1("192.168.1.2", 0);
const SocketAddress kLocalAddr2("192.168.1.3", 0);
const SocketAddress kLinkLocalIPv6Addr("fe80::aabb:ccff:fedd:eeff", 0);
const SocketAddress kNatAddr1("77.77.77.77", rtc::NAT_SERVER_UDP_PORT);
const SocketAddress kNatAddr2("88.88.88.88", rtc::NAT_SERVER_UDP_PORT);
const SocketAddress kStunAddr("99.99.99.1", STUN_SERVER_PORT);
const SocketAddress kTurnUdpIntAddr("99.99.99.4", STUN_SERVER_PORT);
const SocketAddress kTurnTcpIntAddr("99.99.99.4", 5010);
const SocketAddress kTurnUdpExtAddr("99.99.99.5", 0);
const RelayCredentials kRelayCredentials("test", "test");

// TODO(?): Update these when RFC5245 is completely supported.
// Magic value of 30 is from RFC3484, for IPv4 addresses.
const uint32_t kDefaultPrflxPriority = ICE_TYPE_PREFERENCE_PRFLX << 24 |
                                       30 << 8 |
                                       (256 - ICE_CANDIDATE_COMPONENT_DEFAULT);

constexpr int kTiebreaker1 = 11111;
constexpr int kTiebreaker2 = 22222;

const char* data = "ABCDEFGHIJKLMNOPQRSTUVWXYZ1234567890";

Candidate GetCandidate(Port* port) {
  RTC_DCHECK_GE(port->Candidates().size(), 1);
  return port->Candidates()[0];
}

SocketAddress GetAddress(Port* port) {
  return GetCandidate(port).address();
}

std::unique_ptr<IceMessage> CopyStunMessage(const IceMessage& src) {
  auto dst = std::make_unique<IceMessage>();
  ByteBufferWriter buf;
  src.Write(&buf);
  ByteBufferReader read_buf(buf);
  dst->Read(&read_buf);
  return dst;
}

bool WriteStunMessage(const StunMessage& msg, ByteBufferWriter* buf) {
  buf->Resize(0);  // clear out any existing buffer contents
  return msg.Write(buf);
}

}  // namespace

// Stub port class for testing STUN generation and processing.
class TestPort : public Port {
 public:
  TestPort(rtc::Thread* thread,
           absl::string_view type,
           rtc::PacketSocketFactory* factory,
           const rtc::Network* network,
           uint16_t min_port,
           uint16_t max_port,
           absl::string_view username_fragment,
           absl::string_view password)
      : Port(thread,
             type,
             factory,
             network,
             min_port,
             max_port,
             username_fragment,
             password) {}
  ~TestPort() {}

  // Expose GetStunMessage so that we can test it.
  using cricket::Port::GetStunMessage;

  // The last StunMessage that was sent on this Port.
  // TODO(?): Make these const; requires changes to SendXXXXResponse.
  rtc::BufferT<uint8_t>* last_stun_buf() { return last_stun_buf_.get(); }
  IceMessage* last_stun_msg() { return last_stun_msg_.get(); }
  int last_stun_error_code() {
    int code = 0;
    if (last_stun_msg_) {
      const StunErrorCodeAttribute* error_attr = last_stun_msg_->GetErrorCode();
      if (error_attr) {
        code = error_attr->code();
      }
    }
    return code;
  }

  virtual void PrepareAddress() {
    // Act as if the socket was bound to the best IP on the network, to the
    // first port in the allowed range.
    rtc::SocketAddress addr(Network()->GetBestIP(), min_port());
    AddAddress(addr, addr, rtc::SocketAddress(), "udp", "", "", Type(),
               ICE_TYPE_PREFERENCE_HOST, 0, "", true);
  }

  virtual bool SupportsProtocol(absl::string_view protocol) const {
    return true;
  }

  virtual ProtocolType GetProtocol() const { return PROTO_UDP; }

  // Exposed for testing candidate building.
  void AddCandidateAddress(const rtc::SocketAddress& addr) {
    AddAddress(addr, addr, rtc::SocketAddress(), "udp", "", "", Type(),
               type_preference_, 0, "", false);
  }
  void AddCandidateAddress(const rtc::SocketAddress& addr,
                           const rtc::SocketAddress& base_address,
                           absl::string_view type,
                           int type_preference,
                           bool final) {
    AddAddress(addr, base_address, rtc::SocketAddress(), "udp", "", "", type,
               type_preference, 0, "", final);
  }

  virtual Connection* CreateConnection(const Candidate& remote_candidate,
                                       CandidateOrigin origin) {
    Connection* conn = new ProxyConnection(NewWeakPtr(), 0, remote_candidate);
    AddOrReplaceConnection(conn);
    // Set use-candidate attribute flag as this will add USE-CANDIDATE attribute
    // in STUN binding requests.
    conn->set_use_candidate_attr(true);
    return conn;
  }
  virtual int SendTo(const void* data,
                     size_t size,
                     const rtc::SocketAddress& addr,
                     const rtc::PacketOptions& options,
                     bool payload) {
    if (!payload) {
      auto msg = std::make_unique<IceMessage>();
      auto buf = std::make_unique<rtc::BufferT<uint8_t>>(
          static_cast<const char*>(data), size);
      ByteBufferReader read_buf(*buf);
      if (!msg->Read(&read_buf)) {
        return -1;
      }
      last_stun_buf_ = std::move(buf);
      last_stun_msg_ = std::move(msg);
    }
    return static_cast<int>(size);
  }
  virtual int SetOption(rtc::Socket::Option opt, int value) { return 0; }
  virtual int GetOption(rtc::Socket::Option opt, int* value) { return -1; }
  virtual int GetError() { return 0; }
  void Reset() {
    last_stun_buf_.reset();
    last_stun_msg_.reset();
  }
  void set_type_preference(int type_preference) {
    type_preference_ = type_preference;
  }

 private:
  void OnSentPacket(rtc::AsyncPacketSocket* socket,
                    const rtc::SentPacket& sent_packet) {
    PortInterface::SignalSentPacket(sent_packet);
  }
  std::unique_ptr<rtc::BufferT<uint8_t>> last_stun_buf_;
  std::unique_ptr<IceMessage> last_stun_msg_;
  int type_preference_ = 0;
};

static void SendPingAndReceiveResponse(Connection* lconn,
                                       TestPort* lport,
                                       Connection* rconn,
                                       TestPort* rport,
                                       rtc::ScopedFakeClock* clock,
                                       int64_t ms) {
  lconn->Ping(rtc::TimeMillis());
  ASSERT_TRUE_WAIT(lport->last_stun_msg(), kDefaultTimeout);
  ASSERT_TRUE(lport->last_stun_buf());
  rconn->OnReadPacket(lport->last_stun_buf()->data<char>(),
                      lport->last_stun_buf()->size(), /* packet_time_us */ -1);
  clock->AdvanceTime(webrtc::TimeDelta::Millis(ms));
  ASSERT_TRUE_WAIT(rport->last_stun_msg(), kDefaultTimeout);
  ASSERT_TRUE(rport->last_stun_buf());
  lconn->OnReadPacket(rport->last_stun_buf()->data<char>(),
                      rport->last_stun_buf()->size(), /* packet_time_us */ -1);
}

class TestChannel : public sigslot::has_slots<> {
 public:
  // Takes ownership of `p1` (but not `p2`).
  explicit TestChannel(std::unique_ptr<Port> p1) : port_(std::move(p1)) {
    port_->SignalPortComplete.connect(this, &TestChannel::OnPortComplete);
    port_->SignalUnknownAddress.connect(this, &TestChannel::OnUnknownAddress);
    // RingRTC change to support ICE forking
    port_->SignalDestroyed.connect(this, &TestChannel::OnSrcPortDestroyed);
  }

  ~TestChannel() {
    if (conn_) {
      conn_->SignalDestroyed.disconnect(this);
    }
  }

  ~TestChannel() { Stop(); }

  int complete_count() { return complete_count_; }
  Connection* conn() { return conn_; }
  const SocketAddress& remote_address() { return remote_address_; }
  const std::string remote_fragment() { return remote_frag_; }

  void Start() { port_->PrepareAddress(); }
  void CreateConnection(const Candidate& remote_candidate) {
    RTC_DCHECK(!conn_);
    conn_ = port_->CreateConnection(remote_candidate, Port::ORIGIN_MESSAGE);
    IceMode remote_ice_mode =
        (ice_mode_ == ICEMODE_FULL) ? ICEMODE_LITE : ICEMODE_FULL;
    conn_->set_use_candidate_attr(remote_ice_mode == ICEMODE_FULL);
    conn_->SignalStateChange.connect(this,
                                     &TestChannel::OnConnectionStateChange);
    conn_->SignalDestroyed.connect(this, &TestChannel::OnDestroyed);
    conn_->SignalReadyToSend.connect(this,
                                     &TestChannel::OnConnectionReadyToSend);
    connection_ready_to_send_ = false;
  }

  void OnConnectionStateChange(Connection* conn) {
    if (conn->write_state() == Connection::STATE_WRITABLE) {
      conn->set_use_candidate_attr(true);
      nominated_ = true;
    }
  }
  void AcceptConnection(const Candidate& remote_candidate) {
    if (conn_) {
      conn_->SignalDestroyed.disconnect(this);
      conn_ = nullptr;
    }
    ASSERT_TRUE(remote_request_.get() != NULL);
    Candidate c = remote_candidate;
    c.set_address(remote_address_);
    conn_ = port_->CreateConnection(c, Port::ORIGIN_MESSAGE);
    conn_->SignalDestroyed.connect(this, &TestChannel::OnDestroyed);
    conn_->SendStunBindingResponse(remote_request_.get());
    remote_request_.reset();
  }
  void Ping() { Ping(0); }
  void Ping(int64_t now) { conn_->Ping(now); }
  void Stop() {
    if (conn_) {
<<<<<<< HEAD
      conn_->SignalDestroyed.disconnect(this);
      conn_->Destroy();
=======
      port_->DestroyConnection(conn_);
>>>>>>> fb3bd4a0
      conn_ = nullptr;
    }
  }

  void OnPortComplete(Port* port) { complete_count_++; }
  void SetIceMode(IceMode ice_mode) { ice_mode_ = ice_mode; }

  int SendData(const char* data, size_t len) {
    rtc::PacketOptions options;
    return conn_->Send(data, len, options);
  }

  void OnUnknownAddress(PortInterface* port,
                        const SocketAddress& addr,
                        ProtocolType proto,
                        IceMessage* msg,
                        const std::string& rf,
                        bool /*port_muxed*/) {
    ASSERT_EQ(port_.get(), port);
    if (!remote_address_.IsNil()) {
      ASSERT_EQ(remote_address_, addr);
    }
    const cricket::StunUInt32Attribute* priority_attr =
        msg->GetUInt32(STUN_ATTR_PRIORITY);
    const cricket::StunByteStringAttribute* mi_attr =
        msg->GetByteString(STUN_ATTR_MESSAGE_INTEGRITY);
    const cricket::StunUInt32Attribute* fingerprint_attr =
        msg->GetUInt32(STUN_ATTR_FINGERPRINT);
    EXPECT_TRUE(priority_attr != NULL);
    EXPECT_TRUE(mi_attr != NULL);
    EXPECT_TRUE(fingerprint_attr != NULL);
    remote_address_ = addr;
    remote_request_ = CopyStunMessage(*msg);
    remote_frag_ = rf;
  }

  void OnDestroyed(Connection* conn) {
    ASSERT_EQ(conn_, conn);
    RTC_LOG(LS_INFO) << "OnDestroy connection " << conn << " deleted";
<<<<<<< HEAD
    conn_ = NULL;
=======
    conn_ = nullptr;
>>>>>>> fb3bd4a0
    // When the connection is destroyed, also clear these fields so future
    // connections are possible.
    remote_request_.reset();
    remote_address_.Clear();
  }

  void OnSrcPortDestroyed(PortInterface* port) {
    Port* destroyed_src = port_.release();
    ASSERT_EQ(destroyed_src, port);
  }

  Port* port() { return port_.get(); }

  bool nominated() const { return nominated_; }

  void set_connection_ready_to_send(bool ready) {
    connection_ready_to_send_ = ready;
  }
  bool connection_ready_to_send() const { return connection_ready_to_send_; }

 private:
  // ReadyToSend will only issue after a Connection recovers from ENOTCONN
  void OnConnectionReadyToSend(Connection* conn) {
    ASSERT_EQ(conn, conn_);
    connection_ready_to_send_ = true;
  }

  IceMode ice_mode_ = ICEMODE_FULL;
  std::unique_ptr<Port> port_;

  int complete_count_ = 0;
  Connection* conn_ = nullptr;
  SocketAddress remote_address_;
  std::unique_ptr<StunMessage> remote_request_;
  std::string remote_frag_;
  bool nominated_ = false;
  bool connection_ready_to_send_ = false;
};

class PortTest : public ::testing::Test, public sigslot::has_slots<> {
 public:
  PortTest()
      : ss_(new rtc::VirtualSocketServer()),
        main_(ss_.get()),
        socket_factory_(ss_.get()),
        nat_factory1_(ss_.get(), kNatAddr1, SocketAddress()),
        nat_factory2_(ss_.get(), kNatAddr2, SocketAddress()),
        nat_socket_factory1_(&nat_factory1_),
        nat_socket_factory2_(&nat_factory2_),
        stun_server_(TestStunServer::Create(ss_.get(), kStunAddr)),
        turn_server_(&main_, ss_.get(), kTurnUdpIntAddr, kTurnUdpExtAddr),
        username_(rtc::CreateRandomString(ICE_UFRAG_LENGTH)),
        password_(rtc::CreateRandomString(ICE_PWD_LENGTH)),
        role_conflict_(false),
        ports_destroyed_(0) {}

  ~PortTest() {
    // Workaround for tests that trigger async destruction of objects that we
    // need to give an opportunity here to run, before proceeding with other
    // teardown.
    rtc::Thread::Current()->ProcessMessages(0);
  }

 protected:
  std::string password() { return password_; }

  void TestLocalToLocal() {
    auto port1 = CreateUdpPort(kLocalAddr1);
    port1->SetIceRole(cricket::ICEROLE_CONTROLLING);
    auto port2 = CreateUdpPort(kLocalAddr2);
    port2->SetIceRole(cricket::ICEROLE_CONTROLLED);
    TestConnectivity("udp", std::move(port1), "udp", std::move(port2), true,
                     true, true, true);
  }
  void TestLocalToStun(NATType ntype) {
    auto port1 = CreateUdpPort(kLocalAddr1);
    port1->SetIceRole(cricket::ICEROLE_CONTROLLING);
    nat_server2_ = CreateNatServer(kNatAddr2, ntype);
    auto port2 = CreateStunPort(kLocalAddr2, &nat_socket_factory2_);
    port2->SetIceRole(cricket::ICEROLE_CONTROLLED);
    TestConnectivity("udp", std::move(port1), StunName(ntype), std::move(port2),
                     ntype == NAT_OPEN_CONE, true, ntype != NAT_SYMMETRIC,
                     true);
  }
  void TestLocalToRelay(ProtocolType proto) {
    auto port1 = CreateUdpPort(kLocalAddr1);
    port1->SetIceRole(cricket::ICEROLE_CONTROLLING);
    auto port2 = CreateRelayPort(kLocalAddr2, proto, PROTO_UDP);
    port2->SetIceRole(cricket::ICEROLE_CONTROLLED);
    TestConnectivity("udp", std::move(port1), RelayName(proto),
                     std::move(port2), false, true, true, true);
  }
  void TestStunToLocal(NATType ntype) {
    nat_server1_ = CreateNatServer(kNatAddr1, ntype);
    auto port1 = CreateStunPort(kLocalAddr1, &nat_socket_factory1_);
    port1->SetIceRole(cricket::ICEROLE_CONTROLLING);
    auto port2 = CreateUdpPort(kLocalAddr2);
    port2->SetIceRole(cricket::ICEROLE_CONTROLLED);
    TestConnectivity(StunName(ntype), std::move(port1), "udp", std::move(port2),
                     true, ntype != NAT_SYMMETRIC, true, true);
  }
  void TestStunToStun(NATType ntype1, NATType ntype2) {
    nat_server1_ = CreateNatServer(kNatAddr1, ntype1);
    auto port1 = CreateStunPort(kLocalAddr1, &nat_socket_factory1_);
    port1->SetIceRole(cricket::ICEROLE_CONTROLLING);
    nat_server2_ = CreateNatServer(kNatAddr2, ntype2);
    auto port2 = CreateStunPort(kLocalAddr2, &nat_socket_factory2_);
    port2->SetIceRole(cricket::ICEROLE_CONTROLLED);
    TestConnectivity(StunName(ntype1), std::move(port1), StunName(ntype2),
                     std::move(port2), ntype2 == NAT_OPEN_CONE,
                     ntype1 != NAT_SYMMETRIC, ntype2 != NAT_SYMMETRIC,
                     ntype1 + ntype2 < (NAT_PORT_RESTRICTED + NAT_SYMMETRIC));
  }
  void TestStunToRelay(NATType ntype, ProtocolType proto) {
    nat_server1_ = CreateNatServer(kNatAddr1, ntype);
    auto port1 = CreateStunPort(kLocalAddr1, &nat_socket_factory1_);
    port1->SetIceRole(cricket::ICEROLE_CONTROLLING);
    auto port2 = CreateRelayPort(kLocalAddr2, proto, PROTO_UDP);
    port2->SetIceRole(cricket::ICEROLE_CONTROLLED);
    TestConnectivity(StunName(ntype), std::move(port1), RelayName(proto),
                     std::move(port2), false, ntype != NAT_SYMMETRIC, true,
                     true);
  }
  void TestTcpToTcp() {
    auto port1 = CreateTcpPort(kLocalAddr1);
    port1->SetIceRole(cricket::ICEROLE_CONTROLLING);
    auto port2 = CreateTcpPort(kLocalAddr2);
    port2->SetIceRole(cricket::ICEROLE_CONTROLLED);
    TestConnectivity("tcp", std::move(port1), "tcp", std::move(port2), true,
                     false, true, true);
  }
  void TestTcpToRelay(ProtocolType proto) {
    auto port1 = CreateTcpPort(kLocalAddr1);
    port1->SetIceRole(cricket::ICEROLE_CONTROLLING);
    auto port2 = CreateRelayPort(kLocalAddr2, proto, PROTO_TCP);
    port2->SetIceRole(cricket::ICEROLE_CONTROLLED);
    TestConnectivity("tcp", std::move(port1), RelayName(proto),
                     std::move(port2), false, false, true, true);
  }
  void TestSslTcpToRelay(ProtocolType proto) {
    auto port1 = CreateTcpPort(kLocalAddr1);
    port1->SetIceRole(cricket::ICEROLE_CONTROLLING);
    auto port2 = CreateRelayPort(kLocalAddr2, proto, PROTO_SSLTCP);
    port2->SetIceRole(cricket::ICEROLE_CONTROLLED);
    TestConnectivity("ssltcp", std::move(port1), RelayName(proto),
                     std::move(port2), false, false, true, true);
  }

  rtc::Network* MakeNetwork(const SocketAddress& addr) {
    networks_.emplace_back("unittest", "unittest", addr.ipaddr(), 32);
    networks_.back().AddIP(addr.ipaddr());
    return &networks_.back();
  }

  rtc::Network* MakeNetworkMultipleAddrs(
      const SocketAddress& global_addr,
      const SocketAddress& link_local_addr,
      const webrtc::FieldTrialsView* field_trials) {
    networks_.emplace_back("unittest", "unittest", global_addr.ipaddr(), 32,
                           rtc::ADAPTER_TYPE_UNKNOWN, field_trials);
    networks_.back().AddIP(link_local_addr.ipaddr());
    networks_.back().AddIP(global_addr.ipaddr());
    networks_.back().AddIP(link_local_addr.ipaddr());
    return &networks_.back();
  }

  // helpers for above functions
  std::unique_ptr<UDPPort> CreateUdpPort(const SocketAddress& addr) {
    return CreateUdpPort(addr, &socket_factory_);
  }
  std::unique_ptr<UDPPort> CreateUdpPort(const SocketAddress& addr,
                                         PacketSocketFactory* socket_factory) {
    return UDPPort::Create(&main_, socket_factory, MakeNetwork(addr), 0, 0,
                           username_, password_, true, absl::nullopt,
                           &field_trials_);
<<<<<<< HEAD
=======
  }
  std::unique_ptr<UDPPort> CreateUdpPortMultipleAddrs(
      const SocketAddress& global_addr,
      const SocketAddress& link_local_addr,
      PacketSocketFactory* socket_factory,
      const webrtc::test::ScopedKeyValueConfig& field_trials) {
    return UDPPort::Create(
        &main_, socket_factory,
        MakeNetworkMultipleAddrs(global_addr, link_local_addr, &field_trials),
        0, 0, username_, password_, true, absl::nullopt, &field_trials);
>>>>>>> fb3bd4a0
  }
  std::unique_ptr<TCPPort> CreateTcpPort(const SocketAddress& addr) {
    return CreateTcpPort(addr, &socket_factory_);
  }
  std::unique_ptr<TCPPort> CreateTcpPort(const SocketAddress& addr,
                                         PacketSocketFactory* socket_factory) {
    return TCPPort::Create(&main_, socket_factory, MakeNetwork(addr), 0, 0,
                           username_, password_, true, &field_trials_);
  }
  std::unique_ptr<StunPort> CreateStunPort(const SocketAddress& addr,
                                           rtc::PacketSocketFactory* factory) {
    ServerAddresses stun_servers;
    stun_servers.insert(kStunAddr);
    return StunPort::Create(&main_, factory, MakeNetwork(addr), 0, 0, username_,
                            password_, stun_servers, absl::nullopt,
                            &field_trials_);
  }
  std::unique_ptr<Port> CreateRelayPort(const SocketAddress& addr,
                                        ProtocolType int_proto,
                                        ProtocolType ext_proto) {
    return CreateTurnPort(addr, &socket_factory_, int_proto, ext_proto);
  }
  std::unique_ptr<TurnPort> CreateTurnPort(const SocketAddress& addr,
                                           PacketSocketFactory* socket_factory,
                                           ProtocolType int_proto,
                                           ProtocolType ext_proto) {
    SocketAddress server_addr =
        int_proto == PROTO_TCP ? kTurnTcpIntAddr : kTurnUdpIntAddr;
    return CreateTurnPort(addr, socket_factory, int_proto, ext_proto,
                          server_addr);
  }
  std::unique_ptr<TurnPort> CreateTurnPort(
      const SocketAddress& addr,
      PacketSocketFactory* socket_factory,
      ProtocolType int_proto,
      ProtocolType ext_proto,
      const rtc::SocketAddress& server_addr) {
    RelayServerConfig config;
    config.credentials = kRelayCredentials;
    ProtocolAddress server_address(server_addr, int_proto);
    CreateRelayPortArgs args;
    args.network_thread = &main_;
    args.socket_factory = socket_factory;
    args.network = MakeNetwork(addr);
    args.username = username_;
    args.password = password_;
    args.server_address = &server_address;
    args.config = &config;
    args.field_trials = &field_trials_;

    return TurnPort::Create(args, 0, 0);
  }

  std::unique_ptr<rtc::NATServer> CreateNatServer(const SocketAddress& addr,
                                                  rtc::NATType type) {
    return std::make_unique<rtc::NATServer>(type, ss_.get(), addr, addr,
                                            ss_.get(), addr);
  }
  static const char* StunName(NATType type) {
    switch (type) {
      case NAT_OPEN_CONE:
        return "stun(open cone)";
      case NAT_ADDR_RESTRICTED:
        return "stun(addr restricted)";
      case NAT_PORT_RESTRICTED:
        return "stun(port restricted)";
      case NAT_SYMMETRIC:
        return "stun(symmetric)";
      default:
        return "stun(?)";
    }
  }
  static const char* RelayName(ProtocolType proto) {
    switch (proto) {
      case PROTO_UDP:
        return "turn(udp)";
      case PROTO_TCP:
        return "turn(tcp)";
      case PROTO_SSLTCP:
        return "turn(ssltcp)";
      case PROTO_TLS:
        return "turn(tls)";
      default:
        return "turn(?)";
    }
  }

  void TestCrossFamilyPorts(int type);

  void ExpectPortsCanConnect(bool can_connect, Port* p1, Port* p2);

  // This does all the work and then deletes `port1` and `port2`.
  void TestConnectivity(absl::string_view name1,
                        std::unique_ptr<Port> port1,
                        absl::string_view name2,
                        std::unique_ptr<Port> port2,
                        bool accept,
                        bool same_addr1,
                        bool same_addr2,
                        bool possible);

  // This connects the provided channels which have already started.  `ch1`
  // should have its Connection created (either through CreateConnection() or
  // TCP reconnecting mechanism before entering this function.
  void ConnectStartedChannels(TestChannel* ch1, TestChannel* ch2) {
    ASSERT_TRUE(ch1->conn());
    EXPECT_TRUE_WAIT(ch1->conn()->connected(),
                     kDefaultTimeout);  // for TCP connect
    ch1->Ping();
    WAIT(!ch2->remote_address().IsNil(), kShortTimeout);

    // Send a ping from dst to src.
    ch2->AcceptConnection(GetCandidate(ch1->port()));
    ch2->Ping();
    EXPECT_EQ_WAIT(Connection::STATE_WRITABLE, ch2->conn()->write_state(),
                   kDefaultTimeout);
  }

  // This connects and disconnects the provided channels in the same sequence as
  // TestConnectivity with all options set to `true`.  It does not delete either
  // channel.
  void StartConnectAndStopChannels(TestChannel* ch1, TestChannel* ch2) {
    // Acquire addresses.
    ch1->Start();
    ch2->Start();

    ch1->CreateConnection(GetCandidate(ch2->port()));
    ConnectStartedChannels(ch1, ch2);

    // Destroy the connections.
    ch1->Stop();
    ch2->Stop();
  }

  // This disconnects both end's Connection and make sure ch2 ready for new
  // connection.
  void DisconnectTcpTestChannels(TestChannel* ch1, TestChannel* ch2) {
    TCPConnection* tcp_conn1 = static_cast<TCPConnection*>(ch1->conn());
    TCPConnection* tcp_conn2 = static_cast<TCPConnection*>(ch2->conn());
    ASSERT_TRUE(
        ss_->CloseTcpConnections(tcp_conn1->socket()->GetLocalAddress(),
                                 tcp_conn2->socket()->GetLocalAddress()));

    // Wait for both OnClose are delivered.
    EXPECT_TRUE_WAIT(!ch1->conn()->connected(), kDefaultTimeout);
    EXPECT_TRUE_WAIT(!ch2->conn()->connected(), kDefaultTimeout);

    // Ensure redundant SignalClose events on TcpConnection won't break tcp
    // reconnection. Chromium will fire SignalClose for all outstanding IPC
    // packets during reconnection.
    tcp_conn1->socket()->NotifyClosedForTest(0);
    tcp_conn2->socket()->NotifyClosedForTest(0);

    // Speed up destroying ch2's connection such that the test is ready to
    // accept a new connection from ch1 before ch1's connection destroys itself.
    ch2->Stop();
    EXPECT_TRUE_WAIT(ch2->conn() == NULL, kDefaultTimeout);
  }

  void TestTcpReconnect(bool ping_after_disconnected,
                        bool send_after_disconnected) {
    auto port1 = CreateTcpPort(kLocalAddr1);
    port1->SetIceRole(cricket::ICEROLE_CONTROLLING);
    auto port2 = CreateTcpPort(kLocalAddr2);
    port2->SetIceRole(cricket::ICEROLE_CONTROLLED);

    port1->set_component(cricket::ICE_CANDIDATE_COMPONENT_DEFAULT);
    port2->set_component(cricket::ICE_CANDIDATE_COMPONENT_DEFAULT);

    // Set up channels and ensure both ports will be deleted.
    TestChannel ch1(std::move(port1));
    TestChannel ch2(std::move(port2));
    EXPECT_EQ(0, ch1.complete_count());
    EXPECT_EQ(0, ch2.complete_count());

    ch1.Start();
    ch2.Start();
    ASSERT_EQ_WAIT(1, ch1.complete_count(), kDefaultTimeout);
    ASSERT_EQ_WAIT(1, ch2.complete_count(), kDefaultTimeout);

    // Initial connecting the channel, create connection on channel1.
    ch1.CreateConnection(GetCandidate(ch2.port()));
    ConnectStartedChannels(&ch1, &ch2);

    // Shorten the timeout period.
    const int kTcpReconnectTimeout = kDefaultTimeout;
    static_cast<TCPConnection*>(ch1.conn())
        ->set_reconnection_timeout(kTcpReconnectTimeout);
    static_cast<TCPConnection*>(ch2.conn())
        ->set_reconnection_timeout(kTcpReconnectTimeout);

    EXPECT_FALSE(ch1.connection_ready_to_send());
    EXPECT_FALSE(ch2.connection_ready_to_send());

    // Once connected, disconnect them.
    DisconnectTcpTestChannels(&ch1, &ch2);

    if (send_after_disconnected || ping_after_disconnected) {
      if (send_after_disconnected) {
        // First SendData after disconnect should fail but will trigger
        // reconnect.
        EXPECT_EQ(-1, ch1.SendData(data, static_cast<int>(strlen(data))));
      }

      if (ping_after_disconnected) {
        // Ping should trigger reconnect.
        ch1.Ping();
      }

      // Wait for channel's outgoing TCPConnection connected.
      EXPECT_TRUE_WAIT(ch1.conn()->connected(), kDefaultTimeout);

      // Verify that we could still connect channels.
      ConnectStartedChannels(&ch1, &ch2);
      EXPECT_TRUE_WAIT(ch1.connection_ready_to_send(), kTcpReconnectTimeout);
      // Channel2 is the passive one so a new connection is created during
      // reconnect. This new connection should never have issued ENOTCONN
      // hence the connection_ready_to_send() should be false.
      EXPECT_FALSE(ch2.connection_ready_to_send());
    } else {
      EXPECT_EQ(ch1.conn()->write_state(), Connection::STATE_WRITABLE);
      // Since the reconnection never happens, the connections should have been
      // destroyed after the timeout.
      EXPECT_TRUE_WAIT(!ch1.conn(), kTcpReconnectTimeout + kDefaultTimeout);
      EXPECT_TRUE(!ch2.conn());
    }

    // Tear down and ensure that goes smoothly.
    ch1.Stop();
    ch2.Stop();
    EXPECT_TRUE_WAIT(ch1.conn() == NULL, kDefaultTimeout);
    EXPECT_TRUE_WAIT(ch2.conn() == NULL, kDefaultTimeout);
  }

  std::unique_ptr<IceMessage> CreateStunMessage(StunMessageType type) {
    auto msg = std::make_unique<IceMessage>(type, "TESTTESTTEST");
    return msg;
  }
  std::unique_ptr<IceMessage> CreateStunMessageWithUsername(
      StunMessageType type,
      absl::string_view username) {
    std::unique_ptr<IceMessage> msg = CreateStunMessage(type);
    msg->AddAttribute(std::make_unique<StunByteStringAttribute>(
        STUN_ATTR_USERNAME, std::string(username)));
    return msg;
  }
  std::unique_ptr<TestPort> CreateTestPort(const rtc::SocketAddress& addr,
                                           absl::string_view username,
                                           absl::string_view password) {
    auto port =
        std::make_unique<TestPort>(&main_, "test", &socket_factory_,
                                   MakeNetwork(addr), 0, 0, username, password);
    port->SignalRoleConflict.connect(this, &PortTest::OnRoleConflict);
    return port;
  }
  std::unique_ptr<TestPort> CreateTestPort(const rtc::SocketAddress& addr,
                                           absl::string_view username,
                                           absl::string_view password,
                                           cricket::IceRole role,
                                           int tiebreaker) {
    auto port = CreateTestPort(addr, username, password);
    port->SetIceRole(role);
    port->SetIceTiebreaker(tiebreaker);
    return port;
  }
  // Overload to create a test port given an rtc::Network directly.
  std::unique_ptr<TestPort> CreateTestPort(const rtc::Network* network,
<<<<<<< HEAD
                                           const std::string& username,
                                           const std::string& password) {
=======
                                           absl::string_view username,
                                           absl::string_view password) {
>>>>>>> fb3bd4a0
    auto port = std::make_unique<TestPort>(&main_, "test", &socket_factory_,
                                           network, 0, 0, username, password);
    port->SignalRoleConflict.connect(this, &PortTest::OnRoleConflict);
    return port;
  }

  void OnRoleConflict(PortInterface* port) { role_conflict_ = true; }
  bool role_conflict() const { return role_conflict_; }

  void ConnectToSignalDestroyed(PortInterface* port) {
    // RingRTC change to support ICE forking
    port->SignalDestroyed.connect(this, &PortTest::OnDestroyed);
  }

  void OnDestroyed(PortInterface* port) { ++ports_destroyed_; }
  int ports_destroyed() const { return ports_destroyed_; }

  rtc::BasicPacketSocketFactory* nat_socket_factory1() {
    return &nat_socket_factory1_;
  }

  rtc::VirtualSocketServer* vss() { return ss_.get(); }

 private:
  // When a "create port" helper method is called with an IP, we create a
  // Network with that IP and add it to this list. Using a list instead of a
  // vector so that when it grows, pointers aren't invalidated.
  std::list<rtc::Network> networks_;
  std::unique_ptr<rtc::VirtualSocketServer> ss_;
  rtc::AutoSocketServerThread main_;
  rtc::BasicPacketSocketFactory socket_factory_;
  std::unique_ptr<rtc::NATServer> nat_server1_;
  std::unique_ptr<rtc::NATServer> nat_server2_;
  rtc::NATSocketFactory nat_factory1_;
  rtc::NATSocketFactory nat_factory2_;
  rtc::BasicPacketSocketFactory nat_socket_factory1_;
  rtc::BasicPacketSocketFactory nat_socket_factory2_;
  std::unique_ptr<TestStunServer> stun_server_;
  TestTurnServer turn_server_;
  std::string username_;
  std::string password_;
  bool role_conflict_;
  int ports_destroyed_;
  webrtc::test::ScopedKeyValueConfig field_trials_;
};

void PortTest::TestConnectivity(absl::string_view name1,
                                std::unique_ptr<Port> port1,
                                absl::string_view name2,
                                std::unique_ptr<Port> port2,
                                bool accept,
                                bool same_addr1,
                                bool same_addr2,
                                bool possible) {
  rtc::ScopedFakeClock clock;
  RTC_LOG(LS_INFO) << "Test: " << name1 << " to " << name2 << ": ";
  port1->set_component(cricket::ICE_CANDIDATE_COMPONENT_DEFAULT);
  port2->set_component(cricket::ICE_CANDIDATE_COMPONENT_DEFAULT);

  // Set up channels and ensure both ports will be deleted.
  TestChannel ch1(std::move(port1));
  TestChannel ch2(std::move(port2));
  EXPECT_EQ(0, ch1.complete_count());
  EXPECT_EQ(0, ch2.complete_count());

  // Acquire addresses.
  ch1.Start();
  ch2.Start();
  ASSERT_EQ_SIMULATED_WAIT(1, ch1.complete_count(), kDefaultTimeout, clock);
  ASSERT_EQ_SIMULATED_WAIT(1, ch2.complete_count(), kDefaultTimeout, clock);

  // Send a ping from src to dst. This may or may not make it.
  ch1.CreateConnection(GetCandidate(ch2.port()));
  ASSERT_TRUE(ch1.conn() != NULL);
  EXPECT_TRUE_SIMULATED_WAIT(ch1.conn()->connected(), kDefaultTimeout,
                             clock);  // for TCP connect
  ch1.Ping();
  SIMULATED_WAIT(!ch2.remote_address().IsNil(), kShortTimeout, clock);

  if (accept) {
    // We are able to send a ping from src to dst. This is the case when
    // sending to UDP ports and cone NATs.
    EXPECT_TRUE(ch1.remote_address().IsNil());
    EXPECT_EQ(ch2.remote_fragment(), ch1.port()->username_fragment());

    // Ensure the ping came from the same address used for src.
    // This is the case unless the source NAT was symmetric.
    if (same_addr1)
      EXPECT_EQ(ch2.remote_address(), GetAddress(ch1.port()));
    EXPECT_TRUE(same_addr2);

    // Send a ping from dst to src.
    ch2.AcceptConnection(GetCandidate(ch1.port()));
    ASSERT_TRUE(ch2.conn() != NULL);
    ch2.Ping();
    EXPECT_EQ_SIMULATED_WAIT(Connection::STATE_WRITABLE,
                             ch2.conn()->write_state(), kDefaultTimeout, clock);
  } else {
    // We can't send a ping from src to dst, so flip it around. This will happen
    // when the destination NAT is addr/port restricted or symmetric.
    EXPECT_TRUE(ch1.remote_address().IsNil());
    EXPECT_TRUE(ch2.remote_address().IsNil());

    // Send a ping from dst to src. Again, this may or may not make it.
    ch2.CreateConnection(GetCandidate(ch1.port()));
    ASSERT_TRUE(ch2.conn() != NULL);
    ch2.Ping();
    SIMULATED_WAIT(ch2.conn()->write_state() == Connection::STATE_WRITABLE,
                   kShortTimeout, clock);

    if (same_addr1 && same_addr2) {
      // The new ping got back to the source.
      EXPECT_TRUE(ch1.conn()->receiving());
      EXPECT_EQ(Connection::STATE_WRITABLE, ch2.conn()->write_state());

      // First connection may not be writable if the first ping did not get
      // through.  So we will have to do another.
      if (ch1.conn()->write_state() == Connection::STATE_WRITE_INIT) {
        ch1.Ping();
        EXPECT_EQ_SIMULATED_WAIT(Connection::STATE_WRITABLE,
                                 ch1.conn()->write_state(), kDefaultTimeout,
                                 clock);
      }
    } else if (!same_addr1 && possible) {
      // The new ping went to the candidate address, but that address was bad.
      // This will happen when the source NAT is symmetric.
      EXPECT_TRUE(ch1.remote_address().IsNil());
      EXPECT_TRUE(ch2.remote_address().IsNil());

      // However, since we have now sent a ping to the source IP, we should be
      // able to get a ping from it. This gives us the real source address.
      ch1.Ping();
      EXPECT_TRUE_SIMULATED_WAIT(!ch2.remote_address().IsNil(), kDefaultTimeout,
                                 clock);
      EXPECT_FALSE(ch2.conn()->receiving());
      EXPECT_TRUE(ch1.remote_address().IsNil());

      // Pick up the actual address and establish the connection.
      ch2.AcceptConnection(GetCandidate(ch1.port()));
      ASSERT_TRUE(ch2.conn() != NULL);
      ch2.Ping();
      EXPECT_EQ_SIMULATED_WAIT(Connection::STATE_WRITABLE,
                               ch2.conn()->write_state(), kDefaultTimeout,
                               clock);
    } else if (!same_addr2 && possible) {
      // The new ping came in, but from an unexpected address. This will happen
      // when the destination NAT is symmetric.
      EXPECT_FALSE(ch1.remote_address().IsNil());
      EXPECT_FALSE(ch1.conn()->receiving());

      // Update our address and complete the connection.
      ch1.AcceptConnection(GetCandidate(ch2.port()));
      ch1.Ping();
      EXPECT_EQ_SIMULATED_WAIT(Connection::STATE_WRITABLE,
                               ch1.conn()->write_state(), kDefaultTimeout,
                               clock);
    } else {  // (!possible)
      // There should be s no way for the pings to reach each other. Check it.
      EXPECT_TRUE(ch1.remote_address().IsNil());
      EXPECT_TRUE(ch2.remote_address().IsNil());
      ch1.Ping();
      SIMULATED_WAIT(!ch2.remote_address().IsNil(), kShortTimeout, clock);
      EXPECT_TRUE(ch1.remote_address().IsNil());
      EXPECT_TRUE(ch2.remote_address().IsNil());
    }
  }

  // Everything should be good, unless we know the situation is impossible.
  ASSERT_TRUE(ch1.conn() != NULL);
  ASSERT_TRUE(ch2.conn() != NULL);
  if (possible) {
    EXPECT_TRUE(ch1.conn()->receiving());
    EXPECT_EQ(Connection::STATE_WRITABLE, ch1.conn()->write_state());
    EXPECT_TRUE(ch2.conn()->receiving());
    EXPECT_EQ(Connection::STATE_WRITABLE, ch2.conn()->write_state());
  } else {
    EXPECT_FALSE(ch1.conn()->receiving());
    EXPECT_NE(Connection::STATE_WRITABLE, ch1.conn()->write_state());
    EXPECT_FALSE(ch2.conn()->receiving());
    EXPECT_NE(Connection::STATE_WRITABLE, ch2.conn()->write_state());
  }

  // Tear down and ensure that goes smoothly.
  ch1.Stop();
  ch2.Stop();
  EXPECT_TRUE_SIMULATED_WAIT(ch1.conn() == NULL, kDefaultTimeout, clock);
  EXPECT_TRUE_SIMULATED_WAIT(ch2.conn() == NULL, kDefaultTimeout, clock);
}

class FakePacketSocketFactory : public rtc::PacketSocketFactory {
 public:
  FakePacketSocketFactory()
      : next_udp_socket_(NULL), next_server_tcp_socket_(NULL) {}
  ~FakePacketSocketFactory() override {}

  AsyncPacketSocket* CreateUdpSocket(const SocketAddress& address,
                                     uint16_t min_port,
                                     uint16_t max_port) override {
    EXPECT_TRUE(next_udp_socket_ != NULL);
    AsyncPacketSocket* result = next_udp_socket_;
    next_udp_socket_ = NULL;
    return result;
  }

  AsyncListenSocket* CreateServerTcpSocket(const SocketAddress& local_address,
                                           uint16_t min_port,
                                           uint16_t max_port,
                                           int opts) override {
    EXPECT_TRUE(next_server_tcp_socket_ != NULL);
    AsyncListenSocket* result = next_server_tcp_socket_;
    next_server_tcp_socket_ = NULL;
    return result;
  }

  AsyncPacketSocket* CreateClientTcpSocket(
      const SocketAddress& local_address,
      const SocketAddress& remote_address,
      const rtc::ProxyInfo& proxy_info,
      const std::string& user_agent,
      const rtc::PacketSocketTcpOptions& opts) override {
    EXPECT_TRUE(next_client_tcp_socket_.has_value());
    AsyncPacketSocket* result = *next_client_tcp_socket_;
    next_client_tcp_socket_ = nullptr;
    return result;
  }

  void set_next_udp_socket(AsyncPacketSocket* next_udp_socket) {
    next_udp_socket_ = next_udp_socket;
  }
  void set_next_server_tcp_socket(AsyncListenSocket* next_server_tcp_socket) {
    next_server_tcp_socket_ = next_server_tcp_socket;
  }
  void set_next_client_tcp_socket(AsyncPacketSocket* next_client_tcp_socket) {
    next_client_tcp_socket_ = next_client_tcp_socket;
  }
  std::unique_ptr<webrtc::AsyncDnsResolverInterface> CreateAsyncDnsResolver()
      override {
    return nullptr;
  }

 private:
  AsyncPacketSocket* next_udp_socket_;
  AsyncListenSocket* next_server_tcp_socket_;
  absl::optional<AsyncPacketSocket*> next_client_tcp_socket_;
};

class FakeAsyncPacketSocket : public AsyncPacketSocket {
 public:
  // Returns current local address. Address may be set to NULL if the
  // socket is not bound yet (GetState() returns STATE_BINDING).
  virtual SocketAddress GetLocalAddress() const { return local_address_; }

  // Returns remote address. Returns zeroes if this is not a client TCP socket.
  virtual SocketAddress GetRemoteAddress() const { return remote_address_; }

  // Send a packet.
  virtual int Send(const void* pv,
                   size_t cb,
                   const rtc::PacketOptions& options) {
    if (error_ == 0) {
      return static_cast<int>(cb);
    } else {
      return -1;
    }
  }
  virtual int SendTo(const void* pv,
                     size_t cb,
                     const SocketAddress& addr,
                     const rtc::PacketOptions& options) {
    if (error_ == 0) {
      return static_cast<int>(cb);
    } else {
      return -1;
    }
  }
  virtual int Close() { return 0; }

  virtual State GetState() const { return state_; }
  virtual int GetOption(Socket::Option opt, int* value) { return 0; }
  virtual int SetOption(Socket::Option opt, int value) { return 0; }
  virtual int GetError() const { return 0; }
  virtual void SetError(int error) { error_ = error; }

  void set_state(State state) { state_ = state; }

  SocketAddress local_address_;
  SocketAddress remote_address_;

 private:
  int error_ = 0;
  State state_;
};

class FakeAsyncListenSocket : public AsyncListenSocket {
 public:
  // Returns current local address. Address may be set to NULL if the
  // socket is not bound yet (GetState() returns STATE_BINDING).
  virtual SocketAddress GetLocalAddress() const { return local_address_; }
  void Bind(const SocketAddress& address) {
    local_address_ = address;
    state_ = State::kBound;
  }
  virtual int GetOption(Socket::Option opt, int* value) { return 0; }
  virtual int SetOption(Socket::Option opt, int value) { return 0; }
  virtual State GetState() const { return state_; }

 private:
  SocketAddress local_address_;
  State state_ = State::kClosed;
};

// Local -> XXXX
TEST_F(PortTest, TestLocalToLocal) {
  TestLocalToLocal();
}

TEST_F(PortTest, TestLocalToConeNat) {
  TestLocalToStun(NAT_OPEN_CONE);
}

TEST_F(PortTest, TestLocalToARNat) {
  TestLocalToStun(NAT_ADDR_RESTRICTED);
}

TEST_F(PortTest, TestLocalToPRNat) {
  TestLocalToStun(NAT_PORT_RESTRICTED);
}

TEST_F(PortTest, TestLocalToSymNat) {
  TestLocalToStun(NAT_SYMMETRIC);
}

// Flaky: https://code.google.com/p/webrtc/issues/detail?id=3316.
TEST_F(PortTest, DISABLED_TestLocalToTurn) {
  TestLocalToRelay(PROTO_UDP);
}

// Cone NAT -> XXXX
TEST_F(PortTest, TestConeNatToLocal) {
  TestStunToLocal(NAT_OPEN_CONE);
}

TEST_F(PortTest, TestConeNatToConeNat) {
  TestStunToStun(NAT_OPEN_CONE, NAT_OPEN_CONE);
}

TEST_F(PortTest, TestConeNatToARNat) {
  TestStunToStun(NAT_OPEN_CONE, NAT_ADDR_RESTRICTED);
}

TEST_F(PortTest, TestConeNatToPRNat) {
  TestStunToStun(NAT_OPEN_CONE, NAT_PORT_RESTRICTED);
}

TEST_F(PortTest, TestConeNatToSymNat) {
  TestStunToStun(NAT_OPEN_CONE, NAT_SYMMETRIC);
}

TEST_F(PortTest, TestConeNatToTurn) {
  TestStunToRelay(NAT_OPEN_CONE, PROTO_UDP);
}

// Address-restricted NAT -> XXXX
TEST_F(PortTest, TestARNatToLocal) {
  TestStunToLocal(NAT_ADDR_RESTRICTED);
}

TEST_F(PortTest, TestARNatToConeNat) {
  TestStunToStun(NAT_ADDR_RESTRICTED, NAT_OPEN_CONE);
}

TEST_F(PortTest, TestARNatToARNat) {
  TestStunToStun(NAT_ADDR_RESTRICTED, NAT_ADDR_RESTRICTED);
}

TEST_F(PortTest, TestARNatToPRNat) {
  TestStunToStun(NAT_ADDR_RESTRICTED, NAT_PORT_RESTRICTED);
}

TEST_F(PortTest, TestARNatToSymNat) {
  TestStunToStun(NAT_ADDR_RESTRICTED, NAT_SYMMETRIC);
}

TEST_F(PortTest, TestARNatToTurn) {
  TestStunToRelay(NAT_ADDR_RESTRICTED, PROTO_UDP);
}

// Port-restricted NAT -> XXXX
TEST_F(PortTest, TestPRNatToLocal) {
  TestStunToLocal(NAT_PORT_RESTRICTED);
}

TEST_F(PortTest, TestPRNatToConeNat) {
  TestStunToStun(NAT_PORT_RESTRICTED, NAT_OPEN_CONE);
}

TEST_F(PortTest, TestPRNatToARNat) {
  TestStunToStun(NAT_PORT_RESTRICTED, NAT_ADDR_RESTRICTED);
}

TEST_F(PortTest, TestPRNatToPRNat) {
  TestStunToStun(NAT_PORT_RESTRICTED, NAT_PORT_RESTRICTED);
}

TEST_F(PortTest, TestPRNatToSymNat) {
  // Will "fail"
  TestStunToStun(NAT_PORT_RESTRICTED, NAT_SYMMETRIC);
}

TEST_F(PortTest, TestPRNatToTurn) {
  TestStunToRelay(NAT_PORT_RESTRICTED, PROTO_UDP);
}

// Symmetric NAT -> XXXX
TEST_F(PortTest, TestSymNatToLocal) {
  TestStunToLocal(NAT_SYMMETRIC);
}

TEST_F(PortTest, TestSymNatToConeNat) {
  TestStunToStun(NAT_SYMMETRIC, NAT_OPEN_CONE);
}

TEST_F(PortTest, TestSymNatToARNat) {
  TestStunToStun(NAT_SYMMETRIC, NAT_ADDR_RESTRICTED);
}

TEST_F(PortTest, TestSymNatToPRNat) {
  // Will "fail"
  TestStunToStun(NAT_SYMMETRIC, NAT_PORT_RESTRICTED);
}

TEST_F(PortTest, TestSymNatToSymNat) {
  // Will "fail"
  TestStunToStun(NAT_SYMMETRIC, NAT_SYMMETRIC);
}

TEST_F(PortTest, TestSymNatToTurn) {
  TestStunToRelay(NAT_SYMMETRIC, PROTO_UDP);
}

// Outbound TCP -> XXXX
TEST_F(PortTest, TestTcpToTcp) {
  TestTcpToTcp();
}

TEST_F(PortTest, TestTcpReconnectOnSendPacket) {
  TestTcpReconnect(false /* ping */, true /* send */);
}

TEST_F(PortTest, TestTcpReconnectOnPing) {
  TestTcpReconnect(true /* ping */, false /* send */);
}

TEST_F(PortTest, TestTcpReconnectTimeout) {
  TestTcpReconnect(false /* ping */, false /* send */);
}

// Test when TcpConnection never connects, the OnClose() will be called to
// destroy the connection.
TEST_F(PortTest, TestTcpNeverConnect) {
  auto port1 = CreateTcpPort(kLocalAddr1);
  port1->SetIceRole(cricket::ICEROLE_CONTROLLING);
  port1->set_component(cricket::ICE_CANDIDATE_COMPONENT_DEFAULT);

  // Set up a channel and ensure the port will be deleted.
  TestChannel ch1(std::move(port1));
  EXPECT_EQ(0, ch1.complete_count());

  ch1.Start();
  ASSERT_EQ_WAIT(1, ch1.complete_count(), kDefaultTimeout);

  std::unique_ptr<rtc::Socket> server(
      vss()->CreateSocket(kLocalAddr2.family(), SOCK_STREAM));
  // Bind but not listen.
  EXPECT_EQ(0, server->Bind(kLocalAddr2));

  Candidate c = GetCandidate(ch1.port());
  c.set_address(server->GetLocalAddress());

  ch1.CreateConnection(c);
  EXPECT_TRUE(ch1.conn());
  EXPECT_TRUE_WAIT(!ch1.conn(), kDefaultTimeout);  // for TCP connect
}

/* TODO(?): Enable these once testrelayserver can accept external TCP.
TEST_F(PortTest, TestTcpToTcpRelay) {
  TestTcpToRelay(PROTO_TCP);
}

TEST_F(PortTest, TestTcpToSslTcpRelay) {
  TestTcpToRelay(PROTO_SSLTCP);
}
*/

// Outbound SSLTCP -> XXXX
/* TODO(?): Enable these once testrelayserver can accept external SSL.
TEST_F(PortTest, TestSslTcpToTcpRelay) {
  TestSslTcpToRelay(PROTO_TCP);
}

TEST_F(PortTest, TestSslTcpToSslTcpRelay) {
  TestSslTcpToRelay(PROTO_SSLTCP);
}
*/

// Test that a connection will be dead and deleted if
// i) it has never received anything for MIN_CONNECTION_LIFETIME milliseconds
//    since it was created, or
// ii) it has not received anything for DEAD_CONNECTION_RECEIVE_TIMEOUT
//     milliseconds since last receiving.
TEST_F(PortTest, TestConnectionDead) {
  TestChannel ch1(CreateUdpPort(kLocalAddr1));
  TestChannel ch2(CreateUdpPort(kLocalAddr2));
  // Acquire address.
  ch1.Start();
  ch2.Start();
  ASSERT_EQ_WAIT(1, ch1.complete_count(), kDefaultTimeout);
  ASSERT_EQ_WAIT(1, ch2.complete_count(), kDefaultTimeout);

  // Test case that the connection has never received anything.
  int64_t before_created = rtc::TimeMillis();
  ch1.CreateConnection(GetCandidate(ch2.port()));
  int64_t after_created = rtc::TimeMillis();
  Connection* conn = ch1.conn();
  ASSERT_NE(conn, nullptr);
  // It is not dead if it is after MIN_CONNECTION_LIFETIME but not pruned.
  conn->UpdateState(after_created + MIN_CONNECTION_LIFETIME + 1);
  rtc::Thread::Current()->ProcessMessages(0);
  EXPECT_TRUE(ch1.conn() != nullptr);
  // It is not dead if it is before MIN_CONNECTION_LIFETIME and pruned.
  conn->UpdateState(before_created + MIN_CONNECTION_LIFETIME - 1);
  conn->Prune();
  rtc::Thread::Current()->ProcessMessages(0);
  EXPECT_TRUE(ch1.conn() != nullptr);
  // It will be dead after MIN_CONNECTION_LIFETIME and pruned.
  conn->UpdateState(after_created + MIN_CONNECTION_LIFETIME + 1);
  EXPECT_TRUE_WAIT(ch1.conn() == nullptr, kDefaultTimeout);

  // Test case that the connection has received something.
  // Create a connection again and receive a ping.
  ch1.CreateConnection(GetCandidate(ch2.port()));
  conn = ch1.conn();
  ASSERT_NE(conn, nullptr);
  int64_t before_last_receiving = rtc::TimeMillis();
  conn->ReceivedPing();
  int64_t after_last_receiving = rtc::TimeMillis();
  // The connection will be dead after DEAD_CONNECTION_RECEIVE_TIMEOUT
  conn->UpdateState(before_last_receiving + DEAD_CONNECTION_RECEIVE_TIMEOUT -
                    1);
  rtc::Thread::Current()->ProcessMessages(100);
  EXPECT_TRUE(ch1.conn() != nullptr);
  conn->UpdateState(after_last_receiving + DEAD_CONNECTION_RECEIVE_TIMEOUT + 1);
  EXPECT_TRUE_WAIT(ch1.conn() == nullptr, kDefaultTimeout);
}

TEST_F(PortTest, TestConnectionDeadWithDeadConnectionTimeout) {
  TestChannel ch1(CreateUdpPort(kLocalAddr1));
  TestChannel ch2(CreateUdpPort(kLocalAddr2));
  // Acquire address.
  ch1.Start();
  ch2.Start();
  ASSERT_EQ_WAIT(1, ch1.complete_count(), kDefaultTimeout);
  ASSERT_EQ_WAIT(1, ch2.complete_count(), kDefaultTimeout);

  // Note: set field trials manually since they are parsed by
  // P2PTransportChannel but P2PTransportChannel is not used in this test.
  IceFieldTrials field_trials;
  field_trials.dead_connection_timeout_ms = 90000;

  // Create a connection again and receive a ping.
  ch1.CreateConnection(GetCandidate(ch2.port()));
  auto conn = ch1.conn();
  conn->SetIceFieldTrials(&field_trials);

  ASSERT_NE(conn, nullptr);
  int64_t before_last_receiving = rtc::TimeMillis();
  conn->ReceivedPing();
  int64_t after_last_receiving = rtc::TimeMillis();
  // The connection will be dead after 90s
  conn->UpdateState(before_last_receiving + 90000 - 1);
  rtc::Thread::Current()->ProcessMessages(100);
  EXPECT_TRUE(ch1.conn() != nullptr);
  conn->UpdateState(after_last_receiving + 90000 + 1);
  EXPECT_TRUE_WAIT(ch1.conn() == nullptr, kDefaultTimeout);
}

TEST_F(PortTest, TestConnectionDeadOutstandingPing) {
  auto port1 = CreateUdpPort(kLocalAddr1);
  port1->SetIceRole(cricket::ICEROLE_CONTROLLING);
  port1->SetIceTiebreaker(kTiebreaker1);
  auto port2 = CreateUdpPort(kLocalAddr2);
  port2->SetIceRole(cricket::ICEROLE_CONTROLLED);
  port2->SetIceTiebreaker(kTiebreaker2);

  TestChannel ch1(std::move(port1));
  TestChannel ch2(std::move(port2));
  // Acquire address.
  ch1.Start();
  ch2.Start();
  ASSERT_EQ_WAIT(1, ch1.complete_count(), kDefaultTimeout);
  ASSERT_EQ_WAIT(1, ch2.complete_count(), kDefaultTimeout);

  // Note: set field trials manually since they are parsed by
  // P2PTransportChannel but P2PTransportChannel is not used in this test.
  IceFieldTrials field_trials;
  field_trials.dead_connection_timeout_ms = 360000;

  // Create a connection again and receive a ping and then send
  // a ping and keep it outstanding.
  ch1.CreateConnection(GetCandidate(ch2.port()));
  auto conn = ch1.conn();
  conn->SetIceFieldTrials(&field_trials);

  ASSERT_NE(conn, nullptr);
  conn->ReceivedPing();
  int64_t send_ping_timestamp = rtc::TimeMillis();
  conn->Ping(send_ping_timestamp);

  // The connection will be dead 30s after the ping was sent.
  conn->UpdateState(send_ping_timestamp + DEAD_CONNECTION_RECEIVE_TIMEOUT - 1);
  rtc::Thread::Current()->ProcessMessages(100);
  EXPECT_TRUE(ch1.conn() != nullptr);
  conn->UpdateState(send_ping_timestamp + DEAD_CONNECTION_RECEIVE_TIMEOUT + 1);
  EXPECT_TRUE_WAIT(ch1.conn() == nullptr, kDefaultTimeout);
}

// This test case verifies standard ICE features in STUN messages. Currently it
// verifies Message Integrity attribute in STUN messages and username in STUN
// binding request will have colon (":") between remote and local username.
TEST_F(PortTest, TestLocalToLocalStandard) {
  auto port1 = CreateUdpPort(kLocalAddr1);
  port1->SetIceRole(cricket::ICEROLE_CONTROLLING);
  port1->SetIceTiebreaker(kTiebreaker1);
  auto port2 = CreateUdpPort(kLocalAddr2);
  port2->SetIceRole(cricket::ICEROLE_CONTROLLED);
  port2->SetIceTiebreaker(kTiebreaker2);
  // Same parameters as TestLocalToLocal above.
  TestConnectivity("udp", std::move(port1), "udp", std::move(port2), true, true,
                   true, true);
}

// This test is trying to validate a successful and failure scenario in a
// loopback test when protocol is RFC5245. For success IceTiebreaker, username
// should remain equal to the request generated by the port and role of port
// must be in controlling.
TEST_F(PortTest, TestLoopbackCall) {
  auto lport = CreateTestPort(kLocalAddr1, "lfrag", "lpass");
  lport->SetIceRole(cricket::ICEROLE_CONTROLLING);
  lport->SetIceTiebreaker(kTiebreaker1);
  lport->PrepareAddress();
  ASSERT_FALSE(lport->Candidates().empty());
  Connection* conn =
      lport->CreateConnection(lport->Candidates()[0], Port::ORIGIN_MESSAGE);
  conn->Ping(0);

  ASSERT_TRUE_WAIT(lport->last_stun_msg() != NULL, kDefaultTimeout);
  IceMessage* msg = lport->last_stun_msg();
  EXPECT_EQ(STUN_BINDING_REQUEST, msg->type());
  conn->OnReadPacket(lport->last_stun_buf()->data<char>(),
                     lport->last_stun_buf()->size(), /* packet_time_us */ -1);
  ASSERT_TRUE_WAIT(lport->last_stun_msg() != NULL, kDefaultTimeout);
  msg = lport->last_stun_msg();
  EXPECT_EQ(STUN_BINDING_RESPONSE, msg->type());

  // If the tiebreaker value is different from port, we expect a error
  // response.
  lport->Reset();
  lport->AddCandidateAddress(kLocalAddr2);
  // Creating a different connection as `conn` is receiving.
  Connection* conn1 =
      lport->CreateConnection(lport->Candidates()[1], Port::ORIGIN_MESSAGE);
  conn1->Ping(0);

  ASSERT_TRUE_WAIT(lport->last_stun_msg() != NULL, kDefaultTimeout);
  msg = lport->last_stun_msg();
  EXPECT_EQ(STUN_BINDING_REQUEST, msg->type());
  std::unique_ptr<IceMessage> modified_req(
      CreateStunMessage(STUN_BINDING_REQUEST));
  const StunByteStringAttribute* username_attr =
      msg->GetByteString(STUN_ATTR_USERNAME);
  modified_req->AddAttribute(std::make_unique<StunByteStringAttribute>(
      STUN_ATTR_USERNAME, username_attr->string_view()));
  // To make sure we receive error response, adding tiebreaker less than
  // what's present in request.
  modified_req->AddAttribute(std::make_unique<StunUInt64Attribute>(
      STUN_ATTR_ICE_CONTROLLING, kTiebreaker1 - 1));
  modified_req->AddMessageIntegrity("lpass");
  modified_req->AddFingerprint();

  lport->Reset();
  auto buf = std::make_unique<ByteBufferWriter>();
  WriteStunMessage(*modified_req, buf.get());
  conn1->OnReadPacket(buf->Data(), buf->Length(), /* packet_time_us */ -1);
  ASSERT_TRUE_WAIT(lport->last_stun_msg() != NULL, kDefaultTimeout);
  msg = lport->last_stun_msg();
  EXPECT_EQ(STUN_BINDING_ERROR_RESPONSE, msg->type());
}

// This test verifies role conflict signal is received when there is
// conflict in the role. In this case both ports are in controlling and
// `rport` has higher tiebreaker value than `lport`. Since `lport` has lower
// value of tiebreaker, when it receives ping request from `rport` it will
// send role conflict signal.
TEST_F(PortTest, TestIceRoleConflict) {
  auto lport = CreateTestPort(kLocalAddr1, "lfrag", "lpass");
  lport->SetIceRole(cricket::ICEROLE_CONTROLLING);
  lport->SetIceTiebreaker(kTiebreaker1);
  auto rport = CreateTestPort(kLocalAddr2, "rfrag", "rpass");
  rport->SetIceRole(cricket::ICEROLE_CONTROLLING);
  rport->SetIceTiebreaker(kTiebreaker2);

  lport->PrepareAddress();
  rport->PrepareAddress();
  ASSERT_FALSE(lport->Candidates().empty());
  ASSERT_FALSE(rport->Candidates().empty());
  Connection* lconn =
      lport->CreateConnection(rport->Candidates()[0], Port::ORIGIN_MESSAGE);
  Connection* rconn =
      rport->CreateConnection(lport->Candidates()[0], Port::ORIGIN_MESSAGE);
  rconn->Ping(0);

  ASSERT_TRUE_WAIT(rport->last_stun_msg() != NULL, kDefaultTimeout);
  IceMessage* msg = rport->last_stun_msg();
  EXPECT_EQ(STUN_BINDING_REQUEST, msg->type());
  // Send rport binding request to lport.
  lconn->OnReadPacket(rport->last_stun_buf()->data<char>(),
                      rport->last_stun_buf()->size(), /* packet_time_us */ -1);

  ASSERT_TRUE_WAIT(lport->last_stun_msg() != NULL, kDefaultTimeout);
  EXPECT_EQ(STUN_BINDING_RESPONSE, lport->last_stun_msg()->type());
  EXPECT_TRUE(role_conflict());
}

TEST_F(PortTest, TestTcpNoDelay) {
  rtc::ScopedFakeClock clock;
  auto port1 = CreateTcpPort(kLocalAddr1);
  port1->SetIceRole(cricket::ICEROLE_CONTROLLING);
  int option_value = -1;
  int success = port1->GetOption(rtc::Socket::OPT_NODELAY, &option_value);
  ASSERT_EQ(0, success);  // GetOption() should complete successfully w/ 0
  EXPECT_EQ(1, option_value);

  auto port2 = CreateTcpPort(kLocalAddr2);
  port2->SetIceRole(cricket::ICEROLE_CONTROLLED);

  // Set up a connection, and verify that option is set on connected sockets at
  // both ends.
  TestChannel ch1(std::move(port1));
  TestChannel ch2(std::move(port2));
  // Acquire addresses.
  ch1.Start();
  ch2.Start();
  ASSERT_EQ_SIMULATED_WAIT(1, ch1.complete_count(), kDefaultTimeout, clock);
  ASSERT_EQ_SIMULATED_WAIT(1, ch2.complete_count(), kDefaultTimeout, clock);
  // Connect and send a ping from src to dst.
  ch1.CreateConnection(GetCandidate(ch2.port()));
  ASSERT_TRUE(ch1.conn() != NULL);
  EXPECT_TRUE_SIMULATED_WAIT(ch1.conn()->connected(), kDefaultTimeout,
                             clock);  // for TCP connect
  ch1.Ping();
  SIMULATED_WAIT(!ch2.remote_address().IsNil(), kShortTimeout, clock);

  // Accept the connection.
  ch2.AcceptConnection(GetCandidate(ch1.port()));
  ASSERT_TRUE(ch2.conn() != NULL);

  option_value = -1;
  success = static_cast<TCPConnection*>(ch1.conn())
                ->socket()
                ->GetOption(rtc::Socket::OPT_NODELAY, &option_value);
  ASSERT_EQ(0, success);
  EXPECT_EQ(1, option_value);

  option_value = -1;
  success = static_cast<TCPConnection*>(ch2.conn())
                ->socket()
                ->GetOption(rtc::Socket::OPT_NODELAY, &option_value);
  ASSERT_EQ(0, success);
  EXPECT_EQ(1, option_value);
}

TEST_F(PortTest, TestDelayedBindingUdp) {
  FakeAsyncPacketSocket* socket = new FakeAsyncPacketSocket();
  FakePacketSocketFactory socket_factory;

  socket_factory.set_next_udp_socket(socket);
  auto port = CreateUdpPort(kLocalAddr1, &socket_factory);

  socket->set_state(AsyncPacketSocket::STATE_BINDING);
  port->PrepareAddress();

  EXPECT_EQ(0U, port->Candidates().size());
  socket->SignalAddressReady(socket, kLocalAddr2);

  EXPECT_EQ(1U, port->Candidates().size());
}

TEST_F(PortTest, TestDisableInterfaceOfTcpPort) {
  FakeAsyncListenSocket* lsocket = new FakeAsyncListenSocket();
  FakeAsyncListenSocket* rsocket = new FakeAsyncListenSocket();
  FakePacketSocketFactory socket_factory;

  socket_factory.set_next_server_tcp_socket(lsocket);
  auto lport = CreateTcpPort(kLocalAddr1, &socket_factory);

  socket_factory.set_next_server_tcp_socket(rsocket);
  auto rport = CreateTcpPort(kLocalAddr2, &socket_factory);

  lsocket->Bind(kLocalAddr1);
  rsocket->Bind(kLocalAddr2);

  lport->SetIceRole(cricket::ICEROLE_CONTROLLING);
  lport->SetIceTiebreaker(kTiebreaker1);
  rport->SetIceRole(cricket::ICEROLE_CONTROLLED);
  rport->SetIceTiebreaker(kTiebreaker2);

  lport->PrepareAddress();
  rport->PrepareAddress();
  ASSERT_FALSE(rport->Candidates().empty());

  // A client socket.
  FakeAsyncPacketSocket* socket = new FakeAsyncPacketSocket();
  socket->local_address_ = kLocalAddr1;
  socket->remote_address_ = kLocalAddr2;
  socket_factory.set_next_client_tcp_socket(socket);
  Connection* lconn =
      lport->CreateConnection(rport->Candidates()[0], Port::ORIGIN_MESSAGE);
  ASSERT_NE(lconn, nullptr);
  socket->SignalConnect(socket);
  lconn->Ping(0);

  // Now disconnect the client socket...
  socket->NotifyClosedForTest(1);

  // And prevent new sockets from being created.
  socket_factory.set_next_client_tcp_socket(nullptr);

  // Test that Ping() does not cause SEGV.
  lconn->Ping(0);
}

void PortTest::TestCrossFamilyPorts(int type) {
  FakePacketSocketFactory factory;
  std::unique_ptr<Port> ports[4];
  SocketAddress addresses[4] = {
      SocketAddress("192.168.1.3", 0), SocketAddress("192.168.1.4", 0),
      SocketAddress("2001:db8::1", 0), SocketAddress("2001:db8::2", 0)};
  for (int i = 0; i < 4; i++) {
    if (type == SOCK_DGRAM) {
      FakeAsyncPacketSocket* socket = new FakeAsyncPacketSocket();
      factory.set_next_udp_socket(socket);
      ports[i] = CreateUdpPort(addresses[i], &factory);
      socket->set_state(AsyncPacketSocket::STATE_BINDING);
      socket->SignalAddressReady(socket, addresses[i]);
    } else if (type == SOCK_STREAM) {
      FakeAsyncListenSocket* socket = new FakeAsyncListenSocket();
      factory.set_next_server_tcp_socket(socket);
      ports[i] = CreateTcpPort(addresses[i], &factory);
      socket->Bind(addresses[i]);
    }
    ports[i]->PrepareAddress();
  }

  // IPv4 Port, connects to IPv6 candidate and then to IPv4 candidate.
  if (type == SOCK_STREAM) {
    FakeAsyncPacketSocket* clientsocket = new FakeAsyncPacketSocket();
    factory.set_next_client_tcp_socket(clientsocket);
  }
  Connection* c = ports[0]->CreateConnection(GetCandidate(ports[2].get()),
                                             Port::ORIGIN_MESSAGE);
  EXPECT_TRUE(NULL == c);
  EXPECT_EQ(0U, ports[0]->connections().size());
  c = ports[0]->CreateConnection(GetCandidate(ports[1].get()),
                                 Port::ORIGIN_MESSAGE);
  EXPECT_FALSE(NULL == c);
  EXPECT_EQ(1U, ports[0]->connections().size());

  // IPv6 Port, connects to IPv4 candidate and to IPv6 candidate.
  if (type == SOCK_STREAM) {
    FakeAsyncPacketSocket* clientsocket = new FakeAsyncPacketSocket();
    factory.set_next_client_tcp_socket(clientsocket);
  }
  c = ports[2]->CreateConnection(GetCandidate(ports[0].get()),
                                 Port::ORIGIN_MESSAGE);
  EXPECT_TRUE(NULL == c);
  EXPECT_EQ(0U, ports[2]->connections().size());
  c = ports[2]->CreateConnection(GetCandidate(ports[3].get()),
                                 Port::ORIGIN_MESSAGE);
  EXPECT_FALSE(NULL == c);
  EXPECT_EQ(1U, ports[2]->connections().size());
}

TEST_F(PortTest, TestSkipCrossFamilyTcp) {
  TestCrossFamilyPorts(SOCK_STREAM);
}

TEST_F(PortTest, TestSkipCrossFamilyUdp) {
  TestCrossFamilyPorts(SOCK_DGRAM);
}

void PortTest::ExpectPortsCanConnect(bool can_connect, Port* p1, Port* p2) {
  Connection* c = p1->CreateConnection(GetCandidate(p2), Port::ORIGIN_MESSAGE);
  if (can_connect) {
    EXPECT_FALSE(NULL == c);
    EXPECT_EQ(1U, p1->connections().size());
  } else {
    EXPECT_TRUE(NULL == c);
    EXPECT_EQ(0U, p1->connections().size());
  }
}

TEST_F(PortTest, TestUdpSingleAddressV6CrossTypePorts) {
  FakePacketSocketFactory factory;
  std::unique_ptr<Port> ports[4];
  SocketAddress addresses[4] = {
      SocketAddress("2001:db8::1", 0), SocketAddress("fe80::1", 0),
      SocketAddress("fe80::2", 0), SocketAddress("::1", 0)};
  for (int i = 0; i < 4; i++) {
    FakeAsyncPacketSocket* socket = new FakeAsyncPacketSocket();
    factory.set_next_udp_socket(socket);
    ports[i] = CreateUdpPort(addresses[i], &factory);
    socket->set_state(AsyncPacketSocket::STATE_BINDING);
    socket->SignalAddressReady(socket, addresses[i]);
    ports[i]->PrepareAddress();
  }

  Port* standard = ports[0].get();
  Port* link_local1 = ports[1].get();
  Port* link_local2 = ports[2].get();
  Port* localhost = ports[3].get();

  ExpectPortsCanConnect(false, link_local1, standard);
  ExpectPortsCanConnect(false, standard, link_local1);
  ExpectPortsCanConnect(false, link_local1, localhost);
  ExpectPortsCanConnect(false, localhost, link_local1);

  ExpectPortsCanConnect(true, link_local1, link_local2);
  ExpectPortsCanConnect(true, localhost, standard);
  ExpectPortsCanConnect(true, standard, localhost);
}

TEST_F(PortTest, TestUdpMultipleAddressesV6CrossTypePorts) {
  webrtc::test::ScopedKeyValueConfig field_trials(
      "WebRTC-IPv6NetworkResolutionFixes/"
      "Enabled,PreferGlobalIPv6Address:true/");
  FakePacketSocketFactory factory;
  std::unique_ptr<Port> ports[5];
  SocketAddress addresses[5] = {
      SocketAddress("2001:db8::1", 0), SocketAddress("2001:db8::2", 0),
      SocketAddress("fe80::1", 0), SocketAddress("fe80::2", 0),
      SocketAddress("::1", 0)};
  for (int i = 0; i < 5; i++) {
    FakeAsyncPacketSocket* socket = new FakeAsyncPacketSocket();
    factory.set_next_udp_socket(socket);
    ports[i] = CreateUdpPortMultipleAddrs(addresses[i], kLinkLocalIPv6Addr,
                                          &factory, field_trials);
    socket->set_state(AsyncPacketSocket::STATE_BINDING);
    socket->SignalAddressReady(socket, addresses[i]);
    ports[i]->PrepareAddress();
  }

  Port* standard1 = ports[0].get();
  Port* standard2 = ports[1].get();
  Port* link_local1 = ports[2].get();
  Port* link_local2 = ports[3].get();
  Port* localhost = ports[4].get();

  ExpectPortsCanConnect(false, link_local1, standard1);
  ExpectPortsCanConnect(false, standard1, link_local1);
  ExpectPortsCanConnect(false, link_local1, localhost);
  ExpectPortsCanConnect(false, localhost, link_local1);

  ExpectPortsCanConnect(true, link_local1, link_local2);
  ExpectPortsCanConnect(true, localhost, standard1);
  ExpectPortsCanConnect(true, standard1, localhost);
  ExpectPortsCanConnect(true, standard2, standard1);
}

// This test verifies DSCP value set through SetOption interface can be
// get through DefaultDscpValue.
TEST_F(PortTest, TestDefaultDscpValue) {
  int dscp;
  auto udpport = CreateUdpPort(kLocalAddr1);
  EXPECT_EQ(0, udpport->SetOption(rtc::Socket::OPT_DSCP, rtc::DSCP_CS6));
  EXPECT_EQ(0, udpport->GetOption(rtc::Socket::OPT_DSCP, &dscp));
  auto tcpport = CreateTcpPort(kLocalAddr1);
  EXPECT_EQ(0, tcpport->SetOption(rtc::Socket::OPT_DSCP, rtc::DSCP_AF31));
  EXPECT_EQ(0, tcpport->GetOption(rtc::Socket::OPT_DSCP, &dscp));
  EXPECT_EQ(rtc::DSCP_AF31, dscp);
  auto stunport = CreateStunPort(kLocalAddr1, nat_socket_factory1());
  EXPECT_EQ(0, stunport->SetOption(rtc::Socket::OPT_DSCP, rtc::DSCP_AF41));
  EXPECT_EQ(0, stunport->GetOption(rtc::Socket::OPT_DSCP, &dscp));
  EXPECT_EQ(rtc::DSCP_AF41, dscp);
  auto turnport1 =
      CreateTurnPort(kLocalAddr1, nat_socket_factory1(), PROTO_UDP, PROTO_UDP);
  // Socket is created in PrepareAddress.
  turnport1->PrepareAddress();
  EXPECT_EQ(0, turnport1->SetOption(rtc::Socket::OPT_DSCP, rtc::DSCP_CS7));
  EXPECT_EQ(0, turnport1->GetOption(rtc::Socket::OPT_DSCP, &dscp));
  EXPECT_EQ(rtc::DSCP_CS7, dscp);
  // This will verify correct value returned without the socket.
  auto turnport2 =
      CreateTurnPort(kLocalAddr1, nat_socket_factory1(), PROTO_UDP, PROTO_UDP);
  EXPECT_EQ(0, turnport2->SetOption(rtc::Socket::OPT_DSCP, rtc::DSCP_CS6));
  EXPECT_EQ(0, turnport2->GetOption(rtc::Socket::OPT_DSCP, &dscp));
  EXPECT_EQ(rtc::DSCP_CS6, dscp);
}

// Test sending STUN messages.
TEST_F(PortTest, TestSendStunMessage) {
  auto lport = CreateTestPort(kLocalAddr1, "lfrag", "lpass");
  auto rport = CreateTestPort(kLocalAddr2, "rfrag", "rpass");
  lport->SetIceRole(cricket::ICEROLE_CONTROLLING);
  lport->SetIceTiebreaker(kTiebreaker1);
  rport->SetIceRole(cricket::ICEROLE_CONTROLLED);
  rport->SetIceTiebreaker(kTiebreaker2);

  // Send a fake ping from lport to rport.
  lport->PrepareAddress();
  rport->PrepareAddress();
  ASSERT_FALSE(rport->Candidates().empty());
  Connection* lconn =
      lport->CreateConnection(rport->Candidates()[0], Port::ORIGIN_MESSAGE);
  Connection* rconn =
      rport->CreateConnection(lport->Candidates()[0], Port::ORIGIN_MESSAGE);
  lconn->Ping(0);

  // Check that it's a proper BINDING-REQUEST.
  ASSERT_TRUE_WAIT(lport->last_stun_msg() != NULL, kDefaultTimeout);
  IceMessage* msg = lport->last_stun_msg();
  EXPECT_EQ(STUN_BINDING_REQUEST, msg->type());
  EXPECT_FALSE(msg->IsLegacy());
  const StunByteStringAttribute* username_attr =
      msg->GetByteString(STUN_ATTR_USERNAME);
  ASSERT_TRUE(username_attr != NULL);
  const StunUInt32Attribute* priority_attr = msg->GetUInt32(STUN_ATTR_PRIORITY);
  ASSERT_TRUE(priority_attr != NULL);
  EXPECT_EQ(kDefaultPrflxPriority, priority_attr->value());
  EXPECT_EQ("rfrag:lfrag", username_attr->string_view());
  EXPECT_TRUE(msg->GetByteString(STUN_ATTR_MESSAGE_INTEGRITY) != NULL);
  EXPECT_EQ(StunMessage::IntegrityStatus::kIntegrityOk,
            msg->ValidateMessageIntegrity("rpass"));
  const StunUInt64Attribute* ice_controlling_attr =
      msg->GetUInt64(STUN_ATTR_ICE_CONTROLLING);
  ASSERT_TRUE(ice_controlling_attr != NULL);
  EXPECT_EQ(lport->IceTiebreaker(), ice_controlling_attr->value());
  EXPECT_TRUE(msg->GetByteString(STUN_ATTR_ICE_CONTROLLED) == NULL);
  EXPECT_TRUE(msg->GetByteString(STUN_ATTR_USE_CANDIDATE) != NULL);
  EXPECT_TRUE(msg->GetUInt32(STUN_ATTR_FINGERPRINT) != NULL);
  EXPECT_TRUE(StunMessage::ValidateFingerprint(
      lport->last_stun_buf()->data<char>(), lport->last_stun_buf()->size()));

  // Request should not include ping count.
  ASSERT_TRUE(msg->GetUInt32(STUN_ATTR_RETRANSMIT_COUNT) == NULL);

  // Save a copy of the BINDING-REQUEST for use below.
  std::unique_ptr<IceMessage> request = CopyStunMessage(*msg);

  // Receive the BINDING-REQUEST and respond with BINDING-RESPONSE.
  rconn->OnReadPacket(lport->last_stun_buf()->data<char>(),
                      lport->last_stun_buf()->size(), /* packet_time_us */ -1);
  msg = rport->last_stun_msg();
  ASSERT_TRUE(msg != NULL);
  EXPECT_EQ(STUN_BINDING_RESPONSE, msg->type());
  // Received a BINDING-RESPONSE.
  lconn->OnReadPacket(rport->last_stun_buf()->data<char>(),
                      rport->last_stun_buf()->size(), /* packet_time_us */ -1);
  // Verify the STUN Stats.
  EXPECT_EQ(1U, lconn->stats().sent_ping_requests_total);
  EXPECT_EQ(1U, lconn->stats().sent_ping_requests_before_first_response);
  EXPECT_EQ(1U, lconn->stats().recv_ping_responses);
  EXPECT_EQ(1U, rconn->stats().recv_ping_requests);
  EXPECT_EQ(1U, rconn->stats().sent_ping_responses);

  EXPECT_FALSE(msg->IsLegacy());
  const StunAddressAttribute* addr_attr =
      msg->GetAddress(STUN_ATTR_XOR_MAPPED_ADDRESS);
  ASSERT_TRUE(addr_attr != NULL);
  EXPECT_EQ(lport->Candidates()[0].address(), addr_attr->GetAddress());
  EXPECT_TRUE(msg->GetByteString(STUN_ATTR_MESSAGE_INTEGRITY) != NULL);
  EXPECT_EQ(StunMessage::IntegrityStatus::kIntegrityOk,
            msg->ValidateMessageIntegrity("rpass"));
  EXPECT_TRUE(msg->GetUInt32(STUN_ATTR_FINGERPRINT) != NULL);
  EXPECT_TRUE(StunMessage::ValidateFingerprint(
      lport->last_stun_buf()->data<char>(), lport->last_stun_buf()->size()));
  // No USERNAME or PRIORITY in ICE responses.
  EXPECT_TRUE(msg->GetByteString(STUN_ATTR_USERNAME) == NULL);
  EXPECT_TRUE(msg->GetByteString(STUN_ATTR_PRIORITY) == NULL);
  EXPECT_TRUE(msg->GetByteString(STUN_ATTR_MAPPED_ADDRESS) == NULL);
  EXPECT_TRUE(msg->GetByteString(STUN_ATTR_ICE_CONTROLLING) == NULL);
  EXPECT_TRUE(msg->GetByteString(STUN_ATTR_ICE_CONTROLLED) == NULL);
  EXPECT_TRUE(msg->GetByteString(STUN_ATTR_USE_CANDIDATE) == NULL);

  // Response should not include ping count.
  ASSERT_TRUE(msg->GetUInt32(STUN_ATTR_RETRANSMIT_COUNT) == NULL);

  // Respond with a BINDING-ERROR-RESPONSE. This wouldn't happen in real life,
  // but we can do it here.
  rport->SendBindingErrorResponse(
      request.get(), lport->Candidates()[0].address(), STUN_ERROR_SERVER_ERROR,
      STUN_ERROR_REASON_SERVER_ERROR);
  msg = rport->last_stun_msg();
  ASSERT_TRUE(msg != NULL);
  EXPECT_EQ(STUN_BINDING_ERROR_RESPONSE, msg->type());
  EXPECT_FALSE(msg->IsLegacy());
  const StunErrorCodeAttribute* error_attr = msg->GetErrorCode();
  ASSERT_TRUE(error_attr != NULL);
  EXPECT_EQ(STUN_ERROR_SERVER_ERROR, error_attr->code());
  EXPECT_EQ(std::string(STUN_ERROR_REASON_SERVER_ERROR), error_attr->reason());
  EXPECT_TRUE(msg->GetByteString(STUN_ATTR_MESSAGE_INTEGRITY) != NULL);
  EXPECT_EQ(StunMessage::IntegrityStatus::kIntegrityOk,
            msg->ValidateMessageIntegrity("rpass"));
  EXPECT_TRUE(msg->GetUInt32(STUN_ATTR_FINGERPRINT) != NULL);
  EXPECT_TRUE(StunMessage::ValidateFingerprint(
      lport->last_stun_buf()->data<char>(), lport->last_stun_buf()->size()));
  // No USERNAME with ICE.
  EXPECT_TRUE(msg->GetByteString(STUN_ATTR_USERNAME) == NULL);
  EXPECT_TRUE(msg->GetByteString(STUN_ATTR_PRIORITY) == NULL);

  // Testing STUN binding requests from rport --> lport, having ICE_CONTROLLED
  // and (incremented) RETRANSMIT_COUNT attributes.
  rport->Reset();
  rport->set_send_retransmit_count_attribute(true);
  rconn->Ping(0);
  rconn->Ping(0);
  rconn->Ping(0);
  ASSERT_TRUE_WAIT(rport->last_stun_msg() != NULL, kDefaultTimeout);
  msg = rport->last_stun_msg();
  EXPECT_EQ(STUN_BINDING_REQUEST, msg->type());
  const StunUInt64Attribute* ice_controlled_attr =
      msg->GetUInt64(STUN_ATTR_ICE_CONTROLLED);
  ASSERT_TRUE(ice_controlled_attr != NULL);
  EXPECT_EQ(rport->IceTiebreaker(), ice_controlled_attr->value());
  EXPECT_TRUE(msg->GetByteString(STUN_ATTR_USE_CANDIDATE) == NULL);

  // Request should include ping count.
  const StunUInt32Attribute* retransmit_attr =
      msg->GetUInt32(STUN_ATTR_RETRANSMIT_COUNT);
  ASSERT_TRUE(retransmit_attr != NULL);
  EXPECT_EQ(2U, retransmit_attr->value());

  // Respond with a BINDING-RESPONSE.
  request = CopyStunMessage(*msg);
  lconn->OnReadPacket(rport->last_stun_buf()->data<char>(),
                      rport->last_stun_buf()->size(), /* packet_time_us */ -1);
  msg = lport->last_stun_msg();
  // Receive the BINDING-RESPONSE.
  rconn->OnReadPacket(lport->last_stun_buf()->data<char>(),
                      lport->last_stun_buf()->size(), /* packet_time_us */ -1);

  // Verify the Stun ping stats.
  EXPECT_EQ(3U, rconn->stats().sent_ping_requests_total);
  EXPECT_EQ(3U, rconn->stats().sent_ping_requests_before_first_response);
  EXPECT_EQ(1U, rconn->stats().recv_ping_responses);
  EXPECT_EQ(1U, lconn->stats().sent_ping_responses);
  EXPECT_EQ(1U, lconn->stats().recv_ping_requests);
  // Ping after receiver the first response
  rconn->Ping(0);
  rconn->Ping(0);
  EXPECT_EQ(5U, rconn->stats().sent_ping_requests_total);
  EXPECT_EQ(3U, rconn->stats().sent_ping_requests_before_first_response);

  // Response should include same ping count.
  retransmit_attr = msg->GetUInt32(STUN_ATTR_RETRANSMIT_COUNT);
  ASSERT_TRUE(retransmit_attr != NULL);
  EXPECT_EQ(2U, retransmit_attr->value());
}

TEST_F(PortTest, TestNomination) {
  auto lport = CreateTestPort(kLocalAddr1, "lfrag", "lpass");
  auto rport = CreateTestPort(kLocalAddr2, "rfrag", "rpass");
  lport->SetIceRole(cricket::ICEROLE_CONTROLLING);
  lport->SetIceTiebreaker(kTiebreaker1);
  rport->SetIceRole(cricket::ICEROLE_CONTROLLED);
  rport->SetIceTiebreaker(kTiebreaker2);

  lport->PrepareAddress();
  rport->PrepareAddress();
  ASSERT_FALSE(lport->Candidates().empty());
  ASSERT_FALSE(rport->Candidates().empty());
  Connection* lconn =
      lport->CreateConnection(rport->Candidates()[0], Port::ORIGIN_MESSAGE);
  Connection* rconn =
      rport->CreateConnection(lport->Candidates()[0], Port::ORIGIN_MESSAGE);

  // `lconn` is controlling, `rconn` is controlled.
  uint32_t nomination = 1234;
  lconn->set_nomination(nomination);

  EXPECT_FALSE(lconn->nominated());
  EXPECT_FALSE(rconn->nominated());
  EXPECT_EQ(lconn->nominated(), lconn->stats().nominated);
  EXPECT_EQ(rconn->nominated(), rconn->stats().nominated);

  // Send ping (including the nomination value) from `lconn` to `rconn`. This
  // should set the remote nomination of `rconn`.
  lconn->Ping(0);
  ASSERT_TRUE_WAIT(lport->last_stun_msg(), kDefaultTimeout);
  ASSERT_TRUE(lport->last_stun_buf());
  rconn->OnReadPacket(lport->last_stun_buf()->data<char>(),
                      lport->last_stun_buf()->size(), /* packet_time_us */ -1);
  EXPECT_EQ(nomination, rconn->remote_nomination());
  EXPECT_FALSE(lconn->nominated());
  EXPECT_TRUE(rconn->nominated());
  EXPECT_EQ(lconn->nominated(), lconn->stats().nominated);
  EXPECT_EQ(rconn->nominated(), rconn->stats().nominated);

  // This should result in an acknowledgment sent back from `rconn` to `lconn`,
  // updating the acknowledged nomination of `lconn`.
  ASSERT_TRUE_WAIT(rport->last_stun_msg(), kDefaultTimeout);
  ASSERT_TRUE(rport->last_stun_buf());
  lconn->OnReadPacket(rport->last_stun_buf()->data<char>(),
                      rport->last_stun_buf()->size(), /* packet_time_us */ -1);
  EXPECT_EQ(nomination, lconn->acked_nomination());
  EXPECT_TRUE(lconn->nominated());
  EXPECT_TRUE(rconn->nominated());
  EXPECT_EQ(lconn->nominated(), lconn->stats().nominated);
  EXPECT_EQ(rconn->nominated(), rconn->stats().nominated);
}

TEST_F(PortTest, TestRoundTripTime) {
  rtc::ScopedFakeClock clock;

  auto lport = CreateTestPort(kLocalAddr1, "lfrag", "lpass");
  auto rport = CreateTestPort(kLocalAddr2, "rfrag", "rpass");
  lport->SetIceRole(cricket::ICEROLE_CONTROLLING);
  lport->SetIceTiebreaker(kTiebreaker1);
  rport->SetIceRole(cricket::ICEROLE_CONTROLLED);
  rport->SetIceTiebreaker(kTiebreaker2);

  lport->PrepareAddress();
  rport->PrepareAddress();
  ASSERT_FALSE(lport->Candidates().empty());
  ASSERT_FALSE(rport->Candidates().empty());
  Connection* lconn =
      lport->CreateConnection(rport->Candidates()[0], Port::ORIGIN_MESSAGE);
  Connection* rconn =
      rport->CreateConnection(lport->Candidates()[0], Port::ORIGIN_MESSAGE);

  EXPECT_EQ(0u, lconn->stats().total_round_trip_time_ms);
  EXPECT_FALSE(lconn->stats().current_round_trip_time_ms);

  SendPingAndReceiveResponse(lconn, lport.get(), rconn, rport.get(), &clock,
                             10);
  EXPECT_EQ(10u, lconn->stats().total_round_trip_time_ms);
  ASSERT_TRUE(lconn->stats().current_round_trip_time_ms);
  EXPECT_EQ(10u, *lconn->stats().current_round_trip_time_ms);

  SendPingAndReceiveResponse(lconn, lport.get(), rconn, rport.get(), &clock,
                             20);
  EXPECT_EQ(30u, lconn->stats().total_round_trip_time_ms);
  ASSERT_TRUE(lconn->stats().current_round_trip_time_ms);
  EXPECT_EQ(20u, *lconn->stats().current_round_trip_time_ms);

  SendPingAndReceiveResponse(lconn, lport.get(), rconn, rport.get(), &clock,
                             30);
  EXPECT_EQ(60u, lconn->stats().total_round_trip_time_ms);
  ASSERT_TRUE(lconn->stats().current_round_trip_time_ms);
  EXPECT_EQ(30u, *lconn->stats().current_round_trip_time_ms);
}

TEST_F(PortTest, TestUseCandidateAttribute) {
  auto lport = CreateTestPort(kLocalAddr1, "lfrag", "lpass");
  auto rport = CreateTestPort(kLocalAddr2, "rfrag", "rpass");
  lport->SetIceRole(cricket::ICEROLE_CONTROLLING);
  lport->SetIceTiebreaker(kTiebreaker1);
  rport->SetIceRole(cricket::ICEROLE_CONTROLLED);
  rport->SetIceTiebreaker(kTiebreaker2);

  // Send a fake ping from lport to rport.
  lport->PrepareAddress();
  rport->PrepareAddress();
  ASSERT_FALSE(rport->Candidates().empty());
  Connection* lconn =
      lport->CreateConnection(rport->Candidates()[0], Port::ORIGIN_MESSAGE);
  lconn->Ping(0);
  ASSERT_TRUE_WAIT(lport->last_stun_msg() != NULL, kDefaultTimeout);
  IceMessage* msg = lport->last_stun_msg();
  const StunUInt64Attribute* ice_controlling_attr =
      msg->GetUInt64(STUN_ATTR_ICE_CONTROLLING);
  ASSERT_TRUE(ice_controlling_attr != NULL);
  const StunByteStringAttribute* use_candidate_attr =
      msg->GetByteString(STUN_ATTR_USE_CANDIDATE);
  ASSERT_TRUE(use_candidate_attr != NULL);
}

// Tests that when the network type changes, the network cost of the port will
// change, the network cost of the local candidates will change. Also tests that
// the remote network costs are updated with the stun binding requests.
TEST_F(PortTest, TestNetworkCostChange) {
  rtc::Network* test_network = MakeNetwork(kLocalAddr1);
  auto lport = CreateTestPort(test_network, "lfrag", "lpass");
  auto rport = CreateTestPort(test_network, "rfrag", "rpass");
  lport->SetIceRole(cricket::ICEROLE_CONTROLLING);
  lport->SetIceTiebreaker(kTiebreaker1);
  rport->SetIceRole(cricket::ICEROLE_CONTROLLED);
  rport->SetIceTiebreaker(kTiebreaker2);
  lport->PrepareAddress();
  rport->PrepareAddress();

  // Default local port cost is rtc::kNetworkCostUnknown.
  EXPECT_EQ(rtc::kNetworkCostUnknown, lport->network_cost());
  ASSERT_TRUE(!lport->Candidates().empty());
  for (const cricket::Candidate& candidate : lport->Candidates()) {
    EXPECT_EQ(rtc::kNetworkCostUnknown, candidate.network_cost());
  }

  // Change the network type to wifi.
  test_network->set_type(rtc::ADAPTER_TYPE_WIFI);
  EXPECT_EQ(rtc::kNetworkCostLow, lport->network_cost());
  for (const cricket::Candidate& candidate : lport->Candidates()) {
    EXPECT_EQ(rtc::kNetworkCostLow, candidate.network_cost());
  }

  // Add a connection and then change the network type.
  Connection* lconn =
      lport->CreateConnection(rport->Candidates()[0], Port::ORIGIN_MESSAGE);
  // Change the network type to cellular.
  test_network->set_type(rtc::ADAPTER_TYPE_CELLULAR);
  EXPECT_EQ(rtc::kNetworkCostHigh, lport->network_cost());
  for (const cricket::Candidate& candidate : lport->Candidates()) {
    EXPECT_EQ(rtc::kNetworkCostHigh, candidate.network_cost());
  }

  test_network->set_type(rtc::ADAPTER_TYPE_WIFI);
  Connection* rconn =
      rport->CreateConnection(lport->Candidates()[0], Port::ORIGIN_MESSAGE);
  test_network->set_type(rtc::ADAPTER_TYPE_CELLULAR);
  lconn->Ping(0);
  // The rconn's remote candidate cost is rtc::kNetworkCostLow, but the ping
  // contains an attribute of network cost of rtc::kNetworkCostHigh. Once the
  // message is handled in rconn, The rconn's remote candidate will have cost
  // rtc::kNetworkCostHigh;
  EXPECT_EQ(rtc::kNetworkCostLow, rconn->remote_candidate().network_cost());
  ASSERT_TRUE_WAIT(lport->last_stun_msg() != NULL, kDefaultTimeout);
  IceMessage* msg = lport->last_stun_msg();
  EXPECT_EQ(STUN_BINDING_REQUEST, msg->type());
  // Pass the binding request to rport.
  rconn->OnReadPacket(lport->last_stun_buf()->data<char>(),
                      lport->last_stun_buf()->size(), /* packet_time_us */ -1);
  // Wait until rport sends the response and then check the remote network cost.
  ASSERT_TRUE_WAIT(rport->last_stun_msg() != NULL, kDefaultTimeout);
  EXPECT_EQ(rtc::kNetworkCostHigh, rconn->remote_candidate().network_cost());
}

TEST_F(PortTest, TestNetworkInfoAttribute) {
  rtc::Network* test_network = MakeNetwork(kLocalAddr1);
  auto lport = CreateTestPort(test_network, "lfrag", "lpass");
  auto rport = CreateTestPort(test_network, "rfrag", "rpass");
  lport->SetIceRole(cricket::ICEROLE_CONTROLLING);
  lport->SetIceTiebreaker(kTiebreaker1);
  rport->SetIceRole(cricket::ICEROLE_CONTROLLED);
  rport->SetIceTiebreaker(kTiebreaker2);

  uint16_t lnetwork_id = 9;
  test_network->set_id(lnetwork_id);
  // Send a fake ping from lport to rport.
  lport->PrepareAddress();
  rport->PrepareAddress();
  Connection* lconn =
      lport->CreateConnection(rport->Candidates()[0], Port::ORIGIN_MESSAGE);
  lconn->Ping(0);
  ASSERT_TRUE_WAIT(lport->last_stun_msg() != NULL, kDefaultTimeout);
  IceMessage* msg = lport->last_stun_msg();
  const StunUInt32Attribute* network_info_attr =
      msg->GetUInt32(STUN_ATTR_GOOG_NETWORK_INFO);
  ASSERT_TRUE(network_info_attr != NULL);
  uint32_t network_info = network_info_attr->value();
  EXPECT_EQ(lnetwork_id, network_info >> 16);
  // Default network has unknown type and cost kNetworkCostUnknown.
  EXPECT_EQ(rtc::kNetworkCostUnknown, network_info & 0xFFFF);

  // Set the network type to be cellular so its cost will be kNetworkCostHigh.
  // Send a fake ping from rport to lport.
  test_network->set_type(rtc::ADAPTER_TYPE_CELLULAR);
  uint16_t rnetwork_id = 8;
  test_network->set_id(rnetwork_id);
  Connection* rconn =
      rport->CreateConnection(lport->Candidates()[0], Port::ORIGIN_MESSAGE);
  rconn->Ping(0);
  ASSERT_TRUE_WAIT(rport->last_stun_msg() != NULL, kDefaultTimeout);
  msg = rport->last_stun_msg();
  network_info_attr = msg->GetUInt32(STUN_ATTR_GOOG_NETWORK_INFO);
  ASSERT_TRUE(network_info_attr != NULL);
  network_info = network_info_attr->value();
  EXPECT_EQ(rnetwork_id, network_info >> 16);
  EXPECT_EQ(rtc::kNetworkCostHigh, network_info & 0xFFFF);
}

// Test handling STUN messages.
TEST_F(PortTest, TestHandleStunMessage) {
  // Our port will act as the "remote" port.
  auto port = CreateTestPort(kLocalAddr2, "rfrag", "rpass");

  std::unique_ptr<IceMessage> in_msg, out_msg;
  auto buf = std::make_unique<ByteBufferWriter>();
  rtc::SocketAddress addr(kLocalAddr1);
  std::string username;

  // BINDING-REQUEST from local to remote with valid ICE username,
  // MESSAGE-INTEGRITY, and FINGERPRINT.
  in_msg = CreateStunMessageWithUsername(STUN_BINDING_REQUEST, "rfrag:lfrag");
  in_msg->AddMessageIntegrity("rpass");
  in_msg->AddFingerprint();
  WriteStunMessage(*in_msg, buf.get());
  EXPECT_TRUE(port->GetStunMessage(buf->Data(), buf->Length(), addr, &out_msg,
                                   &username));
  EXPECT_TRUE(out_msg.get() != NULL);
  EXPECT_EQ("lfrag", username);

  // BINDING-RESPONSE without username, with MESSAGE-INTEGRITY and FINGERPRINT.
  in_msg = CreateStunMessage(STUN_BINDING_RESPONSE);
  in_msg->AddAttribute(std::make_unique<StunXorAddressAttribute>(
      STUN_ATTR_XOR_MAPPED_ADDRESS, kLocalAddr2));
  in_msg->AddMessageIntegrity("rpass");
  in_msg->AddFingerprint();
  WriteStunMessage(*in_msg, buf.get());
  EXPECT_TRUE(port->GetStunMessage(buf->Data(), buf->Length(), addr, &out_msg,
                                   &username));
  EXPECT_TRUE(out_msg.get() != NULL);
  EXPECT_EQ("", username);

  // BINDING-ERROR-RESPONSE without username, with error, M-I, and FINGERPRINT.
  in_msg = CreateStunMessage(STUN_BINDING_ERROR_RESPONSE);
  in_msg->AddAttribute(std::make_unique<StunErrorCodeAttribute>(
      STUN_ATTR_ERROR_CODE, STUN_ERROR_SERVER_ERROR,
      STUN_ERROR_REASON_SERVER_ERROR));
  in_msg->AddFingerprint();
  WriteStunMessage(*in_msg, buf.get());
  EXPECT_TRUE(port->GetStunMessage(buf->Data(), buf->Length(), addr, &out_msg,
                                   &username));
  EXPECT_TRUE(out_msg.get() != NULL);
  EXPECT_EQ("", username);
  ASSERT_TRUE(out_msg->GetErrorCode() != NULL);
  EXPECT_EQ(STUN_ERROR_SERVER_ERROR, out_msg->GetErrorCode()->code());
  EXPECT_EQ(std::string(STUN_ERROR_REASON_SERVER_ERROR),
            out_msg->GetErrorCode()->reason());
}

// Tests handling of ICE binding requests with missing or incorrect usernames.
TEST_F(PortTest, TestHandleStunMessageBadUsername) {
  auto port = CreateTestPort(kLocalAddr2, "rfrag", "rpass");

  std::unique_ptr<IceMessage> in_msg, out_msg;
  auto buf = std::make_unique<ByteBufferWriter>();
  rtc::SocketAddress addr(kLocalAddr1);
  std::string username;

  // BINDING-REQUEST with no username.
  in_msg = CreateStunMessage(STUN_BINDING_REQUEST);
  in_msg->AddMessageIntegrity("rpass");
  in_msg->AddFingerprint();
  WriteStunMessage(*in_msg, buf.get());
  EXPECT_TRUE(port->GetStunMessage(buf->Data(), buf->Length(), addr, &out_msg,
                                   &username));
  EXPECT_TRUE(out_msg.get() == NULL);
  EXPECT_EQ("", username);
  EXPECT_EQ(STUN_ERROR_BAD_REQUEST, port->last_stun_error_code());

  // BINDING-REQUEST with empty username.
  in_msg = CreateStunMessageWithUsername(STUN_BINDING_REQUEST, "");
  in_msg->AddMessageIntegrity("rpass");
  in_msg->AddFingerprint();
  WriteStunMessage(*in_msg, buf.get());
  EXPECT_TRUE(port->GetStunMessage(buf->Data(), buf->Length(), addr, &out_msg,
                                   &username));
  EXPECT_TRUE(out_msg.get() == NULL);
  EXPECT_EQ("", username);
  EXPECT_EQ(STUN_ERROR_UNAUTHORIZED, port->last_stun_error_code());

  // BINDING-REQUEST with too-short username.
  in_msg = CreateStunMessageWithUsername(STUN_BINDING_REQUEST, "rfra");
  in_msg->AddMessageIntegrity("rpass");
  in_msg->AddFingerprint();
  WriteStunMessage(*in_msg, buf.get());
  EXPECT_TRUE(port->GetStunMessage(buf->Data(), buf->Length(), addr, &out_msg,
                                   &username));
  EXPECT_TRUE(out_msg.get() == NULL);
  EXPECT_EQ("", username);
  EXPECT_EQ(STUN_ERROR_UNAUTHORIZED, port->last_stun_error_code());

  // BINDING-REQUEST with reversed username.
  in_msg = CreateStunMessageWithUsername(STUN_BINDING_REQUEST, "lfrag:rfrag");
  in_msg->AddMessageIntegrity("rpass");
  in_msg->AddFingerprint();
  WriteStunMessage(*in_msg, buf.get());
  EXPECT_TRUE(port->GetStunMessage(buf->Data(), buf->Length(), addr, &out_msg,
                                   &username));
  EXPECT_TRUE(out_msg.get() == NULL);
  EXPECT_EQ("", username);
  EXPECT_EQ(STUN_ERROR_UNAUTHORIZED, port->last_stun_error_code());

  // BINDING-REQUEST with garbage username.
  in_msg = CreateStunMessageWithUsername(STUN_BINDING_REQUEST, "abcd:efgh");
  in_msg->AddMessageIntegrity("rpass");
  in_msg->AddFingerprint();
  WriteStunMessage(*in_msg, buf.get());
  EXPECT_TRUE(port->GetStunMessage(buf->Data(), buf->Length(), addr, &out_msg,
                                   &username));
  EXPECT_TRUE(out_msg.get() == NULL);
  EXPECT_EQ("", username);
  EXPECT_EQ(STUN_ERROR_UNAUTHORIZED, port->last_stun_error_code());
}

// Test handling STUN messages with missing or malformed M-I.
TEST_F(PortTest, TestHandleStunMessageBadMessageIntegrity) {
  // Our port will act as the "remote" port.
  auto port = CreateTestPort(kLocalAddr2, "rfrag", "rpass");

  std::unique_ptr<IceMessage> in_msg, out_msg;
  auto buf = std::make_unique<ByteBufferWriter>();
  rtc::SocketAddress addr(kLocalAddr1);
  std::string username;

  // BINDING-REQUEST from local to remote with valid ICE username and
  // FINGERPRINT, but no MESSAGE-INTEGRITY.
  in_msg = CreateStunMessageWithUsername(STUN_BINDING_REQUEST, "rfrag:lfrag");
  in_msg->AddFingerprint();
  WriteStunMessage(*in_msg, buf.get());
  EXPECT_TRUE(port->GetStunMessage(buf->Data(), buf->Length(), addr, &out_msg,
                                   &username));
  EXPECT_TRUE(out_msg.get() == NULL);
  EXPECT_EQ("", username);
  EXPECT_EQ(STUN_ERROR_BAD_REQUEST, port->last_stun_error_code());

  // BINDING-REQUEST from local to remote with valid ICE username and
  // FINGERPRINT, but invalid MESSAGE-INTEGRITY.
  in_msg = CreateStunMessageWithUsername(STUN_BINDING_REQUEST, "rfrag:lfrag");
  in_msg->AddMessageIntegrity("invalid");
  in_msg->AddFingerprint();
  WriteStunMessage(*in_msg, buf.get());
  EXPECT_TRUE(port->GetStunMessage(buf->Data(), buf->Length(), addr, &out_msg,
                                   &username));
  EXPECT_TRUE(out_msg.get() == NULL);
  EXPECT_EQ("", username);
  EXPECT_EQ(STUN_ERROR_UNAUTHORIZED, port->last_stun_error_code());

  // TODO(?): BINDING-RESPONSES and BINDING-ERROR-RESPONSES are checked
  // by the Connection, not the Port, since they require the remote username.
  // Change this test to pass in data via Connection::OnReadPacket instead.
}

// Test handling STUN messages with missing or malformed FINGERPRINT.
TEST_F(PortTest, TestHandleStunMessageBadFingerprint) {
  // Our port will act as the "remote" port.
  auto port = CreateTestPort(kLocalAddr2, "rfrag", "rpass");

  std::unique_ptr<IceMessage> in_msg, out_msg;
  auto buf = std::make_unique<ByteBufferWriter>();
  rtc::SocketAddress addr(kLocalAddr1);
  std::string username;

  // BINDING-REQUEST from local to remote with valid ICE username and
  // MESSAGE-INTEGRITY, but no FINGERPRINT; GetStunMessage should fail.
  in_msg = CreateStunMessageWithUsername(STUN_BINDING_REQUEST, "rfrag:lfrag");
  in_msg->AddMessageIntegrity("rpass");
  WriteStunMessage(*in_msg, buf.get());
  EXPECT_FALSE(port->GetStunMessage(buf->Data(), buf->Length(), addr, &out_msg,
                                    &username));
  EXPECT_EQ(0, port->last_stun_error_code());

  // Now, add a fingerprint, but munge the message so it's not valid.
  in_msg->AddFingerprint();
  in_msg->SetTransactionIdForTesting("TESTTESTBADD");
  WriteStunMessage(*in_msg, buf.get());
  EXPECT_FALSE(port->GetStunMessage(buf->Data(), buf->Length(), addr, &out_msg,
                                    &username));
  EXPECT_EQ(0, port->last_stun_error_code());

  // Valid BINDING-RESPONSE, except no FINGERPRINT.
  in_msg = CreateStunMessage(STUN_BINDING_RESPONSE);
  in_msg->AddAttribute(std::make_unique<StunXorAddressAttribute>(
      STUN_ATTR_XOR_MAPPED_ADDRESS, kLocalAddr2));
  in_msg->AddMessageIntegrity("rpass");
  WriteStunMessage(*in_msg, buf.get());
  EXPECT_FALSE(port->GetStunMessage(buf->Data(), buf->Length(), addr, &out_msg,
                                    &username));
  EXPECT_EQ(0, port->last_stun_error_code());

  // Now, add a fingerprint, but munge the message so it's not valid.
  in_msg->AddFingerprint();
  in_msg->SetTransactionIdForTesting("TESTTESTBADD");
  WriteStunMessage(*in_msg, buf.get());
  EXPECT_FALSE(port->GetStunMessage(buf->Data(), buf->Length(), addr, &out_msg,
                                    &username));
  EXPECT_EQ(0, port->last_stun_error_code());

  // Valid BINDING-ERROR-RESPONSE, except no FINGERPRINT.
  in_msg = CreateStunMessage(STUN_BINDING_ERROR_RESPONSE);
  in_msg->AddAttribute(std::make_unique<StunErrorCodeAttribute>(
      STUN_ATTR_ERROR_CODE, STUN_ERROR_SERVER_ERROR,
      STUN_ERROR_REASON_SERVER_ERROR));
  in_msg->AddMessageIntegrity("rpass");
  WriteStunMessage(*in_msg, buf.get());
  EXPECT_FALSE(port->GetStunMessage(buf->Data(), buf->Length(), addr, &out_msg,
                                    &username));
  EXPECT_EQ(0, port->last_stun_error_code());

  // Now, add a fingerprint, but munge the message so it's not valid.
  in_msg->AddFingerprint();
  in_msg->SetTransactionIdForTesting("TESTTESTBADD");
  WriteStunMessage(*in_msg, buf.get());
  EXPECT_FALSE(port->GetStunMessage(buf->Data(), buf->Length(), addr, &out_msg,
                                    &username));
  EXPECT_EQ(0, port->last_stun_error_code());
}

// Test handling a STUN message with unknown attributes in the
// "comprehension-required" range. Should respond with an error with the
// unknown attributes' IDs.
TEST_F(PortTest,
       TestHandleStunRequestWithUnknownComprehensionRequiredAttribute) {
  // Our port will act as the "remote" port.
  std::unique_ptr<TestPort> port(CreateTestPort(kLocalAddr2, "rfrag", "rpass"));

  std::unique_ptr<IceMessage> in_msg, out_msg;
  auto buf = std::make_unique<ByteBufferWriter>();
  rtc::SocketAddress addr(kLocalAddr1);
  std::string username;

  // Build ordinary message with valid ufrag/pass.
  in_msg = CreateStunMessageWithUsername(STUN_BINDING_REQUEST, "rfrag:lfrag");
  in_msg->AddMessageIntegrity("rpass");
  // Add a couple attributes with ID in comprehension-required range.
  in_msg->AddAttribute(StunAttribute::CreateUInt32(0x7777));
  in_msg->AddAttribute(StunAttribute::CreateUInt32(0x4567));
  // ... And one outside the range.
  in_msg->AddAttribute(StunAttribute::CreateUInt32(0xdead));
  in_msg->AddFingerprint();
  WriteStunMessage(*in_msg, buf.get());
  ASSERT_TRUE(port->GetStunMessage(buf->Data(), buf->Length(), addr, &out_msg,
                                   &username));
  IceMessage* error_response = port->last_stun_msg();
  ASSERT_NE(nullptr, error_response);

  // Verify that the "unknown attribute" error response has the right error
  // code, and includes an attribute that lists out the unrecognized attribute
  // types.
  EXPECT_EQ(STUN_ERROR_UNKNOWN_ATTRIBUTE, error_response->GetErrorCodeValue());
  const StunUInt16ListAttribute* unknown_attributes =
      error_response->GetUnknownAttributes();
  ASSERT_NE(nullptr, unknown_attributes);
  ASSERT_EQ(2u, unknown_attributes->Size());
  EXPECT_EQ(0x7777, unknown_attributes->GetType(0));
  EXPECT_EQ(0x4567, unknown_attributes->GetType(1));
}

// Similar to the above, but with a response instead of a request. In this
// case the response should just be ignored and transaction treated is failed.
TEST_F(PortTest,
       TestHandleStunResponseWithUnknownComprehensionRequiredAttribute) {
  // Generic setup.
  auto lport = CreateTestPort(kLocalAddr1, "lfrag", "lpass");
  lport->SetIceRole(cricket::ICEROLE_CONTROLLING);
  auto rport = CreateTestPort(kLocalAddr2, "rfrag", "rpass");
  rport->SetIceRole(cricket::ICEROLE_CONTROLLED);
  lport->PrepareAddress();
  rport->PrepareAddress();
  ASSERT_FALSE(lport->Candidates().empty());
  ASSERT_FALSE(rport->Candidates().empty());
  Connection* lconn =
      lport->CreateConnection(rport->Candidates()[0], Port::ORIGIN_MESSAGE);
  Connection* rconn =
      rport->CreateConnection(lport->Candidates()[0], Port::ORIGIN_MESSAGE);

  // Send request.
  lconn->Ping(0);
  ASSERT_TRUE_WAIT(lport->last_stun_msg() != NULL, kDefaultTimeout);
  rconn->OnReadPacket(lport->last_stun_buf()->data<char>(),
                      lport->last_stun_buf()->size(), /* packet_time_us */ -1);

  // Intercept request and add comprehension required attribute.
  ASSERT_TRUE_WAIT(rport->last_stun_msg() != NULL, kDefaultTimeout);
  auto modified_response = rport->last_stun_msg()->Clone();
  modified_response->AddAttribute(StunAttribute::CreateUInt32(0x7777));
  modified_response->RemoveAttribute(STUN_ATTR_FINGERPRINT);
  modified_response->AddFingerprint();
  ByteBufferWriter buf;
  WriteStunMessage(*modified_response, &buf);
  lconn->OnReadPacket(buf.Data(), buf.Length(), /* packet_time_us */ -1);
  // Response should have been ignored, leaving us unwritable still.
  EXPECT_FALSE(lconn->writable());
}

// Similar to the above, but with an indication. As with a response, it should
// just be ignored.
TEST_F(PortTest,
       TestHandleStunIndicationWithUnknownComprehensionRequiredAttribute) {
  // Generic set up.
  auto lport = CreateTestPort(kLocalAddr2, "lfrag", "lpass");
  lport->SetIceRole(cricket::ICEROLE_CONTROLLING);
  auto rport = CreateTestPort(kLocalAddr2, "rfrag", "rpass");
  rport->SetIceRole(cricket::ICEROLE_CONTROLLED);
  lport->PrepareAddress();
  rport->PrepareAddress();
  ASSERT_FALSE(lport->Candidates().empty());
  ASSERT_FALSE(rport->Candidates().empty());
  Connection* lconn =
      lport->CreateConnection(rport->Candidates()[0], Port::ORIGIN_MESSAGE);

  // Generate indication with comprehension required attribute and verify it
  // doesn't update last_ping_received.
  auto in_msg = CreateStunMessage(STUN_BINDING_INDICATION);
  in_msg->AddAttribute(StunAttribute::CreateUInt32(0x7777));
  in_msg->AddFingerprint();
  ByteBufferWriter buf;
  WriteStunMessage(*in_msg, &buf);
  lconn->OnReadPacket(buf.Data(), buf.Length(), /* packet_time_us */ -1);
  EXPECT_EQ(0u, lconn->last_ping_received());
}

// Test handling of STUN binding indication messages . STUN binding
// indications are allowed only to the connection which is in read mode.
TEST_F(PortTest, TestHandleStunBindingIndication) {
  auto lport = CreateTestPort(kLocalAddr2, "lfrag", "lpass");
  lport->SetIceRole(cricket::ICEROLE_CONTROLLING);
  lport->SetIceTiebreaker(kTiebreaker1);

  // Verifying encoding and decoding STUN indication message.
  std::unique_ptr<IceMessage> in_msg, out_msg;
  std::unique_ptr<ByteBufferWriter> buf(new ByteBufferWriter());
  rtc::SocketAddress addr(kLocalAddr1);
  std::string username;

  in_msg = CreateStunMessage(STUN_BINDING_INDICATION);
  in_msg->AddFingerprint();
  WriteStunMessage(*in_msg, buf.get());
  EXPECT_TRUE(lport->GetStunMessage(buf->Data(), buf->Length(), addr, &out_msg,
                                    &username));
  EXPECT_TRUE(out_msg.get() != NULL);
  EXPECT_EQ(out_msg->type(), STUN_BINDING_INDICATION);
  EXPECT_EQ("", username);

  // Verify connection can handle STUN indication and updates
  // last_ping_received.
  auto rport = CreateTestPort(kLocalAddr2, "rfrag", "rpass");
  rport->SetIceRole(cricket::ICEROLE_CONTROLLED);
  rport->SetIceTiebreaker(kTiebreaker2);

  lport->PrepareAddress();
  rport->PrepareAddress();
  ASSERT_FALSE(lport->Candidates().empty());
  ASSERT_FALSE(rport->Candidates().empty());

  Connection* lconn =
      lport->CreateConnection(rport->Candidates()[0], Port::ORIGIN_MESSAGE);
  Connection* rconn =
      rport->CreateConnection(lport->Candidates()[0], Port::ORIGIN_MESSAGE);
  rconn->Ping(0);

  ASSERT_TRUE_WAIT(rport->last_stun_msg() != NULL, kDefaultTimeout);
  IceMessage* msg = rport->last_stun_msg();
  EXPECT_EQ(STUN_BINDING_REQUEST, msg->type());
  // Send rport binding request to lport.
  lconn->OnReadPacket(rport->last_stun_buf()->data<char>(),
                      rport->last_stun_buf()->size(), /* packet_time_us */ -1);
  ASSERT_TRUE_WAIT(lport->last_stun_msg() != NULL, kDefaultTimeout);
  EXPECT_EQ(STUN_BINDING_RESPONSE, lport->last_stun_msg()->type());
  int64_t last_ping_received1 = lconn->last_ping_received();

  // Adding a delay of 100ms.
  rtc::Thread::Current()->ProcessMessages(100);
  // Pinging lconn using stun indication message.
  lconn->OnReadPacket(buf->Data(), buf->Length(), /* packet_time_us */ -1);
  int64_t last_ping_received2 = lconn->last_ping_received();
  EXPECT_GT(last_ping_received2, last_ping_received1);
}

TEST_F(PortTest, TestComputeCandidatePriority) {
  auto port = CreateTestPort(kLocalAddr1, "name", "pass");
  port->set_type_preference(90);
  port->set_component(177);
  port->AddCandidateAddress(SocketAddress("192.168.1.4", 1234));
  port->AddCandidateAddress(SocketAddress("2001:db8::1234", 1234));
  port->AddCandidateAddress(SocketAddress("fc12:3456::1234", 1234));
  port->AddCandidateAddress(SocketAddress("::ffff:192.168.1.4", 1234));
  port->AddCandidateAddress(SocketAddress("::192.168.1.4", 1234));
  port->AddCandidateAddress(SocketAddress("2002::1234:5678", 1234));
  port->AddCandidateAddress(SocketAddress("2001::1234:5678", 1234));
  port->AddCandidateAddress(SocketAddress("fecf::1234:5678", 1234));
  port->AddCandidateAddress(SocketAddress("3ffe::1234:5678", 1234));
  // These should all be:
  // (90 << 24) | ([rfc3484 pref value] << 8) | (256 - 177)
  uint32_t expected_priority_v4 = 1509957199U;
  uint32_t expected_priority_v6 = 1509959759U;
  uint32_t expected_priority_ula = 1509962319U;
  uint32_t expected_priority_v4mapped = expected_priority_v4;
  uint32_t expected_priority_v4compat = 1509949775U;
  uint32_t expected_priority_6to4 = 1509954639U;
  uint32_t expected_priority_teredo = 1509952079U;
  uint32_t expected_priority_sitelocal = 1509949775U;
  uint32_t expected_priority_6bone = 1509949775U;
  ASSERT_EQ(expected_priority_v4, port->Candidates()[0].priority());
  ASSERT_EQ(expected_priority_v6, port->Candidates()[1].priority());
  ASSERT_EQ(expected_priority_ula, port->Candidates()[2].priority());
  ASSERT_EQ(expected_priority_v4mapped, port->Candidates()[3].priority());
  ASSERT_EQ(expected_priority_v4compat, port->Candidates()[4].priority());
  ASSERT_EQ(expected_priority_6to4, port->Candidates()[5].priority());
  ASSERT_EQ(expected_priority_teredo, port->Candidates()[6].priority());
  ASSERT_EQ(expected_priority_sitelocal, port->Candidates()[7].priority());
  ASSERT_EQ(expected_priority_6bone, port->Candidates()[8].priority());
}

// In the case of shared socket, one port may be shared by local and stun.
// Test that candidates with different types will have different foundation.
TEST_F(PortTest, TestFoundation) {
  auto testport = CreateTestPort(kLocalAddr1, "name", "pass");
  testport->AddCandidateAddress(kLocalAddr1, kLocalAddr1, LOCAL_PORT_TYPE,
                                cricket::ICE_TYPE_PREFERENCE_HOST, false);
  testport->AddCandidateAddress(kLocalAddr2, kLocalAddr1, STUN_PORT_TYPE,
                                cricket::ICE_TYPE_PREFERENCE_SRFLX, true);
  EXPECT_NE(testport->Candidates()[0].foundation(),
            testport->Candidates()[1].foundation());
}

// This test verifies the foundation of different types of ICE candidates.
TEST_F(PortTest, TestCandidateFoundation) {
  std::unique_ptr<rtc::NATServer> nat_server(
      CreateNatServer(kNatAddr1, NAT_OPEN_CONE));
  auto udpport1 = CreateUdpPort(kLocalAddr1);
  udpport1->PrepareAddress();
  auto udpport2 = CreateUdpPort(kLocalAddr1);
  udpport2->PrepareAddress();
  EXPECT_EQ(udpport1->Candidates()[0].foundation(),
            udpport2->Candidates()[0].foundation());
  auto tcpport1 = CreateTcpPort(kLocalAddr1);
  tcpport1->PrepareAddress();
  auto tcpport2 = CreateTcpPort(kLocalAddr1);
  tcpport2->PrepareAddress();
  EXPECT_EQ(tcpport1->Candidates()[0].foundation(),
            tcpport2->Candidates()[0].foundation());
  auto stunport = CreateStunPort(kLocalAddr1, nat_socket_factory1());
  stunport->PrepareAddress();
  ASSERT_EQ_WAIT(1U, stunport->Candidates().size(), kDefaultTimeout);
  EXPECT_NE(tcpport1->Candidates()[0].foundation(),
            stunport->Candidates()[0].foundation());
  EXPECT_NE(tcpport2->Candidates()[0].foundation(),
            stunport->Candidates()[0].foundation());
  EXPECT_NE(udpport1->Candidates()[0].foundation(),
            stunport->Candidates()[0].foundation());
  EXPECT_NE(udpport2->Candidates()[0].foundation(),
            stunport->Candidates()[0].foundation());
  // Verifying TURN candidate foundation.
  auto turnport1 =
      CreateTurnPort(kLocalAddr1, nat_socket_factory1(), PROTO_UDP, PROTO_UDP);
  turnport1->PrepareAddress();
  ASSERT_EQ_WAIT(1U, turnport1->Candidates().size(), kDefaultTimeout);
  EXPECT_NE(udpport1->Candidates()[0].foundation(),
            turnport1->Candidates()[0].foundation());
  EXPECT_NE(udpport2->Candidates()[0].foundation(),
            turnport1->Candidates()[0].foundation());
  EXPECT_NE(stunport->Candidates()[0].foundation(),
            turnport1->Candidates()[0].foundation());
  auto turnport2 =
      CreateTurnPort(kLocalAddr1, nat_socket_factory1(), PROTO_UDP, PROTO_UDP);
  turnport2->PrepareAddress();
  ASSERT_EQ_WAIT(1U, turnport2->Candidates().size(), kDefaultTimeout);
  EXPECT_EQ(turnport1->Candidates()[0].foundation(),
            turnport2->Candidates()[0].foundation());

  // Running a second turn server, to get different base IP address.
  SocketAddress kTurnUdpIntAddr2("99.99.98.4", STUN_SERVER_PORT);
  SocketAddress kTurnUdpExtAddr2("99.99.98.5", 0);
  TestTurnServer turn_server2(rtc::Thread::Current(), vss(), kTurnUdpIntAddr2,
                              kTurnUdpExtAddr2);
  auto turnport3 = CreateTurnPort(kLocalAddr1, nat_socket_factory1(), PROTO_UDP,
                                  PROTO_UDP, kTurnUdpIntAddr2);
  turnport3->PrepareAddress();
  ASSERT_EQ_WAIT(1U, turnport3->Candidates().size(), kDefaultTimeout);
  EXPECT_NE(turnport3->Candidates()[0].foundation(),
            turnport2->Candidates()[0].foundation());

  // Start a TCP turn server, and check that two turn candidates have
  // different foundations if their relay protocols are different.
  TestTurnServer turn_server3(rtc::Thread::Current(), vss(), kTurnTcpIntAddr,
                              kTurnUdpExtAddr, PROTO_TCP);
  auto turnport4 =
      CreateTurnPort(kLocalAddr1, nat_socket_factory1(), PROTO_TCP, PROTO_UDP);
  turnport4->PrepareAddress();
  ASSERT_EQ_WAIT(1U, turnport4->Candidates().size(), kDefaultTimeout);
  EXPECT_NE(turnport2->Candidates()[0].foundation(),
            turnport4->Candidates()[0].foundation());
}

// This test verifies the related addresses of different types of
// ICE candidates.
TEST_F(PortTest, TestCandidateRelatedAddress) {
  auto nat_server = CreateNatServer(kNatAddr1, NAT_OPEN_CONE);
  auto udpport = CreateUdpPort(kLocalAddr1);
  udpport->PrepareAddress();
  // For UDPPort, related address will be empty.
  EXPECT_TRUE(udpport->Candidates()[0].related_address().IsNil());
  // Testing related address for stun candidates.
  // For stun candidate related address must be equal to the base
  // socket address.
  auto stunport = CreateStunPort(kLocalAddr1, nat_socket_factory1());
  stunport->PrepareAddress();
  ASSERT_EQ_WAIT(1U, stunport->Candidates().size(), kDefaultTimeout);
  // Check STUN candidate address.
  EXPECT_EQ(stunport->Candidates()[0].address().ipaddr(), kNatAddr1.ipaddr());
  // Check STUN candidate related address.
  EXPECT_EQ(stunport->Candidates()[0].related_address(),
            stunport->GetLocalAddress());
  // Verifying the related address for TURN candidate.
  // For TURN related address must be equal to the mapped address.
  auto turnport =
      CreateTurnPort(kLocalAddr1, nat_socket_factory1(), PROTO_UDP, PROTO_UDP);
  turnport->PrepareAddress();
  ASSERT_EQ_WAIT(1U, turnport->Candidates().size(), kDefaultTimeout);
  EXPECT_EQ(kTurnUdpExtAddr.ipaddr(),
            turnport->Candidates()[0].address().ipaddr());
  EXPECT_EQ(kNatAddr1.ipaddr(),
            turnport->Candidates()[0].related_address().ipaddr());
}

// Test priority value overflow handling when preference is set to 3.
TEST_F(PortTest, TestCandidatePriority) {
  cricket::Candidate cand1;
  cand1.set_priority(3);
  cricket::Candidate cand2;
  cand2.set_priority(1);
  EXPECT_TRUE(cand1.priority() > cand2.priority());
}

// Test the Connection priority is calculated correctly.
TEST_F(PortTest, TestConnectionPriority) {
  auto lport = CreateTestPort(kLocalAddr1, "lfrag", "lpass");
  lport->set_type_preference(cricket::ICE_TYPE_PREFERENCE_HOST);
  auto rport = CreateTestPort(kLocalAddr2, "rfrag", "rpass");
  rport->set_type_preference(cricket::ICE_TYPE_PREFERENCE_RELAY_UDP);
  lport->set_component(123);
  lport->AddCandidateAddress(SocketAddress("192.168.1.4", 1234));
  rport->set_component(23);
  rport->AddCandidateAddress(SocketAddress("10.1.1.100", 1234));

  EXPECT_EQ(0x7E001E85U, lport->Candidates()[0].priority());
  EXPECT_EQ(0x2001EE9U, rport->Candidates()[0].priority());

  // RFC 5245
  // pair priority = 2^32*MIN(G,D) + 2*MAX(G,D) + (G>D?1:0)
  lport->SetIceRole(cricket::ICEROLE_CONTROLLING);
  rport->SetIceRole(cricket::ICEROLE_CONTROLLED);
  Connection* lconn =
      lport->CreateConnection(rport->Candidates()[0], Port::ORIGIN_MESSAGE);
#if defined(WEBRTC_WIN)
  EXPECT_EQ(0x2001EE9FC003D0BU, lconn->priority());
#else
  EXPECT_EQ(0x2001EE9FC003D0BLLU, lconn->priority());
#endif

  lport->SetIceRole(cricket::ICEROLE_CONTROLLED);
  rport->SetIceRole(cricket::ICEROLE_CONTROLLING);
  Connection* rconn =
      rport->CreateConnection(lport->Candidates()[0], Port::ORIGIN_MESSAGE);
#if defined(WEBRTC_WIN)
  EXPECT_EQ(0x2001EE9FC003D0AU, rconn->priority());
#else
  EXPECT_EQ(0x2001EE9FC003D0ALLU, rconn->priority());
#endif
}

// Note that UpdateState takes into account the estimated RTT, and the
// correctness of using `kMaxExpectedSimulatedRtt` as an upper bound of RTT in
// the following tests depends on the link rate and the delay distriubtion
// configured in VirtualSocketServer::AddPacketToNetwork. The tests below use
// the default setup where the RTT is deterministically one, which generates an
// estimate given by `MINIMUM_RTT` = 100.
TEST_F(PortTest, TestWritableState) {
  rtc::ScopedFakeClock clock;
  auto port1 = CreateUdpPort(kLocalAddr1);
  port1->SetIceRole(cricket::ICEROLE_CONTROLLING);
  auto port2 = CreateUdpPort(kLocalAddr2);
  port2->SetIceRole(cricket::ICEROLE_CONTROLLED);

  // Set up channels.
  TestChannel ch1(std::move(port1));
  TestChannel ch2(std::move(port2));

  // Acquire addresses.
  ch1.Start();
  ch2.Start();
  ASSERT_EQ_SIMULATED_WAIT(1, ch1.complete_count(), kDefaultTimeout, clock);
  ASSERT_EQ_SIMULATED_WAIT(1, ch2.complete_count(), kDefaultTimeout, clock);

  // Send a ping from src to dst.
  ch1.CreateConnection(GetCandidate(ch2.port()));
  ASSERT_TRUE(ch1.conn() != NULL);
  EXPECT_EQ(Connection::STATE_WRITE_INIT, ch1.conn()->write_state());
  // for TCP connect
  EXPECT_TRUE_SIMULATED_WAIT(ch1.conn()->connected(), kDefaultTimeout, clock);
  ch1.Ping();
  SIMULATED_WAIT(!ch2.remote_address().IsNil(), kShortTimeout, clock);

  // Data should be sendable before the connection is accepted.
  char data[] = "abcd";
  int data_size = arraysize(data);
  rtc::PacketOptions options;
  EXPECT_EQ(data_size, ch1.conn()->Send(data, data_size, options));

  // Accept the connection to return the binding response, transition to
  // writable, and allow data to be sent.
  ch2.AcceptConnection(GetCandidate(ch1.port()));
  EXPECT_EQ_SIMULATED_WAIT(Connection::STATE_WRITABLE,
                           ch1.conn()->write_state(), kDefaultTimeout, clock);
  EXPECT_EQ(data_size, ch1.conn()->Send(data, data_size, options));

  // Ask the connection to update state as if enough time has passed to lose
  // full writability and 5 pings went unresponded to. We'll accomplish the
  // latter by sending pings but not pumping messages.
  for (uint32_t i = 1; i <= CONNECTION_WRITE_CONNECT_FAILURES; ++i) {
    ch1.Ping(i);
  }
  int unreliable_timeout_delay =
      CONNECTION_WRITE_CONNECT_TIMEOUT + kMaxExpectedSimulatedRtt;
  ch1.conn()->UpdateState(unreliable_timeout_delay);
  EXPECT_EQ(Connection::STATE_WRITE_UNRELIABLE, ch1.conn()->write_state());

  // Data should be able to be sent in this state.
  EXPECT_EQ(data_size, ch1.conn()->Send(data, data_size, options));

  // And now allow the other side to process the pings and send binding
  // responses.
  EXPECT_EQ_SIMULATED_WAIT(Connection::STATE_WRITABLE,
                           ch1.conn()->write_state(), kDefaultTimeout, clock);
  // Wait long enough for a full timeout (past however long we've already
  // waited).
  for (uint32_t i = 1; i <= CONNECTION_WRITE_CONNECT_FAILURES; ++i) {
    ch1.Ping(unreliable_timeout_delay + i);
  }
  ch1.conn()->UpdateState(unreliable_timeout_delay + CONNECTION_WRITE_TIMEOUT +
                          kMaxExpectedSimulatedRtt);
  EXPECT_EQ(Connection::STATE_WRITE_TIMEOUT, ch1.conn()->write_state());

  // Even if the connection has timed out, the Connection shouldn't block
  // the sending of data.
  EXPECT_EQ(data_size, ch1.conn()->Send(data, data_size, options));

  ch1.Stop();
  ch2.Stop();
}

// Test writability states using the configured threshold value to replace
// the default value given by `CONNECTION_WRITE_CONNECT_TIMEOUT` and
// `CONNECTION_WRITE_CONNECT_FAILURES`.
TEST_F(PortTest, TestWritableStateWithConfiguredThreshold) {
  rtc::ScopedFakeClock clock;
  auto port1 = CreateUdpPort(kLocalAddr1);
  port1->SetIceRole(cricket::ICEROLE_CONTROLLING);
  auto port2 = CreateUdpPort(kLocalAddr2);
  port2->SetIceRole(cricket::ICEROLE_CONTROLLED);

  // Set up channels.
  TestChannel ch1(std::move(port1));
  TestChannel ch2(std::move(port2));

  // Acquire addresses.
  ch1.Start();
  ch2.Start();
  ASSERT_EQ_SIMULATED_WAIT(1, ch1.complete_count(), kDefaultTimeout, clock);
  ASSERT_EQ_SIMULATED_WAIT(1, ch2.complete_count(), kDefaultTimeout, clock);

  // Send a ping from src to dst.
  ch1.CreateConnection(GetCandidate(ch2.port()));
  ASSERT_TRUE(ch1.conn() != NULL);
  ch1.Ping();
  SIMULATED_WAIT(!ch2.remote_address().IsNil(), kShortTimeout, clock);

  // Accept the connection to return the binding response, transition to
  // writable, and allow data to be sent.
  ch2.AcceptConnection(GetCandidate(ch1.port()));
  EXPECT_EQ_SIMULATED_WAIT(Connection::STATE_WRITABLE,
                           ch1.conn()->write_state(), kDefaultTimeout, clock);

  ch1.conn()->set_unwritable_timeout(1000);
  ch1.conn()->set_unwritable_min_checks(3);
  // Send two checks.
  ch1.Ping(1);
  ch1.Ping(2);
  // We have not reached the timeout nor have we sent the minimum number of
  // checks to change the state to Unreliable.
  ch1.conn()->UpdateState(999);
  EXPECT_EQ(Connection::STATE_WRITABLE, ch1.conn()->write_state());
  // We have not sent the minimum number of checks without responses.
  ch1.conn()->UpdateState(1000 + kMaxExpectedSimulatedRtt);
  EXPECT_EQ(Connection::STATE_WRITABLE, ch1.conn()->write_state());
  // Last ping after which the candidate pair should become Unreliable after
  // timeout.
  ch1.Ping(3);
  // We have not reached the timeout.
  ch1.conn()->UpdateState(999);
  EXPECT_EQ(Connection::STATE_WRITABLE, ch1.conn()->write_state());
  // We should be in the state Unreliable now.
  ch1.conn()->UpdateState(1000 + kMaxExpectedSimulatedRtt);
  EXPECT_EQ(Connection::STATE_WRITE_UNRELIABLE, ch1.conn()->write_state());

  ch1.Stop();
  ch2.Stop();
}

TEST_F(PortTest, TestTimeoutForNeverWritable) {
  auto port1 = CreateUdpPort(kLocalAddr1);
  port1->SetIceRole(cricket::ICEROLE_CONTROLLING);
  auto port2 = CreateUdpPort(kLocalAddr2);
  port2->SetIceRole(cricket::ICEROLE_CONTROLLED);

  // Set up channels.
  TestChannel ch1(std::move(port1));
  TestChannel ch2(std::move(port2));

  // Acquire addresses.
  ch1.Start();
  ch2.Start();

  ch1.CreateConnection(GetCandidate(ch2.port()));
  ASSERT_TRUE(ch1.conn() != NULL);
  EXPECT_EQ(Connection::STATE_WRITE_INIT, ch1.conn()->write_state());

  // Attempt to go directly to write timeout.
  for (uint32_t i = 1; i <= CONNECTION_WRITE_CONNECT_FAILURES; ++i) {
    ch1.Ping(i);
  }
  ch1.conn()->UpdateState(CONNECTION_WRITE_TIMEOUT + kMaxExpectedSimulatedRtt);
  EXPECT_EQ(Connection::STATE_WRITE_TIMEOUT, ch1.conn()->write_state());
}

// This test verifies the connection setup between ICEMODE_FULL
// and ICEMODE_LITE.
// In this test `ch1` behaves like FULL mode client and we have created
// port which responds to the ping message just like LITE client.
TEST_F(PortTest, TestIceLiteConnectivity) {
  auto ice_full_port =
      CreateTestPort(kLocalAddr1, "lfrag", "lpass",
                     cricket::ICEROLE_CONTROLLING, kTiebreaker1);
  auto* ice_full_port_ptr = ice_full_port.get();

  auto ice_lite_port = CreateTestPort(
      kLocalAddr2, "rfrag", "rpass", cricket::ICEROLE_CONTROLLED, kTiebreaker2);
  // Setup TestChannel. This behaves like FULL mode client.
  TestChannel ch1(std::move(ice_full_port));
  ch1.SetIceMode(ICEMODE_FULL);

  // Start gathering candidates.
  ch1.Start();
  ice_lite_port->PrepareAddress();

  ASSERT_EQ_WAIT(1, ch1.complete_count(), kDefaultTimeout);
  ASSERT_FALSE(ice_lite_port->Candidates().empty());

  ch1.CreateConnection(GetCandidate(ice_lite_port.get()));
  ASSERT_TRUE(ch1.conn() != NULL);
  EXPECT_EQ(Connection::STATE_WRITE_INIT, ch1.conn()->write_state());

  // Send ping from full mode client.
  // This ping must not have USE_CANDIDATE_ATTR.
  ch1.Ping();

  // Verify stun ping is without USE_CANDIDATE_ATTR. Getting message directly
  // from port.
  ASSERT_TRUE_WAIT(ice_full_port_ptr->last_stun_msg() != NULL, kDefaultTimeout);
  IceMessage* msg = ice_full_port_ptr->last_stun_msg();
  EXPECT_TRUE(msg->GetByteString(STUN_ATTR_USE_CANDIDATE) == NULL);

  // Respond with a BINDING-RESPONSE from litemode client.
  // NOTE: Ideally we should't create connection at this stage from lite
  // port, as it should be done only after receiving ping with USE_CANDIDATE.
  // But we need a connection to send a response message.
  auto* con = ice_lite_port->CreateConnection(
      ice_full_port_ptr->Candidates()[0], cricket::Port::ORIGIN_MESSAGE);
  std::unique_ptr<IceMessage> request = CopyStunMessage(*msg);
  con->SendStunBindingResponse(request.get());

  // Feeding the respone message from litemode to the full mode connection.
  ch1.conn()->OnReadPacket(ice_lite_port->last_stun_buf()->data<char>(),
                           ice_lite_port->last_stun_buf()->size(),
                           /* packet_time_us */ -1);
  // Verifying full mode connection becomes writable from the response.
  EXPECT_EQ_WAIT(Connection::STATE_WRITABLE, ch1.conn()->write_state(),
                 kDefaultTimeout);
  EXPECT_TRUE_WAIT(ch1.nominated(), kDefaultTimeout);

  // Clear existing stun messsages. Otherwise we will process old stun
  // message right after we send ping.
  ice_full_port_ptr->Reset();
  // Send ping. This must have USE_CANDIDATE_ATTR.
  ch1.Ping();
  ASSERT_TRUE_WAIT(ice_full_port_ptr->last_stun_msg() != NULL, kDefaultTimeout);
  msg = ice_full_port_ptr->last_stun_msg();
  EXPECT_TRUE(msg->GetByteString(STUN_ATTR_USE_CANDIDATE) != NULL);
  ch1.Stop();
}

namespace {

// Utility function for testing goog ping.
absl::optional<int> GetSupportedGoogPingVersion(const StunMessage* msg) {
  auto goog_misc = msg->GetUInt16List(STUN_ATTR_GOOG_MISC_INFO);
  if (goog_misc == nullptr) {
    return absl::nullopt;
  }

  if (msg->type() == STUN_BINDING_REQUEST) {
    if (goog_misc->Size() <
        static_cast<int>(cricket::IceGoogMiscInfoBindingRequestAttributeIndex::
                             SUPPORT_GOOG_PING_VERSION)) {
      return absl::nullopt;
    }

    return goog_misc->GetType(
        static_cast<int>(cricket::IceGoogMiscInfoBindingRequestAttributeIndex::
                             SUPPORT_GOOG_PING_VERSION));
  }

  if (msg->type() == STUN_BINDING_RESPONSE) {
    if (goog_misc->Size() <
        static_cast<int>(cricket::IceGoogMiscInfoBindingResponseAttributeIndex::
                             SUPPORT_GOOG_PING_VERSION)) {
      return absl::nullopt;
    }

    return goog_misc->GetType(
        static_cast<int>(cricket::IceGoogMiscInfoBindingResponseAttributeIndex::
                             SUPPORT_GOOG_PING_VERSION));
  }
  return absl::nullopt;
}

}  // namespace

class GoogPingTest
    : public PortTest,
      public ::testing::WithParamInterface<std::pair<bool, bool>> {};

// This test verifies the announce/enable on/off behavior
TEST_P(GoogPingTest, TestGoogPingAnnounceEnable) {
  IceFieldTrials trials;
  trials.announce_goog_ping = GetParam().first;
  trials.enable_goog_ping = GetParam().second;
  RTC_LOG(LS_INFO) << "Testing combination: "
                      " announce: "
                   << trials.announce_goog_ping
                   << " enable:" << trials.enable_goog_ping;

  auto port1_unique =
      CreateTestPort(kLocalAddr1, "lfrag", "lpass",
                     cricket::ICEROLE_CONTROLLING, kTiebreaker1);
  auto* port1 = port1_unique.get();
  auto port2 = CreateTestPort(kLocalAddr2, "rfrag", "rpass",
                              cricket::ICEROLE_CONTROLLED, kTiebreaker2);

  TestChannel ch1(std::move(port1_unique));
  // Block usage of STUN_ATTR_USE_CANDIDATE so that
  // ch1.conn() will sent GOOG_PING_REQUEST directly.
  // This only makes test a bit shorter...
  ch1.SetIceMode(ICEMODE_LITE);
  // Start gathering candidates.
  ch1.Start();
  port2->PrepareAddress();

  ASSERT_EQ_WAIT(1, ch1.complete_count(), kDefaultTimeout);
  ASSERT_FALSE(port2->Candidates().empty());

  ch1.CreateConnection(GetCandidate(port2.get()));
  ASSERT_TRUE(ch1.conn() != NULL);
  EXPECT_EQ(Connection::STATE_WRITE_INIT, ch1.conn()->write_state());
  ch1.conn()->SetIceFieldTrials(&trials);

  // Send ping.
  ch1.Ping();

  ASSERT_TRUE_WAIT(port1->last_stun_msg() != NULL, kDefaultTimeout);
  const IceMessage* request1 = port1->last_stun_msg();

  ASSERT_EQ(trials.enable_goog_ping,
            GetSupportedGoogPingVersion(request1) &&
                GetSupportedGoogPingVersion(request1) >= kGoogPingVersion);

  auto* con = port2->CreateConnection(port1->Candidates()[0],
                                      cricket::Port::ORIGIN_MESSAGE);
  con->SetIceFieldTrials(&trials);

  con->SendStunBindingResponse(request1);

  // Then check the response matches the settings.
  const auto* response = port2->last_stun_msg();
  EXPECT_EQ(response->type(), STUN_BINDING_RESPONSE);
  EXPECT_EQ(trials.enable_goog_ping && trials.announce_goog_ping,
            GetSupportedGoogPingVersion(response) &&
                GetSupportedGoogPingVersion(response) >= kGoogPingVersion);

  // Feeding the respone message back.
  ch1.conn()->OnReadPacket(port2->last_stun_buf()->data<char>(),
                           port2->last_stun_buf()->size(),
                           /* packet_time_us */ -1);

  port1->Reset();
  port2->Reset();

  ch1.Ping();
  ASSERT_TRUE_WAIT(port1->last_stun_msg() != NULL, kDefaultTimeout);
  const IceMessage* request2 = port1->last_stun_msg();

  // It should be a GOOG_PING if both of these are TRUE
  if (trials.announce_goog_ping && trials.enable_goog_ping) {
    ASSERT_EQ(request2->type(), GOOG_PING_REQUEST);
    con->SendGoogPingResponse(request2);
  } else {
    ASSERT_EQ(request2->type(), STUN_BINDING_REQUEST);
    // If we sent a BINDING with enable, and we got a reply that
    // didn't contain announce, the next ping should not contain
    // the enable again.
    ASSERT_FALSE(GetSupportedGoogPingVersion(request2).has_value());
    con->SendStunBindingResponse(request2);
  }

  const auto* response2 = port2->last_stun_msg();
  ASSERT_TRUE(response2 != nullptr);

  // It should be a GOOG_PING_RESPONSE if both of these are TRUE
  if (trials.announce_goog_ping && trials.enable_goog_ping) {
    ASSERT_EQ(response2->type(), GOOG_PING_RESPONSE);
  } else {
    ASSERT_EQ(response2->type(), STUN_BINDING_RESPONSE);
  }

  ch1.Stop();
}

// This test if a someone send a STUN_BINDING with unsupported version
// (kGoogPingVersion == 0)
TEST_F(PortTest, TestGoogPingUnsupportedVersionInStunBinding) {
  IceFieldTrials trials;
  trials.announce_goog_ping = true;
  trials.enable_goog_ping = true;

  auto port1_unique =
      CreateTestPort(kLocalAddr1, "lfrag", "lpass",
                     cricket::ICEROLE_CONTROLLING, kTiebreaker1);
  auto* port1 = port1_unique.get();
  auto port2 = CreateTestPort(kLocalAddr2, "rfrag", "rpass",
                              cricket::ICEROLE_CONTROLLED, kTiebreaker2);

  TestChannel ch1(std::move(port1_unique));
  // Block usage of STUN_ATTR_USE_CANDIDATE so that
  // ch1.conn() will sent GOOG_PING_REQUEST directly.
  // This only makes test a bit shorter...
  ch1.SetIceMode(ICEMODE_LITE);
  // Start gathering candidates.
  ch1.Start();
  port2->PrepareAddress();

  ASSERT_EQ_WAIT(1, ch1.complete_count(), kDefaultTimeout);
  ASSERT_FALSE(port2->Candidates().empty());

  ch1.CreateConnection(GetCandidate(port2.get()));
  ASSERT_TRUE(ch1.conn() != NULL);
  EXPECT_EQ(Connection::STATE_WRITE_INIT, ch1.conn()->write_state());
  ch1.conn()->SetIceFieldTrials(&trials);

  // Send ping.
  ch1.Ping();

  ASSERT_TRUE_WAIT(port1->last_stun_msg() != NULL, kDefaultTimeout);
  const IceMessage* request1 = port1->last_stun_msg();

  ASSERT_TRUE(GetSupportedGoogPingVersion(request1) &&
              GetSupportedGoogPingVersion(request1) >= kGoogPingVersion);

  // Modify the STUN message request1 to send GetSupportedGoogPingVersion == 0
  auto modified_request1 = request1->Clone();
  ASSERT_TRUE(modified_request1->RemoveAttribute(STUN_ATTR_GOOG_MISC_INFO) !=
              nullptr);
  ASSERT_TRUE(modified_request1->RemoveAttribute(STUN_ATTR_MESSAGE_INTEGRITY) !=
              nullptr);
  {
    auto list =
        StunAttribute::CreateUInt16ListAttribute(STUN_ATTR_GOOG_MISC_INFO);
    list->AddTypeAtIndex(
        static_cast<uint16_t>(
            cricket::IceGoogMiscInfoBindingRequestAttributeIndex::
                SUPPORT_GOOG_PING_VERSION),
        /* version */ 0);
    modified_request1->AddAttribute(std::move(list));
    modified_request1->AddMessageIntegrity("rpass");
  }
  auto* con = port2->CreateConnection(port1->Candidates()[0],
                                      cricket::Port::ORIGIN_MESSAGE);
  con->SetIceFieldTrials(&trials);

  con->SendStunBindingResponse(modified_request1.get());

  // Then check the response matches the settings.
  const auto* response = port2->last_stun_msg();
  EXPECT_EQ(response->type(), STUN_BINDING_RESPONSE);
  EXPECT_FALSE(GetSupportedGoogPingVersion(response));

  ch1.Stop();
}

// This test if a someone send a STUN_BINDING_RESPONSE with unsupported version
// (kGoogPingVersion == 0)
TEST_F(PortTest, TestGoogPingUnsupportedVersionInStunBindingResponse) {
  IceFieldTrials trials;
  trials.announce_goog_ping = true;
  trials.enable_goog_ping = true;

  auto port1_unique =
      CreateTestPort(kLocalAddr1, "lfrag", "lpass",
                     cricket::ICEROLE_CONTROLLING, kTiebreaker1);
  auto* port1 = port1_unique.get();
  auto port2 = CreateTestPort(kLocalAddr2, "rfrag", "rpass",
                              cricket::ICEROLE_CONTROLLED, kTiebreaker2);

  TestChannel ch1(std::move(port1_unique));
  // Block usage of STUN_ATTR_USE_CANDIDATE so that
  // ch1.conn() will sent GOOG_PING_REQUEST directly.
  // This only makes test a bit shorter...
  ch1.SetIceMode(ICEMODE_LITE);
  // Start gathering candidates.
  ch1.Start();
  port2->PrepareAddress();

  ASSERT_EQ_WAIT(1, ch1.complete_count(), kDefaultTimeout);
  ASSERT_FALSE(port2->Candidates().empty());

  ch1.CreateConnection(GetCandidate(port2.get()));
  ASSERT_TRUE(ch1.conn() != NULL);
  EXPECT_EQ(Connection::STATE_WRITE_INIT, ch1.conn()->write_state());
  ch1.conn()->SetIceFieldTrials(&trials);

  // Send ping.
  ch1.Ping();

  ASSERT_TRUE_WAIT(port1->last_stun_msg() != NULL, kDefaultTimeout);
  const IceMessage* request1 = port1->last_stun_msg();

  ASSERT_TRUE(GetSupportedGoogPingVersion(request1) &&
              GetSupportedGoogPingVersion(request1) >= kGoogPingVersion);

  auto* con = port2->CreateConnection(port1->Candidates()[0],
                                      cricket::Port::ORIGIN_MESSAGE);
  con->SetIceFieldTrials(&trials);

  con->SendStunBindingResponse(request1);

  // Then check the response matches the settings.
  const auto* response = port2->last_stun_msg();
  EXPECT_EQ(response->type(), STUN_BINDING_RESPONSE);
  EXPECT_TRUE(GetSupportedGoogPingVersion(response));

  // Modify the STUN message response to contain GetSupportedGoogPingVersion ==
  // 0
  auto modified_response = response->Clone();
  ASSERT_TRUE(modified_response->RemoveAttribute(STUN_ATTR_GOOG_MISC_INFO) !=
              nullptr);
  ASSERT_TRUE(modified_response->RemoveAttribute(STUN_ATTR_MESSAGE_INTEGRITY) !=
              nullptr);
  ASSERT_TRUE(modified_response->RemoveAttribute(STUN_ATTR_FINGERPRINT) !=
              nullptr);
  {
    auto list =
        StunAttribute::CreateUInt16ListAttribute(STUN_ATTR_GOOG_MISC_INFO);
    list->AddTypeAtIndex(
        static_cast<uint16_t>(
            cricket::IceGoogMiscInfoBindingResponseAttributeIndex::
                SUPPORT_GOOG_PING_VERSION),
        /* version */ 0);
    modified_response->AddAttribute(std::move(list));
    modified_response->AddMessageIntegrity("rpass");
    modified_response->AddFingerprint();
  }

  rtc::ByteBufferWriter buf;
  modified_response->Write(&buf);

  // Feeding the modified respone message back.
  ch1.conn()->OnReadPacket(buf.Data(), buf.Length(), /* packet_time_us */ -1);

  port1->Reset();
  port2->Reset();

  ch1.Ping();
  ASSERT_TRUE_WAIT(port1->last_stun_msg() != NULL, kDefaultTimeout);

  // This should now be a STUN_BINDING...without a kGoogPingVersion
  const IceMessage* request2 = port1->last_stun_msg();
  EXPECT_EQ(request2->type(), STUN_BINDING_REQUEST);
  EXPECT_FALSE(GetSupportedGoogPingVersion(request2));

  ch1.Stop();
}

INSTANTIATE_TEST_SUITE_P(GoogPingTest,
                         GoogPingTest,
                         // test all combinations of <announce, enable> pairs.
                         ::testing::Values(std::make_pair(false, false),
                                           std::make_pair(true, false),
                                           std::make_pair(false, true),
                                           std::make_pair(true, true)));

// This test checks that a change in attributes falls back to STUN_BINDING
TEST_F(PortTest, TestChangeInAttributeMakesGoogPingFallsbackToStunBinding) {
  IceFieldTrials trials;
  trials.announce_goog_ping = true;
  trials.enable_goog_ping = true;

  auto port1_unique =
      CreateTestPort(kLocalAddr1, "lfrag", "lpass",
                     cricket::ICEROLE_CONTROLLING, kTiebreaker1);
  auto* port1 = port1_unique.get();
  auto port2 = CreateTestPort(kLocalAddr2, "rfrag", "rpass",
                              cricket::ICEROLE_CONTROLLED, kTiebreaker2);

  TestChannel ch1(std::move(port1_unique));
  // Block usage of STUN_ATTR_USE_CANDIDATE so that
  // ch1.conn() will sent GOOG_PING_REQUEST directly.
  // This only makes test a bit shorter...
  ch1.SetIceMode(ICEMODE_LITE);
  // Start gathering candidates.
  ch1.Start();
  port2->PrepareAddress();

  ASSERT_EQ_WAIT(1, ch1.complete_count(), kDefaultTimeout);
  ASSERT_FALSE(port2->Candidates().empty());

  ch1.CreateConnection(GetCandidate(port2.get()));
  ASSERT_TRUE(ch1.conn() != nullptr);
  EXPECT_EQ(Connection::STATE_WRITE_INIT, ch1.conn()->write_state());
  ch1.conn()->SetIceFieldTrials(&trials);

  // Send ping.
  ch1.Ping();

  ASSERT_TRUE_WAIT(port1->last_stun_msg() != NULL, kDefaultTimeout);
  const IceMessage* msg = port1->last_stun_msg();
  auto* con = port2->CreateConnection(port1->Candidates()[0],
                                      cricket::Port::ORIGIN_MESSAGE);
  con->SetIceFieldTrials(&trials);

  // Feed the message into the connection.
  con->SendStunBindingResponse(msg);

  // The check reply wrt to settings.
  const auto* response = port2->last_stun_msg();
  ASSERT_EQ(response->type(), STUN_BINDING_RESPONSE);
  ASSERT_TRUE(GetSupportedGoogPingVersion(response) >= kGoogPingVersion);

  // Feeding the respone message back.
  ch1.conn()->OnReadPacket(port2->last_stun_buf()->data<char>(),
                           port2->last_stun_buf()->size(),
                           /* packet_time_us */ -1);

  port1->Reset();
  port2->Reset();

  ch1.Ping();
  ASSERT_TRUE_WAIT(port1->last_stun_msg() != NULL, kDefaultTimeout);
  const IceMessage* msg2 = port1->last_stun_msg();

  // It should be a GOOG_PING if both of these are TRUE
  ASSERT_EQ(msg2->type(), GOOG_PING_REQUEST);
  con->SendGoogPingResponse(msg2);

  const auto* response2 = port2->last_stun_msg();
  ASSERT_TRUE(response2 != nullptr);

  // It should be a GOOG_PING_RESPONSE.
  ASSERT_EQ(response2->type(), GOOG_PING_RESPONSE);

  // And now the third ping.
  port1->Reset();
  port2->Reset();

  // Modify the message to be sent.
  ch1.conn()->set_use_candidate_attr(!ch1.conn()->use_candidate_attr());

  ch1.Ping();
  ASSERT_TRUE_WAIT(port1->last_stun_msg() != NULL, kDefaultTimeout);
  const IceMessage* msg3 = port1->last_stun_msg();

  // It should be a STUN_BINDING_REQUEST
  ASSERT_EQ(msg3->type(), STUN_BINDING_REQUEST);

  ch1.Stop();
}

// This test that an error response fall back to STUN_BINDING.
TEST_F(PortTest, TestErrorResponseMakesGoogPingFallBackToStunBinding) {
  IceFieldTrials trials;
  trials.announce_goog_ping = true;
  trials.enable_goog_ping = true;

  auto port1_unique =
      CreateTestPort(kLocalAddr1, "lfrag", "lpass",
                     cricket::ICEROLE_CONTROLLING, kTiebreaker1);
  auto* port1 = port1_unique.get();
  auto port2 = CreateTestPort(kLocalAddr2, "rfrag", "rpass",
                              cricket::ICEROLE_CONTROLLED, kTiebreaker2);

  TestChannel ch1(std::move(port1_unique));
  // Block usage of STUN_ATTR_USE_CANDIDATE so that
  // ch1.conn() will sent GOOG_PING_REQUEST directly.
  // This only makes test a bit shorter...
  ch1.SetIceMode(ICEMODE_LITE);
  // Start gathering candidates.
  ch1.Start();
  port2->PrepareAddress();

  ASSERT_EQ_WAIT(1, ch1.complete_count(), kDefaultTimeout);
  ASSERT_FALSE(port2->Candidates().empty());

  ch1.CreateConnection(GetCandidate(port2.get()));
  ASSERT_TRUE(ch1.conn() != NULL);
  EXPECT_EQ(Connection::STATE_WRITE_INIT, ch1.conn()->write_state());
  ch1.conn()->SetIceFieldTrials(&trials);

  // Send ping.
  ch1.Ping();

  ASSERT_TRUE_WAIT(port1->last_stun_msg() != NULL, kDefaultTimeout);
  const IceMessage* msg = port1->last_stun_msg();
  auto* con = port2->CreateConnection(port1->Candidates()[0],
                                      cricket::Port::ORIGIN_MESSAGE);
  con->SetIceFieldTrials(&trials);

  // Feed the message into the connection.
  con->SendStunBindingResponse(msg);

  // The check reply wrt to settings.
  const auto* response = port2->last_stun_msg();
  ASSERT_EQ(response->type(), STUN_BINDING_RESPONSE);
  ASSERT_TRUE(GetSupportedGoogPingVersion(response) >= kGoogPingVersion);

  // Feeding the respone message back.
  ch1.conn()->OnReadPacket(port2->last_stun_buf()->data<char>(),
                           port2->last_stun_buf()->size(),
                           /* packet_time_us */ -1);

  port1->Reset();
  port2->Reset();

  ch1.Ping();
  ASSERT_TRUE_WAIT(port1->last_stun_msg() != NULL, kDefaultTimeout);
  const IceMessage* msg2 = port1->last_stun_msg();

  // It should be a GOOG_PING.
  ASSERT_EQ(msg2->type(), GOOG_PING_REQUEST);
  con->SendGoogPingResponse(msg2);

  const auto* response2 = port2->last_stun_msg();
  ASSERT_TRUE(response2 != nullptr);

  // It should be a GOOG_PING_RESPONSE.
  ASSERT_EQ(response2->type(), GOOG_PING_RESPONSE);

  // But rather than the RESPONSE...feedback an error.
  StunMessage error_response(GOOG_PING_ERROR_RESPONSE);
  error_response.SetTransactionIdForTesting(response2->transaction_id());
  error_response.AddMessageIntegrity32("rpass");
  rtc::ByteBufferWriter buf;
  error_response.Write(&buf);

  ch1.conn()->OnReadPacket(buf.Data(), buf.Length(),
                           /* packet_time_us */ -1);

  // And now the third ping...this should be a binding.
  port1->Reset();
  port2->Reset();

  ch1.Ping();
  ASSERT_TRUE_WAIT(port1->last_stun_msg() != NULL, kDefaultTimeout);
  const IceMessage* msg3 = port1->last_stun_msg();

  // It should be a STUN_BINDING_REQUEST
  ASSERT_EQ(msg3->type(), STUN_BINDING_REQUEST);

  ch1.Stop();
}

// This test case verifies that both the controlling port and the controlled
// port will time out after connectivity is lost, if they are not marked as
// "keep alive until pruned."
TEST_F(PortTest, TestPortTimeoutIfNotKeptAlive) {
  rtc::ScopedFakeClock clock;
  int timeout_delay = 100;
  auto port1 = CreateUdpPort(kLocalAddr1);
  ConnectToSignalDestroyed(port1.get());
  port1->set_timeout_delay(timeout_delay);  // milliseconds
  port1->SetIceRole(cricket::ICEROLE_CONTROLLING);
  port1->SetIceTiebreaker(kTiebreaker1);

  auto port2 = CreateUdpPort(kLocalAddr2);
  ConnectToSignalDestroyed(port2.get());
  port2->set_timeout_delay(timeout_delay);  // milliseconds
  port2->SetIceRole(cricket::ICEROLE_CONTROLLED);
  port2->SetIceTiebreaker(kTiebreaker2);

  // Set up channels and ensure both ports will be deleted.
  TestChannel ch1(std::move(port1));
  TestChannel ch2(std::move(port2));

  // Simulate a connection that succeeds, and then is destroyed.
  StartConnectAndStopChannels(&ch1, &ch2);
  // After the connection is destroyed, the port will be destroyed because
  // none of them is marked as "keep alive until pruned.
  EXPECT_EQ_SIMULATED_WAIT(2, ports_destroyed(), 110, clock);
}

// Test that if after all connection are destroyed, new connections are created
// and destroyed again, ports won't be destroyed until a timeout period passes
// after the last set of connections are all destroyed.
TEST_F(PortTest, TestPortTimeoutAfterNewConnectionCreatedAndDestroyed) {
  rtc::ScopedFakeClock clock;
  int timeout_delay = 100;
  auto port1 = CreateUdpPort(kLocalAddr1);
  ConnectToSignalDestroyed(port1.get());
  port1->set_timeout_delay(timeout_delay);  // milliseconds
  port1->SetIceRole(cricket::ICEROLE_CONTROLLING);
  port1->SetIceTiebreaker(kTiebreaker1);

  auto port2 = CreateUdpPort(kLocalAddr2);
  ConnectToSignalDestroyed(port2.get());
  port2->set_timeout_delay(timeout_delay);  // milliseconds

  port2->SetIceRole(cricket::ICEROLE_CONTROLLED);
  port2->SetIceTiebreaker(kTiebreaker2);

  // Set up channels and ensure both ports will be deleted.
  TestChannel ch1(std::move(port1));
  TestChannel ch2(std::move(port2));

  // Simulate a connection that succeeds, and then is destroyed.
  StartConnectAndStopChannels(&ch1, &ch2);
  SIMULATED_WAIT(ports_destroyed() > 0, 80, clock);
  EXPECT_EQ(0, ports_destroyed());

  // Start the second set of connection and destroy them.
  ch1.CreateConnection(GetCandidate(ch2.port()));
  ch2.CreateConnection(GetCandidate(ch1.port()));
  ch1.Stop();
  ch2.Stop();

  SIMULATED_WAIT(ports_destroyed() > 0, 80, clock);
  EXPECT_EQ(0, ports_destroyed());

  // The ports on both sides should be destroyed after timeout.
  EXPECT_TRUE_SIMULATED_WAIT(ports_destroyed() == 2, 30, clock);
}

// This test case verifies that neither the controlling port nor the controlled
// port will time out after connectivity is lost if they are marked as "keep
// alive until pruned". They will time out after they are pruned.
TEST_F(PortTest, TestPortNotTimeoutUntilPruned) {
  rtc::ScopedFakeClock clock;
  int timeout_delay = 100;
  auto port1 = CreateUdpPort(kLocalAddr1);
  ConnectToSignalDestroyed(port1.get());
  port1->set_timeout_delay(timeout_delay);  // milliseconds
  port1->SetIceRole(cricket::ICEROLE_CONTROLLING);
  port1->SetIceTiebreaker(kTiebreaker1);

  auto port2 = CreateUdpPort(kLocalAddr2);
  ConnectToSignalDestroyed(port2.get());
  port2->set_timeout_delay(timeout_delay);  // milliseconds
  port2->SetIceRole(cricket::ICEROLE_CONTROLLED);
  port2->SetIceTiebreaker(kTiebreaker2);
  // The connection must not be destroyed before a connection is attempted.
  EXPECT_EQ(0, ports_destroyed());

  port1->set_component(cricket::ICE_CANDIDATE_COMPONENT_DEFAULT);
  port2->set_component(cricket::ICE_CANDIDATE_COMPONENT_DEFAULT);

  // Set up channels and keep the port alive.
  TestChannel ch1(std::move(port1));
  TestChannel ch2(std::move(port2));
  // Simulate a connection that succeeds, and then is destroyed. But ports
  // are kept alive. Ports won't be destroyed.
  StartConnectAndStopChannels(&ch1, &ch2);
  ch1.port()->KeepAliveUntilPruned();
  ch2.port()->KeepAliveUntilPruned();
  SIMULATED_WAIT(ports_destroyed() > 0, 150, clock);
  EXPECT_EQ(0, ports_destroyed());

  // If they are pruned now, they will be destroyed right away.
  ch1.port()->Prune();
  ch2.port()->Prune();
  // The ports on both sides should be destroyed after timeout.
  EXPECT_TRUE_SIMULATED_WAIT(ports_destroyed() == 2, 1, clock);
}

TEST_F(PortTest, TestSupportsProtocol) {
  auto udp_port = CreateUdpPort(kLocalAddr1);
  EXPECT_TRUE(udp_port->SupportsProtocol(UDP_PROTOCOL_NAME));
  EXPECT_FALSE(udp_port->SupportsProtocol(TCP_PROTOCOL_NAME));

  auto stun_port = CreateStunPort(kLocalAddr1, nat_socket_factory1());
  EXPECT_TRUE(stun_port->SupportsProtocol(UDP_PROTOCOL_NAME));
  EXPECT_FALSE(stun_port->SupportsProtocol(TCP_PROTOCOL_NAME));

  auto tcp_port = CreateTcpPort(kLocalAddr1);
  EXPECT_TRUE(tcp_port->SupportsProtocol(TCP_PROTOCOL_NAME));
  EXPECT_TRUE(tcp_port->SupportsProtocol(SSLTCP_PROTOCOL_NAME));
  EXPECT_FALSE(tcp_port->SupportsProtocol(UDP_PROTOCOL_NAME));

  auto turn_port =
      CreateTurnPort(kLocalAddr1, nat_socket_factory1(), PROTO_UDP, PROTO_UDP);
  EXPECT_TRUE(turn_port->SupportsProtocol(UDP_PROTOCOL_NAME));
  EXPECT_FALSE(turn_port->SupportsProtocol(TCP_PROTOCOL_NAME));
}

// Test that SetIceParameters updates the component, ufrag and password
// on both the port itself and its candidates.
TEST_F(PortTest, TestSetIceParameters) {
  auto port = CreateTestPort(kLocalAddr1, "ufrag1", "password1");
  port->PrepareAddress();
  EXPECT_EQ(1UL, port->Candidates().size());
  port->SetIceParameters(1, "ufrag2", "password2");
  EXPECT_EQ(1, port->component());
  EXPECT_EQ("ufrag2", port->username_fragment());
  EXPECT_EQ("password2", port->password());
  const Candidate& candidate = port->Candidates()[0];
  EXPECT_EQ(1, candidate.component());
  EXPECT_EQ("ufrag2", candidate.username());
  EXPECT_EQ("password2", candidate.password());
}

TEST_F(PortTest, TestAddConnectionWithSameAddress) {
  auto port = CreateTestPort(kLocalAddr1, "ufrag1", "password1");
  port->PrepareAddress();
  EXPECT_EQ(1u, port->Candidates().size());
  rtc::SocketAddress address("1.1.1.1", 5000);
  cricket::Candidate candidate(1, "udp", address, 0, "", "", "relay", 0, "");
  cricket::Connection* conn1 =
      port->CreateConnection(candidate, Port::ORIGIN_MESSAGE);
  cricket::Connection* conn_in_use = port->GetConnection(address);
  EXPECT_EQ(conn1, conn_in_use);
  EXPECT_EQ(0u, conn_in_use->remote_candidate().generation());

  // Creating with a candidate with the same address again will get us a
  // different connection with the new candidate.
  candidate.set_generation(2);
  cricket::Connection* conn2 =
      port->CreateConnection(candidate, Port::ORIGIN_MESSAGE);
  EXPECT_NE(conn1, conn2);
  conn_in_use = port->GetConnection(address);
  EXPECT_EQ(conn2, conn_in_use);
  EXPECT_EQ(2u, conn_in_use->remote_candidate().generation());

  // Make sure the new connection was not deleted.
  rtc::Thread::Current()->ProcessMessages(300);
  EXPECT_TRUE(port->GetConnection(address) != nullptr);
}

// TODO(webrtc:11463) : Move Connection tests into separate unit test
// splitting out shared test code as needed.

class ConnectionTest : public PortTest {
 public:
  ConnectionTest() {
    lport_ = CreateTestPort(kLocalAddr1, "lfrag", "lpass");
    rport_ = CreateTestPort(kLocalAddr2, "rfrag", "rpass");
    lport_->SetIceRole(cricket::ICEROLE_CONTROLLING);
    lport_->SetIceTiebreaker(kTiebreaker1);
    rport_->SetIceRole(cricket::ICEROLE_CONTROLLED);
    rport_->SetIceTiebreaker(kTiebreaker2);

    lport_->PrepareAddress();
    rport_->PrepareAddress();
  }

  rtc::ScopedFakeClock clock_;
  int num_state_changes_ = 0;

  Connection* CreateConnection(IceRole role) {
    Connection* conn;
    if (role == cricket::ICEROLE_CONTROLLING) {
      conn = lport_->CreateConnection(rport_->Candidates()[0],
                                      Port::ORIGIN_MESSAGE);
    } else {
      conn = rport_->CreateConnection(lport_->Candidates()[0],
                                      Port::ORIGIN_MESSAGE);
    }
    conn->SignalStateChange.connect(this,
                                    &ConnectionTest::OnConnectionStateChange);
    return conn;
  }

  void SendPingAndCaptureReply(Connection* lconn,
                               Connection* rconn,
                               int64_t ms,
                               rtc::BufferT<uint8_t>* reply) {
    TestPort* lport =
        lconn->PortForTest() == lport_.get() ? lport_.get() : rport_.get();
    TestPort* rport =
        rconn->PortForTest() == rport_.get() ? rport_.get() : lport_.get();
    lconn->Ping(rtc::TimeMillis());
    ASSERT_TRUE_WAIT(lport->last_stun_msg(), kDefaultTimeout);
    ASSERT_TRUE(lport->last_stun_buf());
    rconn->OnReadPacket(lport->last_stun_buf()->data<char>(),
                        lport->last_stun_buf()->size(),
                        /* packet_time_us */ -1);
    clock_.AdvanceTime(webrtc::TimeDelta::Millis(ms));
    ASSERT_TRUE_WAIT(rport->last_stun_msg(), kDefaultTimeout);
    ASSERT_TRUE(rport->last_stun_buf());
    *reply = std::move(*rport->last_stun_buf());
  }

  void SendPingAndReceiveResponse(Connection* lconn,
                                  Connection* rconn,
                                  int64_t ms) {
    rtc::BufferT<uint8_t> reply;
    SendPingAndCaptureReply(lconn, rconn, ms, &reply);
    lconn->OnReadPacket(reply.data<char>(), reply.size(),
                        /* packet_time_us */ -1);
  }

  void OnConnectionStateChange(Connection* connection) { num_state_changes_++; }

 private:
  std::unique_ptr<TestPort> lport_;
  std::unique_ptr<TestPort> rport_;
};

TEST_F(ConnectionTest, ConnectionForgetLearnedState) {
  Connection* lconn = CreateConnection(ICEROLE_CONTROLLING);
  Connection* rconn = CreateConnection(ICEROLE_CONTROLLED);

  EXPECT_FALSE(lconn->writable());
  EXPECT_FALSE(lconn->receiving());
  EXPECT_TRUE(std::isnan(lconn->GetRttEstimate().GetAverage()));
  EXPECT_EQ(lconn->GetRttEstimate().GetVariance(),
            std::numeric_limits<double>::infinity());

  SendPingAndReceiveResponse(lconn, rconn, 10);

  EXPECT_TRUE(lconn->writable());
  EXPECT_TRUE(lconn->receiving());
  EXPECT_EQ(lconn->GetRttEstimate().GetAverage(), 10);
  EXPECT_EQ(lconn->GetRttEstimate().GetVariance(),
            std::numeric_limits<double>::infinity());

  SendPingAndReceiveResponse(lconn, rconn, 11);

  EXPECT_TRUE(lconn->writable());
  EXPECT_TRUE(lconn->receiving());
  EXPECT_NEAR(lconn->GetRttEstimate().GetAverage(), 10, 0.5);
  EXPECT_LT(lconn->GetRttEstimate().GetVariance(),
            std::numeric_limits<double>::infinity());

  lconn->ForgetLearnedState();

  EXPECT_FALSE(lconn->writable());
  EXPECT_FALSE(lconn->receiving());
  EXPECT_TRUE(std::isnan(lconn->GetRttEstimate().GetAverage()));
  EXPECT_EQ(lconn->GetRttEstimate().GetVariance(),
            std::numeric_limits<double>::infinity());
}

TEST_F(ConnectionTest, ConnectionForgetLearnedStateDiscardsPendingPings) {
  Connection* lconn = CreateConnection(ICEROLE_CONTROLLING);
  Connection* rconn = CreateConnection(ICEROLE_CONTROLLED);

  SendPingAndReceiveResponse(lconn, rconn, 10);

  EXPECT_TRUE(lconn->writable());
  EXPECT_TRUE(lconn->receiving());

  rtc::BufferT<uint8_t> reply;
  SendPingAndCaptureReply(lconn, rconn, 10, &reply);

  lconn->ForgetLearnedState();

  EXPECT_FALSE(lconn->writable());
  EXPECT_FALSE(lconn->receiving());

  lconn->OnReadPacket(reply.data<char>(), reply.size(),
                      /* packet_time_us */ -1);

  // That reply was discarded due to the ForgetLearnedState() while it was
  // outstanding.
  EXPECT_FALSE(lconn->writable());
  EXPECT_FALSE(lconn->receiving());

  // But sending a new ping and getting a reply works.
  SendPingAndReceiveResponse(lconn, rconn, 11);
  EXPECT_TRUE(lconn->writable());
  EXPECT_TRUE(lconn->receiving());
}

TEST_F(ConnectionTest, ConnectionForgetLearnedStateDoesNotTriggerStateChange) {
  Connection* lconn = CreateConnection(ICEROLE_CONTROLLING);
  Connection* rconn = CreateConnection(ICEROLE_CONTROLLED);

  EXPECT_EQ(num_state_changes_, 0);
  SendPingAndReceiveResponse(lconn, rconn, 10);

  EXPECT_TRUE(lconn->writable());
  EXPECT_TRUE(lconn->receiving());
  EXPECT_EQ(num_state_changes_, 2);

  lconn->ForgetLearnedState();

  EXPECT_FALSE(lconn->writable());
  EXPECT_FALSE(lconn->receiving());
  EXPECT_EQ(num_state_changes_, 2);
}

}  // namespace cricket<|MERGE_RESOLUTION|>--- conflicted
+++ resolved
@@ -276,12 +276,6 @@
     port_->SignalDestroyed.connect(this, &TestChannel::OnSrcPortDestroyed);
   }
 
-  ~TestChannel() {
-    if (conn_) {
-      conn_->SignalDestroyed.disconnect(this);
-    }
-  }
-
   ~TestChannel() { Stop(); }
 
   int complete_count() { return complete_count_; }
@@ -327,12 +321,7 @@
   void Ping(int64_t now) { conn_->Ping(now); }
   void Stop() {
     if (conn_) {
-<<<<<<< HEAD
-      conn_->SignalDestroyed.disconnect(this);
-      conn_->Destroy();
-=======
       port_->DestroyConnection(conn_);
->>>>>>> fb3bd4a0
       conn_ = nullptr;
     }
   }
@@ -372,11 +361,7 @@
   void OnDestroyed(Connection* conn) {
     ASSERT_EQ(conn_, conn);
     RTC_LOG(LS_INFO) << "OnDestroy connection " << conn << " deleted";
-<<<<<<< HEAD
-    conn_ = NULL;
-=======
     conn_ = nullptr;
->>>>>>> fb3bd4a0
     // When the connection is destroyed, also clear these fields so future
     // connections are possible.
     remote_request_.reset();
@@ -552,8 +537,6 @@
     return UDPPort::Create(&main_, socket_factory, MakeNetwork(addr), 0, 0,
                            username_, password_, true, absl::nullopt,
                            &field_trials_);
-<<<<<<< HEAD
-=======
   }
   std::unique_ptr<UDPPort> CreateUdpPortMultipleAddrs(
       const SocketAddress& global_addr,
@@ -564,7 +547,6 @@
         &main_, socket_factory,
         MakeNetworkMultipleAddrs(global_addr, link_local_addr, &field_trials),
         0, 0, username_, password_, true, absl::nullopt, &field_trials);
->>>>>>> fb3bd4a0
   }
   std::unique_ptr<TCPPort> CreateTcpPort(const SocketAddress& addr) {
     return CreateTcpPort(addr, &socket_factory_);
@@ -832,13 +814,8 @@
   }
   // Overload to create a test port given an rtc::Network directly.
   std::unique_ptr<TestPort> CreateTestPort(const rtc::Network* network,
-<<<<<<< HEAD
-                                           const std::string& username,
-                                           const std::string& password) {
-=======
                                            absl::string_view username,
                                            absl::string_view password) {
->>>>>>> fb3bd4a0
     auto port = std::make_unique<TestPort>(&main_, "test", &socket_factory_,
                                            network, 0, 0, username, password);
     port->SignalRoleConflict.connect(this, &PortTest::OnRoleConflict);
