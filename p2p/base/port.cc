/*
 *  Copyright 2004 The WebRTC Project Authors. All rights reserved.
 *
 *  Use of this source code is governed by a BSD-style license
 *  that can be found in the LICENSE file in the root of the source
 *  tree. An additional intellectual property rights grant can be found
 *  in the file PATENTS.  All contributing project authors may
 *  be found in the AUTHORS file in the root of the source tree.
 */

#include "p2p/base/port.h"

#include <cstddef>
#include <cstdint>
#include <functional>
#include <memory>
#include <optional>
#include <string>
#include <utility>
#include <vector>

#include "absl/memory/memory.h"
#include "absl/strings/match.h"
#include "absl/strings/string_view.h"
#include "api/array_view.h"
#include "api/candidate.h"
#include "api/rtc_error.h"
#include "api/sequence_checker.h"
#include "api/task_queue/task_queue_base.h"
#include "api/transport/stun.h"
#include "api/units/time_delta.h"
#include "p2p/base/connection.h"
#include "p2p/base/p2p_constants.h"
#include "p2p/base/port_interface.h"
#include "p2p/base/stun_request.h"
#include "p2p/base/transport_description.h"
#include "rtc_base/async_packet_socket.h"
#include "rtc_base/byte_buffer.h"
#include "rtc_base/checks.h"
#include "rtc_base/crypto_random.h"
#include "rtc_base/dscp.h"
#include "rtc_base/ip_address.h"
#include "rtc_base/logging.h"
#include "rtc_base/mdns_responder_interface.h"
#include "rtc_base/net_helper.h"
#include "rtc_base/net_helpers.h"
#include "rtc_base/network.h"
#include "rtc_base/network/received_packet.h"
#include "rtc_base/network/sent_packet.h"
#include "rtc_base/socket_address.h"
#include "rtc_base/string_encode.h"
#include "rtc_base/string_utils.h"
#include "rtc_base/strings/string_builder.h"
#include "rtc_base/time_utils.h"
#include "rtc_base/trace_event.h"
#include "rtc_base/weak_ptr.h"

using webrtc::IceCandidateType;

namespace cricket {
namespace {

using ::webrtc::IceCandidateType;
using ::webrtc::RTCError;
using ::webrtc::RTCErrorType;
using ::webrtc::TaskQueueBase;
using ::webrtc::TimeDelta;

rtc::PacketInfoProtocolType ConvertProtocolTypeToPacketInfoProtocolType(
    webrtc::ProtocolType type) {
  switch (type) {
    case webrtc::ProtocolType::PROTO_UDP:
      return rtc::PacketInfoProtocolType::kUdp;
    case webrtc::ProtocolType::PROTO_TCP:
      return rtc::PacketInfoProtocolType::kTcp;
    case webrtc::ProtocolType::PROTO_SSLTCP:
      return rtc::PacketInfoProtocolType::kSsltcp;
    case webrtc::ProtocolType::PROTO_TLS:
      return rtc::PacketInfoProtocolType::kTls;
    default:
      return rtc::PacketInfoProtocolType::kUnknown;
  }
}

// The delay before we begin checking if this port is useless. We set
// it to a little higher than a total STUN timeout.
const int kPortTimeoutDelay = cricket::STUN_TOTAL_TIMEOUT + 5000;

}  // namespace

static const char* const PROTO_NAMES[] = {UDP_PROTOCOL_NAME, TCP_PROTOCOL_NAME,
                                          SSLTCP_PROTOCOL_NAME,
                                          TLS_PROTOCOL_NAME};

const char* ProtoToString(webrtc::ProtocolType proto) {
  return PROTO_NAMES[proto];
}

std::optional<webrtc::ProtocolType> StringToProto(
    absl::string_view proto_name) {
  for (size_t i = 0; i <= webrtc::PROTO_LAST; ++i) {
    if (absl::EqualsIgnoreCase(PROTO_NAMES[i], proto_name)) {
      return static_cast<webrtc::ProtocolType>(i);
    }
  }
  return std::nullopt;
}

// RFC 6544, TCP candidate encoding rules.
const int DISCARD_PORT = 9;
const char TCPTYPE_ACTIVE_STR[] = "active";
const char TCPTYPE_PASSIVE_STR[] = "passive";
const char TCPTYPE_SIMOPEN_STR[] = "so";

Port::Port(const PortParametersRef& args, webrtc::IceCandidateType type)
    : Port(args, type, 0, 0, true) {}

Port::Port(const PortParametersRef& args,
           webrtc::IceCandidateType type,
           uint16_t min_port,
           uint16_t max_port,
           bool shared_socket /*= false*/)
    : thread_(args.network_thread),
      factory_(args.socket_factory),
      field_trials_(args.field_trials),
      type_(type),
      send_retransmit_count_attribute_(false),
      network_(args.network),
      min_port_(min_port),
      max_port_(max_port),
      component_(ICE_CANDIDATE_COMPONENT_DEFAULT),
      generation_(0),
      ice_username_fragment_(args.ice_username_fragment),
      password_(args.ice_password),
      timeout_delay_(kPortTimeoutDelay),
      enable_port_packets_(false),
      ice_role_(ICEROLE_UNKNOWN),
      tiebreaker_(0),
      shared_socket_(shared_socket),
      network_cost_(args.network->GetCost(*field_trials_)),
      weak_factory_(this) {
  RTC_DCHECK_RUN_ON(thread_);
  RTC_DCHECK(factory_ != nullptr);
  // TODO(pthatcher): Remove this old behavior once we're sure no one
  // relies on it.  If the username_fragment and password are empty,
  // we should just create one.
  if (ice_username_fragment_.empty()) {
    RTC_DCHECK(password_.empty());
    ice_username_fragment_ = webrtc::CreateRandomString(ICE_UFRAG_LENGTH);
    password_ = webrtc::CreateRandomString(ICE_PWD_LENGTH);
  }
  network_->SignalTypeChanged.connect(this, &Port::OnNetworkTypeChanged);

  PostDestroyIfDead(/*delayed=*/true);
  RTC_LOG(LS_INFO) << ToString() << ": Port created with network cost "
                   << network_cost_;
}

Port::~Port() {
  RTC_DCHECK_RUN_ON(thread_);
  DestroyAllConnections();
  CancelPendingTasks();
}

IceCandidateType Port::Type() const {
  return type_;
}
const rtc::Network* Port::Network() const {
  return network_;
}

IceRole Port::GetIceRole() const {
  return ice_role_;
}

void Port::SetIceRole(IceRole role) {
  ice_role_ = role;
}

void Port::SetIceTiebreaker(uint64_t tiebreaker) {
  tiebreaker_ = tiebreaker;
}

uint64_t Port::IceTiebreaker() const {
  return tiebreaker_;
}

bool Port::SharedSocket() const {
  return shared_socket_;
}

void Port::SetIceParameters(int component,
                            absl::string_view username_fragment,
                            absl::string_view password) {
  RTC_DCHECK_RUN_ON(thread_);
  component_ = component;
  ice_username_fragment_ = std::string(username_fragment);
  password_ = std::string(password);
  for (Candidate& c : candidates_) {
    c.set_component(component);
    c.set_username(username_fragment);
    c.set_password(password);
  }

  // In case any connections exist make sure we update them too.
  for (auto& [unused, connection] : connections_) {
    connection->UpdateLocalIceParameters(component, username_fragment,
                                         password);
  }
}

const std::vector<webrtc::Candidate>& Port::Candidates() const {
  return candidates_;
}

Connection* Port::GetConnection(const webrtc::SocketAddress& remote_addr) {
  AddressMap::const_iterator iter = connections_.find(remote_addr);
  if (iter != connections_.end())
    return iter->second;
  else
    return NULL;
}

void Port::AddAddress(const webrtc::SocketAddress& address,
                      const webrtc::SocketAddress& base_address,
                      const webrtc::SocketAddress& related_address,
                      absl::string_view protocol,
                      absl::string_view relay_protocol,
                      absl::string_view tcptype,
                      IceCandidateType type,
                      uint32_t type_preference,
                      uint32_t relay_preference,
                      absl::string_view url,
                      bool is_final) {
  RTC_DCHECK_RUN_ON(thread_);

  // TODO(tommi): Set relay_protocol and optionally provide the base address
  // to automatically compute the foundation in the ctor? It would be a good
  // thing for the Candidate class to know the base address and keep it const.
  webrtc::Candidate c(component_, protocol, address, 0U, username_fragment(),
                      password_, type, generation_, "", network_->id(),
                      network_cost_);
  // Set the relay protocol before computing the foundation field.
  c.set_relay_protocol(relay_protocol);
  // TODO(bugs.webrtc.org/14605): ensure IceTiebreaker() is set.
  c.ComputeFoundation(base_address, tiebreaker_);

  c.set_priority(
      c.GetPriority(type_preference, network_->preference(), relay_preference,
                    field_trials_->IsEnabled(
                        "WebRTC-IncreaseIceCandidatePriorityHostSrflx")));
#if RTC_DCHECK_IS_ON
  if (protocol == TCP_PROTOCOL_NAME && c.is_local()) {
    RTC_DCHECK(!tcptype.empty());
  }
#endif
  c.set_tcptype(tcptype);
  c.set_network_name(network_->name());
  c.set_network_type(network_->type());
  c.set_underlying_type_for_vpn(network_->underlying_type_for_vpn());
  c.set_url(url);
  c.set_related_address(related_address);

  bool pending = MaybeObfuscateAddress(c, is_final);

  if (!pending) {
    FinishAddingAddress(c, is_final);
  }
}

bool Port::MaybeObfuscateAddress(const webrtc::Candidate& c, bool is_final) {
  // TODO(bugs.webrtc.org/9723): Use a config to control the feature of IP
  // handling with mDNS.
  if (network_->GetMdnsResponder() == nullptr) {
    return false;
  }
  if (!c.is_local()) {
    return false;
  }

  auto copy = c;
  auto weak_ptr = weak_factory_.GetWeakPtr();
  auto callback = [weak_ptr, copy, is_final](const rtc::IPAddress& addr,
                                             absl::string_view name) mutable {
    RTC_DCHECK(copy.address().ipaddr() == addr);
    webrtc::SocketAddress hostname_address(name, copy.address().port());
    // In Port and Connection, we need the IP address information to
    // correctly handle the update of candidate type to prflx. The removal
    // of IP address when signaling this candidate will take place in
    // BasicPortAllocatorSession::OnCandidateReady, via SanitizeCandidate.
    hostname_address.SetResolvedIP(addr);
    copy.set_address(hostname_address);
    copy.set_related_address(webrtc::SocketAddress());
    if (weak_ptr != nullptr) {
      RTC_DCHECK_RUN_ON(weak_ptr->thread_);
      weak_ptr->set_mdns_name_registration_status(
          MdnsNameRegistrationStatus::kCompleted);
      weak_ptr->FinishAddingAddress(copy, is_final);
    }
  };
  set_mdns_name_registration_status(MdnsNameRegistrationStatus::kInProgress);
  network_->GetMdnsResponder()->CreateNameForAddress(copy.address().ipaddr(),
                                                     callback);
  return true;
}

void Port::FinishAddingAddress(const webrtc::Candidate& c, bool is_final) {
  candidates_.push_back(c);
  SignalCandidateReady(this, c);

  PostAddAddress(is_final);
}

void Port::PostAddAddress(bool is_final) {
  if (is_final) {
    SignalPortComplete(this);
  }
}

void Port::AddOrReplaceConnection(Connection* conn) {
  auto ret = connections_.insert(
      std::make_pair(conn->remote_candidate().address(), conn));
  // If there is a different connection on the same remote address, replace
  // it with the new one and destroy the old one.
  if (ret.second == false && ret.first->second != conn) {
    RTC_LOG(LS_WARNING)
        << ToString()
        << ": A new connection was created on an existing remote address. "
           "New remote candidate: "
        << conn->remote_candidate().ToSensitiveString();
    std::unique_ptr<Connection> old_conn = absl::WrapUnique(ret.first->second);
    ret.first->second = conn;
    HandleConnectionDestroyed(old_conn.get());
    old_conn->Shutdown();
  }
}

void Port::OnReadPacket(const rtc::ReceivedPacket& packet,
                        webrtc::ProtocolType proto) {
  const char* data = reinterpret_cast<const char*>(packet.payload().data());
  size_t size = packet.payload().size();
  const webrtc::SocketAddress& addr = packet.source_address();
  // If the user has enabled port packets, just hand this over.
  if (enable_port_packets_) {
    SignalReadPacket(this, data, size, addr);
    return;
  }

  // If this is an authenticated STUN request, then signal unknown address and
  // send back a proper binding response.
  std::unique_ptr<IceMessage> msg;
  std::string remote_username;
  if (!GetStunMessage(data, size, addr, &msg, &remote_username)) {
    // RingRTC change to reduce logging IP addresses
    RTC_LOG(LS_INFO) << ToString()
                     << ": Received non-STUN packet from unknown address: "
                     << addr.ToSensitiveString();
  } else if (!msg) {
    // STUN message handled already
  } else if (msg->type() == STUN_BINDING_REQUEST) {
    RTC_LOG(LS_INFO) << "Received " << StunMethodToString(msg->type())
                     << " id=" << rtc::hex_encode(msg->transaction_id())
                     << " from unknown address " << addr.ToSensitiveString();
    // We need to signal an unknown address before we handle any role conflict
    // below. Otherwise there would be no candidate pair and TURN entry created
    // to send the error response in case of a role conflict.
    SignalUnknownAddress(this, addr, proto, msg.get(), remote_username, false);
    // Check for role conflicts.
    if (!MaybeIceRoleConflict(addr, msg.get(), remote_username)) {
      RTC_LOG(LS_INFO) << "Received conflicting role from the peer.";
      return;
    }
  } else if (msg->type() == GOOG_PING_REQUEST) {
    // This is a PING sent to a connection that was destroyed.
    // Send back that this is the case and a authenticated BINDING
    // is needed.
    SendBindingErrorResponse(msg.get(), addr, STUN_ERROR_BAD_REQUEST,
                             STUN_ERROR_REASON_BAD_REQUEST);
  } else {
    // NOTE(tschmelcher): STUN_BINDING_RESPONSE is benign. It occurs if we
    // pruned a connection for this port while it had STUN requests in flight,
    // because we then get back responses for them, which this code correctly
    // does not handle.
    if (msg->type() != STUN_BINDING_RESPONSE &&
        msg->type() != GOOG_PING_RESPONSE &&
        msg->type() != GOOG_PING_ERROR_RESPONSE) {
      RTC_LOG(LS_ERROR) << ToString()
                        << ": Received unexpected STUN message type: "
                        << msg->type() << " from unknown address: "
                        << addr.ToSensitiveString();
    }
  }
}

void Port::OnReadyToSend() {
  AddressMap::iterator iter = connections_.begin();
  for (; iter != connections_.end(); ++iter) {
    iter->second->OnReadyToSend();
  }
}

void Port::AddPrflxCandidate(const webrtc::Candidate& local) {
  RTC_DCHECK_RUN_ON(thread_);
  candidates_.push_back(local);
}

bool Port::GetStunMessage(const char* data,
                          size_t size,
                          const webrtc::SocketAddress& addr,
                          std::unique_ptr<IceMessage>* out_msg,
                          std::string* out_username) {
  RTC_DCHECK_RUN_ON(thread_);
  // NOTE: This could clearly be optimized to avoid allocating any memory.
  //       However, at the data rates we'll be looking at on the client side,
  //       this probably isn't worth worrying about.
  RTC_DCHECK(out_msg != NULL);
  RTC_DCHECK(out_username != NULL);
  out_username->clear();

  // Don't bother parsing the packet if we can tell it's not STUN.
  // In ICE mode, all STUN packets will have a valid fingerprint.
  // Except GOOG_PING_REQUEST/RESPONSE that does not send fingerprint.
  int types[] = {GOOG_PING_REQUEST, GOOG_PING_RESPONSE,
                 GOOG_PING_ERROR_RESPONSE};
  if (!StunMessage::IsStunMethod(types, data, size) &&
      !StunMessage::ValidateFingerprint(data, size)) {
    return false;
  }

  // Parse the request message.  If the packet is not a complete and correct
  // STUN message, then ignore it.
  std::unique_ptr<IceMessage> stun_msg(new IceMessage());
  rtc::ByteBufferReader buf(
      rtc::MakeArrayView(reinterpret_cast<const uint8_t*>(data), size));
  if (!stun_msg->Read(&buf) || (buf.Length() > 0)) {
    return false;
  }

  // Get list of attributes in the "comprehension-required" range that were not
  // comprehended. If one or more is found, the behavior differs based on the
  // type of the incoming message; see below.
  std::vector<uint16_t> unknown_attributes =
      stun_msg->GetNonComprehendedAttributes();

  if (stun_msg->type() == STUN_BINDING_REQUEST) {
    // Check for the presence of USERNAME and MESSAGE-INTEGRITY (if ICE) first.
    // If not present, fail with a 400 Bad Request.
    if (!stun_msg->GetByteString(STUN_ATTR_USERNAME) ||
        !stun_msg->GetByteString(STUN_ATTR_MESSAGE_INTEGRITY)) {
      RTC_LOG(LS_ERROR) << ToString() << ": Received "
                        << StunMethodToString(stun_msg->type())
                        << " without username/M-I from: "
                        << addr.ToSensitiveString();
      SendBindingErrorResponse(stun_msg.get(), addr, STUN_ERROR_BAD_REQUEST,
                               STUN_ERROR_REASON_BAD_REQUEST);
      return true;
    }

    // If the username is bad or unknown, fail with a 401 Unauthorized.
    std::string local_ufrag;
    std::string remote_ufrag;
    if (!ParseStunUsername(stun_msg.get(), &local_ufrag, &remote_ufrag) ||
        local_ufrag != username_fragment()) {
      RTC_LOG(LS_ERROR) << ToString() << ": Received "
                        << StunMethodToString(stun_msg->type())
                        << " with bad local username " << local_ufrag
                        << " from " << addr.ToSensitiveString();
      SendBindingErrorResponse(stun_msg.get(), addr, STUN_ERROR_UNAUTHORIZED,
                               STUN_ERROR_REASON_UNAUTHORIZED);
      return true;
    }

    // If ICE, and the MESSAGE-INTEGRITY is bad, fail with a 401 Unauthorized
    if (stun_msg->ValidateMessageIntegrity(password_) !=
        StunMessage::IntegrityStatus::kIntegrityOk) {
      RTC_LOG(LS_ERROR) << ToString() << ": Received "
                        << StunMethodToString(stun_msg->type())
                        << " with bad M-I from " << addr.ToSensitiveString()
                        << ", password_=" << password_;
      SendBindingErrorResponse(stun_msg.get(), addr, STUN_ERROR_UNAUTHORIZED,
                               STUN_ERROR_REASON_UNAUTHORIZED);
      return true;
    }

    // If a request contains unknown comprehension-required attributes, reply
    // with an error. See RFC5389 section 7.3.1.
    if (!unknown_attributes.empty()) {
      SendUnknownAttributesErrorResponse(stun_msg.get(), addr,
                                         unknown_attributes);
      return true;
    }

    out_username->assign(remote_ufrag);
  } else if ((stun_msg->type() == STUN_BINDING_RESPONSE) ||
             (stun_msg->type() == STUN_BINDING_ERROR_RESPONSE)) {
    if (stun_msg->type() == STUN_BINDING_ERROR_RESPONSE) {
      if (const StunErrorCodeAttribute* error_code = stun_msg->GetErrorCode()) {
        RTC_LOG(LS_ERROR) << ToString() << ": Received "
                          << StunMethodToString(stun_msg->type())
                          << ": class=" << error_code->eclass()
                          << " number=" << error_code->number() << " reason='"
                          << error_code->reason() << "' from "
                          << addr.ToSensitiveString();
        // Return message to allow error-specific processing
      } else {
        RTC_LOG(LS_ERROR) << ToString() << ": Received "
                          << StunMethodToString(stun_msg->type())
                          << " without a error code from "
                          << addr.ToSensitiveString();
        return true;
      }
    }
    // If a response contains unknown comprehension-required attributes, it's
    // simply discarded and the transaction is considered failed. See RFC5389
    // sections 7.3.3 and 7.3.4.
    if (!unknown_attributes.empty()) {
      RTC_LOG(LS_ERROR) << ToString()
                        << ": Discarding STUN response due to unknown "
                           "comprehension-required attribute";
      return true;
    }
    // NOTE: Username should not be used in verifying response messages.
    out_username->clear();
  } else if (stun_msg->type() == STUN_BINDING_INDICATION) {
    RTC_LOG(LS_VERBOSE) << ToString() << ": Received "
                        << StunMethodToString(stun_msg->type()) << ": from "
                        << addr.ToSensitiveString();
    out_username->clear();

    // If an indication contains unknown comprehension-required attributes,[]
    // it's simply discarded. See RFC5389 section 7.3.2.
    if (!unknown_attributes.empty()) {
      RTC_LOG(LS_ERROR) << ToString()
                        << ": Discarding STUN indication due to "
                           "unknown comprehension-required attribute";
      return true;
    }
    // No stun attributes will be verified, if it's stun indication message.
    // Returning from end of the this method.
  } else if (stun_msg->type() == GOOG_PING_REQUEST) {
    if (stun_msg->ValidateMessageIntegrity(password_) !=
        StunMessage::IntegrityStatus::kIntegrityOk) {
      RTC_LOG(LS_ERROR) << ToString() << ": Received "
                        << StunMethodToString(stun_msg->type())
                        << " with bad M-I from " << addr.ToSensitiveString()
                        << ", password_=" << password_;
      SendBindingErrorResponse(stun_msg.get(), addr, STUN_ERROR_UNAUTHORIZED,
                               STUN_ERROR_REASON_UNAUTHORIZED);
      return true;
    }
    RTC_LOG(LS_VERBOSE) << ToString() << ": Received "
                        << StunMethodToString(stun_msg->type()) << " from "
                        << addr.ToSensitiveString();
    out_username->clear();
  } else if (stun_msg->type() == GOOG_PING_RESPONSE ||
             stun_msg->type() == GOOG_PING_ERROR_RESPONSE) {
    // note: the MessageIntegrity32 will be verified in Connection.cc
    RTC_LOG(LS_VERBOSE) << ToString() << ": Received "
                        << StunMethodToString(stun_msg->type()) << " from "
                        << addr.ToSensitiveString();
    out_username->clear();
  } else {
    RTC_LOG(LS_ERROR) << ToString()
                      << ": Received STUN packet with invalid type ("
                      << stun_msg->type() << ") from "
                      << addr.ToSensitiveString();
    return true;
  }

  // Return the STUN message found.
  *out_msg = std::move(stun_msg);
  return true;
}

bool Port::IsCompatibleAddress(const webrtc::SocketAddress& addr) {
  // Get a representative IP for the Network this port is configured to use.
  webrtc::IPAddress ip = network_->GetBestIP();
  // We use single-stack sockets, so families must match.
  if (addr.family() != ip.family()) {
    return false;
  }
  // Link-local IPv6 ports can only connect to other link-local IPv6 ports.
  if (ip.family() == AF_INET6 &&
      (webrtc::IPIsLinkLocal(ip) != webrtc::IPIsLinkLocal(addr.ipaddr()))) {
    return false;
  }
  return true;
}

rtc::DiffServCodePoint Port::StunDscpValue() const {
  // By default, inherit from whatever the MediaChannel sends.
  return rtc::DSCP_NO_CHANGE;
}

void Port::DestroyAllConnections() {
  RTC_DCHECK_RUN_ON(thread_);
  for (auto& [unused, connection] : connections_) {
    connection->Shutdown();
    delete connection;
  }
  connections_.clear();
}

void Port::set_timeout_delay(int delay) {
  RTC_DCHECK_RUN_ON(thread_);
  // Although this method is meant to only be used by tests, some downstream
  // projects have started using it. Ideally we should update our tests to not
  // require to modify this state and instead use a testing harness that allows
  // adjusting the clock and then just use the kPortTimeoutDelay constant
  // directly.
  timeout_delay_ = delay;
}

bool Port::ParseStunUsername(const StunMessage* stun_msg,
                             std::string* local_ufrag,
                             std::string* remote_ufrag) const {
  // The packet must include a username that either begins or ends with our
  // fragment.  It should begin with our fragment if it is a request and it
  // should end with our fragment if it is a response.
  local_ufrag->clear();
  remote_ufrag->clear();
  const StunByteStringAttribute* username_attr =
      stun_msg->GetByteString(STUN_ATTR_USERNAME);
  if (username_attr == NULL)
    return false;

  // RFRAG:LFRAG
  const absl::string_view username = username_attr->string_view();
  size_t colon_pos = username.find(':');
  if (colon_pos == absl::string_view::npos) {
    return false;
  }

  *local_ufrag = std::string(username.substr(0, colon_pos));
  *remote_ufrag = std::string(username.substr(colon_pos + 1, username.size()));
  return true;
}

bool Port::MaybeIceRoleConflict(const webrtc::SocketAddress& addr,
                                IceMessage* stun_msg,
                                absl::string_view remote_ufrag) {
  RTC_DCHECK_RUN_ON(thread_);
  // Validate ICE_CONTROLLING or ICE_CONTROLLED attributes.
  bool ret = true;
  IceRole remote_ice_role = ICEROLE_UNKNOWN;
  uint64_t remote_tiebreaker = 0;
  const StunUInt64Attribute* stun_attr =
      stun_msg->GetUInt64(STUN_ATTR_ICE_CONTROLLING);
  if (stun_attr) {
    remote_ice_role = ICEROLE_CONTROLLING;
    remote_tiebreaker = stun_attr->value();
  }

  // If `remote_ufrag` is same as port local username fragment and
  // tie breaker value received in the ping message matches port
  // tiebreaker value this must be a loopback call.
  // We will treat this as valid scenario.
  if (remote_ice_role == ICEROLE_CONTROLLING &&
      username_fragment() == remote_ufrag &&
      remote_tiebreaker == IceTiebreaker()) {
    return true;
  }

  stun_attr = stun_msg->GetUInt64(STUN_ATTR_ICE_CONTROLLED);
  if (stun_attr) {
    remote_ice_role = ICEROLE_CONTROLLED;
    remote_tiebreaker = stun_attr->value();
  }

  switch (ice_role_) {
    case ICEROLE_CONTROLLING:
      if (ICEROLE_CONTROLLING == remote_ice_role) {
        if (remote_tiebreaker >= tiebreaker_) {
          SignalRoleConflict(this);
        } else {
          // Send Role Conflict (487) error response.
          SendBindingErrorResponse(stun_msg, addr, STUN_ERROR_ROLE_CONFLICT,
                                   STUN_ERROR_REASON_ROLE_CONFLICT);
          ret = false;
        }
      }
      break;
    case ICEROLE_CONTROLLED:
      if (ICEROLE_CONTROLLED == remote_ice_role) {
        if (remote_tiebreaker < tiebreaker_) {
          SignalRoleConflict(this);
        } else {
          // Send Role Conflict (487) error response.
          SendBindingErrorResponse(stun_msg, addr, STUN_ERROR_ROLE_CONFLICT,
                                   STUN_ERROR_REASON_ROLE_CONFLICT);
          ret = false;
        }
      }
      break;
    default:
      RTC_DCHECK_NOTREACHED();
  }
  return ret;
}

std::string Port::CreateStunUsername(absl::string_view remote_username) const {
  RTC_DCHECK_RUN_ON(thread_);
  return std::string(remote_username) + ":" + username_fragment();
}

bool Port::HandleIncomingPacket(webrtc::AsyncPacketSocket* /* socket */,
                                const rtc::ReceivedPacket& /* packet */) {
  RTC_DCHECK_NOTREACHED();
  return false;
}

bool Port::CanHandleIncomingPacketsFrom(const webrtc::SocketAddress&) const {
  return false;
}

void Port::SendBindingErrorResponse(StunMessage* message,
                                    const webrtc::SocketAddress& addr,
                                    int error_code,
                                    absl::string_view reason) {
  RTC_DCHECK_RUN_ON(thread_);
  RTC_DCHECK(message->type() == STUN_BINDING_REQUEST ||
             message->type() == GOOG_PING_REQUEST);

  // Fill in the response message.
  StunMessage response(message->type() == STUN_BINDING_REQUEST
                           ? STUN_BINDING_ERROR_RESPONSE
                           : GOOG_PING_ERROR_RESPONSE,
                       message->transaction_id());

  // When doing GICE, we need to write out the error code incorrectly to
  // maintain backwards compatiblility.
  auto error_attr = StunAttribute::CreateErrorCode();
  error_attr->SetCode(error_code);
  error_attr->SetReason(std::string(reason));
  response.AddAttribute(std::move(error_attr));

  // Per Section 10.1.2, certain error cases don't get a MESSAGE-INTEGRITY,
  // because we don't have enough information to determine the shared secret.
  if (error_code != STUN_ERROR_BAD_REQUEST &&
      error_code != STUN_ERROR_UNAUTHORIZED &&
      message->type() != GOOG_PING_REQUEST) {
    if (message->type() == STUN_BINDING_REQUEST) {
      response.AddMessageIntegrity(password_);
    } else {
      response.AddMessageIntegrity32(password_);
    }
  }

  if (message->type() == STUN_BINDING_REQUEST) {
    response.AddFingerprint();
  }

  // Send the response message.
  rtc::ByteBufferWriter buf;
  response.Write(&buf);
  rtc::PacketOptions options(StunDscpValue());
  options.info_signaled_after_sent.packet_type =
      rtc::PacketType::kIceConnectivityCheckResponse;
  SendTo(buf.Data(), buf.Length(), addr, options, false);
  RTC_LOG(LS_INFO) << ToString() << ": Sending STUN "
                   << StunMethodToString(response.type())
                   << ": reason=" << reason << " to "
                   << addr.ToSensitiveString();
}

void Port::SendUnknownAttributesErrorResponse(
    StunMessage* message,
    const webrtc::SocketAddress& addr,
    const std::vector<uint16_t>& unknown_types) {
  RTC_DCHECK_RUN_ON(thread_);
  RTC_DCHECK(message->type() == STUN_BINDING_REQUEST);

  // Fill in the response message.
  StunMessage response(STUN_BINDING_ERROR_RESPONSE, message->transaction_id());

  auto error_attr = StunAttribute::CreateErrorCode();
  error_attr->SetCode(STUN_ERROR_UNKNOWN_ATTRIBUTE);
  error_attr->SetReason(STUN_ERROR_REASON_UNKNOWN_ATTRIBUTE);
  response.AddAttribute(std::move(error_attr));

  std::unique_ptr<StunUInt16ListAttribute> unknown_attr =
      StunAttribute::CreateUnknownAttributes();
  for (uint16_t type : unknown_types) {
    unknown_attr->AddType(type);
  }
  response.AddAttribute(std::move(unknown_attr));

  response.AddMessageIntegrity(password_);
  response.AddFingerprint();

  // Send the response message.
  rtc::ByteBufferWriter buf;
  response.Write(&buf);
  rtc::PacketOptions options(StunDscpValue());
  options.info_signaled_after_sent.packet_type =
      rtc::PacketType::kIceConnectivityCheckResponse;
  SendTo(buf.Data(), buf.Length(), addr, options, false);
  RTC_LOG(LS_ERROR) << ToString() << ": Sending STUN binding error: reason="
                    << STUN_ERROR_UNKNOWN_ATTRIBUTE << " to "
                    << addr.ToSensitiveString();
}

void Port::KeepAliveUntilPruned() {
  // If it is pruned, we won't bring it up again.
  if (state_ == State::INIT) {
    state_ = State::KEEP_ALIVE_UNTIL_PRUNED;
  }
}

void Port::Prune() {
  state_ = State::PRUNED;
  PostDestroyIfDead(/*delayed=*/false);
}

// Call to stop any currently pending operations from running.
void Port::CancelPendingTasks() {
  TRACE_EVENT0("webrtc", "Port::CancelPendingTasks");
  RTC_DCHECK_RUN_ON(thread_);
  weak_factory_.InvalidateWeakPtrs();
}

void Port::PostDestroyIfDead(bool delayed) {
  rtc::WeakPtr<Port> weak_ptr = NewWeakPtr();
  auto task = [weak_ptr = std::move(weak_ptr)] {
    if (weak_ptr) {
      weak_ptr->DestroyIfDead();
    }
  };
  if (delayed) {
    thread_->PostDelayedTask(std::move(task),
                             TimeDelta::Millis(timeout_delay_));
  } else {
    thread_->PostTask(std::move(task));
  }
}

void Port::DestroyIfDead() {
  RTC_DCHECK_RUN_ON(thread_);
  bool dead = (state_ == State::INIT || state_ == State::PRUNED) &&
              connections_.empty() &&
              webrtc::TimeMillis() - last_time_all_connections_removed_ >=
                  timeout_delay_;
  if (dead) {
    Destroy();
  }
}

<<<<<<< HEAD
=======
void Port::SubscribePortDestroyed(
    std::function<void(webrtc::PortInterface*)> callback) {
  port_destroyed_callback_list_.AddReceiver(callback);
}

void Port::SendPortDestroyed(Port* port) {
  port_destroyed_callback_list_.Send(port);
}
>>>>>>> 2c8f5be6
void Port::OnNetworkTypeChanged(const rtc::Network* network) {
  RTC_DCHECK(network == network_);

  UpdateNetworkCost();
}

std::string Port::ToString() const {
  rtc::StringBuilder ss;
  ss << "Port[" << rtc::ToHex(reinterpret_cast<uintptr_t>(this)) << ":"
     << content_name_ << ":" << component_ << ":" << generation_ << ":"
     << webrtc::IceCandidateTypeToString(type_) << ":" << network_->ToString()
     << "]";
  return ss.Release();
}

// TODO(honghaiz): Make the network cost configurable from user setting.
void Port::UpdateNetworkCost() {
  RTC_DCHECK_RUN_ON(thread_);
  uint16_t new_cost = network_->GetCost(field_trials());
  if (network_cost_ == new_cost) {
    return;
  }
  RTC_LOG(LS_INFO) << "Network cost changed from " << network_cost_ << " to "
                   << new_cost
                   << ". Number of candidates created: " << candidates_.size()
                   << ". Number of connections created: "
                   << connections_.size();
  network_cost_ = new_cost;
  for (cricket::Candidate& candidate : candidates_)
    candidate.set_network_cost(network_cost_);

  for (auto& [unused, connection] : connections_)
    connection->SetLocalCandidateNetworkCost(network_cost_);
}

void Port::EnablePortPackets() {
  enable_port_packets_ = true;
}

bool Port::OnConnectionDestroyed(Connection* conn) {
  if (connections_.erase(conn->remote_candidate().address()) == 0) {
    // This could indicate a programmer error outside of webrtc so while we
    // do have this check here to alert external developers, we also need to
    // handle it since it might be a corner case not caught in tests.
    RTC_DCHECK_NOTREACHED() << "Calling Destroy recursively?";
    return false;
  }

  HandleConnectionDestroyed(conn);

  // Ports time out after all connections fail if it is not marked as
  // "keep alive until pruned."
  // Note: If a new connection is added after this message is posted, but it
  // fails and is removed before kPortTimeoutDelay, then this message will
  // not cause the Port to be destroyed.
  if (connections_.empty()) {
    last_time_all_connections_removed_ = webrtc::TimeMillis();
    PostDestroyIfDead(/*delayed=*/true);
  }

  return true;
}

void Port::DestroyConnectionInternal(Connection* conn, bool async) {
  RTC_DCHECK_RUN_ON(thread_);
  if (!OnConnectionDestroyed(conn))
    return;

  conn->Shutdown();
  if (async) {
    // Unwind the stack before deleting the object in case upstream callers
    // need to refer to the Connection's state as part of teardown.
    // NOTE: We move ownership of `conn` into the capture section of the lambda
    // so that the object will always be deleted, including if PostTask fails.
    // In such a case (only tests), deletion would happen inside of the call
    // to `DestroyConnection()`.
    thread_->PostTask([conn = absl::WrapUnique(conn)]() {});
  } else {
    delete conn;
  }
}

void Port::Destroy() {
  RTC_DCHECK(connections_.empty());
  RTC_LOG(LS_INFO) << ToString() << ": Port deleted";
  // RingRTC change to support ICE forking
  SignalDestroyed(this);
  delete this;
}

const std::string& Port::username_fragment() const {
  RTC_DCHECK_RUN_ON(thread_);
  return ice_username_fragment_;
}

void Port::CopyPortInformationToPacketInfo(rtc::PacketInfo* info) const {
  info->protocol = ConvertProtocolTypeToPacketInfoProtocolType(GetProtocol());
  info->network_id = Network()->id();
}

}  // namespace cricket<|MERGE_RESOLUTION|>--- conflicted
+++ resolved
@@ -845,17 +845,8 @@
   }
 }
 
-<<<<<<< HEAD
-=======
-void Port::SubscribePortDestroyed(
-    std::function<void(webrtc::PortInterface*)> callback) {
-  port_destroyed_callback_list_.AddReceiver(callback);
-}
-
-void Port::SendPortDestroyed(Port* port) {
-  port_destroyed_callback_list_.Send(port);
-}
->>>>>>> 2c8f5be6
+// RingRTC change to support ICE forking (code removed)
+
 void Port::OnNetworkTypeChanged(const rtc::Network* network) {
   RTC_DCHECK(network == network_);
 
