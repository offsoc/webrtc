/*
 *  Copyright 2004 The WebRTC Project Authors. All rights reserved.
 *
 *  Use of this source code is governed by a BSD-style license
 *  that can be found in the LICENSE file in the root of the source
 *  tree. An additional intellectual property rights grant can be found
 *  in the file PATENTS.  All contributing project authors may
 *  be found in the AUTHORS file in the root of the source tree.
 */

#include "p2p/base/p2p_transport_channel.h"

#include <errno.h>
#include <stdlib.h>

#include <algorithm>
#include <cstdint>
#include <cstdio>
#include <functional>
#include <memory>
#include <optional>
#include <set>
#include <string>
#include <tuple>
#include <utility>
#include <vector>

#include "absl/algorithm/container.h"
#include "absl/functional/any_invocable.h"
#include "absl/memory/memory.h"
#include "absl/strings/match.h"
#include "absl/strings/string_view.h"
#include "api/array_view.h"
#include "api/async_dns_resolver.h"
#include "api/candidate.h"
#include "api/field_trials_view.h"
#include "api/ice_transport_interface.h"
#include "api/rtc_error.h"
#include "api/sequence_checker.h"
#include "api/transport/enums.h"
#include "api/transport/stun.h"
#include "logging/rtc_event_log/events/rtc_event_ice_candidate_pair_config.h"
#include "logging/rtc_event_log/ice_logger.h"
#include "p2p/base/active_ice_controller_factory_interface.h"
#include "p2p/base/candidate_pair_interface.h"
#include "p2p/base/connection.h"
#include "p2p/base/connection_info.h"
#include "p2p/base/ice_controller_factory_interface.h"
#include "p2p/base/ice_switch_reason.h"
#include "p2p/base/ice_transport_internal.h"
#include "p2p/base/p2p_constants.h"
#include "p2p/base/port.h"
#include "p2p/base/port_allocator.h"
#include "p2p/base/port_interface.h"
#include "p2p/base/regathering_controller.h"
#include "p2p/base/transport_description.h"
#include "p2p/base/wrapping_active_ice_controller.h"
#include "p2p/dtls/dtls_stun_piggyback_callbacks.h"
#include "rtc_base/async_packet_socket.h"
#include "rtc_base/checks.h"
#include "rtc_base/dscp.h"
#include "rtc_base/experiments/struct_parameters_parser.h"
#include "rtc_base/ip_address.h"
#include "rtc_base/logging.h"
#include "rtc_base/net_helper.h"
#include "rtc_base/net_helpers.h"
#include "rtc_base/network.h"
#include "rtc_base/network/received_packet.h"
#include "rtc_base/network/sent_packet.h"
#include "rtc_base/network_constants.h"
#include "rtc_base/network_route.h"
#include "rtc_base/socket.h"
#include "rtc_base/socket_address.h"
#include "rtc_base/thread.h"
#include "rtc_base/time_utils.h"
#include "rtc_base/trace_event.h"

namespace webrtc {
namespace {

PortInterface::CandidateOrigin GetOrigin(PortInterface* port,
                                         PortInterface* origin_port) {
  if (!origin_port)
    return PortInterface::ORIGIN_MESSAGE;
  else if (port == origin_port)
    return PortInterface::ORIGIN_THIS_PORT;
  else
    return PortInterface::ORIGIN_OTHER_PORT;
}

uint32_t GetWeakPingIntervalInFieldTrial(const FieldTrialsView* field_trials) {
  if (field_trials != nullptr) {
    uint32_t weak_ping_interval =
        ::strtoul(field_trials->Lookup("WebRTC-StunInterPacketDelay").c_str(),
                  nullptr, 10);
    if (weak_ping_interval) {
      return static_cast<int>(weak_ping_interval);
    }
  }
  return WEAK_PING_INTERVAL;
}

RouteEndpoint CreateRouteEndpointFromCandidate(bool local,
                                               const Candidate& candidate,
                                               bool uses_turn) {
  auto adapter_type = candidate.network_type();
  if (!local && adapter_type == ADAPTER_TYPE_UNKNOWN) {
    bool vpn;
    std::tie(adapter_type, vpn) =
        Network::GuessAdapterFromNetworkCost(candidate.network_cost());
  }

  // TODO(bugs.webrtc.org/9446) : Rewrite if information about remote network
  // adapter becomes available. The implication of this implementation is that
  // we will only ever report 1 adapter per type. In practice this is probably
  // fine, since the endpoint also contains network-id.
  uint16_t adapter_id = static_cast<int>(adapter_type);
  return RouteEndpoint(adapter_type, adapter_id, candidate.network_id(),
                       uses_turn);
}

}  // unnamed namespace

bool IceCredentialsChanged(absl::string_view old_ufrag,
                           absl::string_view old_pwd,
                           absl::string_view new_ufrag,
                           absl::string_view new_pwd) {
  // The standard (RFC 5245 Section 9.1.1.1) says that ICE restarts MUST change
  // both the ufrag and password. However, section 9.2.1.1 says changing the
  // ufrag OR password indicates an ICE restart. So, to keep compatibility with
  // endpoints that only change one, we'll treat this as an ICE restart.
  return (old_ufrag != new_ufrag) || (old_pwd != new_pwd);
}

std::unique_ptr<P2PTransportChannel> P2PTransportChannel::Create(
    absl::string_view transport_name,
    int component,
    IceTransportInit init) {
  return absl::WrapUnique(new P2PTransportChannel(
      transport_name, component, init.port_allocator(),
      init.async_dns_resolver_factory(), nullptr, init.event_log(),
      init.ice_controller_factory(), init.active_ice_controller_factory(),
      init.field_trials()));
}

P2PTransportChannel::P2PTransportChannel(absl::string_view transport_name,
                                         int component,
                                         PortAllocator* allocator,
                                         const FieldTrialsView* field_trials)
    : P2PTransportChannel(transport_name,
                          component,
                          allocator,
                          /* async_dns_resolver_factory= */ nullptr,
                          /* owned_dns_resolver_factory= */ nullptr,
                          /* event_log= */ nullptr,
                          /* ice_controller_factory= */ nullptr,
                          /* active_ice_controller_factory= */ nullptr,
                          field_trials) {}

// Private constructor, called from Create()
P2PTransportChannel::P2PTransportChannel(
    absl::string_view transport_name,
    int component,
    PortAllocator* allocator,
    AsyncDnsResolverFactoryInterface* async_dns_resolver_factory,
    std::unique_ptr<AsyncDnsResolverFactoryInterface>
        owned_dns_resolver_factory,
    RtcEventLog* event_log,
    IceControllerFactoryInterface* ice_controller_factory,
    ActiveIceControllerFactoryInterface* active_ice_controller_factory,
    const FieldTrialsView* field_trials)
    : transport_name_(transport_name),
      component_(component),
      allocator_(allocator),
      // If owned_dns_resolver_factory is given, async_dns_resolver_factory is
      // ignored.
      async_dns_resolver_factory_(owned_dns_resolver_factory
                                      ? owned_dns_resolver_factory.get()
                                      : async_dns_resolver_factory),
      owned_dns_resolver_factory_(std::move(owned_dns_resolver_factory)),
      network_thread_(Thread::Current()),
      incoming_only_(false),
      error_(0),
      remote_ice_mode_(ICEMODE_FULL),
      ice_role_(ICEROLE_UNKNOWN),
      gathering_state_(kIceGatheringNew),
      weak_ping_interval_(GetWeakPingIntervalInFieldTrial(field_trials)),
      config_(RECEIVING_TIMEOUT,
              BACKUP_CONNECTION_PING_INTERVAL,
              GATHER_ONCE /* continual_gathering_policy */,
              false /* prioritize_most_likely_candidate_pairs */,
              STRONG_AND_STABLE_WRITABLE_CONNECTION_PING_INTERVAL,
              true /* presume_writable_when_fully_relayed */,
              REGATHER_ON_FAILED_NETWORKS_INTERVAL,
              RECEIVING_SWITCHING_DELAY),
      field_trials_(field_trials) {
  TRACE_EVENT0("webrtc", "P2PTransportChannel::P2PTransportChannel");
  RTC_DCHECK(allocator_ != nullptr);
  // Validate IceConfig even for mostly built-in constant default values in case
  // we change them.
  RTC_DCHECK(config_.IsValid().ok());
  BasicRegatheringController::Config regathering_config;
  regathering_config.regather_on_failed_networks_interval =
      config_.regather_on_failed_networks_interval_or_default();
  regathering_controller_ = std::make_unique<BasicRegatheringController>(
      regathering_config, this, network_thread_);
  // We populate the change in the candidate filter to the session taken by
  // the transport.
  allocator_->SignalCandidateFilterChanged.connect(
      this, &P2PTransportChannel::OnCandidateFilterChanged);
  ice_event_log_.set_event_log(event_log);

  ParseFieldTrials(field_trials);

  IceControllerFactoryArgs args{
      [this] { return GetState(); }, [this] { return GetIceRole(); },
      [this](const Connection* connection) {
        return IsPortPruned(connection->port()) ||
               IsRemoteCandidatePruned(connection->remote_candidate());
      },
      &ice_field_trials_,
      field_trials ? field_trials->Lookup("WebRTC-IceControllerFieldTrials")
                   : ""};

  if (active_ice_controller_factory) {
    ActiveIceControllerFactoryArgs active_args{args,
                                               /* ice_agent= */ this};
    ice_controller_ = active_ice_controller_factory->Create(active_args);
  } else {
    ice_controller_ = std::make_unique<WrappingActiveIceController>(
        /* ice_agent= */ this, ice_controller_factory, args);
  }
}

P2PTransportChannel::~P2PTransportChannel() {
  TRACE_EVENT0("webrtc", "P2PTransportChannel::~P2PTransportChannel");
  RTC_DCHECK_RUN_ON(network_thread_);
  std::vector<Connection*> copy(connections_.begin(), connections_.end());
  for (Connection* connection : copy) {
    connection->SignalDestroyed.disconnect(this);
    RemoveConnection(connection);
    connection->Destroy();
  }
  resolvers_.clear();

  // RingRTC change to support ICE forking
  if (shared_gatherer_) {
    shared_gatherer_->port_allocator_session()->SignalPortReady.disconnect(
        this);
    shared_gatherer_->port_allocator_session()->SignalPortsPruned.disconnect(
        this);
    shared_gatherer_->port_allocator_session()
        ->SignalCandidatesReady.disconnect(this);
    shared_gatherer_->port_allocator_session()->SignalCandidateError.disconnect(
        this);
    shared_gatherer_->port_allocator_session()
        ->SignalCandidatesRemoved.disconnect(this);
    shared_gatherer_->port_allocator_session()
        ->SignalCandidatesAllocationDone.disconnect(this);

    // With shared gatherers (ICE forking), the ports may stay alive
    // after the P2pTransportChannel, so we need to make sure we disconnect
    // from the signals that we listen to in OnPortReady.
    for (auto* port : ports_) {
      port->SignalDestroyed.disconnect(this);
      port->SignalSentPacket.disconnect(this);
      port->SignalRoleConflict.disconnect(this);
      port->SignalUnknownAddress.disconnect(this);
    }
    // And make sure you do it for pruned ports as well.
    for (auto* port : pruned_ports_) {
      port->SignalDestroyed.disconnect(this);
      port->SignalSentPacket.disconnect(this);
      port->SignalRoleConflict.disconnect(this);
      port->SignalUnknownAddress.disconnect(this);
    }
  }
}

// Add the allocator session to our list so that we know which sessions
// are still active.
void P2PTransportChannel::AddAllocatorSession(
    std::unique_ptr<PortAllocatorSession> session) {
  RTC_DCHECK_RUN_ON(network_thread_);

  // RingRTC change to support ICE forking
  uint32_t generation = rtc::checked_cast<uint32_t>(allocator_sessions_.size());
  if (shared_gatherer_) {
    // ICE restarts after the use of a shared_gatherer_ need to have a
    // generation larger than the shared_gatherer_ had.
    generation +=
        (shared_gatherer_->port_allocator_session()->generation() + 1);
  }
  session->set_generation(generation);
  session->SignalPortReady.connect(this, &P2PTransportChannel::OnPortReady);
  session->SignalPortsPruned.connect(this, &P2PTransportChannel::OnPortsPruned);
  session->SignalCandidatesReady.connect(
      this, &P2PTransportChannel::OnCandidatesReady);
  session->SignalCandidateError.connect(this,
                                        &P2PTransportChannel::OnCandidateError);
  session->SignalCandidatesRemoved.connect(
      this, &P2PTransportChannel::OnCandidatesRemoved);
  session->SignalCandidatesAllocationDone.connect(
      this, &P2PTransportChannel::OnCandidatesAllocationDone);
  if (!allocator_sessions_.empty()) {
    // RingRTC change to support ICE forking
    allocator_sessions_.back()->PruneAllPorts();
  }
  allocator_sessions_.push_back(std::move(session));
  regathering_controller_->set_allocator_session(allocator_session());

  // We now only want to apply new candidates that we receive to the ports
  // created by this new session because these are replacing those of the
  // previous sessions.
  PruneAllPorts();
}

void P2PTransportChannel::AddConnection(Connection* connection) {
  RTC_DCHECK_RUN_ON(network_thread_);
  connection->set_receiving_timeout(config_.receiving_timeout);
  connection->set_unwritable_timeout(config_.ice_unwritable_timeout);
  connection->set_unwritable_min_checks(config_.ice_unwritable_min_checks);
  connection->set_inactive_timeout(config_.ice_inactive_timeout);
  connection->RegisterReceivedPacketCallback(
      [&](Connection* connection, const ReceivedIpPacket& packet) {
        OnReadPacket(connection, packet);
      });
  connection->SignalReadyToSend.connect(this,
                                        &P2PTransportChannel::OnReadyToSend);
  connection->SignalStateChange.connect(
      this, &P2PTransportChannel::OnConnectionStateChange);
  connection->SignalDestroyed.connect(
      this, &P2PTransportChannel::OnConnectionDestroyed);
  connection->SignalNominated.connect(this, &P2PTransportChannel::OnNominated);

  had_connection_ = true;

  connection->set_ice_event_log(&ice_event_log_);
  connection->SetIceFieldTrials(&ice_field_trials_);
  connection->SetStunDictConsumer(
      [this](const StunByteStringAttribute* delta) {
        return GoogDeltaReceived(delta);
      },
      [this](RTCErrorOr<const StunUInt64Attribute*> delta_ack) {
        GoogDeltaAckReceived(std::move(delta_ack));
      });
  if (!dtls_stun_piggyback_callbacks_.empty()) {
    connection->RegisterDtlsPiggyback(DtlsStunPiggybackCallbacks(
        [&](auto request) {
          return dtls_stun_piggyback_callbacks_.send_data(request);
        },
        [&](auto data, auto ack) {
          dtls_stun_piggyback_callbacks_.recv_data(data, ack);
        }));
  }

  LogCandidatePairConfig(connection, IceCandidatePairConfigType::kAdded);

  connections_.push_back(connection);
  ice_controller_->OnConnectionAdded(connection);
}

void P2PTransportChannel::ForgetLearnedStateForConnections(
    ArrayView<const Connection* const> connections) {
  for (const Connection* con : connections) {
    FromIceController(con)->ForgetLearnedState();
  }
}

void P2PTransportChannel::SetIceRole(IceRole ice_role) {
  RTC_DCHECK_RUN_ON(network_thread_);
  if (ice_role_ != ice_role) {
    ice_role_ = ice_role;
    for (PortInterface* port : ports_) {
      port->SetIceRole(ice_role);
    }
    // Update role on pruned ports as well, because they may still have
    // connections alive that should be using the correct role.
    for (PortInterface* port : pruned_ports_) {
      port->SetIceRole(ice_role);
    }
  }
}

IceRole P2PTransportChannel::GetIceRole() const {
  RTC_DCHECK_RUN_ON(network_thread_);
  return ice_role_;
}

IceTransportStateInternal P2PTransportChannel::GetState() const {
  RTC_DCHECK_RUN_ON(network_thread_);
  return state_;
}

IceTransportState P2PTransportChannel::GetIceTransportState() const {
  RTC_DCHECK_RUN_ON(network_thread_);
  return standardized_state_;
}

const std::string& P2PTransportChannel::transport_name() const {
  RTC_DCHECK_RUN_ON(network_thread_);
  return transport_name_;
}

int P2PTransportChannel::component() const {
  RTC_DCHECK_RUN_ON(network_thread_);
  return component_;
}

bool P2PTransportChannel::writable() const {
  RTC_DCHECK_RUN_ON(network_thread_);
  return writable_;
}

bool P2PTransportChannel::receiving() const {
  RTC_DCHECK_RUN_ON(network_thread_);
  return receiving_;
}

IceGatheringState P2PTransportChannel::gathering_state() const {
  RTC_DCHECK_RUN_ON(network_thread_);
  return gathering_state_;
}

std::optional<int> P2PTransportChannel::GetRttEstimate() {
  RTC_DCHECK_RUN_ON(network_thread_);
  if (selected_connection_ != nullptr &&
      selected_connection_->rtt_samples() > 0) {
    return selected_connection_->rtt();
  } else {
    return std::nullopt;
  }
}

std::optional<const CandidatePair>
P2PTransportChannel::GetSelectedCandidatePair() const {
  RTC_DCHECK_RUN_ON(network_thread_);
  if (selected_connection_ == nullptr) {
    return std::nullopt;
  }

  CandidatePair pair;
  pair.local = SanitizeLocalCandidate(selected_connection_->local_candidate());
  pair.remote =
      SanitizeRemoteCandidate(selected_connection_->remote_candidate());
  return pair;
}

// A channel is considered ICE completed once there is at most one active
// connection per network and at least one active connection.
IceTransportStateInternal P2PTransportChannel::ComputeState() const {
  RTC_DCHECK_RUN_ON(network_thread_);
  if (!had_connection_) {
    return IceTransportStateInternal::STATE_INIT;
  }

  std::vector<Connection*> active_connections;
  for (Connection* connection : connections_) {
    if (connection->active()) {
      active_connections.push_back(connection);
    }
  }
  if (active_connections.empty()) {
    return IceTransportStateInternal::STATE_FAILED;
  }

  std::set<const Network*> networks;
  for (Connection* connection : active_connections) {
    const Network* network = connection->network();
    if (networks.find(network) == networks.end()) {
      networks.insert(network);
    } else {
      RTC_LOG(LS_VERBOSE) << ToString()
                          << ": Ice not completed yet for this channel as "
                          << network->ToString()
                          << " has more than 1 connection.";
      return IceTransportStateInternal::STATE_CONNECTING;
    }
  }

  ice_event_log_.DumpCandidatePairDescriptionToMemoryAsConfigEvents();
  return IceTransportStateInternal::STATE_COMPLETED;
}

// Compute the current RTCIceTransportState as described in
// https://www.w3.org/TR/webrtc/#dom-rtcicetransportstate
// TODO(bugs.webrtc.org/9218): Start signaling kCompleted once we have
// implemented end-of-candidates signalling.
IceTransportState P2PTransportChannel::ComputeIceTransportState() const {
  RTC_DCHECK_RUN_ON(network_thread_);
  bool has_connection = false;
  for (Connection* connection : connections_) {
    if (connection->active()) {
      has_connection = true;
      break;
    }
  }

  if (had_connection_ && !has_connection) {
    return IceTransportState::kFailed;
  }

  if (!writable() && has_been_writable_) {
    return IceTransportState::kDisconnected;
  }

  if (!had_connection_ && !has_connection) {
    return IceTransportState::kNew;
  }

  if (has_connection && !writable()) {
    // A candidate pair has been formed by adding a remote candidate
    // and gathering a local candidate.
    return IceTransportState::kChecking;
  }

  return IceTransportState::kConnected;
}

void P2PTransportChannel::SetIceParameters(const IceParameters& ice_params) {
  RTC_DCHECK_RUN_ON(network_thread_);
  RTC_LOG(LS_INFO) << "Set ICE ufrag: " << ice_params.ufrag
                   << " pwd: " << ice_params.pwd << " on transport "
                   << transport_name();
  ice_parameters_ = ice_params;
  // Note: Candidate gathering will restart when MaybeStartGathering is next
  // called.
}

void P2PTransportChannel::SetRemoteIceParameters(
    const IceParameters& ice_params) {
  RTC_DCHECK_RUN_ON(network_thread_);
  RTC_LOG(LS_INFO) << "Received remote ICE parameters: ufrag="
                   << ice_params.ufrag << ", renomination "
                   << (ice_params.renomination ? "enabled" : "disabled");
  const IceParameters* current_ice = remote_ice_parameters();
  if (!current_ice || *current_ice != ice_params) {
    // Keep the ICE credentials so that newer connections
    // are prioritized over the older ones.
    remote_ice_parameters_.push_back(ice_params);
  }

  // Update the pwd of remote candidate if needed.
  for (RemoteCandidate& candidate : remote_candidates_) {
    if (candidate.username() == ice_params.ufrag &&
        candidate.password().empty()) {
      candidate.set_password(ice_params.pwd);
    }
  }
  // We need to update the credentials and generation for any peer reflexive
  // candidates.
  for (Connection* conn : connections_) {
    conn->MaybeSetRemoteIceParametersAndGeneration(
        ice_params, static_cast<int>(remote_ice_parameters_.size() - 1));
  }
  // Updating the remote ICE candidate generation could change the sort order.
  ice_controller_->OnSortAndSwitchRequest(
      IceSwitchReason::REMOTE_CANDIDATE_GENERATION_CHANGE);
}

void P2PTransportChannel::SetRemoteIceMode(IceMode mode) {
  RTC_DCHECK_RUN_ON(network_thread_);
  remote_ice_mode_ = mode;
}

// TODO(qingsi): We apply the convention that setting a std::optional parameter
// to null restores its default value in the implementation. However, some
// std::optional parameters are only processed below if non-null, e.g.,
// regather_on_failed_networks_interval, and thus there is no way to restore the
// defaults. Fix this issue later for consistency.
void P2PTransportChannel::SetIceConfig(const IceConfig& config) {
  RTC_DCHECK_RUN_ON(network_thread_);
  if (config_.continual_gathering_policy != config.continual_gathering_policy) {
    // RingRTC change to support ICE forking
    if (allocator_session()) {
      RTC_LOG(LS_ERROR) << "Trying to change continual gathering policy "
                           "when gathering has already started!";
    } else {
      config_.continual_gathering_policy = config.continual_gathering_policy;
      RTC_LOG(LS_INFO) << "Set continual_gathering_policy to "
                       << config_.continual_gathering_policy;
    }
  }

  if (config_.backup_connection_ping_interval !=
      config.backup_connection_ping_interval) {
    config_.backup_connection_ping_interval =
        config.backup_connection_ping_interval;
    RTC_LOG(LS_INFO) << "Set backup connection ping interval to "
                     << config_.backup_connection_ping_interval_or_default()
                     << " milliseconds.";
  }
  if (config_.receiving_timeout != config.receiving_timeout) {
    config_.receiving_timeout = config.receiving_timeout;
    for (Connection* connection : connections_) {
      connection->set_receiving_timeout(config_.receiving_timeout);
    }
    RTC_LOG(LS_INFO) << "Set ICE receiving timeout to "
                     << config_.receiving_timeout_or_default()
                     << " milliseconds";
  }

  config_.prioritize_most_likely_candidate_pairs =
      config.prioritize_most_likely_candidate_pairs;
  RTC_LOG(LS_INFO) << "Set ping most likely connection to "
                   << config_.prioritize_most_likely_candidate_pairs;

  if (config_.stable_writable_connection_ping_interval !=
      config.stable_writable_connection_ping_interval) {
    config_.stable_writable_connection_ping_interval =
        config.stable_writable_connection_ping_interval;
    RTC_LOG(LS_INFO)
        << "Set stable_writable_connection_ping_interval to "
        << config_.stable_writable_connection_ping_interval_or_default();
  }

  if (config_.presume_writable_when_fully_relayed !=
      config.presume_writable_when_fully_relayed) {
    if (!connections_.empty()) {
      RTC_LOG(LS_ERROR) << "Trying to change 'presume writable' "
                           "while connections already exist!";
    } else {
      config_.presume_writable_when_fully_relayed =
          config.presume_writable_when_fully_relayed;
      RTC_LOG(LS_INFO) << "Set presume writable when fully relayed to "
                       << config_.presume_writable_when_fully_relayed;
    }
  }

  config_.surface_ice_candidates_on_ice_transport_type_changed =
      config.surface_ice_candidates_on_ice_transport_type_changed;
  if (config_.surface_ice_candidates_on_ice_transport_type_changed &&
      config_.continual_gathering_policy != GATHER_CONTINUALLY) {
    RTC_LOG(LS_WARNING)
        << "surface_ice_candidates_on_ice_transport_type_changed is "
           "ineffective since we do not gather continually.";
  }

  if (config_.regather_on_failed_networks_interval !=
      config.regather_on_failed_networks_interval) {
    config_.regather_on_failed_networks_interval =
        config.regather_on_failed_networks_interval;
    RTC_LOG(LS_INFO)
        << "Set regather_on_failed_networks_interval to "
        << config_.regather_on_failed_networks_interval_or_default();
  }

  if (config_.receiving_switching_delay != config.receiving_switching_delay) {
    config_.receiving_switching_delay = config.receiving_switching_delay;
    RTC_LOG(LS_INFO) << "Set receiving_switching_delay to "
                     << config_.receiving_switching_delay_or_default();
  }

  if (config_.default_nomination_mode != config.default_nomination_mode) {
    config_.default_nomination_mode = config.default_nomination_mode;
    RTC_LOG(LS_INFO) << "Set default nomination mode to "
                     << static_cast<int>(config_.default_nomination_mode);
  }

  if (config_.ice_check_interval_strong_connectivity !=
      config.ice_check_interval_strong_connectivity) {
    config_.ice_check_interval_strong_connectivity =
        config.ice_check_interval_strong_connectivity;
    RTC_LOG(LS_INFO)
        << "Set strong ping interval to "
        << config_.ice_check_interval_strong_connectivity_or_default();
  }

  if (config_.ice_check_interval_weak_connectivity !=
      config.ice_check_interval_weak_connectivity) {
    config_.ice_check_interval_weak_connectivity =
        config.ice_check_interval_weak_connectivity;
    RTC_LOG(LS_INFO)
        << "Set weak ping interval to "
        << config_.ice_check_interval_weak_connectivity_or_default();
  }

  if (config_.ice_check_min_interval != config.ice_check_min_interval) {
    config_.ice_check_min_interval = config.ice_check_min_interval;
    RTC_LOG(LS_INFO) << "Set min ping interval to "
                     << config_.ice_check_min_interval_or_default();
  }

  if (config_.ice_unwritable_timeout != config.ice_unwritable_timeout) {
    config_.ice_unwritable_timeout = config.ice_unwritable_timeout;
    for (Connection* conn : connections_) {
      conn->set_unwritable_timeout(config_.ice_unwritable_timeout);
    }
    RTC_LOG(LS_INFO) << "Set unwritable timeout to "
                     << config_.ice_unwritable_timeout_or_default();
  }

  if (config_.ice_unwritable_min_checks != config.ice_unwritable_min_checks) {
    config_.ice_unwritable_min_checks = config.ice_unwritable_min_checks;
    for (Connection* conn : connections_) {
      conn->set_unwritable_min_checks(config_.ice_unwritable_min_checks);
    }
    RTC_LOG(LS_INFO) << "Set unwritable min checks to "
                     << config_.ice_unwritable_min_checks_or_default();
  }

  if (config_.ice_inactive_timeout != config.ice_inactive_timeout) {
    config_.ice_inactive_timeout = config.ice_inactive_timeout;
    for (Connection* conn : connections_) {
      conn->set_inactive_timeout(config_.ice_inactive_timeout);
    }
    RTC_LOG(LS_INFO) << "Set inactive timeout to "
                     << config_.ice_inactive_timeout_or_default();
  }

  if (config_.network_preference != config.network_preference) {
    config_.network_preference = config.network_preference;
    ice_controller_->OnSortAndSwitchRequest(
        IceSwitchReason::NETWORK_PREFERENCE_CHANGE);
    RTC_LOG(LS_INFO) << "Set network preference to "
                     << (config_.network_preference.has_value()
                             ? config_.network_preference.value()
                             : -1);  // network_preference cannot be bound to
                                     // int with value_or.
  }

  // TODO(qingsi): Resolve the naming conflict of stun_keepalive_delay in
  // UDPPort and stun_keepalive_interval.
  if (config_.stun_keepalive_interval != config.stun_keepalive_interval) {
    config_.stun_keepalive_interval = config.stun_keepalive_interval;
    allocator_session()->SetStunKeepaliveIntervalForReadyPorts(
        config_.stun_keepalive_interval);
    RTC_LOG(LS_INFO) << "Set STUN keepalive interval to "
                     << config.stun_keepalive_interval_or_default();
  }

  BasicRegatheringController::Config regathering_config;
  regathering_config.regather_on_failed_networks_interval =
      config_.regather_on_failed_networks_interval_or_default();
  regathering_controller_->SetConfig(regathering_config);

  config_.vpn_preference = config.vpn_preference;
  allocator_->SetVpnPreference(config_.vpn_preference);

  ice_controller_->SetIceConfig(config_);
  if (config_.dtls_handshake_in_stun != config.dtls_handshake_in_stun) {
    config_.dtls_handshake_in_stun = config.dtls_handshake_in_stun;
    RTC_LOG(LS_INFO) << "Set DTLS handshake in STUN to "
                     << config.dtls_handshake_in_stun;
  }

  RTC_DCHECK(config_.IsValid().ok());
}

void P2PTransportChannel::ParseFieldTrials(
    const FieldTrialsView* field_trials) {
  if (field_trials == nullptr) {
    return;
  }

  if (field_trials->IsEnabled("WebRTC-ExtraICEPing")) {
    RTC_LOG(LS_INFO) << "Set WebRTC-ExtraICEPing: Enabled";
  }

  StructParametersParser::Create(
      // go/skylift-light
      "skip_relay_to_non_relay_connections",
      &ice_field_trials_.skip_relay_to_non_relay_connections,
      // Limiting pings sent.
      "max_outstanding_pings", &ice_field_trials_.max_outstanding_pings,
      // Delay initial selection of connection.
      "initial_select_dampening", &ice_field_trials_.initial_select_dampening,
      // Delay initial selection of connections, that are receiving.
      "initial_select_dampening_ping_received",
      &ice_field_trials_.initial_select_dampening_ping_received,
      // Reply that we support goog ping.
      "announce_goog_ping", &ice_field_trials_.announce_goog_ping,
      // Use goog ping if remote support it.
      "enable_goog_ping", &ice_field_trials_.enable_goog_ping,
      // How fast does a RTT sample decay.
      "rtt_estimate_halftime_ms", &ice_field_trials_.rtt_estimate_halftime_ms,
      // Make sure that nomination reaching ICE controlled asap.
      "send_ping_on_switch_ice_controlling",
      &ice_field_trials_.send_ping_on_switch_ice_controlling,
      // Make sure that nomination reaching ICE controlled asap.
      "send_ping_on_selected_ice_controlling",
      &ice_field_trials_.send_ping_on_selected_ice_controlling,
      // Reply to nomination ASAP.
      "send_ping_on_nomination_ice_controlled",
      &ice_field_trials_.send_ping_on_nomination_ice_controlled,
      // Allow connections to live untouched longer that 30s.
      "dead_connection_timeout_ms",
      &ice_field_trials_.dead_connection_timeout_ms,
      // Stop gathering on strongly connected.
      "stop_gather_on_strongly_connected",
      &ice_field_trials_.stop_gather_on_strongly_connected,
      // GOOG_DELTA
      "enable_goog_delta", &ice_field_trials_.enable_goog_delta,
      "answer_goog_delta", &ice_field_trials_.answer_goog_delta)
      ->Parse(field_trials->Lookup("WebRTC-IceFieldTrials"));

  if (ice_field_trials_.dead_connection_timeout_ms < 30000) {
    RTC_LOG(LS_WARNING) << "dead_connection_timeout_ms set to "
                        << ice_field_trials_.dead_connection_timeout_ms
                        << " increasing it to 30000";
    ice_field_trials_.dead_connection_timeout_ms = 30000;
  }

  if (ice_field_trials_.skip_relay_to_non_relay_connections) {
    RTC_LOG(LS_INFO) << "Set skip_relay_to_non_relay_connections";
  }

  if (ice_field_trials_.max_outstanding_pings.has_value()) {
    RTC_LOG(LS_INFO) << "Set max_outstanding_pings: "
                     << *ice_field_trials_.max_outstanding_pings;
  }

  if (ice_field_trials_.initial_select_dampening.has_value()) {
    RTC_LOG(LS_INFO) << "Set initial_select_dampening: "
                     << *ice_field_trials_.initial_select_dampening;
  }

  if (ice_field_trials_.initial_select_dampening_ping_received.has_value()) {
    RTC_LOG(LS_INFO)
        << "Set initial_select_dampening_ping_received: "
        << *ice_field_trials_.initial_select_dampening_ping_received;
  }

  // DSCP override, allow user to specify (any) int value
  // that will be used for tagging all packets.
  StructParametersParser::Create("override_dscp",
                                 &ice_field_trials_.override_dscp)
      ->Parse(field_trials->Lookup("WebRTC-DscpFieldTrial"));

  if (ice_field_trials_.override_dscp) {
    SetOption(Socket::OPT_DSCP, *ice_field_trials_.override_dscp);
  }

  std::string field_trial_string =
      field_trials->Lookup("WebRTC-SetSocketReceiveBuffer");
  int receive_buffer_size_kb = 0;
  sscanf(field_trial_string.c_str(), "Enabled-%d", &receive_buffer_size_kb);
  if (receive_buffer_size_kb > 0) {
    RTC_LOG(LS_INFO) << "Set WebRTC-SetSocketReceiveBuffer: Enabled and set to "
                     << receive_buffer_size_kb << "kb";
    SetOption(Socket::OPT_RCVBUF, receive_buffer_size_kb * 1024);
  }

  ice_field_trials_.piggyback_ice_check_acknowledgement =
      field_trials->IsEnabled("WebRTC-PiggybackIceCheckAcknowledgement");

  ice_field_trials_.extra_ice_ping =
      field_trials->IsEnabled("WebRTC-ExtraICEPing");

  if (!ice_field_trials_.enable_goog_delta) {
    stun_dict_writer_.Disable();
  }

  if (field_trials->IsEnabled("WebRTC-RFC8888CongestionControlFeedback")) {
    int desired_recv_esn = 1;
    RTC_LOG(LS_INFO) << "Set WebRTC-RFC8888CongestionControlFeedback: Enable "
                        "and set ECN recving mode";
    SetOption(Socket::OPT_RECV_ECN, desired_recv_esn);
  }
}

const IceConfig& P2PTransportChannel::config() const {
  RTC_DCHECK_RUN_ON(network_thread_);
  return config_;
}

const Connection* P2PTransportChannel::selected_connection() const {
  RTC_DCHECK_RUN_ON(network_thread_);
  return selected_connection_;
}

int P2PTransportChannel::check_receiving_interval() const {
  RTC_DCHECK_RUN_ON(network_thread_);
  return std::max(MIN_CHECK_RECEIVING_INTERVAL,
                  config_.receiving_timeout_or_default() / 10);
}

void P2PTransportChannel::MaybeStartGathering() {
  RTC_DCHECK_RUN_ON(network_thread_);
  // TODO(bugs.webrtc.org/14605): ensure tie_breaker_ is set.
  if (ice_parameters_.ufrag.empty() || ice_parameters_.pwd.empty()) {
    RTC_LOG(LS_ERROR)
        << "Cannot gather candidates because ICE parameters are empty"
           " ufrag: "
        << ice_parameters_.ufrag << " pwd: " << ice_parameters_.pwd;
    return;
  }
  // Start gathering if we never started before, or if an ICE restart occurred.
  // RingRTC change to support ICE forking
  if (!allocator_session() ||
      IceCredentialsChanged(allocator_session()->ice_ufrag(),
                            allocator_session()->ice_pwd(),
                            ice_parameters_.ufrag, ice_parameters_.pwd)) {
    if (gathering_state_ != kIceGatheringGathering) {
      gathering_state_ = kIceGatheringGathering;
      SendGatheringStateEvent();
    }

    for (const auto& session : allocator_sessions_) {
      if (session->IsStopped()) {
        continue;
      }
      session->StopGettingPorts();
    }

    // Time for a new allocator.
    std::unique_ptr<PortAllocatorSession> pooled_session =
        allocator_->TakePooledSession(transport_name(), component(),
                                      ice_parameters_.ufrag,
                                      ice_parameters_.pwd);
    if (pooled_session) {
      AddAllocatorSession(std::move(pooled_session));
      PortAllocatorSession* raw_pooled_session =
          allocator_sessions_.back().get();
      // Process the pooled session's existing candidates/ports, if they exist.
      OnCandidatesReady(raw_pooled_session,
                        raw_pooled_session->ReadyCandidates());
      for (PortInterface* port : allocator_sessions_.back()->ReadyPorts()) {
        OnPortReady(raw_pooled_session, port);
      }
      if (allocator_sessions_.back()->CandidatesAllocationDone()) {
        OnCandidatesAllocationDone(raw_pooled_session);
      }
    } else {
      AddAllocatorSession(allocator_->CreateSession(
          transport_name(), component(), ice_parameters_.ufrag,
          ice_parameters_.pwd));
      allocator_sessions_.back()->StartGettingPorts();
    }
  }
}

// RingRTC change to support ICE forking
void P2PTransportChannel::StartGatheringWithSharedGatherer(
    rtc::scoped_refptr<webrtc::IceGathererInterface> shared_gatherer) {
  RTC_DCHECK(!shared_gatherer_);
  RTC_DCHECK_RUN_ON(network_thread_);
  if (gathering_state_ != kIceGatheringGathering) {
    gathering_state_ = kIceGatheringGathering;
    SendGatheringStateEvent();
  }

  // Note: we must set this before calling OnPortReady below to make sure
  // we handle peer reflexive candidates properly.
  shared_gatherer_ = std::move(shared_gatherer);

  auto* session = shared_gatherer_->port_allocator_session();
  session->SignalPortReady.connect(this, &P2PTransportChannel::OnPortReady);
  session->SignalPortsPruned.connect(this, &P2PTransportChannel::OnPortsPruned);
  session->SignalCandidatesReady.connect(
      this, &P2PTransportChannel::OnCandidatesReady);
  session->SignalCandidateError.connect(this,
                                        &P2PTransportChannel::OnCandidateError);
  session->SignalCandidatesRemoved.connect(
      this, &P2PTransportChannel::OnCandidatesRemoved);
  session->SignalCandidatesAllocationDone.connect(
      this, &P2PTransportChannel::OnCandidatesAllocationDone);
  // Process the pooled session's existing candidates/ports, if they exist.
  OnCandidatesReady(session, session->ReadyCandidates());
  for (PortInterface* port : session->ReadyPorts()) {
    OnPortReady(session, port);
  }
  if (session->CandidatesAllocationDone()) {
    OnCandidatesAllocationDone(session);
  }
  // This expects that it's OK to call StartGettingPorts multiple times.
  // If that is ever not the case, we should add an IceGatherer::Start method
  // that makes sure StartGettingPorts is only called once and then call
  // that method here.
  session->StartGettingPorts();
}

// A new port is available, attempt to make connections for it
<<<<<<< HEAD
void P2PTransportChannel::OnPortReady(
    // RingRTC change to support ICE forking
    webrtc::PortAllocatorSession* session,
    webrtc::PortInterface* port) {
=======
void P2PTransportChannel::OnPortReady(PortAllocatorSession* /* session */,
                                      PortInterface* port) {
>>>>>>> e4445e46
  RTC_DCHECK_RUN_ON(network_thread_);

  // Set in-effect options on the new port
  for (OptionMap::const_iterator it = options_.begin(); it != options_.end();
       ++it) {
    int val = port->SetOption(it->first, it->second);
    if (val < 0) {
      // Errors are frequent, so use LS_INFO. bugs.webrtc.org/9221
      RTC_LOG(LS_INFO) << port->ToString() << ": SetOption(" << it->first
                       << ", " << it->second
                       << ") failed: " << port->GetError();
    }
  }

  // Remember the ports and candidates, and signal that candidates are ready.
  // The session will handle this, and send an initiate/accept/modify message
  // if one is pending.

  port->SetIceRole(ice_role_);
  port->SetIceTiebreaker(allocator_->ice_tiebreaker());
  // RingRTC change to support ICE forking
  if (IsSharedSession(session)) {
    // Handling role conflicts at the port level breaks badly when sharing
    // a port between many transports.  So disable it until we have
    // role conflict handling that works with ICE forking.
    port->SignalRoleConflict.connect(
        this, &P2PTransportChannel::OnRoleConflictIgnored);
    port->SignalUnknownAddress.connect(
        this, &P2PTransportChannel::OnUnknownAddressFromSharedSession);
  } else {
    port->SignalRoleConflict.connect(this,
                                     &P2PTransportChannel::OnRoleConflict);
    port->SignalUnknownAddress.connect(
        this, &P2PTransportChannel::OnUnknownAddressFromOwnedSession);
  }

  ports_.push_back(port);
  // RingRTC change to support ICE forking
  port->SignalDestroyed.connect(this, &P2PTransportChannel::OnPortDestroyed);
  port->SignalSentPacket.connect(this, &P2PTransportChannel::OnSentPacket);

  // Attempt to create a connection from this new port to all of the remote
  // candidates that we were given so far.

  std::vector<RemoteCandidate>::iterator iter;
  for (iter = remote_candidates_.begin(); iter != remote_candidates_.end();
       ++iter) {
    CreateConnection(port, *iter, iter->origin_port());
  }

  ice_controller_->OnImmediateSortAndSwitchRequest(
      IceSwitchReason::NEW_CONNECTION_FROM_LOCAL_CANDIDATE);
}

// A new candidate is available, let listeners know
void P2PTransportChannel::OnCandidatesReady(
    PortAllocatorSession* /* session */,
    const std::vector<Candidate>& candidates) {
  RTC_DCHECK_RUN_ON(network_thread_);
  for (size_t i = 0; i < candidates.size(); ++i) {
    SignalCandidateGathered(this, candidates[i]);
  }
}

void P2PTransportChannel::OnCandidateError(
    PortAllocatorSession* /* session */,
    const IceCandidateErrorEvent& event) {
  RTC_DCHECK(network_thread_ == Thread::Current());
  if (candidate_error_callback_) {
    candidate_error_callback_(this, event);
  }
}

void P2PTransportChannel::OnCandidatesAllocationDone(
    PortAllocatorSession* /* session */) {
  RTC_DCHECK_RUN_ON(network_thread_);
  if (config_.gather_continually()) {
    RTC_LOG(LS_INFO) << "P2PTransportChannel: " << transport_name()
                     << ", component " << component()
                     << " gathering complete, but using continual "
                        "gathering so not changing gathering state.";
    return;
  }
  gathering_state_ = kIceGatheringComplete;
  RTC_LOG(LS_INFO) << "P2PTransportChannel: " << transport_name()
                   << ", component " << component() << " gathering complete";
  SendGatheringStateEvent();
}

// RingRTC change to support ICE forking
void P2PTransportChannel::OnUnknownAddressFromSharedSession(
    webrtc::PortInterface* port,
    const webrtc::SocketAddress& address,
    webrtc::ProtocolType proto,
    IceMessage* stun_msg,
    const std::string& remote_username,
    bool port_muxed) {
  bool shared = true;
  OnUnknownAddress(port, address, proto, stun_msg, remote_username, port_muxed,
                   shared);
}

void P2PTransportChannel::OnUnknownAddressFromOwnedSession(
    webrtc::PortInterface* port,
    const webrtc::SocketAddress& address,
    webrtc::ProtocolType proto,
    IceMessage* stun_msg,
    const std::string& remote_username,
    bool port_muxed) {
  bool shared = false;
  OnUnknownAddress(port, address, proto, stun_msg, remote_username, port_muxed,
                   shared);
}

// Handle stun packets
void P2PTransportChannel::OnUnknownAddress(PortInterface* port,
                                           const SocketAddress& address,
                                           ProtocolType proto,
                                           IceMessage* stun_msg,
                                           const std::string& remote_username,
                                           bool port_muxed,
                                           bool shared) {
  RTC_DCHECK_RUN_ON(network_thread_);
  RTC_DCHECK(stun_msg);

  // Port has received a valid stun packet from an address that no Connection
  // is currently available for. See if we already have a candidate with the
  // address. If it isn't we need to create new candidate for it.
  //
  // TODO(qingsi): There is a caveat of the logic below if we have remote
  // candidates with hostnames. We could create a prflx candidate that is
  // identical to a host candidate that are currently in the process of name
  // resolution. We would not have a duplicate candidate since when adding the
  // resolved host candidate, FinishingAddingRemoteCandidate does
  // MaybeUpdatePeerReflexiveCandidate, and the prflx candidate would be updated
  // to a host candidate. As a result, for a brief moment we would have a prflx
  // candidate showing a private IP address, though we do not signal prflx
  // candidates to applications and we could obfuscate the IP addresses of prflx
  // candidates in P2PTransportChannel::GetStats. The difficulty of preventing
  // creating the prflx from the beginning is that we do not have a reliable way
  // to claim two candidates are identical without the address information. If
  // we always pause the addition of a prflx candidate when there is ongoing
  // name resolution and dedup after we have a resolved address, we run into the
  // risk of losing/delaying the addition of a non-identical candidate that
  // could be the only way to have a connection, if the resolution never
  // completes or is significantly delayed.
  const Candidate* candidate = nullptr;
  for (const Candidate& c : remote_candidates_) {
    if (c.username() == remote_username && c.address() == address &&
        c.protocol() == ProtoToString(proto)) {
      candidate = &c;
      break;
    }
  }

  uint32_t remote_generation = 0;
  std::string remote_password;
  // The STUN binding request may arrive after setRemoteDescription and before
  // adding remote candidate, so we need to set the password to the shared
  // password and set the generation if the user name matches.
  const IceParameters* ice_param =
      FindRemoteIceFromUfrag(remote_username, &remote_generation);
  // Note: if not found, the remote_generation will still be 0.
  if (ice_param != nullptr) {
    remote_password = ice_param->pwd;
  // RingRTC change to support ICE forking
  } else if (shared) {
    // If we don't know that the remote ufrag and the session is shared between
    // different transports, then don't create a peer reflexive candidate.
    // Otherwise, each transport would end up with one.
    RTC_LOG(LS_INFO)
        << "Ignoring peer-refexive ICE candidate because the ufrag is unknown.";
    return;
  }

  Candidate remote_candidate;
  bool remote_candidate_is_new = (candidate == nullptr);
  if (!remote_candidate_is_new) {
    remote_candidate = *candidate;
  } else {
    // Create a new candidate with this address.
    // The priority of the candidate is set to the PRIORITY attribute
    // from the request.
    const StunUInt32Attribute* priority_attr =
        stun_msg->GetUInt32(STUN_ATTR_PRIORITY);
    if (!priority_attr) {
      RTC_LOG(LS_WARNING) << "P2PTransportChannel::OnUnknownAddress - "
                             "No STUN_ATTR_PRIORITY found in the "
                             "stun request message";
      port->SendBindingErrorResponse(stun_msg, address, STUN_ERROR_BAD_REQUEST,
                                     STUN_ERROR_REASON_BAD_REQUEST);
      return;
    }
    int remote_candidate_priority = priority_attr->value();

    uint16_t network_id = 0;
    uint16_t network_cost = 0;
    const StunUInt32Attribute* network_attr =
        stun_msg->GetUInt32(STUN_ATTR_GOOG_NETWORK_INFO);
    if (network_attr) {
      uint32_t network_info = network_attr->value();
      network_id = static_cast<uint16_t>(network_info >> 16);
      network_cost = static_cast<uint16_t>(network_info);
    }

    // RFC 5245
    // If the source transport address of the request does not match any
    // existing remote candidates, it represents a new peer reflexive remote
    // candidate.
    remote_candidate = Candidate(
        component(), ProtoToString(proto), address, remote_candidate_priority,
        remote_username, remote_password, IceCandidateType::kPrflx,
        remote_generation, "", network_id, network_cost);
    if (proto == PROTO_TCP) {
      remote_candidate.set_tcptype(TCPTYPE_ACTIVE_STR);
    }

    // From RFC 5245, section-7.2.1.3:
    // The foundation of the candidate is set to an arbitrary value, different
    // from the foundation for all other remote candidates.
    remote_candidate.ComputePrflxFoundation();
  }

  // RFC5245, the agent constructs a pair whose local candidate is equal to
  // the transport address on which the STUN request was received, and a
  // remote candidate equal to the source transport address where the
  // request came from.

  // There shouldn't be an existing connection with this remote address.
  // When ports are muxed, this channel might get multiple unknown address
  // signals. In that case if the connection is already exists, we should
  // simply ignore the signal otherwise send server error.
  if (port->GetConnection(remote_candidate.address())) {
    if (port_muxed) {
      RTC_LOG(LS_INFO) << "Connection already exists for peer reflexive "
                          "candidate: "
                       << remote_candidate.ToSensitiveString();
      return;
    } else {
      RTC_DCHECK_NOTREACHED();
      port->SendBindingErrorResponse(stun_msg, address, STUN_ERROR_SERVER_ERROR,
                                     STUN_ERROR_REASON_SERVER_ERROR);
      return;
    }
  }

  Connection* connection =
      port->CreateConnection(remote_candidate, PortInterface::ORIGIN_THIS_PORT);
  if (!connection) {
    // This could happen in some scenarios. For example, a TurnPort may have
    // had a refresh request timeout, so it won't create connections.
    port->SendBindingErrorResponse(stun_msg, address, STUN_ERROR_SERVER_ERROR,
                                   STUN_ERROR_REASON_SERVER_ERROR);
    return;
  }

  RTC_LOG(LS_INFO) << "Adding connection from "
                   << (remote_candidate_is_new ? "peer reflexive"
                                               : "resurrected")
                   << " candidate: " << remote_candidate.ToSensitiveString();
  AddConnection(connection);
  connection->HandleStunBindingOrGoogPingRequest(stun_msg);

  // Update the list of connections since we just added another.  We do this
  // after sending the response since it could (in principle) delete the
  // connection in question.
  ice_controller_->OnImmediateSortAndSwitchRequest(
      IceSwitchReason::NEW_CONNECTION_FROM_UNKNOWN_REMOTE_ADDRESS);
}

void P2PTransportChannel::OnCandidateFilterChanged(uint32_t prev_filter,
                                                   uint32_t cur_filter) {
  RTC_DCHECK_RUN_ON(network_thread_);
  if (prev_filter == cur_filter || allocator_session() == nullptr) {
    return;
  }
  if (config_.surface_ice_candidates_on_ice_transport_type_changed) {
    allocator_session()->SetCandidateFilter(cur_filter);
  }
}

void P2PTransportChannel::OnRoleConflict(PortInterface* /* port */) {
  SignalRoleConflict(this);  // STUN ping will be sent when SetRole is called
                             // from Transport.
}

// RingRTC change to support ICE forking
void P2PTransportChannel::OnRoleConflictIgnored(PortInterface* port) {
  RTC_LOG(LS_ERROR) << "Ignored conflict. This is bad.";
}

const IceParameters* P2PTransportChannel::FindRemoteIceFromUfrag(
    absl::string_view ufrag,
    uint32_t* generation) const {
  RTC_DCHECK_RUN_ON(network_thread_);
  const auto& params = remote_ice_parameters_;
  auto it = std::find_if(
      params.rbegin(), params.rend(),
      [ufrag](const IceParameters& param) { return param.ufrag == ufrag; });
  if (it == params.rend()) {
    // Not found.
    return nullptr;
  }
  *generation = params.rend() - it - 1;
  return &(*it);
}

void P2PTransportChannel::OnNominated(Connection* conn) {
  RTC_DCHECK_RUN_ON(network_thread_);
  RTC_DCHECK(ice_role_ == ICEROLE_CONTROLLED);

  if (selected_connection_ == conn) {
    return;
  }

  if (ice_field_trials_.send_ping_on_nomination_ice_controlled &&
      conn != nullptr) {
    SendPingRequestInternal(conn);
  }

  // TODO(qingsi): RequestSortAndStateUpdate will eventually call
  // MaybeSwitchSelectedConnection again. Rewrite this logic.
  if (ice_controller_->OnImmediateSwitchRequest(
          IceSwitchReason::NOMINATION_ON_CONTROLLED_SIDE, conn)) {
    // Now that we have selected a connection, it is time to prune other
    // connections and update the read/write state of the channel.
    ice_controller_->OnSortAndSwitchRequest(
        IceSwitchReason::NOMINATION_ON_CONTROLLED_SIDE);
  } else {
    RTC_LOG(LS_INFO)
        << "Not switching the selected connection on controlled side yet: "
        << conn->ToString();
  }
}

void P2PTransportChannel::ResolveHostnameCandidate(const Candidate& candidate) {
  RTC_DCHECK_RUN_ON(network_thread_);
  if (!async_dns_resolver_factory_) {
    RTC_LOG(LS_WARNING) << "Dropping ICE candidate with hostname address "
                           "(no AsyncResolverFactory)";
    return;
  }

  auto resolver = async_dns_resolver_factory_->Create();
  auto resptr = resolver.get();
  resolvers_.emplace_back(candidate, std::move(resolver));
  resptr->Start(candidate.address(),
                [this, resptr]() { OnCandidateResolved(resptr); });
  RTC_LOG(LS_INFO) << "Asynchronously resolving ICE candidate hostname "
                   << candidate.address().HostAsSensitiveURIString();
}

void P2PTransportChannel::AddRemoteCandidate(const Candidate& candidate) {
  RTC_DCHECK_RUN_ON(network_thread_);

  uint32_t generation = GetRemoteCandidateGeneration(candidate);
  // If a remote candidate with a previous generation arrives, drop it.
  if (generation < remote_ice_generation()) {
    RTC_LOG(LS_WARNING) << "Dropping a remote candidate because its ufrag "
                        << candidate.username()
                        << " indicates it was for a previous generation.";
    return;
  }

  Candidate new_remote_candidate(candidate);
  new_remote_candidate.set_generation(generation);
  // ICE candidates don't need to have username and password set, but
  // the code below this (specifically, ConnectionRequest::Prepare in
  // port.cc) uses the remote candidates's username.  So, we set it
  // here.
  if (remote_ice_parameters()) {
    if (candidate.username().empty()) {
      new_remote_candidate.set_username(remote_ice_parameters()->ufrag);
    }
    if (new_remote_candidate.username() == remote_ice_parameters()->ufrag) {
      if (candidate.password().empty()) {
        new_remote_candidate.set_password(remote_ice_parameters()->pwd);
      }
    } else {
      // The candidate belongs to the next generation. Its pwd will be set
      // when the new remote ICE credentials arrive.
      // RingRTC change to reduce log noise.
      RTC_LOG(LS_INFO)
          << "A remote candidate arrives with an unknown ufrag: "
          << candidate.username();
    }
  }

  if (new_remote_candidate.address().IsUnresolvedIP()) {
    // Don't do DNS lookups if the IceTransportPolicy is "none" or "relay".
    bool sharing_host = ((allocator_->candidate_filter() & CF_HOST) != 0);
    bool sharing_stun = ((allocator_->candidate_filter() & CF_REFLEXIVE) != 0);
    if (sharing_host || sharing_stun) {
      // RingRTC change to improve privacy of IP addresses
      // Do not resolve remote candidates because doing so may cause a connection to
      // an arbitrary DNS server.
      // ResolveHostnameCandidate(new_remote_candidate);
    }
    return;
  }

  FinishAddingRemoteCandidate(new_remote_candidate);
}

P2PTransportChannel::CandidateAndResolver::CandidateAndResolver(
    const Candidate& candidate,
    std::unique_ptr<AsyncDnsResolverInterface>&& resolver)
    : candidate_(candidate), resolver_(std::move(resolver)) {}

P2PTransportChannel::CandidateAndResolver::~CandidateAndResolver() {}

void P2PTransportChannel::OnCandidateResolved(
    AsyncDnsResolverInterface* resolver) {
  RTC_DCHECK_RUN_ON(network_thread_);
  auto p =
      absl::c_find_if(resolvers_, [resolver](const CandidateAndResolver& cr) {
        return cr.resolver_.get() == resolver;
      });
  if (p == resolvers_.end()) {
    RTC_LOG(LS_ERROR) << "Unexpected AsyncDnsResolver return";
    RTC_DCHECK_NOTREACHED();
    return;
  }
  Candidate candidate = p->candidate_;
  AddRemoteCandidateWithResult(candidate, resolver->result());
  // Now we can delete the resolver.
  // TODO(bugs.webrtc.org/12651): Replace the stuff below with
  // resolvers_.erase(p);
  std::unique_ptr<AsyncDnsResolverInterface> to_delete =
      std::move(p->resolver_);
  // Delay the actual deletion of the resolver until the lambda executes.
  network_thread_->PostTask([to_delete = std::move(to_delete)] {});
  resolvers_.erase(p);
}

void P2PTransportChannel::AddRemoteCandidateWithResult(
    Candidate candidate,
    const AsyncDnsResolverResult& result) {
  RTC_DCHECK_RUN_ON(network_thread_);
  if (result.GetError()) {
    RTC_LOG(LS_WARNING) << "Failed to resolve ICE candidate hostname "
                        << candidate.address().HostAsSensitiveURIString()
                        << " with error " << result.GetError();
    return;
  }

  SocketAddress resolved_address;
  // Prefer IPv6 to IPv4 if we have it (see RFC 5245 Section 15.1).
  // TODO(zstein): This won't work if we only have IPv4 locally but receive an
  // AAAA DNS record.
  bool have_address = result.GetResolvedAddress(AF_INET6, &resolved_address) ||
                      result.GetResolvedAddress(AF_INET, &resolved_address);
  if (!have_address) {
    RTC_LOG(LS_INFO) << "ICE candidate hostname "
                     << candidate.address().HostAsSensitiveURIString()
                     << " could not be resolved";
    return;
  }

  RTC_LOG(LS_INFO) << "Resolved ICE candidate hostname "
                   << candidate.address().HostAsSensitiveURIString() << " to "
                   << resolved_address.ipaddr().ToSensitiveString();
  candidate.set_address(resolved_address);
  FinishAddingRemoteCandidate(candidate);
}

void P2PTransportChannel::FinishAddingRemoteCandidate(
    const Candidate& new_remote_candidate) {
  RTC_DCHECK_RUN_ON(network_thread_);
  // If this candidate matches what was thought to be a peer reflexive
  // candidate, we need to update the candidate priority/etc.
  for (Connection* conn : connections_) {
    conn->MaybeUpdatePeerReflexiveCandidate(new_remote_candidate);
  }

  // Create connections to this remote candidate.
  CreateConnections(new_remote_candidate, nullptr);

  // Resort the connections list, which may have new elements.
  ice_controller_->OnImmediateSortAndSwitchRequest(
      IceSwitchReason::NEW_CONNECTION_FROM_REMOTE_CANDIDATE);
}

void P2PTransportChannel::RemoveRemoteCandidate(
    const Candidate& cand_to_remove) {
  RTC_DCHECK_RUN_ON(network_thread_);
  auto iter =
      std::remove_if(remote_candidates_.begin(), remote_candidates_.end(),
                     [cand_to_remove](const Candidate& candidate) {
                       return cand_to_remove.MatchesForRemoval(candidate);
                     });
  if (iter != remote_candidates_.end()) {
    RTC_LOG(LS_VERBOSE) << "Removed remote candidate "
                        << cand_to_remove.ToSensitiveString();
    remote_candidates_.erase(iter, remote_candidates_.end());
  }
}

void P2PTransportChannel::RemoveAllRemoteCandidates() {
  RTC_DCHECK_RUN_ON(network_thread_);
  remote_candidates_.clear();
}

// Creates connections from all of the ports that we care about to the given
// remote candidate.  The return value is true if we created a connection from
// the origin port.
bool P2PTransportChannel::CreateConnections(const Candidate& remote_candidate,
                                            PortInterface* origin_port) {
  RTC_DCHECK_RUN_ON(network_thread_);

  // If we've already seen the new remote candidate (in the current candidate
  // generation), then we shouldn't try creating connections for it.
  // We either already have a connection for it, or we previously created one
  // and then later pruned it. If we don't return, the channel will again
  // re-create any connections that were previously pruned, which will then
  // immediately be re-pruned, churning the network for no purpose.
  // This only applies to candidates received over signaling (i.e. origin_port
  // is NULL).
  if (!origin_port && IsDuplicateRemoteCandidate(remote_candidate)) {
    // return true to indicate success, without creating any new connections.
    return true;
  }

  // Add a new connection for this candidate to every port that allows such a
  // connection (i.e., if they have compatible protocols) and that does not
  // already have a connection to an equivalent candidate.  We must be careful
  // to make sure that the origin port is included, even if it was pruned,
  // since that may be the only port that can create this connection.
  bool created = false;
  std::vector<PortInterface*>::reverse_iterator it;
  for (it = ports_.rbegin(); it != ports_.rend(); ++it) {
    if (CreateConnection(*it, remote_candidate, origin_port)) {
      if (*it == origin_port)
        created = true;
    }
  }

  if ((origin_port != nullptr) && !absl::c_linear_search(ports_, origin_port)) {
    if (CreateConnection(origin_port, remote_candidate, origin_port))
      created = true;
  }

  // Remember this remote candidate so that we can add it to future ports.
  RememberRemoteCandidate(remote_candidate, origin_port);

  return created;
}

// Setup a connection object for the local and remote candidate combination.
// And then listen to connection object for changes.
bool P2PTransportChannel::CreateConnection(PortInterface* port,
                                           const Candidate& remote_candidate,
                                           PortInterface* origin_port) {
  RTC_DCHECK_RUN_ON(network_thread_);
  if (!port->SupportsProtocol(remote_candidate.protocol())) {
    return false;
  }

  if (ice_field_trials_.skip_relay_to_non_relay_connections) {
    IceCandidateType port_type = port->Type();
    if ((port_type != remote_candidate.type()) &&
        (port_type == IceCandidateType::kRelay ||
         remote_candidate.is_relay())) {
      RTC_LOG(LS_INFO) << ToString() << ": skip creating connection "
                       << IceCandidateTypeToString(port_type) << " to "
                       << remote_candidate.type_name();
      return false;
    }
  }

  // Look for an existing connection with this remote address.  If one is not
  // found or it is found but the existing remote candidate has an older
  // generation, then we can create a new connection for this address.
  Connection* connection = port->GetConnection(remote_candidate.address());
  if (connection == nullptr || connection->remote_candidate().generation() <
                                   remote_candidate.generation()) {
    // Don't create a connection if this is a candidate we received in a
    // message and we are not allowed to make outgoing connections.
    PortInterface::CandidateOrigin origin = GetOrigin(port, origin_port);
    if (origin == PortInterface::ORIGIN_MESSAGE && incoming_only_) {
      return false;
    }
    Connection* new_connection =
        port->CreateConnection(remote_candidate, origin);
    if (!new_connection) {
      return false;
    }
    AddConnection(new_connection);
    RTC_LOG(LS_INFO) << ToString()
                     << ": Created connection with origin: " << origin
                     << ", total: " << connections_.size();
    return true;
  }

  // No new connection was created.
  // It is not legal to try to change any of the parameters of an existing
  // connection; however, the other side can send a duplicate candidate.
  if (!remote_candidate.IsEquivalent(connection->remote_candidate())) {
    RTC_LOG(LS_INFO) << "Attempt to change a remote candidate."
                        " Existing remote candidate: "
                     << connection->remote_candidate().ToSensitiveString()
                     << "New remote candidate: "
                     << remote_candidate.ToSensitiveString();
  }
  return false;
}

bool P2PTransportChannel::FindConnection(const Connection* connection) const {
  RTC_DCHECK_RUN_ON(network_thread_);
  return absl::c_linear_search(connections_, connection);
}

uint32_t P2PTransportChannel::GetRemoteCandidateGeneration(
    const Candidate& candidate) {
  RTC_DCHECK_RUN_ON(network_thread_);
  // If the candidate has a ufrag, use it to find the generation.
  if (!candidate.username().empty()) {
    uint32_t generation = 0;
    if (!FindRemoteIceFromUfrag(candidate.username(), &generation)) {
      // If the ufrag is not found, assume the next/future generation.
      generation = static_cast<uint32_t>(remote_ice_parameters_.size());
    }
    return generation;
  }
  // If candidate generation is set, use that.
  if (candidate.generation() > 0) {
    return candidate.generation();
  }
  // Otherwise, assume the generation from remote ice parameters.
  return remote_ice_generation();
}

// Check if remote candidate is already cached.
bool P2PTransportChannel::IsDuplicateRemoteCandidate(
    const Candidate& candidate) {
  RTC_DCHECK_RUN_ON(network_thread_);
  for (size_t i = 0; i < remote_candidates_.size(); ++i) {
    if (remote_candidates_[i].IsEquivalent(candidate)) {
      return true;
    }
  }
  return false;
}

// Maintain our remote candidate list, adding this new remote one.
void P2PTransportChannel::RememberRemoteCandidate(
    const Candidate& remote_candidate,
    PortInterface* origin_port) {
  RTC_DCHECK_RUN_ON(network_thread_);
  // Remove any candidates whose generation is older than this one.  The
  // presence of a new generation indicates that the old ones are not useful.
  size_t i = 0;
  while (i < remote_candidates_.size()) {
    if (remote_candidates_[i].generation() < remote_candidate.generation()) {
      RTC_LOG(LS_INFO) << "Pruning candidate from old generation: "
                       << remote_candidates_[i].address().ToSensitiveString();
      remote_candidates_.erase(remote_candidates_.begin() + i);
    } else {
      i += 1;
    }
  }

  // Make sure this candidate is not a duplicate.
  if (IsDuplicateRemoteCandidate(remote_candidate)) {
    RTC_LOG(LS_INFO) << "Duplicate candidate: "
                     << remote_candidate.ToSensitiveString();
    return;
  }

  // Try this candidate for all future ports.
  remote_candidates_.push_back(RemoteCandidate(remote_candidate, origin_port));
}

// Set options on ourselves is simply setting options on all of our available
// port objects.
int P2PTransportChannel::SetOption(Socket::Option opt, int value) {
  RTC_DCHECK_RUN_ON(network_thread_);
  if (ice_field_trials_.override_dscp && opt == Socket::OPT_DSCP) {
    value = *ice_field_trials_.override_dscp;
  }

  OptionMap::iterator it = options_.find(opt);
  if (it == options_.end()) {
    options_.insert(std::make_pair(opt, value));
  } else if (it->second == value) {
    return 0;
  } else {
    it->second = value;
  }

  for (PortInterface* port : ports_) {
    int val = port->SetOption(opt, value);
    if (val < 0) {
      // Because this also occurs deferred, probably no point in reporting an
      // error
      RTC_LOG(LS_WARNING) << "SetOption(" << opt << ", " << value
                          << ") failed: " << port->GetError();
    }
  }
  return 0;
}

bool P2PTransportChannel::GetOption(Socket::Option opt, int* value) {
  RTC_DCHECK_RUN_ON(network_thread_);

  const auto& found = options_.find(opt);
  if (found == options_.end()) {
    return false;
  }
  *value = found->second;
  return true;
}

int P2PTransportChannel::GetError() {
  RTC_DCHECK_RUN_ON(network_thread_);
  return error_;
}

// Send data to the other side, using our selected connection.
int P2PTransportChannel::SendPacket(const char* data,
                                    size_t len,
                                    const AsyncSocketPacketOptions& options,
                                    int flags) {
  RTC_DCHECK_RUN_ON(network_thread_);
  if (flags != 0) {
    error_ = EINVAL;
    return -1;
  }

  // If we don't think the connection is working yet, return ENOTCONN
  // instead of sending a packet that will probably be dropped.
  if (!ReadyToSend(selected_connection_)) {
    error_ = ENOTCONN;
    return -1;
  }

  packets_sent_++;
  last_sent_packet_id_ = options.packet_id;
  AsyncSocketPacketOptions modified_options(options);
  modified_options.info_signaled_after_sent.packet_type = PacketType::kData;
  int sent = selected_connection_->Send(data, len, modified_options);
  if (sent <= 0) {
    RTC_DCHECK(sent < 0);
    error_ = selected_connection_->GetError();
    return sent;
  }

  bytes_sent_ += sent;
  return sent;
}

bool P2PTransportChannel::GetStats(IceTransportStats* ice_transport_stats) {
  RTC_DCHECK_RUN_ON(network_thread_);
  // Gather candidate and candidate pair stats.
  ice_transport_stats->candidate_stats_list.clear();
  ice_transport_stats->connection_infos.clear();

  // RingRTC change to support ICE forking
  if (allocator_session()) {
    allocator_session()->GetCandidateStatsFromReadyPorts(
        &ice_transport_stats->candidate_stats_list);
  }

  // TODO(qingsi): Remove naming inconsistency for candidate pair/connection.
  for (Connection* connection : connections_) {
    ConnectionInfo stats = connection->stats();
    stats.local_candidate = SanitizeLocalCandidate(stats.local_candidate);
    stats.remote_candidate = SanitizeRemoteCandidate(stats.remote_candidate);
    stats.best_connection = (selected_connection_ == connection);
    ice_transport_stats->connection_infos.push_back(std::move(stats));
  }

  ice_transport_stats->selected_candidate_pair_changes =
      selected_candidate_pair_changes_;

  ice_transport_stats->bytes_sent = bytes_sent_;
  ice_transport_stats->bytes_received = bytes_received_;
  ice_transport_stats->packets_sent = packets_sent_;
  ice_transport_stats->packets_received = packets_received_;

  ice_transport_stats->ice_role = GetIceRole();
  ice_transport_stats->ice_local_username_fragment = ice_parameters_.ufrag;
  ice_transport_stats->ice_state = ComputeIceTransportState();

  return true;
}

std::optional<NetworkRoute> P2PTransportChannel::network_route() const {
  RTC_DCHECK_RUN_ON(network_thread_);
  return network_route_;
}

DiffServCodePoint P2PTransportChannel::DefaultDscpValue() const {
  RTC_DCHECK_RUN_ON(network_thread_);
  OptionMap::const_iterator it = options_.find(Socket::OPT_DSCP);
  if (it == options_.end()) {
    return DSCP_NO_CHANGE;
  }
  return static_cast<DiffServCodePoint>(it->second);
}

ArrayView<Connection* const> P2PTransportChannel::connections() const {
  RTC_DCHECK_RUN_ON(network_thread_);
  return ArrayView<Connection* const>(connections_.data(), connections_.size());
}

void P2PTransportChannel::RemoveConnectionForTest(Connection* connection) {
  RTC_DCHECK_RUN_ON(network_thread_);
  RTC_DCHECK(FindConnection(connection));
  connection->SignalDestroyed.disconnect(this);
  RemoveConnection(connection);
  RTC_DCHECK(!FindConnection(connection));
  if (selected_connection_ == connection)
    selected_connection_ = nullptr;
  connection->Destroy();
}

// Monitor connection states.
void P2PTransportChannel::UpdateConnectionStates() {
  RTC_DCHECK_RUN_ON(network_thread_);
  int64_t now = TimeMillis();

  // We need to copy the list of connections since some may delete themselves
  // when we call UpdateState.
  // NOTE: We copy the connections() vector in case `UpdateState` triggers the
  // Connection to be destroyed (which will cause a callback that alters
  // the connections() vector).
  std::vector<Connection*> copy(connections_.begin(), connections_.end());
  for (Connection* c : copy) {
    c->UpdateState(now);
  }
}

void P2PTransportChannel::OnStartedPinging() {
  RTC_DCHECK_RUN_ON(network_thread_);
  RTC_LOG(LS_INFO) << ToString()
                   << ": Have a pingable connection for the first time; "
                      "starting to ping.";
  regathering_controller_->Start();
}

bool P2PTransportChannel::IsPortPruned(const PortInterface* port) const {
  RTC_DCHECK_RUN_ON(network_thread_);
  return !absl::c_linear_search(ports_, port);
}

bool P2PTransportChannel::IsRemoteCandidatePruned(const Candidate& cand) const {
  RTC_DCHECK_RUN_ON(network_thread_);
  return !absl::c_linear_search(remote_candidates_, cand);
}

bool P2PTransportChannel::PresumedWritable(const Connection* conn) const {
  RTC_DCHECK_RUN_ON(network_thread_);
  return (conn->write_state() == Connection::STATE_WRITE_INIT &&
          config_.presume_writable_when_fully_relayed &&
          conn->local_candidate().is_relay() &&
          (conn->remote_candidate().is_relay() ||
           conn->remote_candidate().is_prflx()));
}

void P2PTransportChannel::UpdateState() {
  RTC_DCHECK_RUN_ON(network_thread_);

  // Check if all connections are timedout.
  bool all_connections_timedout = true;
  for (const Connection* conn : connections_) {
    if (conn->write_state() != Connection::STATE_WRITE_TIMEOUT) {
      all_connections_timedout = false;
      break;
    }
  }

  // Now update the writable state of the channel with the information we have
  // so far.
  if (all_connections_timedout) {
    HandleAllTimedOut();
  }

  // Update the state of this channel.
  UpdateTransportState();
}

bool P2PTransportChannel::AllowedToPruneConnections() const {
  RTC_DCHECK_RUN_ON(network_thread_);
  return ice_role_ == ICEROLE_CONTROLLING ||
         (selected_connection_ && selected_connection_->nominated());
}

bool P2PTransportChannel::PruneConnections(
    ArrayView<const Connection* const> connections) {
  RTC_DCHECK_RUN_ON(network_thread_);
  if (!AllowedToPruneConnections()) {
    RTC_LOG(LS_WARNING) << "Not allowed to prune connections";
    return false;
  }
  for (const Connection* conn : connections) {
    FromIceController(conn)->Prune();
  }
  return true;
}

NetworkRoute P2PTransportChannel::ConfigureNetworkRoute(
    const Connection* conn) {
  RTC_DCHECK_RUN_ON(network_thread_);
  return {.connected = ReadyToSend(conn),
          .local = CreateRouteEndpointFromCandidate(
              /* local= */ true, conn->local_candidate(),
              /* uses_turn= */
              conn->port()->Type() == IceCandidateType::kRelay),
          .remote = CreateRouteEndpointFromCandidate(
              /* local= */ false, conn->remote_candidate(),
              /* uses_turn= */ conn->remote_candidate().is_relay()),
          .last_sent_packet_id = last_sent_packet_id_,
          .packet_overhead =
              conn->local_candidate().address().ipaddr().overhead() +
              GetProtocolOverhead(conn->local_candidate().protocol())};
}

void P2PTransportChannel::SwitchSelectedConnection(
    const Connection* new_connection,
    IceSwitchReason reason) {
  RTC_DCHECK_RUN_ON(network_thread_);
  SwitchSelectedConnectionInternal(FromIceController(new_connection), reason);
}

// Change the selected connection, and let listeners know.
void P2PTransportChannel::SwitchSelectedConnectionInternal(
    Connection* conn,
    IceSwitchReason reason) {
  RTC_DCHECK_RUN_ON(network_thread_);
  // Note: if conn is NULL, the previous `selected_connection_` has been
  // destroyed, so don't use it.
  Connection* old_selected_connection = selected_connection_;
  selected_connection_ = conn;
  LogCandidatePairConfig(conn, IceCandidatePairConfigType::kSelected);
  network_route_.reset();
  if (old_selected_connection) {
    old_selected_connection->set_selected(false);
  }
  if (selected_connection_) {
    ++nomination_;
    selected_connection_->set_selected(true);
    if (old_selected_connection) {
      RTC_LOG(LS_INFO) << ToString() << ": Previous selected connection: "
                       << old_selected_connection->ToString();

      // RingRTC change to see reason for connection switch.
      RTC_LOG(LS_WARNING) << "Previous selected connection: is_receiving="
        << old_selected_connection->receiving()
        << ", write_state=" << old_selected_connection->write_state()
        << ", rtt=" << old_selected_connection->rtt() << "ms"
        << ". New selected connection: is_receiving="
        << selected_connection_->receiving()
        << ", write_state=" << selected_connection_->write_state()
        << ", rtt=" << selected_connection_->rtt() << "ms"
        << ", ice_switch_reason='" << IceSwitchReasonToString(reason) << "'";
    }
    RTC_LOG(LS_INFO) << ToString() << ": New selected connection: "
                     << selected_connection_->ToString();
    SignalRouteChange(this, selected_connection_->remote_candidate());
    // This is a temporary, but safe fix to webrtc issue 5705.
    // TODO(honghaiz): Make all ENOTCONN error routed through the transport
    // channel so that it knows whether the media channel is allowed to
    // send; then it will only signal ready-to-send if the media channel
    // has been disallowed to send.
    if (selected_connection_->writable() ||
        PresumedWritable(selected_connection_)) {
      SignalReadyToSend(this);
    }

    network_route_.emplace(ConfigureNetworkRoute(selected_connection_));
  } else {
    RTC_LOG(LS_INFO) << ToString() << ": No selected connection";
  }

  if (conn != nullptr && ice_role_ == ICEROLE_CONTROLLING &&
      ((ice_field_trials_.send_ping_on_switch_ice_controlling &&
        old_selected_connection != nullptr) ||
       ice_field_trials_.send_ping_on_selected_ice_controlling)) {
    SendPingRequestInternal(conn);
  }

  SignalNetworkRouteChanged(network_route_);

  // Create event for candidate pair change.
  if (selected_connection_) {
    CandidatePairChangeEvent pair_change;
    pair_change.reason = IceSwitchReasonToString(reason);
    pair_change.selected_candidate_pair = *GetSelectedCandidatePair();
    pair_change.last_data_received_ms =
        selected_connection_->last_data_received();

    if (old_selected_connection) {
      pair_change.estimated_disconnected_time_ms =
          ComputeEstimatedDisconnectedTimeMs(TimeMillis(),
                                             old_selected_connection);
    } else {
      pair_change.estimated_disconnected_time_ms = 0;
    }
    if (candidate_pair_change_callback_) {
      candidate_pair_change_callback_(pair_change);
    }
  }

  ++selected_candidate_pair_changes_;

  ice_controller_->OnConnectionSwitched(selected_connection_);
}

int64_t P2PTransportChannel::ComputeEstimatedDisconnectedTimeMs(
    int64_t now_ms,
    Connection* old_connection) {
  // TODO(jonaso): nicer keeps estimate of how frequently data _should_ be
  // received, this could be used to give better estimate (if needed).
  int64_t last_data_or_old_ping =
      std::max(old_connection->last_received(), last_data_received_ms_);
  return (now_ms - last_data_or_old_ping);
}

// Warning: UpdateTransportState should eventually be called whenever a
// connection is added, deleted, or the write state of any connection changes so
// that the transport controller will get the up-to-date channel state. However
// it should not be called too often; in the case that multiple connection
// states change, it should be called after all the connection states have
// changed. For example, we call this at the end of
// SortConnectionsAndUpdateState.
void P2PTransportChannel::UpdateTransportState() {
  RTC_DCHECK_RUN_ON(network_thread_);
  // If our selected connection is "presumed writable" (TURN-TURN with no
  // CreatePermission required), act like we're already writable to the upper
  // layers, so they can start media quicker.
  bool writable =
      selected_connection_ && (selected_connection_->writable() ||
                               PresumedWritable(selected_connection_));
  SetWritable(writable);

  bool receiving = false;
  for (const Connection* connection : connections_) {
    if (connection->receiving()) {
      receiving = true;
      break;
    }
  }
  SetReceiving(receiving);

  IceTransportStateInternal state = ComputeState();
  IceTransportState current_standardized_state = ComputeIceTransportState();

  if (state_ != state) {
    RTC_LOG(LS_INFO) << ToString() << ": Transport channel state changed from "
                     << static_cast<int>(state_) << " to "
                     << static_cast<int>(state);
    // Check that the requested transition is allowed. Note that
    // P2PTransportChannel does not (yet) implement a direct mapping of the
    // ICE states from the standard; the difference is covered by
    // TransportController and PeerConnection.
    switch (state_) {
      case IceTransportStateInternal::STATE_INIT:
        // TODO(deadbeef): Once we implement end-of-candidates signaling,
        // we shouldn't go from INIT to COMPLETED.
        RTC_DCHECK(state == IceTransportStateInternal::STATE_CONNECTING ||
                   state == IceTransportStateInternal::STATE_COMPLETED ||
                   state == IceTransportStateInternal::STATE_FAILED);
        break;
      case IceTransportStateInternal::STATE_CONNECTING:
        RTC_DCHECK(state == IceTransportStateInternal::STATE_COMPLETED ||
                   state == IceTransportStateInternal::STATE_FAILED);
        break;
      case IceTransportStateInternal::STATE_COMPLETED:
        // TODO(deadbeef): Once we implement end-of-candidates signaling,
        // we shouldn't go from COMPLETED to CONNECTING.
        // Though we *can* go from COMPlETED to FAILED, if consent expires.
        RTC_DCHECK(state == IceTransportStateInternal::STATE_CONNECTING ||
                   state == IceTransportStateInternal::STATE_FAILED);
        break;
      case IceTransportStateInternal::STATE_FAILED:
        // TODO(deadbeef): Once we implement end-of-candidates signaling,
        // we shouldn't go from FAILED to CONNECTING or COMPLETED.
        RTC_DCHECK(state == IceTransportStateInternal::STATE_CONNECTING ||
                   state == IceTransportStateInternal::STATE_COMPLETED);
        break;
      default:
        RTC_DCHECK_NOTREACHED();
        break;
    }
    state_ = state;
    SignalStateChanged(this);
  }

  if (standardized_state_ != current_standardized_state) {
    standardized_state_ = current_standardized_state;
    SignalIceTransportStateChanged(this);
  }
}

void P2PTransportChannel::MaybeStopPortAllocatorSessions() {
  RTC_DCHECK_RUN_ON(network_thread_);
  if (!IsGettingPorts()) {
    return;
  }

  for (const auto& session : allocator_sessions_) {
    if (session->IsStopped()) {
      continue;
    }
    // If gathering continually, keep the last session running so that
    // it can gather candidates if the networks change.
    if (config_.gather_continually() && session == allocator_sessions_.back()) {
      session->ClearGettingPorts();
    } else {
      session->StopGettingPorts();
    }
  }
}

void P2PTransportChannel::OnSelectedConnectionDestroyed() {
  RTC_DCHECK_RUN_ON(network_thread_);
  RTC_LOG(LS_INFO) << "Selected connection destroyed. Will choose a new one.";
  IceSwitchReason reason = IceSwitchReason::SELECTED_CONNECTION_DESTROYED;
  SwitchSelectedConnectionInternal(nullptr, reason);
  ice_controller_->OnSortAndSwitchRequest(reason);
}

// If all connections timed out, delete them all.
void P2PTransportChannel::HandleAllTimedOut() {
  RTC_DCHECK_RUN_ON(network_thread_);
  bool update_selected_connection = false;
  std::vector<Connection*> copy(connections_.begin(), connections_.end());
  for (Connection* connection : copy) {
    if (selected_connection_ == connection) {
      selected_connection_ = nullptr;
      update_selected_connection = true;
    }
    connection->SignalDestroyed.disconnect(this);
    RemoveConnection(connection);
    connection->Destroy();
  }

  if (update_selected_connection)
    OnSelectedConnectionDestroyed();
}

bool P2PTransportChannel::ReadyToSend(const Connection* connection) const {
  RTC_DCHECK_RUN_ON(network_thread_);
  // Note that we allow sending on an unreliable connection, because it's
  // possible that it became unreliable simply due to bad chance.
  // So this shouldn't prevent attempting to send media.
  return connection != nullptr &&
         (connection->writable() ||
          connection->write_state() == Connection::STATE_WRITE_UNRELIABLE ||
          PresumedWritable(connection));
}

// This method is only for unit testing.
Connection* P2PTransportChannel::FindNextPingableConnection() {
  RTC_DCHECK_RUN_ON(network_thread_);
  const Connection* conn = ice_controller_->FindNextPingableConnection();
  if (conn) {
    return FromIceController(conn);
  } else {
    return nullptr;
  }
}

int64_t P2PTransportChannel::GetLastPingSentMs() const {
  RTC_DCHECK_RUN_ON(network_thread_);
  return last_ping_sent_ms_;
}

void P2PTransportChannel::SendPingRequest(const Connection* connection) {
  RTC_DCHECK_RUN_ON(network_thread_);
  SendPingRequestInternal(FromIceController(connection));
}

void P2PTransportChannel::SendPingRequestInternal(Connection* connection) {
  RTC_DCHECK_RUN_ON(network_thread_);
  PingConnection(connection);
  MarkConnectionPinged(connection);
}

// A connection is considered a backup connection if the channel state
// is completed, the connection is not the selected connection and it is
// active.
void P2PTransportChannel::MarkConnectionPinged(Connection* conn) {
  RTC_DCHECK_RUN_ON(network_thread_);
  ice_controller_->OnConnectionPinged(conn);
}

// Apart from sending ping from `conn` this method also updates
// `use_candidate_attr` and `nomination` flags. One of the flags is set to
// nominate `conn` if this channel is in CONTROLLING.
void P2PTransportChannel::PingConnection(Connection* conn) {
  RTC_DCHECK_RUN_ON(network_thread_);
  bool use_candidate_attr = false;
  uint32_t nomination = 0;
  if (ice_role_ == ICEROLE_CONTROLLING) {
    bool renomination_supported = ice_parameters_.renomination &&
                                  !remote_ice_parameters_.empty() &&
                                  remote_ice_parameters_.back().renomination;
    if (renomination_supported) {
      nomination = GetNominationAttr(conn);
    } else {
      use_candidate_attr = GetUseCandidateAttr(conn);
    }
  }
  conn->set_nomination(nomination);
  conn->set_use_candidate_attr(use_candidate_attr);
  last_ping_sent_ms_ = TimeMillis();
  conn->Ping(last_ping_sent_ms_, stun_dict_writer_.CreateDelta());
}

uint32_t P2PTransportChannel::GetNominationAttr(Connection* conn) const {
  RTC_DCHECK_RUN_ON(network_thread_);
  return (conn == selected_connection_) ? nomination_ : 0;
}

// Nominate a connection based on the NominationMode.
bool P2PTransportChannel::GetUseCandidateAttr(Connection* conn) const {
  RTC_DCHECK_RUN_ON(network_thread_);
  return ice_controller_->GetUseCandidateAttribute(
      conn, config_.default_nomination_mode, remote_ice_mode_);
}

// When a connection's state changes, we need to figure out who to use as
// the selected connection again.  It could have become usable, or become
// unusable.
void P2PTransportChannel::OnConnectionStateChange(Connection* connection) {
  RTC_DCHECK_RUN_ON(network_thread_);

  // May stop the allocator session when at least one connection becomes
  // strongly connected after starting to get ports and the local candidate of
  // the connection is at the latest generation. It is not enough to check
  // that the connection becomes weakly connected because the connection may
  // be changing from (writable, receiving) to (writable, not receiving).
  if (ice_field_trials_.stop_gather_on_strongly_connected) {
    bool strongly_connected = !connection->weak();
    bool latest_generation = connection->local_candidate().generation() >=
                             allocator_session()->generation();
    if (strongly_connected && latest_generation) {
      MaybeStopPortAllocatorSessions();
    }
  }
  // We have to unroll the stack before doing this because we may be changing
  // the state of connections while sorting.
  ice_controller_->OnSortAndSwitchRequest(
      IceSwitchReason::CONNECT_STATE_CHANGE);  // "candidate pair state
                                               // changed");
}

// When a connection is removed, edit it out, and then update our best
// connection.
void P2PTransportChannel::OnConnectionDestroyed(Connection* connection) {
  RTC_DCHECK_RUN_ON(network_thread_);

  // Note: the previous selected_connection_ may be destroyed by now, so don't
  // use it.

  // Remove this connection from the list.
  RemoveConnection(connection);

  RTC_LOG(LS_INFO) << ToString() << ": Removed connection " << connection
                   << " (" << connections_.size() << " remaining)";

  // If this is currently the selected connection, then we need to pick a new
  // one. The call to SortConnectionsAndUpdateState will pick a new one. It
  // looks at the current selected connection in order to avoid switching
  // between fairly similar ones. Since this connection is no longer an
  // option, we can just set selected to nullptr and re-choose a best assuming
  // that there was no selected connection.
  if (selected_connection_ == connection) {
    OnSelectedConnectionDestroyed();
  } else {
    // If a non-selected connection was destroyed, we don't need to re-sort but
    // we do need to update state, because we could be switching to "failed" or
    // "completed".
    UpdateTransportState();
  }
}

void P2PTransportChannel::RemoveConnection(Connection* connection) {
  RTC_DCHECK_RUN_ON(network_thread_);
  auto it = absl::c_find(connections_, connection);
  RTC_DCHECK(it != connections_.end());
  connection->DeregisterReceivedPacketCallback();
  connections_.erase(it);
  connection->ClearStunDictConsumer();
  connection->DeregisterDtlsPiggyback();
  ice_controller_->OnConnectionDestroyed(connection);
}

// When a port is destroyed, remove it from our list of ports to use for
// connection attempts.
void P2PTransportChannel::OnPortDestroyed(PortInterface* port) {
  RTC_DCHECK_RUN_ON(network_thread_);

  ports_.erase(std::remove(ports_.begin(), ports_.end(), port), ports_.end());
  pruned_ports_.erase(
      std::remove(pruned_ports_.begin(), pruned_ports_.end(), port),
      pruned_ports_.end());
  RTC_LOG(LS_INFO) << "Removed port because it is destroyed: " << ports_.size()
                   << " remaining";
}

void P2PTransportChannel::OnPortsPruned(
    PortAllocatorSession* /* session */,
    const std::vector<PortInterface*>& ports) {
  RTC_DCHECK_RUN_ON(network_thread_);
  for (PortInterface* port : ports) {
    if (PrunePort(port)) {
      RTC_LOG(LS_INFO) << "Removed port: " << port->ToString() << " "
                       << ports_.size() << " remaining";
    }
  }
}

void P2PTransportChannel::OnCandidatesRemoved(
    PortAllocatorSession* session,
    const std::vector<Candidate>& candidates) {
  RTC_DCHECK_RUN_ON(network_thread_);
  // Do not signal candidate removals if continual gathering is not enabled,
  // or if this is not the last session because an ICE restart would have
  // signaled the remote side to remove all candidates in previous sessions.
  if (!config_.gather_continually() || session != allocator_session()) {
    return;
  }

  std::vector<Candidate> candidates_to_remove;
  for (Candidate candidate : candidates) {
    candidate.set_transport_name(transport_name());
    candidates_to_remove.push_back(candidate);
  }
  if (candidates_removed_callback_) {
    candidates_removed_callback_(this, candidates_to_remove);
  }
}

void P2PTransportChannel::PruneAllPorts() {
  RTC_DCHECK_RUN_ON(network_thread_);
  pruned_ports_.insert(pruned_ports_.end(), ports_.begin(), ports_.end());
  ports_.clear();
}

bool P2PTransportChannel::PrunePort(PortInterface* port) {
  RTC_DCHECK_RUN_ON(network_thread_);
  auto it = absl::c_find(ports_, port);
  // Don't need to do anything if the port has been deleted from the port
  // list.
  if (it == ports_.end()) {
    return false;
  }
  ports_.erase(it);
  pruned_ports_.push_back(port);
  return true;
}

// We data is available, let listeners know
void P2PTransportChannel::OnReadPacket(Connection* connection,
                                       const ReceivedIpPacket& packet) {
  RTC_DCHECK_RUN_ON(network_thread_);
  if (connection != selected_connection_ && !FindConnection(connection)) {
    // Do not deliver, if packet doesn't belong to the correct transport
    // channel.
    RTC_DCHECK_NOTREACHED();
    return;
  }

  // Let the client know of an incoming packet
  packets_received_++;
  bytes_received_ += packet.payload().size();
  RTC_DCHECK(connection->last_data_received() >= last_data_received_ms_);
  last_data_received_ms_ =
      std::max(last_data_received_ms_, connection->last_data_received());

  NotifyPacketReceived(packet);

  // May need to switch the sending connection based on the receiving media
  // path if this is the controlled side.
  if (ice_role_ == ICEROLE_CONTROLLED && connection != selected_connection_) {
    ice_controller_->OnImmediateSwitchRequest(IceSwitchReason::DATA_RECEIVED,
                                              connection);
  }
}

void P2PTransportChannel::OnSentPacket(const SentPacketInfo& sent_packet) {
  RTC_DCHECK_RUN_ON(network_thread_);

  SignalSentPacket(this, sent_packet);
}

void P2PTransportChannel::OnReadyToSend(Connection* connection) {
  RTC_DCHECK_RUN_ON(network_thread_);
  if (connection == selected_connection_ && writable()) {
    SignalReadyToSend(this);
  }
}

void P2PTransportChannel::SetWritable(bool writable) {
  RTC_DCHECK_RUN_ON(network_thread_);
  if (writable_ == writable) {
    return;
  }
  RTC_LOG(LS_VERBOSE) << ToString() << ": Changed writable_ to " << writable;
  writable_ = writable;
  if (writable_) {
    has_been_writable_ = true;
    SignalReadyToSend(this);
  }
  SignalWritableState(this);
}

void P2PTransportChannel::SetReceiving(bool receiving) {
  RTC_DCHECK_RUN_ON(network_thread_);
  if (receiving_ == receiving) {
    return;
  }
  receiving_ = receiving;
  SignalReceivingState(this);
}

Candidate P2PTransportChannel::SanitizeLocalCandidate(
    const Candidate& c) const {
  RTC_DCHECK_RUN_ON(network_thread_);
  // Delegates to the port allocator.
  return allocator_->SanitizeCandidate(c);
}

Candidate P2PTransportChannel::SanitizeRemoteCandidate(
    const Candidate& c) const {
  RTC_DCHECK_RUN_ON(network_thread_);
  // If the remote endpoint signaled us an mDNS candidate, we assume it
  // is supposed to be sanitized.
  bool use_hostname_address = absl::EndsWith(c.address().hostname(), LOCAL_TLD);
  // Remove the address for prflx remote candidates. See
  // https://w3c.github.io/webrtc-stats/#dom-rtcicecandidatestats.
  use_hostname_address |= c.is_prflx();
  // Filter remote ufrag of peer-reflexive candidates before any ICE parameters
  // are known.
  uint32_t remote_generation = 0;
  bool filter_ufrag =
      c.is_prflx() &&
      FindRemoteIceFromUfrag(c.username(), &remote_generation) == nullptr;
  return c.ToSanitizedCopy(use_hostname_address,
                           false /* filter_related_address */, filter_ufrag);
}

void P2PTransportChannel::LogCandidatePairConfig(
    Connection* conn,
    IceCandidatePairConfigType type) {
  RTC_DCHECK_RUN_ON(network_thread_);
  if (conn == nullptr) {
    return;
  }
  ice_event_log_.LogCandidatePairConfig(type, conn->id(),
                                        conn->ToLogDescription());
}

std::unique_ptr<StunAttribute> P2PTransportChannel::GoogDeltaReceived(
    const StunByteStringAttribute* delta) {
  auto error = stun_dict_view_.ApplyDelta(*delta);
  if (error.ok()) {
    auto& result = error.value();
    RTC_LOG(LS_INFO) << "Applied GOOG_DELTA";
    dictionary_view_updated_callback_list_.Send(this, stun_dict_view_,
                                                result.second);
    return std::move(result.first);
  } else {
    RTC_LOG(LS_ERROR) << "Failed to apply GOOG_DELTA: "
                      << error.error().message();
  }
  return nullptr;
}

void P2PTransportChannel::GoogDeltaAckReceived(
    RTCErrorOr<const StunUInt64Attribute*> error_or_ack) {
  if (error_or_ack.ok()) {
    RTC_LOG(LS_ERROR) << "Applied GOOG_DELTA_ACK";
    auto ack = error_or_ack.value();
    stun_dict_writer_.ApplyDeltaAck(*ack);
    dictionary_writer_synced_callback_list_.Send(this, stun_dict_writer_);
  } else {
    stun_dict_writer_.Disable();
    RTC_LOG(LS_ERROR) << "Failed GOOG_DELTA_ACK: "
                      << error_or_ack.error().message();
  }
}

void P2PTransportChannel::SetDtlsStunPiggybackCallbacks(
    DtlsStunPiggybackCallbacks&& callbacks) {
  RTC_DCHECK_RUN_ON(network_thread_);
  RTC_DCHECK(connections_.empty());
  RTC_DCHECK(!callbacks.empty());
  dtls_stun_piggyback_callbacks_ = std::move(callbacks);
}

void P2PTransportChannel::ResetDtlsStunPiggybackCallbacks() {
  RTC_DCHECK_RUN_ON(network_thread_);
  dtls_stun_piggyback_callbacks_.reset();
  for (auto& connection : connections_) {
    connection->DeregisterDtlsPiggyback();
  }
}

}  // namespace webrtc<|MERGE_RESOLUTION|>--- conflicted
+++ resolved
@@ -284,7 +284,7 @@
   RTC_DCHECK_RUN_ON(network_thread_);
 
   // RingRTC change to support ICE forking
-  uint32_t generation = rtc::checked_cast<uint32_t>(allocator_sessions_.size());
+  uint32_t generation = checked_cast<uint32_t>(allocator_sessions_.size());
   if (shared_gatherer_) {
     // ICE restarts after the use of a shared_gatherer_ need to have a
     // generation larger than the shared_gatherer_ had.
@@ -932,7 +932,7 @@
 
 // RingRTC change to support ICE forking
 void P2PTransportChannel::StartGatheringWithSharedGatherer(
-    rtc::scoped_refptr<webrtc::IceGathererInterface> shared_gatherer) {
+    scoped_refptr<webrtc::IceGathererInterface> shared_gatherer) {
   RTC_DCHECK(!shared_gatherer_);
   RTC_DCHECK_RUN_ON(network_thread_);
   if (gathering_state_ != kIceGatheringGathering) {
@@ -971,15 +971,9 @@
 }
 
 // A new port is available, attempt to make connections for it
-<<<<<<< HEAD
-void P2PTransportChannel::OnPortReady(
-    // RingRTC change to support ICE forking
-    webrtc::PortAllocatorSession* session,
-    webrtc::PortInterface* port) {
-=======
-void P2PTransportChannel::OnPortReady(PortAllocatorSession* /* session */,
+// RingRTC change to support ICE forking
+void P2PTransportChannel::OnPortReady(PortAllocatorSession* session,
                                       PortInterface* port) {
->>>>>>> e4445e46
   RTC_DCHECK_RUN_ON(network_thread_);
 
   // Set in-effect options on the new port
@@ -1071,9 +1065,9 @@
 
 // RingRTC change to support ICE forking
 void P2PTransportChannel::OnUnknownAddressFromSharedSession(
-    webrtc::PortInterface* port,
-    const webrtc::SocketAddress& address,
-    webrtc::ProtocolType proto,
+    PortInterface* port,
+    const SocketAddress& address,
+    ProtocolType proto,
     IceMessage* stun_msg,
     const std::string& remote_username,
     bool port_muxed) {
@@ -1083,9 +1077,9 @@
 }
 
 void P2PTransportChannel::OnUnknownAddressFromOwnedSession(
-    webrtc::PortInterface* port,
-    const webrtc::SocketAddress& address,
-    webrtc::ProtocolType proto,
+    PortInterface* port,
+    const SocketAddress& address,
+    ProtocolType proto,
     IceMessage* stun_msg,
     const std::string& remote_username,
     bool port_muxed) {
