/*
 *  Copyright 2004 The WebRTC Project Authors. All rights reserved.
 *
 *  Use of this source code is governed by a BSD-style license
 *  that can be found in the LICENSE file in the root of the source
 *  tree. An additional intellectual property rights grant can be found
 *  in the file PATENTS.  All contributing project authors may
 *  be found in the AUTHORS file in the root of the source tree.
 */

#include "p2p/base/p2p_transport_channel.h"

#include <errno.h>
#include <stdlib.h>

#include <algorithm>
#include <functional>
#include <memory>
#include <set>
#include <utility>

#include "absl/algorithm/container.h"
#include "absl/memory/memory.h"
#include "absl/strings/match.h"
#include "absl/strings/string_view.h"
#include "api/async_dns_resolver.h"
#include "api/candidate.h"
#include "api/field_trials_view.h"
<<<<<<< HEAD
#include "api/task_queue/queued_task.h"
=======
#include "api/units/time_delta.h"
>>>>>>> fb3bd4a0
#include "logging/rtc_event_log/ice_logger.h"
#include "p2p/base/basic_async_resolver_factory.h"
#include "p2p/base/basic_ice_controller.h"
#include "p2p/base/connection.h"
#include "p2p/base/connection_info.h"
#include "p2p/base/port.h"
#include "p2p/base/wrapping_active_ice_controller.h"
#include "rtc_base/checks.h"
#include "rtc_base/crc32.h"
#include "rtc_base/experiments/struct_parameters_parser.h"
#include "rtc_base/ip_address.h"
#include "rtc_base/logging.h"
#include "rtc_base/net_helper.h"
#include "rtc_base/network.h"
#include "rtc_base/network_constants.h"
#include "rtc_base/string_encode.h"
#include "rtc_base/third_party/sigslot/sigslot.h"
#include "rtc_base/time_utils.h"
#include "rtc_base/trace_event.h"
#include "system_wrappers/include/metrics.h"

namespace {

cricket::PortInterface::CandidateOrigin GetOrigin(
    cricket::PortInterface* port,
    cricket::PortInterface* origin_port) {
  if (!origin_port)
    return cricket::PortInterface::ORIGIN_MESSAGE;
  else if (port == origin_port)
    return cricket::PortInterface::ORIGIN_THIS_PORT;
  else
    return cricket::PortInterface::ORIGIN_OTHER_PORT;
}

uint32_t GetWeakPingIntervalInFieldTrial(
    const webrtc::FieldTrialsView* field_trials) {
  if (field_trials != nullptr) {
    uint32_t weak_ping_interval =
        ::strtoul(field_trials->Lookup("WebRTC-StunInterPacketDelay").c_str(),
                  nullptr, 10);
    if (weak_ping_interval) {
      return static_cast<int>(weak_ping_interval);
    }
  }
  return cricket::WEAK_PING_INTERVAL;
}

rtc::RouteEndpoint CreateRouteEndpointFromCandidate(
    bool local,
    const cricket::Candidate& candidate,
    bool uses_turn) {
  auto adapter_type = candidate.network_type();
  if (!local && adapter_type == rtc::ADAPTER_TYPE_UNKNOWN) {
    bool vpn;
    std::tie(adapter_type, vpn) =
        rtc::Network::GuessAdapterFromNetworkCost(candidate.network_cost());
  }

  // TODO(bugs.webrtc.org/9446) : Rewrite if information about remote network
  // adapter becomes available. The implication of this implementation is that
  // we will only ever report 1 adapter per type. In practice this is probably
  // fine, since the endpoint also contains network-id.
  uint16_t adapter_id = static_cast<int>(adapter_type);
  return rtc::RouteEndpoint(adapter_type, adapter_id, candidate.network_id(),
                            uses_turn);
}

bool UseActiveIceControllerFieldTrialEnabled(
    const webrtc::FieldTrialsView* field_trials) {
  // Feature to refactor ICE controller and enable active ICE controllers.
  // Field trial key reserved in bugs.webrtc.org/14367
  return field_trials &&
         field_trials->IsEnabled("WebRTC-UseActiveIceController");
}

using ::webrtc::RTCError;
using ::webrtc::RTCErrorType;
using ::webrtc::SafeTask;
using ::webrtc::TimeDelta;

}  // unnamed namespace

namespace cricket {

bool IceCredentialsChanged(absl::string_view old_ufrag,
                           absl::string_view old_pwd,
                           absl::string_view new_ufrag,
                           absl::string_view new_pwd) {
  // The standard (RFC 5245 Section 9.1.1.1) says that ICE restarts MUST change
  // both the ufrag and password. However, section 9.2.1.1 says changing the
  // ufrag OR password indicates an ICE restart. So, to keep compatibility with
  // endpoints that only change one, we'll treat this as an ICE restart.
  return (old_ufrag != new_ufrag) || (old_pwd != new_pwd);
}

std::unique_ptr<P2PTransportChannel> P2PTransportChannel::Create(
    absl::string_view transport_name,
    int component,
    webrtc::IceTransportInit init) {
  if (init.async_resolver_factory()) {
    return absl::WrapUnique(new P2PTransportChannel(
        transport_name, component, init.port_allocator(), nullptr,
        std::make_unique<webrtc::WrappingAsyncDnsResolverFactory>(
            init.async_resolver_factory()),
<<<<<<< HEAD
        init.event_log(), init.ice_controller_factory(), init.field_trials()));
=======
        init.event_log(), init.ice_controller_factory(),
        init.active_ice_controller_factory(), init.field_trials()));
>>>>>>> fb3bd4a0
  } else {
    return absl::WrapUnique(new P2PTransportChannel(
        transport_name, component, init.port_allocator(),
        init.async_dns_resolver_factory(), nullptr, init.event_log(),
<<<<<<< HEAD
        init.ice_controller_factory(), init.field_trials()));
=======
        init.ice_controller_factory(), init.active_ice_controller_factory(),
        init.field_trials()));
>>>>>>> fb3bd4a0
  }
}

P2PTransportChannel::P2PTransportChannel(
<<<<<<< HEAD
    const std::string& transport_name,
=======
    absl::string_view transport_name,
>>>>>>> fb3bd4a0
    int component,
    PortAllocator* allocator,
    const webrtc::FieldTrialsView* field_trials)
    : P2PTransportChannel(transport_name,
                          component,
                          allocator,
                          /* async_dns_resolver_factory= */ nullptr,
                          /* owned_dns_resolver_factory= */ nullptr,
                          /* event_log= */ nullptr,
                          /* ice_controller_factory= */ nullptr,
<<<<<<< HEAD
=======
                          /* active_ice_controller_factory= */ nullptr,
>>>>>>> fb3bd4a0
                          field_trials) {}

// Private constructor, called from Create()
P2PTransportChannel::P2PTransportChannel(
    absl::string_view transport_name,
    int component,
    PortAllocator* allocator,
    webrtc::AsyncDnsResolverFactoryInterface* async_dns_resolver_factory,
    std::unique_ptr<webrtc::AsyncDnsResolverFactoryInterface>
        owned_dns_resolver_factory,
    webrtc::RtcEventLog* event_log,
    IceControllerFactoryInterface* ice_controller_factory,
<<<<<<< HEAD
=======
    ActiveIceControllerFactoryInterface* active_ice_controller_factory,
>>>>>>> fb3bd4a0
    const webrtc::FieldTrialsView* field_trials)
    : transport_name_(transport_name),
      component_(component),
      allocator_(allocator),
      // If owned_dns_resolver_factory is given, async_dns_resolver_factory is
      // ignored.
      async_dns_resolver_factory_(owned_dns_resolver_factory
                                      ? owned_dns_resolver_factory.get()
                                      : async_dns_resolver_factory),
      owned_dns_resolver_factory_(std::move(owned_dns_resolver_factory)),
      network_thread_(rtc::Thread::Current()),
      incoming_only_(false),
      error_(0),
      sort_dirty_(false),
      remote_ice_mode_(ICEMODE_FULL),
      ice_role_(ICEROLE_UNKNOWN),
      tiebreaker_(0),
      gathering_state_(kIceGatheringNew),
      weak_ping_interval_(GetWeakPingIntervalInFieldTrial(field_trials)),
      config_(RECEIVING_TIMEOUT,
              BACKUP_CONNECTION_PING_INTERVAL,
              GATHER_ONCE /* continual_gathering_policy */,
              false /* prioritize_most_likely_candidate_pairs */,
              STRONG_AND_STABLE_WRITABLE_CONNECTION_PING_INTERVAL,
              true /* presume_writable_when_fully_relayed */,
              REGATHER_ON_FAILED_NETWORKS_INTERVAL,
              RECEIVING_SWITCHING_DELAY) {
  TRACE_EVENT0("webrtc", "P2PTransportChannel::P2PTransportChannel");
  RTC_DCHECK(allocator_ != nullptr);
  // Validate IceConfig even for mostly built-in constant default values in case
  // we change them.
  RTC_DCHECK(ValidateIceConfig(config_).ok());
  webrtc::BasicRegatheringController::Config regathering_config;
  regathering_config.regather_on_failed_networks_interval =
      config_.regather_on_failed_networks_interval_or_default();
  regathering_controller_ =
      std::make_unique<webrtc::BasicRegatheringController>(
          regathering_config, this, network_thread_);
  // We populate the change in the candidate filter to the session taken by
  // the transport.
  allocator_->SignalCandidateFilterChanged.connect(
      this, &P2PTransportChannel::OnCandidateFilterChanged);
  ice_event_log_.set_event_log(event_log);

  ParseFieldTrials(field_trials);

  IceControllerFactoryArgs args{
      [this] { return GetState(); }, [this] { return GetIceRole(); },
      [this](const Connection* connection) {
        return IsPortPruned(connection->port()) ||
               IsRemoteCandidatePruned(connection->remote_candidate());
      },
      &ice_field_trials_,
      field_trials ? field_trials->Lookup("WebRTC-IceControllerFieldTrials")
                   : ""};
<<<<<<< HEAD
  if (ice_controller_factory != nullptr) {
    ice_controller_ = ice_controller_factory->Create(args);
  } else {
    ice_controller_ = std::make_unique<BasicIceController>(args);
  }
=======
  ice_adapter_ = std::make_unique<IceControllerAdapter>(
      args, ice_controller_factory, active_ice_controller_factory, field_trials,
      /* transport= */ this);
>>>>>>> fb3bd4a0
}

P2PTransportChannel::~P2PTransportChannel() {
  TRACE_EVENT0("webrtc", "P2PTransportChannel::~P2PTransportChannel");
  RTC_DCHECK_RUN_ON(network_thread_);
  std::vector<Connection*> copy(connections().begin(), connections().end());
<<<<<<< HEAD
  for (Connection* con : copy) {
    con->SignalDestroyed.disconnect(this);
    con->Destroy();
=======
  for (Connection* connection : copy) {
    connection->SignalDestroyed.disconnect(this);
    RemoveConnection(connection);
    connection->Destroy();
>>>>>>> fb3bd4a0
  }
  resolvers_.clear();

  // RingRTC change for ICE forking
  if (shared_gatherer_) {
    shared_gatherer_->port_allocator_session()->SignalPortReady.disconnect(
        this);
    shared_gatherer_->port_allocator_session()->SignalPortsPruned.disconnect(
        this);
    shared_gatherer_->port_allocator_session()
        ->SignalCandidatesReady.disconnect(this);
    shared_gatherer_->port_allocator_session()->SignalCandidateError.disconnect(
        this);
    shared_gatherer_->port_allocator_session()
        ->SignalCandidatesRemoved.disconnect(this);
    shared_gatherer_->port_allocator_session()
        ->SignalCandidatesAllocationDone.disconnect(this);

    // With shared gatherers (ICE forking), the ports may stay alive
    // after the P2pTransportChannel, so we need to make sure we disconnect
    // from the signals that we listen to in OnPortReady.
    for (auto* port : ports_) {
      port->SignalDestroyed.disconnect(this);
      port->SignalSentPacket.disconnect(this);
      port->SignalRoleConflict.disconnect(this);
      port->SignalUnknownAddress.disconnect(this);
    }
    // And make sure you do it for pruned ports as well.
    for (auto* port : pruned_ports_) {
      port->SignalDestroyed.disconnect(this);
      port->SignalSentPacket.disconnect(this);
      port->SignalRoleConflict.disconnect(this);
      port->SignalUnknownAddress.disconnect(this);
    }
  }
}

// Add the allocator session to our list so that we know which sessions
// are still active.
void P2PTransportChannel::AddAllocatorSession(
    std::unique_ptr<PortAllocatorSession> session) {
  RTC_DCHECK_RUN_ON(network_thread_);

  // RingRTC change to add ICE forking
  uint32_t generation = rtc::checked_cast<uint32_t>(allocator_sessions_.size());
  if (shared_gatherer_) {
    // ICE restarts after the use of a shared_gatherer_ need to have a
    // generation larger than the shared_gatherer_ had.
    generation +=
        (shared_gatherer_->port_allocator_session()->generation() + 1);
  }
  session->set_generation(generation);
  session->SignalPortReady.connect(this, &P2PTransportChannel::OnPortReady);
  session->SignalPortsPruned.connect(this, &P2PTransportChannel::OnPortsPruned);
  session->SignalCandidatesReady.connect(
      this, &P2PTransportChannel::OnCandidatesReady);
  session->SignalCandidateError.connect(this,
                                        &P2PTransportChannel::OnCandidateError);
  session->SignalCandidatesRemoved.connect(
      this, &P2PTransportChannel::OnCandidatesRemoved);
  session->SignalCandidatesAllocationDone.connect(
      this, &P2PTransportChannel::OnCandidatesAllocationDone);
  if (!allocator_sessions_.empty()) {
    // RingRTC change to add ICE forking
    allocator_sessions_.back()->PruneAllPorts();
  }
  allocator_sessions_.push_back(std::move(session));
  regathering_controller_->set_allocator_session(allocator_session());

  // We now only want to apply new candidates that we receive to the ports
  // created by this new session because these are replacing those of the
  // previous sessions.
  PruneAllPorts();
}

void P2PTransportChannel::AddConnection(Connection* connection) {
  RTC_DCHECK_RUN_ON(network_thread_);
  connection->set_receiving_timeout(config_.receiving_timeout);
  connection->set_unwritable_timeout(config_.ice_unwritable_timeout);
  connection->set_unwritable_min_checks(config_.ice_unwritable_min_checks);
  connection->set_inactive_timeout(config_.ice_inactive_timeout);
  connection->SignalReadPacket.connect(this,
                                       &P2PTransportChannel::OnReadPacket);
  connection->SignalReadyToSend.connect(this,
                                        &P2PTransportChannel::OnReadyToSend);
  connection->SignalStateChange.connect(
      this, &P2PTransportChannel::OnConnectionStateChange);
  connection->SignalDestroyed.connect(
      this, &P2PTransportChannel::OnConnectionDestroyed);
  connection->SignalNominated.connect(this, &P2PTransportChannel::OnNominated);

  had_connection_ = true;

  connection->set_ice_event_log(&ice_event_log_);
  connection->SetIceFieldTrials(&ice_field_trials_);
  LogCandidatePairConfig(connection,
                         webrtc::IceCandidatePairConfigType::kAdded);

  connections_.push_back(connection);
  ice_adapter_->OnConnectionAdded(connection);
}

// TODO(bugs.webrtc.org/14367) remove once refactor lands.
bool P2PTransportChannel::MaybeSwitchSelectedConnection(
    const Connection* new_connection,
    IceSwitchReason reason) {
  RTC_DCHECK_RUN_ON(network_thread_);

  return MaybeSwitchSelectedConnection(
      reason,
      ice_adapter_->LegacyShouldSwitchConnection(reason, new_connection));
}

// TODO(bugs.webrtc.org/14367) remove once refactor lands.
bool P2PTransportChannel::MaybeSwitchSelectedConnection(
    IceSwitchReason reason,
    IceControllerInterface::SwitchResult result) {
  RTC_DCHECK_RUN_ON(network_thread_);
  if (result.connection.has_value()) {
    RTC_LOG(LS_INFO) << "Switching selected connection due to: "
                     << IceSwitchReasonToString(reason);
    SwitchSelectedConnection(FromIceController(*result.connection), reason);
  }

  if (result.recheck_event.has_value()) {
    // If we do not switch to the connection because it missed the receiving
    // threshold, the new connection is in a better receiving state than the
    // currently selected connection. So we need to re-check whether it needs
    // to be switched at a later time.
    network_thread_->PostDelayedTask(
        SafeTask(task_safety_.flag(),
                 [this, reason = result.recheck_event->reason]() {
                   SortConnectionsAndUpdateState(reason);
                 }),
        TimeDelta::Millis(result.recheck_event->recheck_delay_ms));
  }

  for (const auto* con : result.connections_to_forget_state_on) {
    FromIceController(con)->ForgetLearnedState();
  }

  return result.connection.has_value();
}

void P2PTransportChannel::ForgetLearnedStateForConnections(
    std::vector<const Connection*> connections) {
  for (const Connection* con : connections) {
    FromIceController(con)->ForgetLearnedState();
  }
}

void P2PTransportChannel::SetIceRole(IceRole ice_role) {
  RTC_DCHECK_RUN_ON(network_thread_);
  if (ice_role_ != ice_role) {
    ice_role_ = ice_role;
    for (PortInterface* port : ports_) {
      port->SetIceRole(ice_role);
    }
    // Update role on pruned ports as well, because they may still have
    // connections alive that should be using the correct role.
    for (PortInterface* port : pruned_ports_) {
      port->SetIceRole(ice_role);
    }
  }
}

IceRole P2PTransportChannel::GetIceRole() const {
  RTC_DCHECK_RUN_ON(network_thread_);
  return ice_role_;
}

void P2PTransportChannel::SetIceTiebreaker(uint64_t tiebreaker) {
  RTC_DCHECK_RUN_ON(network_thread_);
  if (!ports_.empty() || !pruned_ports_.empty()) {
    RTC_LOG(LS_ERROR)
        << "Attempt to change tiebreaker after Port has been allocated.";
    return;
  }

  tiebreaker_ = tiebreaker;
}

IceTransportState P2PTransportChannel::GetState() const {
  RTC_DCHECK_RUN_ON(network_thread_);
  return state_;
}

webrtc::IceTransportState P2PTransportChannel::GetIceTransportState() const {
  RTC_DCHECK_RUN_ON(network_thread_);
  return standardized_state_;
}

const std::string& P2PTransportChannel::transport_name() const {
  RTC_DCHECK_RUN_ON(network_thread_);
  return transport_name_;
}

int P2PTransportChannel::component() const {
  RTC_DCHECK_RUN_ON(network_thread_);
  return component_;
}

bool P2PTransportChannel::writable() const {
  RTC_DCHECK_RUN_ON(network_thread_);
  return writable_;
}

bool P2PTransportChannel::receiving() const {
  RTC_DCHECK_RUN_ON(network_thread_);
  return receiving_;
}

IceGatheringState P2PTransportChannel::gathering_state() const {
  RTC_DCHECK_RUN_ON(network_thread_);
  return gathering_state_;
}

absl::optional<int> P2PTransportChannel::GetRttEstimate() {
  RTC_DCHECK_RUN_ON(network_thread_);
  if (selected_connection_ != nullptr &&
      selected_connection_->rtt_samples() > 0) {
    return selected_connection_->rtt();
  } else {
    return absl::nullopt;
  }
}

absl::optional<const CandidatePair>
P2PTransportChannel::GetSelectedCandidatePair() const {
  RTC_DCHECK_RUN_ON(network_thread_);
  if (selected_connection_ == nullptr) {
    return absl::nullopt;
  }

  CandidatePair pair;
  pair.local = SanitizeLocalCandidate(selected_connection_->local_candidate());
  pair.remote =
      SanitizeRemoteCandidate(selected_connection_->remote_candidate());
  return pair;
}

// A channel is considered ICE completed once there is at most one active
// connection per network and at least one active connection.
IceTransportState P2PTransportChannel::ComputeState() const {
  RTC_DCHECK_RUN_ON(network_thread_);
  if (!had_connection_) {
    return IceTransportState::STATE_INIT;
  }

  std::vector<Connection*> active_connections;
  for (Connection* connection : connections()) {
    if (connection->active()) {
      active_connections.push_back(connection);
    }
  }
  if (active_connections.empty()) {
    return IceTransportState::STATE_FAILED;
  }

  std::set<const rtc::Network*> networks;
  for (Connection* connection : active_connections) {
    const rtc::Network* network = connection->network();
    if (networks.find(network) == networks.end()) {
      networks.insert(network);
    } else {
      RTC_LOG(LS_VERBOSE) << ToString()
                          << ": Ice not completed yet for this channel as "
                          << network->ToString()
                          << " has more than 1 connection.";
      return IceTransportState::STATE_CONNECTING;
    }
  }

  ice_event_log_.DumpCandidatePairDescriptionToMemoryAsConfigEvents();
  return IceTransportState::STATE_COMPLETED;
}

// Compute the current RTCIceTransportState as described in
// https://www.w3.org/TR/webrtc/#dom-rtcicetransportstate
// TODO(bugs.webrtc.org/9218): Start signaling kCompleted once we have
// implemented end-of-candidates signalling.
webrtc::IceTransportState P2PTransportChannel::ComputeIceTransportState()
    const {
  RTC_DCHECK_RUN_ON(network_thread_);
  bool has_connection = false;
  for (Connection* connection : connections()) {
    if (connection->active()) {
      has_connection = true;
      break;
    }
  }

  if (had_connection_ && !has_connection) {
    return webrtc::IceTransportState::kFailed;
  }

  if (!writable() && has_been_writable_) {
    return webrtc::IceTransportState::kDisconnected;
  }

  if (!had_connection_ && !has_connection) {
    return webrtc::IceTransportState::kNew;
  }

  if (has_connection && !writable()) {
    // A candidate pair has been formed by adding a remote candidate
    // and gathering a local candidate.
    return webrtc::IceTransportState::kChecking;
  }

  return webrtc::IceTransportState::kConnected;
}

void P2PTransportChannel::SetIceParameters(const IceParameters& ice_params) {
  RTC_DCHECK_RUN_ON(network_thread_);
  RTC_LOG(LS_INFO) << "Set ICE ufrag: " << ice_params.ufrag
                   << " pwd: " << ice_params.pwd << " on transport "
                   << transport_name();
  ice_parameters_ = ice_params;
  // Note: Candidate gathering will restart when MaybeStartGathering is next
  // called.
}

void P2PTransportChannel::SetRemoteIceParameters(
    const IceParameters& ice_params) {
  RTC_DCHECK_RUN_ON(network_thread_);
  RTC_LOG(LS_INFO) << "Received remote ICE parameters: ufrag="
                   << ice_params.ufrag << ", renomination "
                   << (ice_params.renomination ? "enabled" : "disabled");
  IceParameters* current_ice = remote_ice();
  if (!current_ice || *current_ice != ice_params) {
    // Keep the ICE credentials so that newer connections
    // are prioritized over the older ones.
    remote_ice_parameters_.push_back(ice_params);
  }

  // Update the pwd of remote candidate if needed.
  for (RemoteCandidate& candidate : remote_candidates_) {
    if (candidate.username() == ice_params.ufrag &&
        candidate.password().empty()) {
      candidate.set_password(ice_params.pwd);
    }
  }
  // We need to update the credentials and generation for any peer reflexive
  // candidates.
  for (Connection* conn : connections()) {
    conn->MaybeSetRemoteIceParametersAndGeneration(
        ice_params, static_cast<int>(remote_ice_parameters_.size() - 1));
  }
  // Updating the remote ICE candidate generation could change the sort order.
  ice_adapter_->OnSortAndSwitchRequest(
      IceSwitchReason::REMOTE_CANDIDATE_GENERATION_CHANGE);
}

void P2PTransportChannel::SetRemoteIceMode(IceMode mode) {
  RTC_DCHECK_RUN_ON(network_thread_);
  remote_ice_mode_ = mode;
}

// TODO(qingsi): We apply the convention that setting a absl::optional parameter
// to null restores its default value in the implementation. However, some
// absl::optional parameters are only processed below if non-null, e.g.,
// regather_on_failed_networks_interval, and thus there is no way to restore the
// defaults. Fix this issue later for consistency.
void P2PTransportChannel::SetIceConfig(const IceConfig& config) {
  RTC_DCHECK_RUN_ON(network_thread_);
  if (config_.continual_gathering_policy != config.continual_gathering_policy) {
    if (allocator_session()) {
      RTC_LOG(LS_ERROR) << "Trying to change continual gathering policy "
                           "when gathering has already started!";
    } else {
      config_.continual_gathering_policy = config.continual_gathering_policy;
      RTC_LOG(LS_INFO) << "Set continual_gathering_policy to "
                       << config_.continual_gathering_policy;
    }
  }

  if (config_.backup_connection_ping_interval !=
      config.backup_connection_ping_interval) {
    config_.backup_connection_ping_interval =
        config.backup_connection_ping_interval;
    RTC_LOG(LS_INFO) << "Set backup connection ping interval to "
                     << config_.backup_connection_ping_interval_or_default()
                     << " milliseconds.";
  }
  if (config_.receiving_timeout != config.receiving_timeout) {
    config_.receiving_timeout = config.receiving_timeout;
    for (Connection* connection : connections()) {
      connection->set_receiving_timeout(config_.receiving_timeout);
    }
    RTC_LOG(LS_INFO) << "Set ICE receiving timeout to "
                     << config_.receiving_timeout_or_default()
                     << " milliseconds";
  }

  config_.prioritize_most_likely_candidate_pairs =
      config.prioritize_most_likely_candidate_pairs;
  RTC_LOG(LS_INFO) << "Set ping most likely connection to "
                   << config_.prioritize_most_likely_candidate_pairs;

  if (config_.stable_writable_connection_ping_interval !=
      config.stable_writable_connection_ping_interval) {
    config_.stable_writable_connection_ping_interval =
        config.stable_writable_connection_ping_interval;
    RTC_LOG(LS_INFO)
        << "Set stable_writable_connection_ping_interval to "
        << config_.stable_writable_connection_ping_interval_or_default();
  }

  if (config_.presume_writable_when_fully_relayed !=
      config.presume_writable_when_fully_relayed) {
    if (!connections().empty()) {
      RTC_LOG(LS_ERROR) << "Trying to change 'presume writable' "
                           "while connections already exist!";
    } else {
      config_.presume_writable_when_fully_relayed =
          config.presume_writable_when_fully_relayed;
      RTC_LOG(LS_INFO) << "Set presume writable when fully relayed to "
                       << config_.presume_writable_when_fully_relayed;
    }
  }

  config_.surface_ice_candidates_on_ice_transport_type_changed =
      config.surface_ice_candidates_on_ice_transport_type_changed;
  if (config_.surface_ice_candidates_on_ice_transport_type_changed &&
      config_.continual_gathering_policy != GATHER_CONTINUALLY) {
    RTC_LOG(LS_WARNING)
        << "surface_ice_candidates_on_ice_transport_type_changed is "
           "ineffective since we do not gather continually.";
  }

  if (config_.regather_on_failed_networks_interval !=
      config.regather_on_failed_networks_interval) {
    config_.regather_on_failed_networks_interval =
        config.regather_on_failed_networks_interval;
    RTC_LOG(LS_INFO)
        << "Set regather_on_failed_networks_interval to "
        << config_.regather_on_failed_networks_interval_or_default();
  }

  if (config_.receiving_switching_delay != config.receiving_switching_delay) {
    config_.receiving_switching_delay = config.receiving_switching_delay;
    RTC_LOG(LS_INFO) << "Set receiving_switching_delay to "
                     << config_.receiving_switching_delay_or_default();
  }

  if (config_.default_nomination_mode != config.default_nomination_mode) {
    config_.default_nomination_mode = config.default_nomination_mode;
    RTC_LOG(LS_INFO) << "Set default nomination mode to "
                     << static_cast<int>(config_.default_nomination_mode);
  }

  if (config_.ice_check_interval_strong_connectivity !=
      config.ice_check_interval_strong_connectivity) {
    config_.ice_check_interval_strong_connectivity =
        config.ice_check_interval_strong_connectivity;
    RTC_LOG(LS_INFO)
        << "Set strong ping interval to "
        << config_.ice_check_interval_strong_connectivity_or_default();
  }

  if (config_.ice_check_interval_weak_connectivity !=
      config.ice_check_interval_weak_connectivity) {
    config_.ice_check_interval_weak_connectivity =
        config.ice_check_interval_weak_connectivity;
    RTC_LOG(LS_INFO)
        << "Set weak ping interval to "
        << config_.ice_check_interval_weak_connectivity_or_default();
  }

  if (config_.ice_check_min_interval != config.ice_check_min_interval) {
    config_.ice_check_min_interval = config.ice_check_min_interval;
    RTC_LOG(LS_INFO) << "Set min ping interval to "
                     << config_.ice_check_min_interval_or_default();
  }

  if (config_.ice_unwritable_timeout != config.ice_unwritable_timeout) {
    config_.ice_unwritable_timeout = config.ice_unwritable_timeout;
    for (Connection* conn : connections()) {
      conn->set_unwritable_timeout(config_.ice_unwritable_timeout);
    }
    RTC_LOG(LS_INFO) << "Set unwritable timeout to "
                     << config_.ice_unwritable_timeout_or_default();
  }

  if (config_.ice_unwritable_min_checks != config.ice_unwritable_min_checks) {
    config_.ice_unwritable_min_checks = config.ice_unwritable_min_checks;
    for (Connection* conn : connections()) {
      conn->set_unwritable_min_checks(config_.ice_unwritable_min_checks);
    }
    RTC_LOG(LS_INFO) << "Set unwritable min checks to "
                     << config_.ice_unwritable_min_checks_or_default();
  }

  if (config_.ice_inactive_timeout != config.ice_inactive_timeout) {
    config_.ice_inactive_timeout = config.ice_inactive_timeout;
    for (Connection* conn : connections()) {
      conn->set_inactive_timeout(config_.ice_inactive_timeout);
    }
    RTC_LOG(LS_INFO) << "Set inactive timeout to "
                     << config_.ice_inactive_timeout_or_default();
  }

  if (config_.network_preference != config.network_preference) {
    config_.network_preference = config.network_preference;
    ice_adapter_->OnSortAndSwitchRequest(
        IceSwitchReason::NETWORK_PREFERENCE_CHANGE);
    RTC_LOG(LS_INFO) << "Set network preference to "
                     << (config_.network_preference.has_value()
                             ? config_.network_preference.value()
                             : -1);  // network_preference cannot be bound to
                                     // int with value_or.
  }

  // TODO(qingsi): Resolve the naming conflict of stun_keepalive_delay in
  // UDPPort and stun_keepalive_interval.
  if (config_.stun_keepalive_interval != config.stun_keepalive_interval) {
    config_.stun_keepalive_interval = config.stun_keepalive_interval;
    allocator_session()->SetStunKeepaliveIntervalForReadyPorts(
        config_.stun_keepalive_interval);
    RTC_LOG(LS_INFO) << "Set STUN keepalive interval to "
                     << config.stun_keepalive_interval_or_default();
  }

  webrtc::BasicRegatheringController::Config regathering_config;
  regathering_config.regather_on_failed_networks_interval =
      config_.regather_on_failed_networks_interval_or_default();
  regathering_controller_->SetConfig(regathering_config);

  config_.vpn_preference = config.vpn_preference;
  allocator_->SetVpnPreference(config_.vpn_preference);

<<<<<<< HEAD
  ice_controller_->SetIceConfig(config_);
=======
  ice_adapter_->SetIceConfig(config_);
>>>>>>> fb3bd4a0

  RTC_DCHECK(ValidateIceConfig(config_).ok());
}

void P2PTransportChannel::ParseFieldTrials(
    const webrtc::FieldTrialsView* field_trials) {
  if (field_trials == nullptr) {
    return;
  }

  if (field_trials->IsEnabled("WebRTC-ExtraICEPing")) {
    RTC_LOG(LS_INFO) << "Set WebRTC-ExtraICEPing: Enabled";
  }
  if (field_trials->IsEnabled("WebRTC-TurnAddMultiMapping")) {
    RTC_LOG(LS_INFO) << "Set WebRTC-TurnAddMultiMapping: Enabled";
  }

  webrtc::StructParametersParser::Create(
      // go/skylift-light
      "skip_relay_to_non_relay_connections",
      &ice_field_trials_.skip_relay_to_non_relay_connections,
      // Limiting pings sent.
      "max_outstanding_pings", &ice_field_trials_.max_outstanding_pings,
      // Delay initial selection of connection.
      "initial_select_dampening", &ice_field_trials_.initial_select_dampening,
      // Delay initial selection of connections, that are receiving.
      "initial_select_dampening_ping_received",
      &ice_field_trials_.initial_select_dampening_ping_received,
      // Reply that we support goog ping.
      "announce_goog_ping", &ice_field_trials_.announce_goog_ping,
      // Use goog ping if remote support it.
      "enable_goog_ping", &ice_field_trials_.enable_goog_ping,
      // How fast does a RTT sample decay.
      "rtt_estimate_halftime_ms", &ice_field_trials_.rtt_estimate_halftime_ms,
      // Make sure that nomination reaching ICE controlled asap.
      "send_ping_on_switch_ice_controlling",
      &ice_field_trials_.send_ping_on_switch_ice_controlling,
      // Make sure that nomination reaching ICE controlled asap.
      "send_ping_on_selected_ice_controlling",
      &ice_field_trials_.send_ping_on_selected_ice_controlling,
      // Reply to nomination ASAP.
      "send_ping_on_nomination_ice_controlled",
      &ice_field_trials_.send_ping_on_nomination_ice_controlled,
      // Allow connections to live untouched longer that 30s.
      "dead_connection_timeout_ms",
      &ice_field_trials_.dead_connection_timeout_ms,
      // Stop gathering on strongly connected.
      "stop_gather_on_strongly_connected",
      &ice_field_trials_.stop_gather_on_strongly_connected)
      ->Parse(field_trials->Lookup("WebRTC-IceFieldTrials"));

  if (ice_field_trials_.dead_connection_timeout_ms < 30000) {
    RTC_LOG(LS_WARNING) << "dead_connection_timeout_ms set to "
                        << ice_field_trials_.dead_connection_timeout_ms
                        << " increasing it to 30000";
    ice_field_trials_.dead_connection_timeout_ms = 30000;
  }

  if (ice_field_trials_.skip_relay_to_non_relay_connections) {
    RTC_LOG(LS_INFO) << "Set skip_relay_to_non_relay_connections";
  }

  if (ice_field_trials_.max_outstanding_pings.has_value()) {
    RTC_LOG(LS_INFO) << "Set max_outstanding_pings: "
                     << *ice_field_trials_.max_outstanding_pings;
  }

  if (ice_field_trials_.initial_select_dampening.has_value()) {
    RTC_LOG(LS_INFO) << "Set initial_select_dampening: "
                     << *ice_field_trials_.initial_select_dampening;
  }

  if (ice_field_trials_.initial_select_dampening_ping_received.has_value()) {
    RTC_LOG(LS_INFO)
        << "Set initial_select_dampening_ping_received: "
        << *ice_field_trials_.initial_select_dampening_ping_received;
  }

  // DSCP override, allow user to specify (any) int value
  // that will be used for tagging all packets.
  webrtc::StructParametersParser::Create("override_dscp",
                                         &ice_field_trials_.override_dscp)
      ->Parse(field_trials->Lookup("WebRTC-DscpFieldTrial"));

  if (ice_field_trials_.override_dscp) {
    SetOption(rtc::Socket::OPT_DSCP, *ice_field_trials_.override_dscp);
  }

  std::string field_trial_string =
      field_trials->Lookup("WebRTC-SetSocketReceiveBuffer");
  int receive_buffer_size_kb = 0;
  sscanf(field_trial_string.c_str(), "Enabled-%d", &receive_buffer_size_kb);
  if (receive_buffer_size_kb > 0) {
    RTC_LOG(LS_INFO) << "Set WebRTC-SetSocketReceiveBuffer: Enabled and set to "
                     << receive_buffer_size_kb << "kb";
    SetOption(rtc::Socket::OPT_RCVBUF, receive_buffer_size_kb * 1024);
  }

  ice_field_trials_.piggyback_ice_check_acknowledgement =
      field_trials->IsEnabled("WebRTC-PiggybackIceCheckAcknowledgement");

  ice_field_trials_.extra_ice_ping =
      field_trials->IsEnabled("WebRTC-ExtraICEPing");
}

const IceConfig& P2PTransportChannel::config() const {
  RTC_DCHECK_RUN_ON(network_thread_);
  return config_;
}

// TODO(qingsi): Add tests for the config validation starting from
// PeerConnection::SetConfiguration.
// Static
RTCError P2PTransportChannel::ValidateIceConfig(const IceConfig& config) {
  if (config.ice_check_interval_strong_connectivity_or_default() <
      config.ice_check_interval_weak_connectivity.value_or(
          GetWeakPingIntervalInFieldTrial(nullptr))) {
    return RTCError(RTCErrorType::INVALID_PARAMETER,
                    "Ping interval of candidate pairs is shorter when ICE is "
                    "strongly connected than that when ICE is weakly "
                    "connected");
  }

  if (config.receiving_timeout_or_default() <
      std::max(config.ice_check_interval_strong_connectivity_or_default(),
               config.ice_check_min_interval_or_default())) {
    return RTCError(
        RTCErrorType::INVALID_PARAMETER,
        "Receiving timeout is shorter than the minimal ping interval.");
  }

  if (config.backup_connection_ping_interval_or_default() <
      config.ice_check_interval_strong_connectivity_or_default()) {
    return RTCError(RTCErrorType::INVALID_PARAMETER,
                    "Ping interval of backup candidate pairs is shorter than "
                    "that of general candidate pairs when ICE is strongly "
                    "connected");
  }

  if (config.stable_writable_connection_ping_interval_or_default() <
      config.ice_check_interval_strong_connectivity_or_default()) {
    return RTCError(RTCErrorType::INVALID_PARAMETER,
                    "Ping interval of stable and writable candidate pairs is "
                    "shorter than that of general candidate pairs when ICE is "
                    "strongly connected");
  }

  if (config.ice_unwritable_timeout_or_default() >
      config.ice_inactive_timeout_or_default()) {
    return RTCError(RTCErrorType::INVALID_PARAMETER,
                    "The timeout period for the writability state to become "
                    "UNRELIABLE is longer than that to become TIMEOUT.");
  }

  return RTCError::OK();
}

const Connection* P2PTransportChannel::selected_connection() const {
  RTC_DCHECK_RUN_ON(network_thread_);
  return selected_connection_;
}

int P2PTransportChannel::check_receiving_interval() const {
  RTC_DCHECK_RUN_ON(network_thread_);
  return std::max(MIN_CHECK_RECEIVING_INTERVAL,
                  config_.receiving_timeout_or_default() / 10);
}

void P2PTransportChannel::MaybeStartGathering() {
  RTC_DCHECK_RUN_ON(network_thread_);
  if (ice_parameters_.ufrag.empty() || ice_parameters_.pwd.empty()) {
    RTC_LOG(LS_ERROR)
        << "Cannot gather candidates because ICE parameters are empty"
           " ufrag: "
        << ice_parameters_.ufrag << " pwd: " << ice_parameters_.pwd;
    return;
  }
  // Start gathering if we never started before, or if an ICE restart occurred.
  if (!allocator_session() ||
      IceCredentialsChanged(allocator_session()->ice_ufrag(),
                            allocator_session()->ice_pwd(),
                            ice_parameters_.ufrag, ice_parameters_.pwd)) {
    if (gathering_state_ != kIceGatheringGathering) {
      gathering_state_ = kIceGatheringGathering;
      SignalGatheringState(this);
    }

    if (allocator_session()) {
      IceRestartState state;
      if (writable()) {
        state = IceRestartState::CONNECTED;
      } else if (IsGettingPorts()) {
        state = IceRestartState::CONNECTING;
      } else {
        state = IceRestartState::DISCONNECTED;
      }
      RTC_HISTOGRAM_ENUMERATION("WebRTC.PeerConnection.IceRestartState",
                                static_cast<int>(state),
                                static_cast<int>(IceRestartState::MAX_VALUE));
    }

    for (const auto& session : allocator_sessions_) {
      if (session->IsStopped()) {
        continue;
      }
      session->StopGettingPorts();
    }

    // Time for a new allocator.
    std::unique_ptr<PortAllocatorSession> pooled_session =
        allocator_->TakePooledSession(transport_name(), component(),
                                      ice_parameters_.ufrag,
                                      ice_parameters_.pwd);
    if (pooled_session) {
      AddAllocatorSession(std::move(pooled_session));
      PortAllocatorSession* raw_pooled_session =
          allocator_sessions_.back().get();
      // Process the pooled session's existing candidates/ports, if they exist.
      OnCandidatesReady(raw_pooled_session,
                        raw_pooled_session->ReadyCandidates());
      for (PortInterface* port : allocator_sessions_.back()->ReadyPorts()) {
        OnPortReady(raw_pooled_session, port);
      }
      if (allocator_sessions_.back()->CandidatesAllocationDone()) {
        OnCandidatesAllocationDone(raw_pooled_session);
      }
    } else {
      AddAllocatorSession(allocator_->CreateSession(
          transport_name(), component(), ice_parameters_.ufrag,
          ice_parameters_.pwd));
      allocator_sessions_.back()->StartGettingPorts();
    }
  }
}

// RingRTC change to add ICE forking
void P2PTransportChannel::StartGatheringWithSharedGatherer(
    rtc::scoped_refptr<webrtc::IceGathererInterface> shared_gatherer) {
  RTC_DCHECK(!shared_gatherer_);
  RTC_DCHECK_RUN_ON(network_thread_);
  if (gathering_state_ != kIceGatheringGathering) {
    gathering_state_ = kIceGatheringGathering;
    SignalGatheringState(this);
  }

  // Note: we must set this before calling OnPortReady below to make sure
  // we handle peer reflexive candidates properly.
  shared_gatherer_ = std::move(shared_gatherer);

  auto* session = shared_gatherer_->port_allocator_session();
  session->SignalPortReady.connect(this, &P2PTransportChannel::OnPortReady);
  session->SignalPortsPruned.connect(this, &P2PTransportChannel::OnPortsPruned);
  session->SignalCandidatesReady.connect(
      this, &P2PTransportChannel::OnCandidatesReady);
  session->SignalCandidateError.connect(this,
                                        &P2PTransportChannel::OnCandidateError);
  session->SignalCandidatesRemoved.connect(
      this, &P2PTransportChannel::OnCandidatesRemoved);
  session->SignalCandidatesAllocationDone.connect(
      this, &P2PTransportChannel::OnCandidatesAllocationDone);
  // Process the pooled session's existing candidates/ports, if they exist.
  OnCandidatesReady(session, session->ReadyCandidates());
  for (PortInterface* port : session->ReadyPorts()) {
    OnPortReady(session, port);
  }
  if (session->CandidatesAllocationDone()) {
    OnCandidatesAllocationDone(session);
  }
  // This expects that it's OK to call StartGettingPorts multiple times.
  // If that is ever not the case, we should add an IceGatherer::Start method
  // that makes sure StartGettingPorts is only called once and then call
  // that method here.
  session->StartGettingPorts();
}

// A new port is available, attempt to make connections for it
void P2PTransportChannel::OnPortReady(PortAllocatorSession* session,
                                      PortInterface* port) {
  RTC_DCHECK_RUN_ON(network_thread_);

  // Set in-effect options on the new port
  for (OptionMap::const_iterator it = options_.begin(); it != options_.end();
       ++it) {
    int val = port->SetOption(it->first, it->second);
    if (val < 0) {
      // Errors are frequent, so use LS_INFO. bugs.webrtc.org/9221
      RTC_LOG(LS_INFO) << port->ToString() << ": SetOption(" << it->first
                       << ", " << it->second
                       << ") failed: " << port->GetError();
    }
  }

  // Remember the ports and candidates, and signal that candidates are ready.
  // The session will handle this, and send an initiate/accept/modify message
  // if one is pending.

  port->SetIceRole(ice_role_);
  port->SetIceTiebreaker(tiebreaker_);
  // RingRTC change to add ICE forking
  if (IsSharedSession(session)) {
    // Handling role conflicts at the port level breaks badly when sharing
    // a port between many transports.  So disable it until we have
    // role conflict handling that works with ICE forking.
    port->SignalRoleConflict.connect(
        this, &P2PTransportChannel::OnRoleConflictIgnored);
    port->SignalUnknownAddress.connect(
        this, &P2PTransportChannel::OnUnknownAddressFromSharedSession);
  } else {
    port->SignalRoleConflict.connect(this,
                                     &P2PTransportChannel::OnRoleConflict);
    port->SignalUnknownAddress.connect(
        this, &P2PTransportChannel::OnUnknownAddressFromOwnedSession);
  }

  ports_.push_back(port);
  // RingRTC change to support ICE forking
  port->SignalDestroyed.connect(this, &P2PTransportChannel::OnPortDestroyed);
  port->SignalSentPacket.connect(this, &P2PTransportChannel::OnSentPacket);

  // Attempt to create a connection from this new port to all of the remote
  // candidates that we were given so far.

  std::vector<RemoteCandidate>::iterator iter;
  for (iter = remote_candidates_.begin(); iter != remote_candidates_.end();
       ++iter) {
    CreateConnection(port, *iter, iter->origin_port());
  }

  ice_adapter_->OnImmediateSortAndSwitchRequest(
      IceSwitchReason::NEW_CONNECTION_FROM_LOCAL_CANDIDATE);
}

// A new candidate is available, let listeners know
void P2PTransportChannel::OnCandidatesReady(
    PortAllocatorSession* session,
    const std::vector<Candidate>& candidates) {
  RTC_DCHECK_RUN_ON(network_thread_);
  for (size_t i = 0; i < candidates.size(); ++i) {
    SignalCandidateGathered(this, candidates[i]);
  }
}

void P2PTransportChannel::OnCandidateError(
    PortAllocatorSession* session,
    const IceCandidateErrorEvent& event) {
  RTC_DCHECK(network_thread_ == rtc::Thread::Current());
  SignalCandidateError(this, event);
}

void P2PTransportChannel::OnCandidatesAllocationDone(
    PortAllocatorSession* session) {
  RTC_DCHECK_RUN_ON(network_thread_);
  if (config_.gather_continually()) {
    RTC_LOG(LS_INFO) << "P2PTransportChannel: " << transport_name()
                     << ", component " << component()
                     << " gathering complete, but using continual "
                        "gathering so not changing gathering state.";
    return;
  }
  gathering_state_ = kIceGatheringComplete;
  RTC_LOG(LS_INFO) << "P2PTransportChannel: " << transport_name()
                   << ", component " << component() << " gathering complete";
  SignalGatheringState(this);
}

// RingRTC change to add ICE forking
void P2PTransportChannel::OnUnknownAddressFromSharedSession(
    PortInterface* port,
    const rtc::SocketAddress& address,
    ProtocolType proto,
    IceMessage* stun_msg,
    const std::string& remote_username,
    bool port_muxed) {
  bool shared = true;
  OnUnknownAddress(port, address, proto, stun_msg, remote_username, port_muxed,
                   shared);
}

void P2PTransportChannel::OnUnknownAddressFromOwnedSession(
    PortInterface* port,
    const rtc::SocketAddress& address,
    ProtocolType proto,
    IceMessage* stun_msg,
    const std::string& remote_username,
    bool port_muxed) {
  bool shared = false;
  OnUnknownAddress(port, address, proto, stun_msg, remote_username, port_muxed,
                   shared);
}

// Handle stun packets
void P2PTransportChannel::OnUnknownAddress(PortInterface* port,
                                           const rtc::SocketAddress& address,
                                           ProtocolType proto,
                                           IceMessage* stun_msg,
                                           const std::string& remote_username,
                                           bool port_muxed,
                                           bool shared) {
  RTC_DCHECK_RUN_ON(network_thread_);

  // Port has received a valid stun packet from an address that no Connection
  // is currently available for. See if we already have a candidate with the
  // address. If it isn't we need to create new candidate for it.
  //
  // TODO(qingsi): There is a caveat of the logic below if we have remote
  // candidates with hostnames. We could create a prflx candidate that is
  // identical to a host candidate that are currently in the process of name
  // resolution. We would not have a duplicate candidate since when adding the
  // resolved host candidate, FinishingAddingRemoteCandidate does
  // MaybeUpdatePeerReflexiveCandidate, and the prflx candidate would be updated
  // to a host candidate. As a result, for a brief moment we would have a prflx
  // candidate showing a private IP address, though we do not signal prflx
  // candidates to applications and we could obfuscate the IP addresses of prflx
  // candidates in P2PTransportChannel::GetStats. The difficulty of preventing
  // creating the prflx from the beginning is that we do not have a reliable way
  // to claim two candidates are identical without the address information. If
  // we always pause the addition of a prflx candidate when there is ongoing
  // name resolution and dedup after we have a resolved address, we run into the
  // risk of losing/delaying the addition of a non-identical candidate that
  // could be the only way to have a connection, if the resolution never
  // completes or is significantly delayed.
  const Candidate* candidate = nullptr;
  for (const Candidate& c : remote_candidates_) {
    if (c.username() == remote_username && c.address() == address &&
        c.protocol() == ProtoToString(proto)) {
      candidate = &c;
      break;
    }
  }

  uint32_t remote_generation = 0;
  std::string remote_password;
  // The STUN binding request may arrive after setRemoteDescription and before
  // adding remote candidate, so we need to set the password to the shared
  // password and set the generation if the user name matches.
  const IceParameters* ice_param =
      FindRemoteIceFromUfrag(remote_username, &remote_generation);
  // Note: if not found, the remote_generation will still be 0.
  if (ice_param != nullptr) {
    remote_password = ice_param->pwd;
  // RingRTC change to add ICE forking
  } else if (shared) {
    // If we don't know that the remote ufrag and the session is shared between
    // different transports, then don't create a peer reflexive candidate.
    // Otherwise, each transport would end up with one.
    RTC_LOG(LS_INFO)
        << "Ignoring peer-refexive ICE candidate because the ufrag is unknown.";
    return;
  }

  Candidate remote_candidate;
  bool remote_candidate_is_new = (candidate == nullptr);
  if (!remote_candidate_is_new) {
    remote_candidate = *candidate;
  } else {
    // Create a new candidate with this address.
    // The priority of the candidate is set to the PRIORITY attribute
    // from the request.
    const StunUInt32Attribute* priority_attr =
        stun_msg->GetUInt32(STUN_ATTR_PRIORITY);
    if (!priority_attr) {
      RTC_LOG(LS_WARNING) << "P2PTransportChannel::OnUnknownAddress - "
                             "No STUN_ATTR_PRIORITY found in the "
                             "stun request message";
      port->SendBindingErrorResponse(stun_msg, address, STUN_ERROR_BAD_REQUEST,
                                     STUN_ERROR_REASON_BAD_REQUEST);
      return;
    }
    int remote_candidate_priority = priority_attr->value();

    uint16_t network_id = 0;
    uint16_t network_cost = 0;
    const StunUInt32Attribute* network_attr =
        stun_msg->GetUInt32(STUN_ATTR_GOOG_NETWORK_INFO);
    if (network_attr) {
      uint32_t network_info = network_attr->value();
      network_id = static_cast<uint16_t>(network_info >> 16);
      network_cost = static_cast<uint16_t>(network_info);
    }

    // RFC 5245
    // If the source transport address of the request does not match any
    // existing remote candidates, it represents a new peer reflexive remote
    // candidate.
    remote_candidate = Candidate(
        component(), ProtoToString(proto), address, remote_candidate_priority,
        remote_username, remote_password, PRFLX_PORT_TYPE, remote_generation,
        "", network_id, network_cost);
    if (proto == PROTO_TCP) {
      remote_candidate.set_tcptype(TCPTYPE_ACTIVE_STR);
    }

    // From RFC 5245, section-7.2.1.3:
    // The foundation of the candidate is set to an arbitrary value, different
    // from the foundation for all other remote candidates.
    remote_candidate.set_foundation(
        rtc::ToString(rtc::ComputeCrc32(remote_candidate.id())));
  }

  // RFC5245, the agent constructs a pair whose local candidate is equal to
  // the transport address on which the STUN request was received, and a
  // remote candidate equal to the source transport address where the
  // request came from.

  // There shouldn't be an existing connection with this remote address.
  // When ports are muxed, this channel might get multiple unknown address
  // signals. In that case if the connection is already exists, we should
  // simply ignore the signal otherwise send server error.
  if (port->GetConnection(remote_candidate.address())) {
    if (port_muxed) {
      RTC_LOG(LS_INFO) << "Connection already exists for peer reflexive "
                          "candidate: "
                       << remote_candidate.ToSensitiveString();
      return;
    } else {
      RTC_DCHECK_NOTREACHED();
      port->SendBindingErrorResponse(stun_msg, address, STUN_ERROR_SERVER_ERROR,
                                     STUN_ERROR_REASON_SERVER_ERROR);
      return;
    }
  }

  Connection* connection =
      port->CreateConnection(remote_candidate, PortInterface::ORIGIN_THIS_PORT);
  if (!connection) {
    // This could happen in some scenarios. For example, a TurnPort may have
    // had a refresh request timeout, so it won't create connections.
    port->SendBindingErrorResponse(stun_msg, address, STUN_ERROR_SERVER_ERROR,
                                   STUN_ERROR_REASON_SERVER_ERROR);
    return;
  }

  RTC_LOG(LS_INFO) << "Adding connection from "
                   << (remote_candidate_is_new ? "peer reflexive"
                                               : "resurrected")
                   << " candidate: " << remote_candidate.ToSensitiveString();
  AddConnection(connection);
  connection->HandleStunBindingOrGoogPingRequest(stun_msg);

  // Update the list of connections since we just added another.  We do this
  // after sending the response since it could (in principle) delete the
  // connection in question.
  ice_adapter_->OnImmediateSortAndSwitchRequest(
      IceSwitchReason::NEW_CONNECTION_FROM_UNKNOWN_REMOTE_ADDRESS);
}

void P2PTransportChannel::OnCandidateFilterChanged(uint32_t prev_filter,
                                                   uint32_t cur_filter) {
  RTC_DCHECK_RUN_ON(network_thread_);
  if (prev_filter == cur_filter || allocator_session() == nullptr) {
    return;
  }
  if (config_.surface_ice_candidates_on_ice_transport_type_changed) {
    allocator_session()->SetCandidateFilter(cur_filter);
  }
}

void P2PTransportChannel::OnRoleConflict(PortInterface* port) {
  SignalRoleConflict(this);  // STUN ping will be sent when SetRole is called
                             // from Transport.
}

void P2PTransportChannel::OnRoleConflictIgnored(PortInterface* port) {
  RTC_LOG(LS_ERROR) << "Ignored conflict. This is bad.";
}

const IceParameters* P2PTransportChannel::FindRemoteIceFromUfrag(
    absl::string_view ufrag,
    uint32_t* generation) {
  RTC_DCHECK_RUN_ON(network_thread_);
  const auto& params = remote_ice_parameters_;
  auto it = std::find_if(
      params.rbegin(), params.rend(),
      [ufrag](const IceParameters& param) { return param.ufrag == ufrag; });
  if (it == params.rend()) {
    // Not found.
    return nullptr;
  }
  *generation = params.rend() - it - 1;
  return &(*it);
}

void P2PTransportChannel::OnNominated(Connection* conn) {
  RTC_DCHECK_RUN_ON(network_thread_);
  RTC_DCHECK(ice_role_ == ICEROLE_CONTROLLED);

  if (selected_connection_ == conn) {
    return;
  }

  if (ice_field_trials_.send_ping_on_nomination_ice_controlled &&
      conn != nullptr) {
<<<<<<< HEAD
    PingConnection(conn);
    MarkConnectionPinged(conn);
=======
    SendPingRequestInternal(conn);
>>>>>>> fb3bd4a0
  }

  // TODO(qingsi): RequestSortAndStateUpdate will eventually call
  // MaybeSwitchSelectedConnection again. Rewrite this logic.
  if (ice_adapter_->OnImmediateSwitchRequest(
          IceSwitchReason::NOMINATION_ON_CONTROLLED_SIDE, conn)) {
    // Now that we have selected a connection, it is time to prune other
    // connections and update the read/write state of the channel.
    ice_adapter_->OnSortAndSwitchRequest(
        IceSwitchReason::NOMINATION_ON_CONTROLLED_SIDE);
  } else {
    RTC_LOG(LS_INFO)
        << "Not switching the selected connection on controlled side yet: "
        << conn->ToString();
  }
}

void P2PTransportChannel::ResolveHostnameCandidate(const Candidate& candidate) {
  RTC_DCHECK_RUN_ON(network_thread_);
  if (!async_dns_resolver_factory_) {
    RTC_LOG(LS_WARNING) << "Dropping ICE candidate with hostname address "
                           "(no AsyncResolverFactory)";
    return;
  }

  auto resolver = async_dns_resolver_factory_->Create();
  auto resptr = resolver.get();
  resolvers_.emplace_back(candidate, std::move(resolver));
  resptr->Start(candidate.address(),
                [this, resptr]() { OnCandidateResolved(resptr); });
  RTC_LOG(LS_INFO) << "Asynchronously resolving ICE candidate hostname "
                   << candidate.address().HostAsSensitiveURIString();
}

void P2PTransportChannel::AddRemoteCandidate(const Candidate& candidate) {
  RTC_DCHECK_RUN_ON(network_thread_);

  uint32_t generation = GetRemoteCandidateGeneration(candidate);
  // If a remote candidate with a previous generation arrives, drop it.
  if (generation < remote_ice_generation()) {
    RTC_LOG(LS_WARNING) << "Dropping a remote candidate because its ufrag "
                        << candidate.username()
                        << " indicates it was for a previous generation.";
    return;
  }

  Candidate new_remote_candidate(candidate);
  new_remote_candidate.set_generation(generation);
  // ICE candidates don't need to have username and password set, but
  // the code below this (specifically, ConnectionRequest::Prepare in
  // port.cc) uses the remote candidates's username.  So, we set it
  // here.
  if (remote_ice()) {
    if (candidate.username().empty()) {
      new_remote_candidate.set_username(remote_ice()->ufrag);
    }
    if (new_remote_candidate.username() == remote_ice()->ufrag) {
      if (candidate.password().empty()) {
        new_remote_candidate.set_password(remote_ice()->pwd);
      }
    } else {
      // The candidate belongs to the next generation. Its pwd will be set
      // when the new remote ICE credentials arrive.
      RTC_LOG(LS_INFO)
          << "A remote candidate arrives with an unknown ufrag: "
          << candidate.username();
    }
  }

  if (new_remote_candidate.address().IsUnresolvedIP()) {
    // Don't do DNS lookups if the IceTransportPolicy is "none" or "relay".
    bool sharing_host = ((allocator_->candidate_filter() & CF_HOST) != 0);
    bool sharing_stun = ((allocator_->candidate_filter() & CF_REFLEXIVE) != 0);
    if (sharing_host || sharing_stun) {
      // RingRTC change to improve privacy of IP addresses
      // Do not resolve remote candidates because doing so may cause a connection to
      // an arbitrary DNS server.
      // ResolveHostnameCandidate(new_remote_candidate);
    }
    return;
  }

  FinishAddingRemoteCandidate(new_remote_candidate);
}

P2PTransportChannel::CandidateAndResolver::CandidateAndResolver(
    const Candidate& candidate,
    std::unique_ptr<webrtc::AsyncDnsResolverInterface>&& resolver)
    : candidate_(candidate), resolver_(std::move(resolver)) {}

P2PTransportChannel::CandidateAndResolver::~CandidateAndResolver() {}

void P2PTransportChannel::OnCandidateResolved(
    webrtc::AsyncDnsResolverInterface* resolver) {
  RTC_DCHECK_RUN_ON(network_thread_);
  auto p =
      absl::c_find_if(resolvers_, [resolver](const CandidateAndResolver& cr) {
        return cr.resolver_.get() == resolver;
      });
  if (p == resolvers_.end()) {
    RTC_LOG(LS_ERROR) << "Unexpected AsyncDnsResolver return";
    RTC_DCHECK_NOTREACHED();
    return;
  }
  Candidate candidate = p->candidate_;
  AddRemoteCandidateWithResult(candidate, resolver->result());
  // Now we can delete the resolver.
  // TODO(bugs.webrtc.org/12651): Replace the stuff below with
  // resolvers_.erase(p);
  std::unique_ptr<webrtc::AsyncDnsResolverInterface> to_delete =
      std::move(p->resolver_);
  // Delay the actual deletion of the resolver until the lambda executes.
  network_thread_->PostTask([to_delete = std::move(to_delete)] {});
  resolvers_.erase(p);
}

void P2PTransportChannel::AddRemoteCandidateWithResult(
    Candidate candidate,
    const webrtc::AsyncDnsResolverResult& result) {
  RTC_DCHECK_RUN_ON(network_thread_);
  if (result.GetError()) {
    RTC_LOG(LS_WARNING) << "Failed to resolve ICE candidate hostname "
                        << candidate.address().HostAsSensitiveURIString()
                        << " with error " << result.GetError();
    return;
  }

  rtc::SocketAddress resolved_address;
  // Prefer IPv6 to IPv4 if we have it (see RFC 5245 Section 15.1).
  // TODO(zstein): This won't work if we only have IPv4 locally but receive an
  // AAAA DNS record.
  bool have_address = result.GetResolvedAddress(AF_INET6, &resolved_address) ||
                      result.GetResolvedAddress(AF_INET, &resolved_address);
  if (!have_address) {
    RTC_LOG(LS_INFO) << "ICE candidate hostname "
                     << candidate.address().HostAsSensitiveURIString()
                     << " could not be resolved";
    return;
  }

  RTC_LOG(LS_INFO) << "Resolved ICE candidate hostname "
                   << candidate.address().HostAsSensitiveURIString() << " to "
                   << resolved_address.ipaddr().ToSensitiveString();
  candidate.set_address(resolved_address);
  FinishAddingRemoteCandidate(candidate);
}

void P2PTransportChannel::FinishAddingRemoteCandidate(
    const Candidate& new_remote_candidate) {
  RTC_DCHECK_RUN_ON(network_thread_);
  // If this candidate matches what was thought to be a peer reflexive
  // candidate, we need to update the candidate priority/etc.
  for (Connection* conn : connections()) {
    conn->MaybeUpdatePeerReflexiveCandidate(new_remote_candidate);
  }

  // Create connections to this remote candidate.
  CreateConnections(new_remote_candidate, NULL);

  // Resort the connections list, which may have new elements.
  ice_adapter_->OnImmediateSortAndSwitchRequest(
      IceSwitchReason::NEW_CONNECTION_FROM_REMOTE_CANDIDATE);
}

void P2PTransportChannel::RemoveRemoteCandidate(
    const Candidate& cand_to_remove) {
  RTC_DCHECK_RUN_ON(network_thread_);
  auto iter =
      std::remove_if(remote_candidates_.begin(), remote_candidates_.end(),
                     [cand_to_remove](const Candidate& candidate) {
                       return cand_to_remove.MatchesForRemoval(candidate);
                     });
  if (iter != remote_candidates_.end()) {
    RTC_LOG(LS_VERBOSE) << "Removed remote candidate "
                        << cand_to_remove.ToSensitiveString();
    remote_candidates_.erase(iter, remote_candidates_.end());
  }
}

void P2PTransportChannel::RemoveAllRemoteCandidates() {
  RTC_DCHECK_RUN_ON(network_thread_);
  remote_candidates_.clear();
}

// Creates connections from all of the ports that we care about to the given
// remote candidate.  The return value is true if we created a connection from
// the origin port.
bool P2PTransportChannel::CreateConnections(const Candidate& remote_candidate,
                                            PortInterface* origin_port) {
  RTC_DCHECK_RUN_ON(network_thread_);

  // If we've already seen the new remote candidate (in the current candidate
  // generation), then we shouldn't try creating connections for it.
  // We either already have a connection for it, or we previously created one
  // and then later pruned it. If we don't return, the channel will again
  // re-create any connections that were previously pruned, which will then
  // immediately be re-pruned, churning the network for no purpose.
  // This only applies to candidates received over signaling (i.e. origin_port
  // is NULL).
  if (!origin_port && IsDuplicateRemoteCandidate(remote_candidate)) {
    // return true to indicate success, without creating any new connections.
    return true;
  }

  // Add a new connection for this candidate to every port that allows such a
  // connection (i.e., if they have compatible protocols) and that does not
  // already have a connection to an equivalent candidate.  We must be careful
  // to make sure that the origin port is included, even if it was pruned,
  // since that may be the only port that can create this connection.
  bool created = false;
  std::vector<PortInterface*>::reverse_iterator it;
  for (it = ports_.rbegin(); it != ports_.rend(); ++it) {
    if (CreateConnection(*it, remote_candidate, origin_port)) {
      if (*it == origin_port)
        created = true;
    }
  }

  if ((origin_port != NULL) && !absl::c_linear_search(ports_, origin_port)) {
    if (CreateConnection(origin_port, remote_candidate, origin_port))
      created = true;
  }

  // Remember this remote candidate so that we can add it to future ports.
  RememberRemoteCandidate(remote_candidate, origin_port);

  return created;
}

// Setup a connection object for the local and remote candidate combination.
// And then listen to connection object for changes.
bool P2PTransportChannel::CreateConnection(PortInterface* port,
                                           const Candidate& remote_candidate,
                                           PortInterface* origin_port) {
  RTC_DCHECK_RUN_ON(network_thread_);
  if (!port->SupportsProtocol(remote_candidate.protocol())) {
    return false;
  }

  if (ice_field_trials_.skip_relay_to_non_relay_connections) {
    if ((port->Type() != remote_candidate.type()) &&
        (port->Type() == RELAY_PORT_TYPE ||
         remote_candidate.type() == RELAY_PORT_TYPE)) {
      RTC_LOG(LS_INFO) << ToString() << ": skip creating connection "
                       << port->Type() << " to " << remote_candidate.type();
      return false;
    }
  }

  // Look for an existing connection with this remote address.  If one is not
  // found or it is found but the existing remote candidate has an older
  // generation, then we can create a new connection for this address.
  Connection* connection = port->GetConnection(remote_candidate.address());
  if (connection == nullptr || connection->remote_candidate().generation() <
                                   remote_candidate.generation()) {
    // Don't create a connection if this is a candidate we received in a
    // message and we are not allowed to make outgoing connections.
    PortInterface::CandidateOrigin origin = GetOrigin(port, origin_port);
    if (origin == PortInterface::ORIGIN_MESSAGE && incoming_only_) {
      return false;
    }
    Connection* connection = port->CreateConnection(remote_candidate, origin);
    if (!connection) {
      return false;
    }
    AddConnection(connection);
    RTC_LOG(LS_INFO) << ToString()
                     << ": Created connection with origin: " << origin
                     << ", total: " << connections().size();
    return true;
  }

  // No new connection was created.
  // It is not legal to try to change any of the parameters of an existing
  // connection; however, the other side can send a duplicate candidate.
  if (!remote_candidate.IsEquivalent(connection->remote_candidate())) {
    RTC_LOG(LS_INFO) << "Attempt to change a remote candidate."
                        " Existing remote candidate: "
                     << connection->remote_candidate().ToSensitiveString()
                     << "New remote candidate: "
                     << remote_candidate.ToSensitiveString();
  }
  return false;
}

bool P2PTransportChannel::FindConnection(const Connection* connection) const {
  RTC_DCHECK_RUN_ON(network_thread_);
  return absl::c_linear_search(connections(), connection);
}

uint32_t P2PTransportChannel::GetRemoteCandidateGeneration(
    const Candidate& candidate) {
  RTC_DCHECK_RUN_ON(network_thread_);
  // If the candidate has a ufrag, use it to find the generation.
  if (!candidate.username().empty()) {
    uint32_t generation = 0;
    if (!FindRemoteIceFromUfrag(candidate.username(), &generation)) {
      // If the ufrag is not found, assume the next/future generation.
      generation = static_cast<uint32_t>(remote_ice_parameters_.size());
    }
    return generation;
  }
  // If candidate generation is set, use that.
  if (candidate.generation() > 0) {
    return candidate.generation();
  }
  // Otherwise, assume the generation from remote ice parameters.
  return remote_ice_generation();
}

// Check if remote candidate is already cached.
bool P2PTransportChannel::IsDuplicateRemoteCandidate(
    const Candidate& candidate) {
  RTC_DCHECK_RUN_ON(network_thread_);
  for (size_t i = 0; i < remote_candidates_.size(); ++i) {
    if (remote_candidates_[i].IsEquivalent(candidate)) {
      return true;
    }
  }
  return false;
}

// Maintain our remote candidate list, adding this new remote one.
void P2PTransportChannel::RememberRemoteCandidate(
    const Candidate& remote_candidate,
    PortInterface* origin_port) {
  RTC_DCHECK_RUN_ON(network_thread_);
  // Remove any candidates whose generation is older than this one.  The
  // presence of a new generation indicates that the old ones are not useful.
  size_t i = 0;
  while (i < remote_candidates_.size()) {
    if (remote_candidates_[i].generation() < remote_candidate.generation()) {
      RTC_LOG(LS_INFO) << "Pruning candidate from old generation: "
                       << remote_candidates_[i].address().ToSensitiveString();
      remote_candidates_.erase(remote_candidates_.begin() + i);
    } else {
      i += 1;
    }
  }

  // Make sure this candidate is not a duplicate.
  if (IsDuplicateRemoteCandidate(remote_candidate)) {
    RTC_LOG(LS_INFO) << "Duplicate candidate: "
                     << remote_candidate.ToSensitiveString();
    return;
  }

  // Try this candidate for all future ports.
  remote_candidates_.push_back(RemoteCandidate(remote_candidate, origin_port));
}

// Set options on ourselves is simply setting options on all of our available
// port objects.
int P2PTransportChannel::SetOption(rtc::Socket::Option opt, int value) {
  RTC_DCHECK_RUN_ON(network_thread_);
  if (ice_field_trials_.override_dscp && opt == rtc::Socket::OPT_DSCP) {
    value = *ice_field_trials_.override_dscp;
  }

  OptionMap::iterator it = options_.find(opt);
  if (it == options_.end()) {
    options_.insert(std::make_pair(opt, value));
  } else if (it->second == value) {
    return 0;
  } else {
    it->second = value;
  }

  for (PortInterface* port : ports_) {
    int val = port->SetOption(opt, value);
    if (val < 0) {
      // Because this also occurs deferred, probably no point in reporting an
      // error
      RTC_LOG(LS_WARNING) << "SetOption(" << opt << ", " << value
                          << ") failed: " << port->GetError();
    }
  }
  return 0;
}

bool P2PTransportChannel::GetOption(rtc::Socket::Option opt, int* value) {
  RTC_DCHECK_RUN_ON(network_thread_);

  const auto& found = options_.find(opt);
  if (found == options_.end()) {
    return false;
  }
  *value = found->second;
  return true;
}

int P2PTransportChannel::GetError() {
  RTC_DCHECK_RUN_ON(network_thread_);
  return error_;
}

// Send data to the other side, using our selected connection.
int P2PTransportChannel::SendPacket(const char* data,
                                    size_t len,
                                    const rtc::PacketOptions& options,
                                    int flags) {
  RTC_DCHECK_RUN_ON(network_thread_);
  if (flags != 0) {
    error_ = EINVAL;
    return -1;
  }
  // If we don't think the connection is working yet, return ENOTCONN
  // instead of sending a packet that will probably be dropped.
  if (!ReadyToSend(selected_connection_)) {
    error_ = ENOTCONN;
    return -1;
  }

  packets_sent_++;
  last_sent_packet_id_ = options.packet_id;
  rtc::PacketOptions modified_options(options);
  modified_options.info_signaled_after_sent.packet_type =
      rtc::PacketType::kData;
  int sent = selected_connection_->Send(data, len, modified_options);
  if (sent <= 0) {
    RTC_DCHECK(sent < 0);
    error_ = selected_connection_->GetError();
    return sent;
  }

  bytes_sent_ += sent;
  return sent;
}

bool P2PTransportChannel::GetStats(IceTransportStats* ice_transport_stats) {
  RTC_DCHECK_RUN_ON(network_thread_);
  // Gather candidate and candidate pair stats.
  ice_transport_stats->candidate_stats_list.clear();
  ice_transport_stats->connection_infos.clear();

  if (allocator_session()) {
    allocator_session()->GetCandidateStatsFromReadyPorts(
        &ice_transport_stats->candidate_stats_list);
  }

  // TODO(qingsi): Remove naming inconsistency for candidate pair/connection.
  for (Connection* connection : connections()) {
    ConnectionInfo stats = connection->stats();
    stats.local_candidate = SanitizeLocalCandidate(stats.local_candidate);
    stats.remote_candidate = SanitizeRemoteCandidate(stats.remote_candidate);
    stats.best_connection = (selected_connection_ == connection);
    ice_transport_stats->connection_infos.push_back(std::move(stats));
  }

  ice_transport_stats->selected_candidate_pair_changes =
      selected_candidate_pair_changes_;

  ice_transport_stats->bytes_sent = bytes_sent_;
  ice_transport_stats->bytes_received = bytes_received_;
  ice_transport_stats->packets_sent = packets_sent_;
  ice_transport_stats->packets_received = packets_received_;
<<<<<<< HEAD
=======

  ice_transport_stats->ice_role = GetIceRole();
  ice_transport_stats->ice_local_username_fragment = ice_parameters_.ufrag;
  ice_transport_stats->ice_state = ComputeIceTransportState();

>>>>>>> fb3bd4a0
  return true;
}

absl::optional<rtc::NetworkRoute> P2PTransportChannel::network_route() const {
  RTC_DCHECK_RUN_ON(network_thread_);
  return network_route_;
}

rtc::DiffServCodePoint P2PTransportChannel::DefaultDscpValue() const {
  RTC_DCHECK_RUN_ON(network_thread_);
  OptionMap::const_iterator it = options_.find(rtc::Socket::OPT_DSCP);
  if (it == options_.end()) {
    return rtc::DSCP_NO_CHANGE;
  }
  return static_cast<rtc::DiffServCodePoint>(it->second);
}

rtc::ArrayView<Connection*> P2PTransportChannel::connections() const {
  RTC_DCHECK_RUN_ON(network_thread_);
  return ice_adapter_->LegacyConnections();
}

void P2PTransportChannel::RemoveConnectionForTest(Connection* connection) {
  RTC_DCHECK_RUN_ON(network_thread_);
  RTC_DCHECK(FindConnection(connection));
  connection->SignalDestroyed.disconnect(this);
  RemoveConnection(connection);
  RTC_DCHECK(!FindConnection(connection));
  if (selected_connection_ == connection)
    selected_connection_ = nullptr;
  connection->Destroy();
}

void P2PTransportChannel::RemoveConnectionForTest(Connection* connection) {
  RTC_DCHECK_RUN_ON(network_thread_);
  RTC_DCHECK(FindConnection(connection));
  connection->SignalDestroyed.disconnect(this);
  ice_controller_->OnConnectionDestroyed(connection);
  RTC_DCHECK(!FindConnection(connection));
  if (selected_connection_ == connection)
    selected_connection_ = nullptr;
  connection->Destroy();
}

// Monitor connection states.
void P2PTransportChannel::UpdateConnectionStates() {
  RTC_DCHECK_RUN_ON(network_thread_);
  int64_t now = rtc::TimeMillis();

  // We need to copy the list of connections since some may delete themselves
  // when we call UpdateState.
  // NOTE: We copy the connections() vector in case `UpdateState` triggers the
  // Connection to be destroyed (which will cause a callback that alters
  // the connections() vector).
  std::vector<Connection*> copy(connections().begin(), connections().end());
  for (Connection* c : copy) {
    c->UpdateState(now);
  }
}

// Prepare for best candidate sorting.
// TODO(bugs.webrtc.org/14367) remove once refactor lands.
void P2PTransportChannel::RequestSortAndStateUpdate(
    IceSwitchReason reason_to_sort) {
  RTC_DCHECK_RUN_ON(network_thread_);
  if (!sort_dirty_) {
    network_thread_->PostTask(
        SafeTask(task_safety_.flag(), [this, reason_to_sort]() {
          SortConnectionsAndUpdateState(reason_to_sort);
        }));
    sort_dirty_ = true;
  }
}

// TODO(bugs.webrtc.org/14367) remove once refactor lands.
void P2PTransportChannel::MaybeStartPinging() {
  RTC_DCHECK_RUN_ON(network_thread_);
  if (started_pinging_) {
    return;
  }

  if (ice_adapter_->LegacyHasPingableConnection()) {
    RTC_LOG(LS_INFO) << ToString()
                     << ": Have a pingable connection for the first time; "
                        "starting to ping.";
    network_thread_->PostTask(
        SafeTask(task_safety_.flag(), [this]() { CheckAndPing(); }));
    regathering_controller_->Start();
    started_pinging_ = true;
  }
}

void P2PTransportChannel::OnStartedPinging() {
  RTC_DCHECK_RUN_ON(network_thread_);
  RTC_LOG(LS_INFO) << ToString()
                   << ": Have a pingable connection for the first time; "
                      "starting to ping.";
  regathering_controller_->Start();
}

bool P2PTransportChannel::IsPortPruned(const Port* port) const {
  RTC_DCHECK_RUN_ON(network_thread_);
  return !absl::c_linear_search(ports_, port);
}

bool P2PTransportChannel::IsRemoteCandidatePruned(const Candidate& cand) const {
  RTC_DCHECK_RUN_ON(network_thread_);
  return !absl::c_linear_search(remote_candidates_, cand);
}

bool P2PTransportChannel::PresumedWritable(const Connection* conn) const {
  RTC_DCHECK_RUN_ON(network_thread_);
  return (conn->write_state() == Connection::STATE_WRITE_INIT &&
          config_.presume_writable_when_fully_relayed &&
          conn->local_candidate().type() == RELAY_PORT_TYPE &&
          (conn->remote_candidate().type() == RELAY_PORT_TYPE ||
           conn->remote_candidate().type() == PRFLX_PORT_TYPE));
}

// Sort the available connections to find the best one.  We also monitor
// the number of available connections and the current state.
// TODO(bugs.webrtc.org/14367) remove once refactor lands.
void P2PTransportChannel::SortConnectionsAndUpdateState(
    IceSwitchReason reason_to_sort) {
  RTC_DCHECK_RUN_ON(network_thread_);

  // Make sure the connection states are up-to-date since this affects how they
  // will be sorted.
  UpdateConnectionStates();

  // Any changes after this point will require a re-sort.
  sort_dirty_ = false;

  // If necessary, switch to the new choice. Note that `top_connection` doesn't
  // have to be writable to become the selected connection although it will
  // have higher priority if it is writable.
  MaybeSwitchSelectedConnection(
      reason_to_sort,
      ice_adapter_->LegacySortAndSwitchConnection(reason_to_sort));

  // The controlled side can prune only if the selected connection has been
  // nominated because otherwise it may prune the connection that will be
  // selected by the controlling side.
  // TODO(honghaiz): This is not enough to prevent a connection from being
  // pruned too early because with aggressive nomination, the controlling side
  // will nominate every connection until it becomes writable.
  if (AllowedToPruneConnections()) {
    PruneConnections();
  }

  // Check if all connections are timedout.
  bool all_connections_timedout = true;
  for (const Connection* conn : connections()) {
    if (conn->write_state() != Connection::STATE_WRITE_TIMEOUT) {
      all_connections_timedout = false;
      break;
    }
  }

  // Now update the writable state of the channel with the information we have
  // so far.
  if (all_connections_timedout) {
    HandleAllTimedOut();
  }

  // Update the state of this channel.
  UpdateTransportState();

  // Also possibly start pinging.
  // We could start pinging if:
  // * The first connection was created.
  // * ICE credentials were provided.
  // * A TCP connection became connected.
  MaybeStartPinging();
}

void P2PTransportChannel::UpdateState() {
  // Check if all connections are timedout.
  bool all_connections_timedout = true;
  for (const Connection* conn : connections()) {
    if (conn->write_state() != Connection::STATE_WRITE_TIMEOUT) {
      all_connections_timedout = false;
      break;
    }
  }

  // Now update the writable state of the channel with the information we have
  // so far.
  if (all_connections_timedout) {
    HandleAllTimedOut();
  }

  // Update the state of this channel.
  UpdateTransportState();
}

bool P2PTransportChannel::AllowedToPruneConnections() const {
  RTC_DCHECK_RUN_ON(network_thread_);
  return ice_role_ == ICEROLE_CONTROLLING ||
         (selected_connection_ && selected_connection_->nominated());
}

// TODO(bugs.webrtc.org/14367) remove once refactor lands.
void P2PTransportChannel::PruneConnections() {
  RTC_DCHECK_RUN_ON(network_thread_);
  std::vector<const Connection*> connections_to_prune =
      ice_adapter_->LegacyPruneConnections();
  PruneConnections(connections_to_prune);
}

bool P2PTransportChannel::PruneConnections(
    std::vector<const Connection*> connections) {
  RTC_DCHECK_RUN_ON(network_thread_);
  if (!AllowedToPruneConnections()) {
    RTC_LOG(LS_WARNING) << "Not allowed to prune connections";
    return false;
  }
  for (const Connection* conn : connections) {
    FromIceController(conn)->Prune();
  }
  return true;
}

rtc::NetworkRoute P2PTransportChannel::ConfigureNetworkRoute(
    const Connection* conn) {
  RTC_DCHECK_RUN_ON(network_thread_);
  return {
      .connected = ReadyToSend(conn),
      .local = CreateRouteEndpointFromCandidate(
          /* local= */ true, conn->local_candidate(),
          /* uses_turn= */
          conn->port()->Type() == RELAY_PORT_TYPE),
      .remote = CreateRouteEndpointFromCandidate(
          /* local= */ false, conn->remote_candidate(),
          /* uses_turn= */ conn->remote_candidate().type() == RELAY_PORT_TYPE),
      .last_sent_packet_id = last_sent_packet_id_,
      .packet_overhead =
          conn->local_candidate().address().ipaddr().overhead() +
          GetProtocolOverhead(conn->local_candidate().protocol())};
}

void P2PTransportChannel::SwitchSelectedConnection(
    const Connection* new_connection,
    IceSwitchReason reason) {
  RTC_DCHECK_RUN_ON(network_thread_);
  SwitchSelectedConnectionInternal(FromIceController(new_connection), reason);
}

// Change the selected connection, and let listeners know.
void P2PTransportChannel::SwitchSelectedConnectionInternal(
    Connection* conn,
    IceSwitchReason reason) {
  RTC_DCHECK_RUN_ON(network_thread_);
  // Note: if conn is NULL, the previous `selected_connection_` has been
  // destroyed, so don't use it.
  Connection* old_selected_connection = selected_connection_;
  selected_connection_ = conn;
  LogCandidatePairConfig(conn, webrtc::IceCandidatePairConfigType::kSelected);
  network_route_.reset();
  if (old_selected_connection) {
    old_selected_connection->set_selected(false);
  }
  if (selected_connection_) {
    ++nomination_;
    selected_connection_->set_selected(true);
    if (old_selected_connection) {
      RTC_LOG(LS_INFO) << ToString() << ": Previous selected connection: "
                       << old_selected_connection->ToString();
    }
    RTC_LOG(LS_INFO) << ToString() << ": New selected connection: "
                     << selected_connection_->ToString();
    SignalRouteChange(this, selected_connection_->remote_candidate());
    // This is a temporary, but safe fix to webrtc issue 5705.
    // TODO(honghaiz): Make all ENOTCONN error routed through the transport
    // channel so that it knows whether the media channel is allowed to
    // send; then it will only signal ready-to-send if the media channel
    // has been disallowed to send.
    if (selected_connection_->writable() ||
        PresumedWritable(selected_connection_)) {
      SignalReadyToSend(this);
    }

    network_route_.emplace(ConfigureNetworkRoute(selected_connection_));
  } else {
    RTC_LOG(LS_INFO) << ToString() << ": No selected connection";
  }

  if (conn != nullptr && ice_role_ == ICEROLE_CONTROLLING &&
      ((ice_field_trials_.send_ping_on_switch_ice_controlling &&
        old_selected_connection != nullptr) ||
       ice_field_trials_.send_ping_on_selected_ice_controlling)) {
<<<<<<< HEAD
    PingConnection(conn);
    MarkConnectionPinged(conn);
=======
    SendPingRequestInternal(conn);
>>>>>>> fb3bd4a0
  }

  SignalNetworkRouteChanged(network_route_);

  // Create event for candidate pair change.
  if (selected_connection_) {
    CandidatePairChangeEvent pair_change;
    pair_change.reason = IceSwitchReasonToString(reason);
    pair_change.selected_candidate_pair = *GetSelectedCandidatePair();
    pair_change.last_data_received_ms =
        selected_connection_->last_data_received();

    if (old_selected_connection) {
      pair_change.estimated_disconnected_time_ms =
          ComputeEstimatedDisconnectedTimeMs(rtc::TimeMillis(),
                                             old_selected_connection);
    } else {
      pair_change.estimated_disconnected_time_ms = 0;
    }

    SignalCandidatePairChanged(pair_change);
  }

  ++selected_candidate_pair_changes_;

  ice_adapter_->OnConnectionSwitched(selected_connection_);
}

int64_t P2PTransportChannel::ComputeEstimatedDisconnectedTimeMs(
    int64_t now_ms,
    Connection* old_connection) {
  // TODO(jonaso): nicer keeps estimate of how frequently data _should_ be
  // received, this could be used to give better estimate (if needed).
  int64_t last_data_or_old_ping =
      std::max(old_connection->last_received(), last_data_received_ms_);
  return (now_ms - last_data_or_old_ping);
}

// Warning: UpdateTransportState should eventually be called whenever a
// connection is added, deleted, or the write state of any connection changes so
// that the transport controller will get the up-to-date channel state. However
// it should not be called too often; in the case that multiple connection
// states change, it should be called after all the connection states have
// changed. For example, we call this at the end of
// SortConnectionsAndUpdateState.
void P2PTransportChannel::UpdateTransportState() {
  RTC_DCHECK_RUN_ON(network_thread_);
  // If our selected connection is "presumed writable" (TURN-TURN with no
  // CreatePermission required), act like we're already writable to the upper
  // layers, so they can start media quicker.
  bool writable =
      selected_connection_ && (selected_connection_->writable() ||
                               PresumedWritable(selected_connection_));
  SetWritable(writable);

  bool receiving = false;
  for (const Connection* connection : connections()) {
    if (connection->receiving()) {
      receiving = true;
      break;
    }
  }
  SetReceiving(receiving);

  IceTransportState state = ComputeState();
  webrtc::IceTransportState current_standardized_state =
      ComputeIceTransportState();

  if (state_ != state) {
    RTC_LOG(LS_INFO) << ToString() << ": Transport channel state changed from "
                     << static_cast<int>(state_) << " to "
                     << static_cast<int>(state);
    // Check that the requested transition is allowed. Note that
    // P2PTransportChannel does not (yet) implement a direct mapping of the
    // ICE states from the standard; the difference is covered by
    // TransportController and PeerConnection.
    switch (state_) {
      case IceTransportState::STATE_INIT:
        // TODO(deadbeef): Once we implement end-of-candidates signaling,
        // we shouldn't go from INIT to COMPLETED.
        RTC_DCHECK(state == IceTransportState::STATE_CONNECTING ||
                   state == IceTransportState::STATE_COMPLETED ||
                   state == IceTransportState::STATE_FAILED);
        break;
      case IceTransportState::STATE_CONNECTING:
        RTC_DCHECK(state == IceTransportState::STATE_COMPLETED ||
                   state == IceTransportState::STATE_FAILED);
        break;
      case IceTransportState::STATE_COMPLETED:
        // TODO(deadbeef): Once we implement end-of-candidates signaling,
        // we shouldn't go from COMPLETED to CONNECTING.
        // Though we *can* go from COMPlETED to FAILED, if consent expires.
        RTC_DCHECK(state == IceTransportState::STATE_CONNECTING ||
                   state == IceTransportState::STATE_FAILED);
        break;
      case IceTransportState::STATE_FAILED:
        // TODO(deadbeef): Once we implement end-of-candidates signaling,
        // we shouldn't go from FAILED to CONNECTING or COMPLETED.
        RTC_DCHECK(state == IceTransportState::STATE_CONNECTING ||
                   state == IceTransportState::STATE_COMPLETED);
        break;
      default:
        RTC_DCHECK_NOTREACHED();
        break;
    }
    state_ = state;
    SignalStateChanged(this);
  }

  if (standardized_state_ != current_standardized_state) {
    standardized_state_ = current_standardized_state;
    SignalIceTransportStateChanged(this);
  }
}

void P2PTransportChannel::MaybeStopPortAllocatorSessions() {
  RTC_DCHECK_RUN_ON(network_thread_);
  if (!IsGettingPorts()) {
    return;
  }

  for (const auto& session : allocator_sessions_) {
    if (session->IsStopped()) {
      continue;
    }
    // If gathering continually, keep the last session running so that
    // it can gather candidates if the networks change.
    if (config_.gather_continually() && session == allocator_sessions_.back()) {
      session->ClearGettingPorts();
    } else {
      session->StopGettingPorts();
    }
  }
}

<<<<<<< HEAD
// RTC_RUN_ON(network_thread_)
void P2PTransportChannel::OnSelectedConnectionDestroyed() {
  RTC_LOG(LS_INFO) << "Selected connection destroyed. Will choose a new one.";
  IceControllerEvent reason = IceControllerEvent::SELECTED_CONNECTION_DESTROYED;
  SwitchSelectedConnection(nullptr, reason);
  RequestSortAndStateUpdate(reason);
=======
void P2PTransportChannel::OnSelectedConnectionDestroyed() {
  RTC_DCHECK_RUN_ON(network_thread_);
  RTC_LOG(LS_INFO) << "Selected connection destroyed. Will choose a new one.";
  IceSwitchReason reason = IceSwitchReason::SELECTED_CONNECTION_DESTROYED;
  SwitchSelectedConnectionInternal(nullptr, reason);
  ice_adapter_->OnSortAndSwitchRequest(reason);
>>>>>>> fb3bd4a0
}

// If all connections timed out, delete them all.
void P2PTransportChannel::HandleAllTimedOut() {
  RTC_DCHECK_RUN_ON(network_thread_);
  bool update_selected_connection = false;
  std::vector<Connection*> copy(connections().begin(), connections().end());
  for (Connection* connection : copy) {
    if (selected_connection_ == connection) {
      selected_connection_ = nullptr;
      update_selected_connection = true;
    }
    connection->SignalDestroyed.disconnect(this);
<<<<<<< HEAD
    ice_controller_->OnConnectionDestroyed(connection);
=======
    RemoveConnection(connection);
>>>>>>> fb3bd4a0
    connection->Destroy();
  }

  if (update_selected_connection)
    OnSelectedConnectionDestroyed();
}

bool P2PTransportChannel::ReadyToSend(const Connection* connection) const {
  RTC_DCHECK_RUN_ON(network_thread_);
  // Note that we allow sending on an unreliable connection, because it's
  // possible that it became unreliable simply due to bad chance.
  // So this shouldn't prevent attempting to send media.
  return connection != nullptr &&
         (connection->writable() ||
          connection->write_state() == Connection::STATE_WRITE_UNRELIABLE ||
          PresumedWritable(connection));
}

// Handle queued up check-and-ping request
// TODO(bugs.webrtc.org/14367) remove once refactor lands.
void P2PTransportChannel::CheckAndPing() {
  RTC_DCHECK_RUN_ON(network_thread_);
  // Make sure the states of the connections are up-to-date (since this
  // affects which ones are pingable).
  UpdateConnectionStates();

  auto result = ice_adapter_->LegacySelectConnectionToPing(last_ping_sent_ms_);
  TimeDelta delay = TimeDelta::Millis(result.recheck_delay_ms);

  if (result.connection.value_or(nullptr)) {
    SendPingRequest(result.connection.value());
  }

  network_thread_->PostDelayedTask(
      SafeTask(task_safety_.flag(), [this]() { CheckAndPing(); }), delay);
}

// This method is only for unit testing.
Connection* P2PTransportChannel::FindNextPingableConnection() {
  RTC_DCHECK_RUN_ON(network_thread_);
  const Connection* conn = ice_adapter_->FindNextPingableConnection();
  if (conn) {
    return FromIceController(conn);
  } else {
    return nullptr;
  }
}

int64_t P2PTransportChannel::GetLastPingSentMs() const {
  RTC_DCHECK_RUN_ON(network_thread_);
  return last_ping_sent_ms_;
}

void P2PTransportChannel::SendPingRequest(const Connection* connection) {
  RTC_DCHECK_RUN_ON(network_thread_);
  SendPingRequestInternal(FromIceController(connection));
}

void P2PTransportChannel::SendPingRequestInternal(Connection* connection) {
  RTC_DCHECK_RUN_ON(network_thread_);
  PingConnection(connection);
  MarkConnectionPinged(connection);
}

// A connection is considered a backup connection if the channel state
// is completed, the connection is not the selected connection and it is
// active.
void P2PTransportChannel::MarkConnectionPinged(Connection* conn) {
  RTC_DCHECK_RUN_ON(network_thread_);
  ice_adapter_->OnConnectionPinged(conn);
}

// Apart from sending ping from `conn` this method also updates
// `use_candidate_attr` and `nomination` flags. One of the flags is set to
// nominate `conn` if this channel is in CONTROLLING.
void P2PTransportChannel::PingConnection(Connection* conn) {
  RTC_DCHECK_RUN_ON(network_thread_);
  bool use_candidate_attr = false;
  uint32_t nomination = 0;
  if (ice_role_ == ICEROLE_CONTROLLING) {
    bool renomination_supported = ice_parameters_.renomination &&
                                  !remote_ice_parameters_.empty() &&
                                  remote_ice_parameters_.back().renomination;
    if (renomination_supported) {
      nomination = GetNominationAttr(conn);
    } else {
      use_candidate_attr = GetUseCandidateAttr(conn);
    }
  }
  conn->set_nomination(nomination);
  conn->set_use_candidate_attr(use_candidate_attr);
  last_ping_sent_ms_ = rtc::TimeMillis();
  conn->Ping(last_ping_sent_ms_);
}

uint32_t P2PTransportChannel::GetNominationAttr(Connection* conn) const {
  RTC_DCHECK_RUN_ON(network_thread_);
  return (conn == selected_connection_) ? nomination_ : 0;
}

// Nominate a connection based on the NominationMode.
bool P2PTransportChannel::GetUseCandidateAttr(Connection* conn) const {
  RTC_DCHECK_RUN_ON(network_thread_);
  return ice_adapter_->GetUseCandidateAttribute(
      conn, config_.default_nomination_mode, remote_ice_mode_);
}

// When a connection's state changes, we need to figure out who to use as
// the selected connection again.  It could have become usable, or become
// unusable.
void P2PTransportChannel::OnConnectionStateChange(Connection* connection) {
  RTC_DCHECK_RUN_ON(network_thread_);

  // May stop the allocator session when at least one connection becomes
  // strongly connected after starting to get ports and the local candidate of
  // the connection is at the latest generation. It is not enough to check
<<<<<<< HEAD
  // that the connection becomes weakly connected because the connection may be
  // changing from (writable, receiving) to (writable, not receiving).
=======
  // that the connection becomes weakly connected because the connection may
  // be changing from (writable, receiving) to (writable, not receiving).
>>>>>>> fb3bd4a0
  if (ice_field_trials_.stop_gather_on_strongly_connected) {
    bool strongly_connected = !connection->weak();
    bool latest_generation = connection->local_candidate().generation() >=
                             allocator_session()->generation();
    if (strongly_connected && latest_generation) {
      MaybeStopPortAllocatorSessions();
    }
  }
  // We have to unroll the stack before doing this because we may be changing
  // the state of connections while sorting.
  ice_adapter_->OnSortAndSwitchRequest(
      IceSwitchReason::CONNECT_STATE_CHANGE);  // "candidate pair state
                                               // changed");
}

// When a connection is removed, edit it out, and then update our best
// connection.
void P2PTransportChannel::OnConnectionDestroyed(Connection* connection) {
  RTC_DCHECK_RUN_ON(network_thread_);

  // Note: the previous selected_connection_ may be destroyed by now, so don't
  // use it.

  // Remove this connection from the list.
  RemoveConnection(connection);

  RTC_LOG(LS_INFO) << ToString() << ": Removed connection " << connection
                   << " (" << connections().size() << " remaining)";

  // If this is currently the selected connection, then we need to pick a new
  // one. The call to SortConnectionsAndUpdateState will pick a new one. It
  // looks at the current selected connection in order to avoid switching
  // between fairly similar ones. Since this connection is no longer an
  // option, we can just set selected to nullptr and re-choose a best assuming
  // that there was no selected connection.
  if (selected_connection_ == connection) {
    OnSelectedConnectionDestroyed();
  } else {
    // If a non-selected connection was destroyed, we don't need to re-sort but
    // we do need to update state, because we could be switching to "failed" or
    // "completed".
    UpdateTransportState();
  }
}

void P2PTransportChannel::RemoveConnection(const Connection* connection) {
  RTC_DCHECK_RUN_ON(network_thread_);
  auto it = absl::c_find(connections_, connection);
  RTC_DCHECK(it != connections_.end());
  connections_.erase(it);
  ice_adapter_->OnConnectionDestroyed(connection);
}

// When a port is destroyed, remove it from our list of ports to use for
// connection attempts.
void P2PTransportChannel::OnPortDestroyed(PortInterface* port) {
  RTC_DCHECK_RUN_ON(network_thread_);

  ports_.erase(std::remove(ports_.begin(), ports_.end(), port), ports_.end());
  pruned_ports_.erase(
      std::remove(pruned_ports_.begin(), pruned_ports_.end(), port),
      pruned_ports_.end());
  RTC_LOG(LS_INFO) << "Removed port because it is destroyed: " << ports_.size()
                   << " remaining";
}

void P2PTransportChannel::OnPortsPruned(
    PortAllocatorSession* session,
    const std::vector<PortInterface*>& ports) {
  RTC_DCHECK_RUN_ON(network_thread_);
  for (PortInterface* port : ports) {
    if (PrunePort(port)) {
      RTC_LOG(LS_INFO) << "Removed port: " << port->ToString() << " "
                       << ports_.size() << " remaining";
    }
  }
}

void P2PTransportChannel::OnCandidatesRemoved(
    PortAllocatorSession* session,
    const std::vector<Candidate>& candidates) {
  RTC_DCHECK_RUN_ON(network_thread_);
  // Do not signal candidate removals if continual gathering is not enabled,
  // or if this is not the last session because an ICE restart would have
  // signaled the remote side to remove all candidates in previous sessions.
  if (!config_.gather_continually() || session != allocator_session()) {
    return;
  }

  std::vector<Candidate> candidates_to_remove;
  for (Candidate candidate : candidates) {
    candidate.set_transport_name(transport_name());
    candidates_to_remove.push_back(candidate);
  }
  SignalCandidatesRemoved(this, candidates_to_remove);
}

void P2PTransportChannel::PruneAllPorts() {
  RTC_DCHECK_RUN_ON(network_thread_);
  pruned_ports_.insert(pruned_ports_.end(), ports_.begin(), ports_.end());
  ports_.clear();
}

bool P2PTransportChannel::PrunePort(PortInterface* port) {
  RTC_DCHECK_RUN_ON(network_thread_);
  auto it = absl::c_find(ports_, port);
  // Don't need to do anything if the port has been deleted from the port
  // list.
  if (it == ports_.end()) {
    return false;
  }
  ports_.erase(it);
  pruned_ports_.push_back(port);
  return true;
}

// We data is available, let listeners know
void P2PTransportChannel::OnReadPacket(Connection* connection,
                                       const char* data,
                                       size_t len,
                                       int64_t packet_time_us) {
  RTC_DCHECK_RUN_ON(network_thread_);

  if (connection == selected_connection_) {
    // Let the client know of an incoming packet
    packets_received_++;
    bytes_received_ += len;
    RTC_DCHECK(connection->last_data_received() >= last_data_received_ms_);
    last_data_received_ms_ =
        std::max(last_data_received_ms_, connection->last_data_received());
    SignalReadPacket(this, data, len, packet_time_us, 0);
    return;
  }

  // Do not deliver, if packet doesn't belong to the correct transport
  // channel.
  if (!FindConnection(connection))
    return;

  packets_received_++;
  bytes_received_ += len;
  RTC_DCHECK(connection->last_data_received() >= last_data_received_ms_);
  last_data_received_ms_ =
      std::max(last_data_received_ms_, connection->last_data_received());

  // Let the client know of an incoming packet
  SignalReadPacket(this, data, len, packet_time_us, 0);

  // May need to switch the sending connection based on the receiving media
  // path if this is the controlled side.
  if (ice_role_ == ICEROLE_CONTROLLED) {
    ice_adapter_->OnImmediateSwitchRequest(IceSwitchReason::DATA_RECEIVED,
                                           connection);
  }
}

void P2PTransportChannel::OnSentPacket(const rtc::SentPacket& sent_packet) {
  RTC_DCHECK_RUN_ON(network_thread_);

  SignalSentPacket(this, sent_packet);
}

void P2PTransportChannel::OnReadyToSend(Connection* connection) {
  RTC_DCHECK_RUN_ON(network_thread_);
  if (connection == selected_connection_ && writable()) {
    SignalReadyToSend(this);
  }
}

void P2PTransportChannel::SetWritable(bool writable) {
  RTC_DCHECK_RUN_ON(network_thread_);
  if (writable_ == writable) {
    return;
  }
  RTC_LOG(LS_VERBOSE) << ToString() << ": Changed writable_ to " << writable;
  writable_ = writable;
  if (writable_) {
    has_been_writable_ = true;
    SignalReadyToSend(this);
  }
  SignalWritableState(this);
}

void P2PTransportChannel::SetReceiving(bool receiving) {
  RTC_DCHECK_RUN_ON(network_thread_);
  if (receiving_ == receiving) {
    return;
  }
  receiving_ = receiving;
  SignalReceivingState(this);
}

Candidate P2PTransportChannel::SanitizeLocalCandidate(
    const Candidate& c) const {
  RTC_DCHECK_RUN_ON(network_thread_);
  // Delegates to the port allocator.
  return allocator_->SanitizeCandidate(c);
}

Candidate P2PTransportChannel::SanitizeRemoteCandidate(
    const Candidate& c) const {
  RTC_DCHECK_RUN_ON(network_thread_);
  // If the remote endpoint signaled us an mDNS candidate, we assume it
  // is supposed to be sanitized.
  bool use_hostname_address = absl::EndsWith(c.address().hostname(), LOCAL_TLD);
  // Remove the address for prflx remote candidates. See
  // https://w3c.github.io/webrtc-stats/#dom-rtcicecandidatestats.
  use_hostname_address |= c.type() == PRFLX_PORT_TYPE;
  return c.ToSanitizedCopy(use_hostname_address,
                           false /* filter_related_address */);
}

void P2PTransportChannel::LogCandidatePairConfig(
    Connection* conn,
    webrtc::IceCandidatePairConfigType type) {
  RTC_DCHECK_RUN_ON(network_thread_);
  if (conn == nullptr) {
    return;
  }
  ice_event_log_.LogCandidatePairConfig(type, conn->id(),
                                        conn->ToLogDescription());
}

P2PTransportChannel::IceControllerAdapter::IceControllerAdapter(
    const IceControllerFactoryArgs& args,
    IceControllerFactoryInterface* ice_controller_factory,
    ActiveIceControllerFactoryInterface* active_ice_controller_factory,
    const webrtc::FieldTrialsView* field_trials,
    P2PTransportChannel* transport)
    : transport_(transport) {
  if (UseActiveIceControllerFieldTrialEnabled(field_trials)) {
    if (active_ice_controller_factory) {
      ActiveIceControllerFactoryArgs active_args{args,
                                                 /* ice_agent= */ transport};
      active_ice_controller_ =
          active_ice_controller_factory->Create(active_args);
    } else {
      active_ice_controller_ = std::make_unique<WrappingActiveIceController>(
          /* ice_agent= */ transport, ice_controller_factory, args);
    }
  } else {
    if (ice_controller_factory != nullptr) {
      legacy_ice_controller_ = ice_controller_factory->Create(args);
    } else {
      legacy_ice_controller_ = std::make_unique<BasicIceController>(args);
    }
  }
}

P2PTransportChannel::IceControllerAdapter::~IceControllerAdapter() = default;

void P2PTransportChannel::IceControllerAdapter::SetIceConfig(
    const IceConfig& config) {
  active_ice_controller_ ? active_ice_controller_->SetIceConfig(config)
                         : legacy_ice_controller_->SetIceConfig(config);
}

void P2PTransportChannel::IceControllerAdapter::OnConnectionAdded(
    const Connection* connection) {
  active_ice_controller_ ? active_ice_controller_->OnConnectionAdded(connection)
                         : legacy_ice_controller_->AddConnection(connection);
}

void P2PTransportChannel::IceControllerAdapter::OnConnectionSwitched(
    const Connection* connection) {
  active_ice_controller_
      ? active_ice_controller_->OnConnectionSwitched(connection)
      : legacy_ice_controller_->SetSelectedConnection(connection);
}

void P2PTransportChannel::IceControllerAdapter::OnConnectionPinged(
    const Connection* connection) {
  active_ice_controller_
      ? active_ice_controller_->OnConnectionPinged(connection)
      : legacy_ice_controller_->MarkConnectionPinged(connection);
}

void P2PTransportChannel::IceControllerAdapter::OnConnectionDestroyed(
    const Connection* connection) {
  active_ice_controller_
      ? active_ice_controller_->OnConnectionDestroyed(connection)
      : legacy_ice_controller_->OnConnectionDestroyed(connection);
}

void P2PTransportChannel::IceControllerAdapter::OnConnectionUpdated(
    const Connection* connection) {
  if (active_ice_controller_) {
    active_ice_controller_->OnConnectionUpdated(connection);
    return;
  }
  RTC_DCHECK_NOTREACHED();
}

void P2PTransportChannel::IceControllerAdapter::OnSortAndSwitchRequest(
    IceSwitchReason reason) {
  active_ice_controller_
      ? active_ice_controller_->OnSortAndSwitchRequest(reason)
      : transport_->RequestSortAndStateUpdate(reason);
}

void P2PTransportChannel::IceControllerAdapter::OnImmediateSortAndSwitchRequest(
    IceSwitchReason reason) {
  active_ice_controller_
      ? active_ice_controller_->OnImmediateSortAndSwitchRequest(reason)
      : transport_->SortConnectionsAndUpdateState(reason);
}

bool P2PTransportChannel::IceControllerAdapter::OnImmediateSwitchRequest(
    IceSwitchReason reason,
    const Connection* connection) {
  return active_ice_controller_
             ? active_ice_controller_->OnImmediateSwitchRequest(reason,
                                                                connection)
             : transport_->MaybeSwitchSelectedConnection(connection, reason);
}

bool P2PTransportChannel::IceControllerAdapter::GetUseCandidateAttribute(
    const cricket::Connection* connection,
    cricket::NominationMode mode,
    cricket::IceMode remote_ice_mode) const {
  return active_ice_controller_
             ? active_ice_controller_->GetUseCandidateAttribute(
                   connection, mode, remote_ice_mode)
             : legacy_ice_controller_->GetUseCandidateAttr(connection, mode,
                                                           remote_ice_mode);
}

const Connection*
P2PTransportChannel::IceControllerAdapter::FindNextPingableConnection() {
  return active_ice_controller_
             ? active_ice_controller_->FindNextPingableConnection()
             : legacy_ice_controller_->FindNextPingableConnection();
}

rtc::ArrayView<Connection*>
P2PTransportChannel::IceControllerAdapter::LegacyConnections() const {
  RTC_DCHECK_RUN_ON(transport_->network_thread_);
  if (active_ice_controller_) {
    return rtc::ArrayView<Connection*>(transport_->connections_.data(),
                                       transport_->connections_.size());
  }

  rtc::ArrayView<const Connection*> res = legacy_ice_controller_->connections();
  return rtc::ArrayView<Connection*>(const_cast<Connection**>(res.data()),
                                     res.size());
}

bool P2PTransportChannel::IceControllerAdapter::LegacyHasPingableConnection()
    const {
  if (active_ice_controller_) {
    RTC_DCHECK_NOTREACHED();
  }
  return legacy_ice_controller_->HasPingableConnection();
}

IceControllerInterface::PingResult
P2PTransportChannel::IceControllerAdapter::LegacySelectConnectionToPing(
    int64_t last_ping_sent_ms) {
  if (active_ice_controller_) {
    RTC_DCHECK_NOTREACHED();
  }
  return legacy_ice_controller_->SelectConnectionToPing(last_ping_sent_ms);
}

IceControllerInterface::SwitchResult
P2PTransportChannel::IceControllerAdapter::LegacyShouldSwitchConnection(
    IceSwitchReason reason,
    const Connection* connection) {
  if (active_ice_controller_) {
    RTC_DCHECK_NOTREACHED();
  }
  return legacy_ice_controller_->ShouldSwitchConnection(reason, connection);
}

IceControllerInterface::SwitchResult
P2PTransportChannel::IceControllerAdapter::LegacySortAndSwitchConnection(
    IceSwitchReason reason) {
  if (active_ice_controller_) {
    RTC_DCHECK_NOTREACHED();
  }
  return legacy_ice_controller_->SortAndSwitchConnection(reason);
}

std::vector<const Connection*>
P2PTransportChannel::IceControllerAdapter::LegacyPruneConnections() {
  if (active_ice_controller_) {
    RTC_DCHECK_NOTREACHED();
  }
  return legacy_ice_controller_->PruneConnections();
}

}  // namespace cricket<|MERGE_RESOLUTION|>--- conflicted
+++ resolved
@@ -26,11 +26,7 @@
 #include "api/async_dns_resolver.h"
 #include "api/candidate.h"
 #include "api/field_trials_view.h"
-<<<<<<< HEAD
-#include "api/task_queue/queued_task.h"
-=======
 #include "api/units/time_delta.h"
->>>>>>> fb3bd4a0
 #include "logging/rtc_event_log/ice_logger.h"
 #include "p2p/base/basic_async_resolver_factory.h"
 #include "p2p/base/basic_ice_controller.h"
@@ -135,31 +131,19 @@
         transport_name, component, init.port_allocator(), nullptr,
         std::make_unique<webrtc::WrappingAsyncDnsResolverFactory>(
             init.async_resolver_factory()),
-<<<<<<< HEAD
-        init.event_log(), init.ice_controller_factory(), init.field_trials()));
-=======
         init.event_log(), init.ice_controller_factory(),
         init.active_ice_controller_factory(), init.field_trials()));
->>>>>>> fb3bd4a0
   } else {
     return absl::WrapUnique(new P2PTransportChannel(
         transport_name, component, init.port_allocator(),
         init.async_dns_resolver_factory(), nullptr, init.event_log(),
-<<<<<<< HEAD
-        init.ice_controller_factory(), init.field_trials()));
-=======
         init.ice_controller_factory(), init.active_ice_controller_factory(),
         init.field_trials()));
->>>>>>> fb3bd4a0
   }
 }
 
 P2PTransportChannel::P2PTransportChannel(
-<<<<<<< HEAD
-    const std::string& transport_name,
-=======
     absl::string_view transport_name,
->>>>>>> fb3bd4a0
     int component,
     PortAllocator* allocator,
     const webrtc::FieldTrialsView* field_trials)
@@ -170,10 +154,7 @@
                           /* owned_dns_resolver_factory= */ nullptr,
                           /* event_log= */ nullptr,
                           /* ice_controller_factory= */ nullptr,
-<<<<<<< HEAD
-=======
                           /* active_ice_controller_factory= */ nullptr,
->>>>>>> fb3bd4a0
                           field_trials) {}
 
 // Private constructor, called from Create()
@@ -186,10 +167,7 @@
         owned_dns_resolver_factory,
     webrtc::RtcEventLog* event_log,
     IceControllerFactoryInterface* ice_controller_factory,
-<<<<<<< HEAD
-=======
     ActiveIceControllerFactoryInterface* active_ice_controller_factory,
->>>>>>> fb3bd4a0
     const webrtc::FieldTrialsView* field_trials)
     : transport_name_(transport_name),
       component_(component),
@@ -245,33 +223,19 @@
       &ice_field_trials_,
       field_trials ? field_trials->Lookup("WebRTC-IceControllerFieldTrials")
                    : ""};
-<<<<<<< HEAD
-  if (ice_controller_factory != nullptr) {
-    ice_controller_ = ice_controller_factory->Create(args);
-  } else {
-    ice_controller_ = std::make_unique<BasicIceController>(args);
-  }
-=======
   ice_adapter_ = std::make_unique<IceControllerAdapter>(
       args, ice_controller_factory, active_ice_controller_factory, field_trials,
       /* transport= */ this);
->>>>>>> fb3bd4a0
 }
 
 P2PTransportChannel::~P2PTransportChannel() {
   TRACE_EVENT0("webrtc", "P2PTransportChannel::~P2PTransportChannel");
   RTC_DCHECK_RUN_ON(network_thread_);
   std::vector<Connection*> copy(connections().begin(), connections().end());
-<<<<<<< HEAD
-  for (Connection* con : copy) {
-    con->SignalDestroyed.disconnect(this);
-    con->Destroy();
-=======
   for (Connection* connection : copy) {
     connection->SignalDestroyed.disconnect(this);
     RemoveConnection(connection);
     connection->Destroy();
->>>>>>> fb3bd4a0
   }
   resolvers_.clear();
 
@@ -804,11 +768,7 @@
   config_.vpn_preference = config.vpn_preference;
   allocator_->SetVpnPreference(config_.vpn_preference);
 
-<<<<<<< HEAD
-  ice_controller_->SetIceConfig(config_);
-=======
   ice_adapter_->SetIceConfig(config_);
->>>>>>> fb3bd4a0
 
   RTC_DCHECK(ValidateIceConfig(config_).ok());
 }
@@ -1401,12 +1361,7 @@
 
   if (ice_field_trials_.send_ping_on_nomination_ice_controlled &&
       conn != nullptr) {
-<<<<<<< HEAD
-    PingConnection(conn);
-    MarkConnectionPinged(conn);
-=======
     SendPingRequestInternal(conn);
->>>>>>> fb3bd4a0
   }
 
   // TODO(qingsi): RequestSortAndStateUpdate will eventually call
@@ -1863,14 +1818,11 @@
   ice_transport_stats->bytes_received = bytes_received_;
   ice_transport_stats->packets_sent = packets_sent_;
   ice_transport_stats->packets_received = packets_received_;
-<<<<<<< HEAD
-=======
 
   ice_transport_stats->ice_role = GetIceRole();
   ice_transport_stats->ice_local_username_fragment = ice_parameters_.ufrag;
   ice_transport_stats->ice_state = ComputeIceTransportState();
 
->>>>>>> fb3bd4a0
   return true;
 }
 
@@ -1898,17 +1850,6 @@
   RTC_DCHECK(FindConnection(connection));
   connection->SignalDestroyed.disconnect(this);
   RemoveConnection(connection);
-  RTC_DCHECK(!FindConnection(connection));
-  if (selected_connection_ == connection)
-    selected_connection_ = nullptr;
-  connection->Destroy();
-}
-
-void P2PTransportChannel::RemoveConnectionForTest(Connection* connection) {
-  RTC_DCHECK_RUN_ON(network_thread_);
-  RTC_DCHECK(FindConnection(connection));
-  connection->SignalDestroyed.disconnect(this);
-  ice_controller_->OnConnectionDestroyed(connection);
   RTC_DCHECK(!FindConnection(connection));
   if (selected_connection_ == connection)
     selected_connection_ = nullptr;
@@ -2162,12 +2103,7 @@
       ((ice_field_trials_.send_ping_on_switch_ice_controlling &&
         old_selected_connection != nullptr) ||
        ice_field_trials_.send_ping_on_selected_ice_controlling)) {
-<<<<<<< HEAD
-    PingConnection(conn);
-    MarkConnectionPinged(conn);
-=======
     SendPingRequestInternal(conn);
->>>>>>> fb3bd4a0
   }
 
   SignalNetworkRouteChanged(network_route_);
@@ -2303,21 +2239,12 @@
   }
 }
 
-<<<<<<< HEAD
-// RTC_RUN_ON(network_thread_)
-void P2PTransportChannel::OnSelectedConnectionDestroyed() {
-  RTC_LOG(LS_INFO) << "Selected connection destroyed. Will choose a new one.";
-  IceControllerEvent reason = IceControllerEvent::SELECTED_CONNECTION_DESTROYED;
-  SwitchSelectedConnection(nullptr, reason);
-  RequestSortAndStateUpdate(reason);
-=======
 void P2PTransportChannel::OnSelectedConnectionDestroyed() {
   RTC_DCHECK_RUN_ON(network_thread_);
   RTC_LOG(LS_INFO) << "Selected connection destroyed. Will choose a new one.";
   IceSwitchReason reason = IceSwitchReason::SELECTED_CONNECTION_DESTROYED;
   SwitchSelectedConnectionInternal(nullptr, reason);
   ice_adapter_->OnSortAndSwitchRequest(reason);
->>>>>>> fb3bd4a0
 }
 
 // If all connections timed out, delete them all.
@@ -2331,11 +2258,7 @@
       update_selected_connection = true;
     }
     connection->SignalDestroyed.disconnect(this);
-<<<<<<< HEAD
-    ice_controller_->OnConnectionDestroyed(connection);
-=======
     RemoveConnection(connection);
->>>>>>> fb3bd4a0
     connection->Destroy();
   }
 
@@ -2452,13 +2375,8 @@
   // May stop the allocator session when at least one connection becomes
   // strongly connected after starting to get ports and the local candidate of
   // the connection is at the latest generation. It is not enough to check
-<<<<<<< HEAD
-  // that the connection becomes weakly connected because the connection may be
-  // changing from (writable, receiving) to (writable, not receiving).
-=======
   // that the connection becomes weakly connected because the connection may
   // be changing from (writable, receiving) to (writable, not receiving).
->>>>>>> fb3bd4a0
   if (ice_field_trials_.stop_gather_on_strongly_connected) {
     bool strongly_connected = !connection->weak();
     bool latest_generation = connection->local_candidate().generation() >=
