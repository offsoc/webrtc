--- conflicted
+++ resolved
@@ -51,10 +51,6 @@
     "../api/video:video_bitrate_allocation",
     "../api/video:video_bitrate_allocator",
     "../api/video:video_frame",
-<<<<<<< HEAD
-    "../api/video:video_frame_nv12",
-=======
->>>>>>> cbad18b1
     "../api/video:video_rtp_headers",
     "../api/video_codecs:bitstream_parser_api",
     "../api/video_codecs:video_codecs_api",
@@ -68,15 +64,6 @@
     "//third_party/libyuv",
   ]
   absl_deps = [ "//third_party/abseil-cpp/absl/types:optional" ]
-<<<<<<< HEAD
-}
-
-rtc_source_set("frame_counts") {
-  visibility = [ "*" ]
-
-  sources = [ "frame_counts.h" ]
-=======
->>>>>>> cbad18b1
 }
 
 rtc_source_set("frame_counts") {
@@ -118,10 +105,6 @@
       "../api/units:time_delta",
       "../api/video:video_frame",
       "../api/video:video_frame_i010",
-<<<<<<< HEAD
-      "../api/video:video_frame_nv12",
-=======
->>>>>>> cbad18b1
       "../api/video:video_rtp_headers",
       "../api/video_codecs:video_codecs_api",
       "../rtc_base",
@@ -135,7 +118,6 @@
       "../test:test_support",
       "../test:video_test_common",
       "//testing/gtest",
-      "//third_party/abseil-cpp/absl/types:optional",
       "//third_party/libyuv",
     ]
 
