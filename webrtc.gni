# Copyright (c) 2014 The WebRTC project authors. All Rights Reserved.
#
# Use of this source code is governed by a BSD-style license
# that can be found in the LICENSE file in the root of the source
# tree. An additional intellectual property rights grant can be found
# in the file PATENTS.  All contributing project authors may
# be found in the AUTHORS file in the root of the source tree.
import("//build/config/arm.gni")
import("//build/config/features.gni")
import("//build/config/mips.gni")
import("//build/config/sanitizers/sanitizers.gni")
import("//build/config/sysroot.gni")
import("//build/config/ui.gni")
import("//build_overrides/build.gni")

if (!build_with_chromium && is_component_build) {
  print("The Gn argument `is_component_build` is currently " +
        "ignored for WebRTC builds.")
  print("Component builds are supported by Chromium and the argument " +
        "`is_component_build` makes it possible to create shared libraries " +
        "instead of static libraries.")
  print("If an app depends on WebRTC it makes sense to just depend on the " +
        "WebRTC static library, so there is no difference between " +
        "`is_component_build=true` and `is_component_build=false`.")
  print(
      "More info about component builds at: " + "https://chromium.googlesource.com/chromium/src/+/main/docs/component_build.md")
  assert(!is_component_build, "Component builds are not supported in WebRTC.")
}

if (is_ios) {
  import("//build/config/ios/rules.gni")
}

if (is_mac) {
  import("//build/config/mac/rules.gni")
}

# This declare_args is separated from the next one because args declared
# in this one, can be read from the next one (args defined in the same
# declare_args cannot be referenced in that scope).
declare_args() {
  # Setting this to true will make RTC_EXPORT (see rtc_base/system/rtc_export.h)
  # expand to code that will manage symbols visibility.
  rtc_enable_symbol_export = false
}

declare_args() {
  # Setting this to true will make RTC_OBJC_EXPORT expand to code that will
  # manage symbols visibility. By default, Obj-C/Obj-C++ symbols are exported
  # if C++ symbols are but setting this arg to true while keeping
  # rtc_enable_symbol_export=false will only export RTC_OBJC_EXPORT
  # annotated symbols.
  rtc_enable_objc_symbol_export = rtc_enable_symbol_export

  # Setting this to true will define WEBRTC_EXCLUDE_FIELD_TRIAL_DEFAULT which
  # will tell the pre-processor to remove the default definition of symbols
  # needed to use field_trial. In that case a new implementation needs to be
  # provided.
  if (build_with_chromium) {
    # When WebRTC is built as part of Chromium it should exclude the default
    # implementation of field_trial unless it is building for NACL or
    # Chromecast.
    rtc_exclude_field_trial_default = !is_nacl && !is_chromecast
  } else {
    rtc_exclude_field_trial_default = false
  }

  # Setting this to true will define WEBRTC_EXCLUDE_METRICS_DEFAULT which
  # will tell the pre-processor to remove the default definition of symbols
  # needed to use metrics. In that case a new implementation needs to be
  # provided.
  rtc_exclude_metrics_default = build_with_chromium

  # Setting this to true will define WEBRTC_EXCLUDE_SYSTEM_TIME which
  # will tell the pre-processor to remove the default definition of the
  # SystemTimeNanos() which is defined in rtc_base/system_time.cc. In
  # that case a new implementation needs to be provided.
  rtc_exclude_system_time = build_with_chromium

  # Setting this to false will require the API user to pass in their own
  # SSLCertificateVerifier to verify the certificates presented from a
  # TLS-TURN server. In return disabling this saves around 100kb in the binary.
  rtc_builtin_ssl_root_certificates = true

  # Include the iLBC audio codec?
  rtc_include_ilbc = true

  # Disable this to avoid building the Opus audio codec.
  rtc_include_opus = true

  # Enable this if the Opus version upon which WebRTC is built supports direct
  # encoding of 120 ms packets.
  rtc_opus_support_120ms_ptime = true

  # Enable this to let the Opus audio codec change complexity on the fly.
  rtc_opus_variable_complexity = false

  # Used to specify an external Jsoncpp include path when not compiling the
  # library that comes with WebRTC (i.e. rtc_build_json == 0).
  rtc_jsoncpp_root = "//third_party/jsoncpp/source/include"

  # Used to specify an external OpenSSL include path when not compiling the
  # library that comes with WebRTC (i.e. rtc_build_ssl == 0).
  rtc_ssl_root = ""

  # Enable when an external authentication mechanism is used for performing
  # packet authentication for RTP packets instead of libsrtp.
  rtc_enable_external_auth = build_with_chromium

  # Selects whether debug dumps for the audio processing module
  # should be generated.
  apm_debug_dump = false

  # Selects whether the audio processing module should be excluded.
  rtc_exclude_audio_processing_module = false

  # Set this to true to enable BWE test logging.
  rtc_enable_bwe_test_logging = false

  # Set this to false to skip building examples.
  rtc_build_examples = true

  # Set this to false to skip building tools.
  rtc_build_tools = true

  # Set this to false to skip building code that requires X11.
  rtc_use_x11 = use_x11

  # Set this to use PipeWire on the Wayland display server.
  # By default it's only enabled on desktop Linux (excludes ChromeOS) and
  # only when using the sysroot as PipeWire is not available in older and
  # supported Ubuntu and Debian distributions.
<<<<<<< HEAD
  # rtc_use_pipewire = is_linux && use_sysroot
  rtc_use_pipewire = false
=======
  rtc_use_pipewire = is_linux && use_sysroot
>>>>>>> cbad18b1

  # Set this to link PipeWire directly instead of using the dlopen.
  rtc_link_pipewire = false

  # Set this to use certain PipeWire version
  # Currently we support PipeWire 0.2 (default) and PipeWire 0.3
  rtc_pipewire_version = "0.2"

  # Enable to use the Mozilla internal settings.
  build_with_mozilla = false

  # Experimental: enable use of Android AAudio which requires Android SDK 26 or above
  # and NDK r16 or above.
  rtc_enable_android_aaudio = false

  # Set to "func", "block", "edge" for coverage generation.
  # At unit test runtime set UBSAN_OPTIONS="coverage=1".
  # It is recommend to set include_examples=0.
  # Use llvm's sancov -html-report for human readable reports.
  # See http://clang.llvm.org/docs/SanitizerCoverage.html .
  rtc_sanitize_coverage = ""

  # Selects fixed-point code where possible.
  rtc_prefer_fixed_point = false
  if (current_cpu == "arm" || current_cpu == "arm64") {
    rtc_prefer_fixed_point = true
  }

  # Determines whether NEON code will be built.
  rtc_build_with_neon =
      (current_cpu == "arm" && arm_use_neon) || current_cpu == "arm64"

  # Enable this to build OpenH264 encoder/FFmpeg decoder. This is supported on
  # all platforms except Android and iOS. Because FFmpeg can be built
  # with/without H.264 support, `ffmpeg_branding` has to separately be set to a
  # value that includes H.264, for example "Chrome". If FFmpeg is built without
  # H.264, compilation succeeds but `H264DecoderImpl` fails to initialize.
  # CHECK THE OPENH264, FFMPEG AND H.264 LICENSES/PATENTS BEFORE BUILDING.
  # http://www.openh264.org, https://www.ffmpeg.org/
  #
  # Enabling H264 when building with MSVC is currently not supported, see
  # bugs.webrtc.org/9213#c13 for more info.
  rtc_use_h264 =
      proprietary_codecs && !is_android && !is_ios && !(is_win && !is_clang)

  # Enable this flag to make webrtc::Mutex be implemented by absl::Mutex.
  rtc_use_absl_mutex = false

  # By default, use normal platform audio support or dummy audio, but don't
  # use file-based audio playout and record.
  rtc_use_dummy_audio_file_devices = false

  # When set to true, replace the audio output with a sinus tone at 440Hz.
  # The ADM will ask for audio data from WebRTC but instead of reading real
  # audio samples from NetEQ, a sinus tone will be generated and replace the
  # real audio samples.
  rtc_audio_device_plays_sinus_tone = false

  if (is_ios) {
    # Build broadcast extension in AppRTCMobile for iOS. This results in the
    # binary only running on iOS 11+, which is why it is disabled by default.
    rtc_apprtcmobile_broadcast_extension = false
  }

<<<<<<< HEAD
  # Determines whether Metal is available on iOS/macOS.
  rtc_use_metal_rendering =
    is_mac || (is_ios && current_cpu == "arm64") ||
    (is_ios && target_environment == "catalyst")

  # Determines whether OpenGL is available on iOS/macOS.
  rtc_use_opengl_rendering = !(is_ios && target_environment == "catalyst")
=======
  # Determines whether OpenGL is available on iOS/macOS.
  rtc_ios_macos_use_opengl_rendering =
      !(is_ios && target_environment == "catalyst")
>>>>>>> cbad18b1

  # When set to false, builtin audio encoder/decoder factories and all the
  # audio codecs they depend on will not be included in libwebrtc.{a|lib}
  # (they will still be included in libjingle_peerconnection_so.so and
  # WebRTC.framework)
  rtc_include_builtin_audio_codecs = true

  # When set to false, builtin video encoder/decoder factories and all the
  # video codecs they depends on will not be included in libwebrtc.{a|lib}
  # (they will still be included in libjingle_peerconnection_so.so and
  # WebRTC.framework)
  rtc_include_builtin_video_codecs = true

  # When set to true and in a standalone build, it will undefine UNICODE and
  # _UNICODE (which are always defined globally by the Chromium Windows
  # toolchain).
  # This is only needed for testing purposes, WebRTC wants to be sure it
  # doesn't assume /DUNICODE and /D_UNICODE but that it explicitly uses
  # wide character functions.
  rtc_win_undef_unicode = false

  # When set to true, a capturer implementation that uses the
<<<<<<< HEAD
  # Windows.Graphics.Capture APIs will be available for use. These APIs are
  # available in the Win 10 SDK v10.0.19041.
  rtc_enable_win_wgc = false
=======
  # Windows.Graphics.Capture APIs will be available for use. This introduces a
  # dependency on the Win 10 SDK v10.0.17763.0.
  rtc_enable_win_wgc = is_win
>>>>>>> cbad18b1
}

if (!build_with_mozilla) {
  import("//testing/test.gni")
}

# A second declare_args block, so that declarations within it can
# depend on the possibly overridden variables in the first
# declare_args block.
declare_args() {
  # Enables the use of protocol buffers for debug recordings.
  rtc_enable_protobuf = !build_with_mozilla

  # Set this to disable building with support for SCTP data channels.
  rtc_enable_sctp = !build_with_mozilla

  # Disable these to not build components which can be externally provided.
  rtc_build_json = !build_with_mozilla
  rtc_build_libsrtp = !build_with_mozilla
  rtc_build_libvpx = !build_with_mozilla
  rtc_libvpx_build_vp9 = !build_with_mozilla
  rtc_build_opus = !build_with_mozilla
  rtc_build_ssl = !build_with_mozilla

  # Enable libevent task queues on platforms that support it.
  if (is_win || is_mac || is_ios || is_nacl || is_fuchsia ||
      target_cpu == "wasm") {
    rtc_enable_libevent = false
    rtc_build_libevent = false
  } else {
    rtc_enable_libevent = true
    rtc_build_libevent = !build_with_mozilla
  }

  # Excluded in Chromium since its prerequisites don't require Pulse Audio.
  rtc_include_pulse_audio = !build_with_chromium

  # Chromium uses its own IO handling, so the internal ADM is only built for
  # standalone WebRTC.
  rtc_include_internal_audio_device = !build_with_chromium

  # Set this to true to enable the avx2 support in webrtc.
  # TODO: Make sure that AVX2 works also for non-clang compilers.
  if (is_clang == true) {
    rtc_enable_avx2 = true
  } else {
    rtc_enable_avx2 = false
  }

<<<<<<< HEAD
  # Include tests in standalone checkout.
=======
  # Set this to true to build the unit tests.
  # Disabled when building with Chromium or Mozilla.
>>>>>>> cbad18b1
  rtc_include_tests = !build_with_chromium && !build_with_mozilla

  # Set this to false to skip building code that also requires X11 extensions
  # such as Xdamage, Xfixes.
  rtc_use_x11_extensions = rtc_use_x11

  # Set this to true to fully remove logging from WebRTC.
  rtc_disable_logging = false

  # Set this to true to disable trace events.
  rtc_disable_trace_events = false

  # Set this to true to disable detailed error message and logging for
  # RTC_CHECKs.
  rtc_disable_check_msg = false

  # Set this to true to disable webrtc metrics.
  rtc_disable_metrics = false

  # Set this to true to exclude the transient suppressor in the audio processing
  # module from the build.
  rtc_exclude_transient_suppressor = false
<<<<<<< HEAD
=======
}

declare_args() {
  # Enable the dcsctp backend for DataChannels and related unittests
  rtc_build_dcsctp = !build_with_mozilla && rtc_enable_sctp

  # Enable the usrsctp backend for DataChannels and related unittests
  rtc_build_usrsctp = !build_with_mozilla && rtc_enable_sctp
>>>>>>> cbad18b1
}

# Make it possible to provide custom locations for some libraries (move these
# up into declare_args should we need to actually use them for the GN build).
rtc_libvpx_dir = "//ringrtc_overrides/libvpx"
rtc_opus_dir = "//third_party/opus"

# Desktop capturer is supported only on Windows, OSX and Linux.
rtc_desktop_capture_supported =
    (is_win && current_os != "winuwp") || is_mac ||
    ((is_linux || is_chromeos) && (rtc_use_x11_extensions || rtc_use_pipewire))

###############################################################################
# Templates
#

# Points to // in webrtc stand-alone or to //third_party/webrtc/ in
# chromium.
# We need absolute paths for all configs in templates as they are shared in
# different subdirectories.
webrtc_root = get_path_info(".", "abspath")

# Global configuration that should be applied to all WebRTC targets.
# You normally shouldn't need to include this in your target as it's
# automatically included when using the rtc_* templates.
# It sets defines, include paths and compilation warnings accordingly,
# both for WebRTC stand-alone builds and for the scenario when WebRTC
# native code is built as part of Chromium.
rtc_common_configs = [ webrtc_root + ":common_config" ]

if (is_mac || is_ios) {
  rtc_common_configs += [ "//build/config/compiler:enable_arc" ]
}

# Global public configuration that should be applied to all WebRTC targets. You
# normally shouldn't need to include this in your target as it's automatically
# included when using the rtc_* templates. It set the defines, include paths and
# compilation warnings that should be propagated to dependents of the targets
# depending on the target having this config.
rtc_common_inherited_config = webrtc_root + ":common_inherited_config"

# Common configs to remove or add in all rtc targets.
rtc_remove_configs = []
if (!build_with_chromium && is_clang) {
  rtc_remove_configs += [ "//build/config/clang:find_bad_constructs" ]
}
rtc_add_configs = rtc_common_configs
rtc_prod_configs = [ webrtc_root + ":rtc_prod_config" ]
rtc_library_impl_config = [ webrtc_root + ":library_impl_config" ]

set_defaults("rtc_test") {
  configs = rtc_add_configs
  suppressed_configs = []
}

set_defaults("rtc_library") {
  configs = rtc_add_configs
  suppressed_configs = []
  absl_deps = []
}

set_defaults("rtc_source_set") {
  configs = rtc_add_configs
  suppressed_configs = []
  absl_deps = []
}

set_defaults("rtc_static_library") {
  configs = rtc_add_configs
  suppressed_configs = []
  absl_deps = []
}

set_defaults("rtc_executable") {
  configs = rtc_add_configs
  suppressed_configs = []
}

set_defaults("rtc_shared_library") {
  configs = rtc_add_configs
  suppressed_configs = []
}

webrtc_default_visibility = [ webrtc_root + "/*" ]
if (build_with_chromium) {
  # Allow Chromium's WebRTC overrides targets to bypass the regular
  # visibility restrictions.
  webrtc_default_visibility += [ webrtc_root + "/../webrtc_overrides/*" ]
}

# ---- Poisons ----
#
# The general idea is that some targets declare that they contain some
# kind of poison, which makes it impossible for other targets to
# depend on them (even transitively) unless they declare themselves
# immune to that particular type of poison.
#
# Targets that *contain* poison of type foo should contain the line
#
#   poisonous = [ "foo" ]
#
# and targets that *are immune but arent't themselves poisonous*
# should contain
#
#   allow_poison = [ "foo" ]
#
# This useful in cases where we have some large target or set of
# targets and want to ensure that most other targets do not
# transitively depend on them. For example, almost no high-level
# target should depend on the audio codecs, since we want WebRTC users
# to be able to inject any subset of them and actually end up with a
# binary that doesn't include the codecs they didn't inject.
#
# Test-only targets (`testonly` set to true) and non-public targets
# (`visibility` not containing "*") are automatically immune to all
# types of poison.
#
# Here's the complete list of all types of poison. It must be kept in
# 1:1 correspondence with the set of //:poison_* targets.
#
all_poison_types = [
  # Encoders and decoders for specific audio codecs such as Opus and iSAC.
  "audio_codecs",

  # Default task queue implementation.
  "default_task_queue",

  # JSON parsing should not be needed in the "slim and modular" WebRTC.
  "rtc_json",

  # Software video codecs (VP8 and VP9 through libvpx).
  "software_video_codecs",
]

absl_include_config = "//third_party/abseil-cpp:absl_include_config"
absl_define_config = "//third_party/abseil-cpp:absl_define_config"

# Abseil Flags are testonly, so this config will only be applied to WebRTC targets
# that are testonly.
absl_flags_config = webrtc_root + ":absl_flags_configs"

# WebRTC wrapper of Chromium's test() template. This template just adds some
# WebRTC only configuration in order to avoid to duplicate it for every WebRTC
# target.
# The parameter `is_xctest` is different from the one in the Chromium's test()
# template (and it is not forwarded to it). In rtc_test(), the argument
# `is_xctest` is used to avoid to take dependencies that are not needed
# in case the test is a real XCTest (using the XCTest framework).
template("rtc_test") {
  test(target_name) {
    forward_variables_from(invoker,
                           "*",
                           [
                             "configs",
                             "is_xctest",
                             "public_configs",
                             "suppressed_configs",
                             "visibility",
                           ])

    # Always override to public because when target_os is Android the `test`
    # template can override it to [ "*" ] and we want to avoid conditional
    # visibility.
    visibility = [ "*" ]
    configs += invoker.configs
    configs -= rtc_remove_configs
    configs -= invoker.suppressed_configs
    public_configs = [
      rtc_common_inherited_config,
      absl_include_config,
      absl_define_config,
      absl_flags_config,
    ]
    if (defined(invoker.public_configs)) {
      public_configs += invoker.public_configs
    }
    if (!build_with_chromium && is_android) {
      android_manifest = webrtc_root + "test/android/AndroidManifest.xml"
<<<<<<< HEAD
      min_sdk_version = 21
      target_sdk_version = 23
      deps += [ webrtc_root + "test:native_test_java" ]
=======
      use_raw_android_executable = false
      min_sdk_version = 21
      target_sdk_version = 23
      deps += [
        "//build/android/gtest_apk:native_test_instrumentation_test_runner_java",
        webrtc_root + "test:native_test_java",
      ]
    }

    # When not targeting a simulator, building //base/test:google_test_runner
    # fails, so it is added only when the test is not a real XCTest and when
    # targeting a simulator.
    if (is_ios && target_cpu == "x64" && rtc_include_tests) {
      if (!defined(invoker.is_xctest) || !invoker.is_xctest) {
        xctest_module_target = "//base/test:google_test_runner"
      }
    }

    # If absl_deps is [], no action is needed. If not [], then it needs to be
    # converted to //third_party/abseil-cpp:absl when build_with_chromium=true
    # otherwise it just needs to be added to deps.
    if (defined(absl_deps) && absl_deps != []) {
      if (!defined(deps)) {
        deps = []
      }
      if (build_with_chromium) {
        deps += [ "//third_party/abseil-cpp:absl" ]
      } else {
        deps += absl_deps
      }
    }

    if (using_sanitizer) {
      if (is_linux) {
        if (!defined(invoker.data)) {
          data = []
        }
        data +=
            [ "//third_party/llvm-build/Release+Asserts/lib/libstdc++.so.6" ]
      }
>>>>>>> cbad18b1
    }

    # When not targeting a simulator, building //base/test:google_test_runner
    # fails, so it is added only when the test is not a real XCTest and when
    # targeting a simulator.
    if (is_ios && target_cpu == "x64" && rtc_include_tests) {
      if (!defined(invoker.is_xctest) || !invoker.is_xctest) {
        xctest_module_target = "//base/test:google_test_runner"
      }
    }
  }
}

template("rtc_source_set") {
  source_set(target_name) {
    forward_variables_from(invoker,
                           "*",
                           [
                             "configs",
                             "public_configs",
                             "suppressed_configs",
                             "visibility",
                           ])
    forward_variables_from(invoker, [ "visibility" ])
    if (!defined(visibility)) {
      visibility = webrtc_default_visibility
    }

    # What's your poison?
    if (defined(testonly) && testonly) {
      assert(!defined(poisonous))
      assert(!defined(allow_poison))
    } else {
      if (!defined(poisonous)) {
        poisonous = []
      }
      if (!defined(allow_poison)) {
        allow_poison = []
      }
      if (!defined(assert_no_deps)) {
        assert_no_deps = []
      }
      if (!defined(deps)) {
        deps = []
      }
      foreach(p, poisonous) {
        deps += [ webrtc_root + ":poison_" + p ]
      }
      foreach(poison_type, all_poison_types) {
        allow_dep = true
        foreach(v, visibility) {
          if (v == "*") {
            allow_dep = false
          }
        }
        foreach(p, allow_poison + poisonous) {
          if (p == poison_type) {
            allow_dep = true
          }
        }
        if (!allow_dep) {
          assert_no_deps += [ webrtc_root + ":poison_" + poison_type ]
        }
      }
    }

    # Chromium should only depend on the WebRTC component in order to
    # avoid to statically link WebRTC in a component build.
    if (build_with_chromium) {
      publicly_visible = false
      foreach(v, visibility) {
        if (v == "*") {
          publicly_visible = true
        }
      }
      if (publicly_visible) {
        visibility = []
        visibility = webrtc_default_visibility
      }
    }

    if (!defined(testonly) || !testonly) {
      configs += rtc_prod_configs
    }

    configs += invoker.configs
    configs += rtc_library_impl_config
    configs -= rtc_remove_configs
    configs -= invoker.suppressed_configs
    public_configs = [
      rtc_common_inherited_config,
      absl_include_config,
      absl_define_config,
    ]
    if (defined(testonly) && testonly) {
      public_configs += [ absl_flags_config ]
    }
    if (defined(invoker.public_configs)) {
      public_configs += invoker.public_configs
    }

    # If absl_deps is [], no action is needed. If not [], then it needs to be
    # converted to //third_party/abseil-cpp:absl when build_with_chromium=true
    # otherwise it just needs to be added to deps.
    if (absl_deps != []) {
      if (!defined(deps)) {
        deps = []
      }
      if (build_with_chromium) {
        deps += [ "//third_party/abseil-cpp:absl" ]
      } else {
        deps += absl_deps
      }
    }
  }
}

template("rtc_static_library") {
  static_library(target_name) {
    forward_variables_from(invoker,
                           "*",
                           [
                             "configs",
                             "public_configs",
                             "suppressed_configs",
                             "visibility",
                           ])
    forward_variables_from(invoker, [ "visibility" ])
    if (!defined(visibility)) {
      visibility = webrtc_default_visibility
    }

    # What's your poison?
    if (defined(testonly) && testonly) {
      assert(!defined(poisonous))
      assert(!defined(allow_poison))
    } else {
      if (!defined(poisonous)) {
        poisonous = []
      }
      if (!defined(allow_poison)) {
        allow_poison = []
      }
      if (!defined(assert_no_deps)) {
        assert_no_deps = []
      }
      if (!defined(deps)) {
        deps = []
      }
      foreach(p, poisonous) {
        deps += [ webrtc_root + ":poison_" + p ]
      }
      foreach(poison_type, all_poison_types) {
        allow_dep = true
        foreach(v, visibility) {
          if (v == "*") {
            allow_dep = false
          }
        }
        foreach(p, allow_poison + poisonous) {
          if (p == poison_type) {
            allow_dep = true
          }
        }
        if (!allow_dep) {
          assert_no_deps += [ webrtc_root + ":poison_" + poison_type ]
        }
      }
    }

    if (!defined(testonly) || !testonly) {
      configs += rtc_prod_configs
    }

    configs += invoker.configs
    configs += rtc_library_impl_config
    configs -= rtc_remove_configs
    configs -= invoker.suppressed_configs
    public_configs = [
      rtc_common_inherited_config,
      absl_include_config,
      absl_define_config,
    ]
    if (defined(testonly) && testonly) {
      public_configs += [ absl_flags_config ]
    }
    if (defined(invoker.public_configs)) {
      public_configs += invoker.public_configs
    }

    # If absl_deps is [], no action is needed. If not [], then it needs to be
    # converted to //third_party/abseil-cpp:absl when build_with_chromium=true
    # otherwise it just needs to be added to deps.
    if (absl_deps != []) {
      if (!defined(deps)) {
        deps = []
      }
      if (build_with_chromium) {
        deps += [ "//third_party/abseil-cpp:absl" ]
      } else {
        deps += absl_deps
      }
    }
  }
}

# This template automatically switches the target type between source_set
# and static_library.
#
# This should be the default target type for all the WebRTC targets with
# one exception. Do not use this template for header only targets, in that case
# rtc_source_set must be used in order to avoid build errors (e.g. libtool
# complains if the output .a file is empty).
#
# How does it work:
# Since all files in a source_set are linked into a final binary, while files
# in a static library are only linked in if at least one symbol in them is
# referenced, in component builds source_sets are easy to deal with because
# all their object files are passed to the linker to create a shared library.
# In release builds instead, static_libraries are preferred since they allow
# the linker to discard dead code.
# For the same reason, testonly targets will always be expanded to
# source_set in order to be sure that tests are present in the test binary.
template("rtc_library") {
  if (is_component_build || (defined(invoker.testonly) && invoker.testonly)) {
    target_type = "source_set"
  } else {
    target_type = "static_library"
  }
  target(target_type, target_name) {
    forward_variables_from(invoker,
                           "*",
                           [
                             "configs",
                             "public_configs",
                             "suppressed_configs",
                             "visibility",
                           ])
    forward_variables_from(invoker, [ "visibility" ])
    if (!defined(visibility)) {
      visibility = webrtc_default_visibility
    }

    # What's your poison?
    if (defined(testonly) && testonly) {
      assert(!defined(poisonous))
      assert(!defined(allow_poison))
    } else {
      if (!defined(poisonous)) {
        poisonous = []
      }
      if (!defined(allow_poison)) {
        allow_poison = []
      }
      if (!defined(assert_no_deps)) {
        assert_no_deps = []
      }
      if (!defined(deps)) {
        deps = []
      }
      foreach(p, poisonous) {
        deps += [ webrtc_root + ":poison_" + p ]
      }
      foreach(poison_type, all_poison_types) {
        allow_dep = true
        foreach(v, visibility) {
          if (v == "*") {
            allow_dep = false
          }
        }
        foreach(p, allow_poison + poisonous) {
          if (p == poison_type) {
            allow_dep = true
          }
        }
        if (!allow_dep) {
          assert_no_deps += [ webrtc_root + ":poison_" + poison_type ]
        }
      }
    }

    # Chromium should only depend on the WebRTC component in order to
    # avoid to statically link WebRTC in a component build.
    if (build_with_chromium) {
      publicly_visible = false
      foreach(v, visibility) {
        if (v == "*") {
          publicly_visible = true
        }
      }
      if (publicly_visible) {
        visibility = []
        visibility = webrtc_default_visibility
      }
    }

    if (!defined(testonly) || !testonly) {
      configs += rtc_prod_configs
    }

    configs += invoker.configs
    configs += rtc_library_impl_config
    configs -= rtc_remove_configs
    configs -= invoker.suppressed_configs
    public_configs = [
      rtc_common_inherited_config,
      absl_include_config,
      absl_define_config,
    ]
    if (defined(testonly) && testonly) {
      public_configs += [ absl_flags_config ]
    }
    if (defined(invoker.public_configs)) {
      public_configs += invoker.public_configs
    }

    # If absl_deps is [], no action is needed. If not [], then it needs to be
    # converted to //third_party/abseil-cpp:absl when build_with_chromium=true
    # otherwise it just needs to be added to deps.
    if (absl_deps != []) {
      if (!defined(deps)) {
        deps = []
      }
      if (build_with_chromium) {
        deps += [ "//third_party/abseil-cpp:absl" ]
      } else {
        deps += absl_deps
      }
    }
  }
}

template("rtc_executable") {
  executable(target_name) {
    forward_variables_from(invoker,
                           "*",
                           [
                             "deps",
                             "configs",
                             "public_configs",
                             "suppressed_configs",
                             "visibility",
                           ])
    forward_variables_from(invoker, [ "visibility" ])
    if (!defined(visibility)) {
      visibility = webrtc_default_visibility
    }
    configs += invoker.configs
    configs -= rtc_remove_configs
    configs -= invoker.suppressed_configs
    deps = invoker.deps

    public_configs = [
      rtc_common_inherited_config,
      absl_include_config,
      absl_define_config,
    ]
    if (defined(testonly) && testonly) {
      public_configs += [ absl_flags_config ]
    }
    if (defined(invoker.public_configs)) {
      public_configs += invoker.public_configs
    }
    if (is_win) {
      deps += [
        # Give executables the default manifest on Windows (a no-op elsewhere).
        "//build/win:default_exe_manifest",
      ]
    }
  }
}

template("rtc_shared_library") {
  shared_library(target_name) {
    forward_variables_from(invoker,
                           "*",
                           [
                             "configs",
                             "public_configs",
                             "suppressed_configs",
                             "visibility",
                           ])
    forward_variables_from(invoker, [ "visibility" ])
    if (!defined(visibility)) {
      visibility = webrtc_default_visibility
    }

    # What's your poison?
    if (defined(testonly) && testonly) {
      assert(!defined(poisonous))
      assert(!defined(allow_poison))
    } else {
      if (!defined(poisonous)) {
        poisonous = []
      }
      if (!defined(allow_poison)) {
        allow_poison = []
      }
      if (!defined(assert_no_deps)) {
        assert_no_deps = []
      }
      if (!defined(deps)) {
        deps = []
      }
      foreach(p, poisonous) {
        deps += [ webrtc_root + ":poison_" + p ]
      }
      foreach(poison_type, all_poison_types) {
        allow_dep = true
        foreach(v, visibility) {
          if (v == "*") {
            allow_dep = false
          }
        }
        foreach(p, allow_poison + poisonous) {
          if (p == poison_type) {
            allow_dep = true
          }
        }
        if (!allow_dep) {
          assert_no_deps += [ webrtc_root + ":poison_" + poison_type ]
        }
      }
    }

    configs += invoker.configs
    configs -= rtc_remove_configs
    configs -= invoker.suppressed_configs
    public_configs = [
      rtc_common_inherited_config,
      absl_include_config,
      absl_define_config,
    ]
    if (defined(testonly) && testonly) {
      public_configs += [ absl_flags_config ]
    }
    if (defined(invoker.public_configs)) {
      public_configs += invoker.public_configs
    }
  }
}

if (is_ios) {
  # TODO: Generate module.modulemap file to enable use in Swift
  # projects. See "mac_framework_bundle_with_umbrella_header".
  template("ios_framework_bundle_with_umbrella_header") {
    forward_variables_from(invoker, [ "output_name" ])
    this_target_name = target_name
    umbrella_header_path =
        "$target_gen_dir/$output_name.framework/WebRTC/$output_name.h"

    action_foreach("create_bracket_include_headers_$target_name") {
      script = "//tools_webrtc/apple/copy_framework_header.py"
      sources = invoker.sources
      output_name = invoker.output_name
      outputs = [
        "$target_gen_dir/$output_name.framework/WebRTC/{{source_file_part}}",
      ]
      args = [
        "--input",
        "{{source}}",
        "--output",
        rebase_path(target_gen_dir, root_build_dir) +
            "/$output_name.framework/WebRTC/{{source_file_part}}",
      ]
    }

    ios_framework_bundle(target_name) {
      forward_variables_from(invoker, "*", [ "public_headers" ])
      public_headers = get_target_outputs(
              ":create_bracket_include_headers_$this_target_name")
      deps += [
        ":copy_umbrella_header_$target_name",
        ":create_bracket_include_headers_$target_name",
      ]
    }

    action("umbrella_header_$target_name") {
      public_headers = get_target_outputs(
              ":create_bracket_include_headers_$this_target_name")

      script = "//tools_webrtc/ios/generate_umbrella_header.py"

      outputs = [ umbrella_header_path ]
      args = [
               "--out",
               rebase_path(umbrella_header_path, root_build_dir),
               "--sources",
             ] + public_headers
      deps = [ ":create_bracket_include_headers_$this_target_name" ]
    }

    if (target_environment == "catalyst") {
<<<<<<< HEAD
=======
      # Catalyst frameworks use the same layout as regular Mac frameworks.
>>>>>>> cbad18b1
      headers_dir = "Versions/A/Headers"
    } else {
      headers_dir = "Headers"
    }
    copy("copy_umbrella_header_$target_name") {
      sources = [ umbrella_header_path ]
      outputs =
          [ "$root_out_dir/$output_name.framework/$headers_dir/$output_name.h" ]

      deps = [ ":umbrella_header_$target_name" ]
    }
  }

  set_defaults("ios_framework_bundle_with_umbrella_header") {
    configs = default_shared_library_configs
  }
}

if (is_mac) {
  template("mac_framework_bundle_with_umbrella_header") {
    forward_variables_from(invoker, [ "output_name" ])
    this_target_name = target_name
    umbrella_header_path = "$target_gen_dir/umbrella_header/$output_name.h"
    modulemap_path = "$target_gen_dir/Modules/module.modulemap"

    mac_framework_bundle(target_name) {
      forward_variables_from(invoker, "*", [ "configs" ])
      if (defined(invoker.configs)) {
        configs += invoker.configs
      }

      framework_version = "A"
      framework_contents = [
        "Headers",
        "Modules",
        "Resources",
      ]

      ldflags = [
        "-all_load",
        "-install_name",
        "@rpath/$output_name.framework/$output_name",
      ]

      deps += [
        ":copy_framework_headers_$this_target_name",
        ":copy_modulemap_$this_target_name",
        ":copy_umbrella_header_$this_target_name",
        ":create_bracket_include_headers_$this_target_name",
        ":modulemap_$this_target_name",
        ":umbrella_header_$this_target_name",
      ]
    }

    action_foreach("create_bracket_include_headers_$this_target_name") {
      script = "//tools_webrtc/apple/copy_framework_header.py"
      sources = invoker.sources
      output_name = invoker.output_name
      outputs = [
        "$target_gen_dir/$output_name.framework/WebRTC/{{source_file_part}}",
      ]
      args = [
        "--input",
        "{{source}}",
        "--output",
        rebase_path(target_gen_dir, root_build_dir) +
            "/$output_name.framework/WebRTC/{{source_file_part}}",
      ]
    }

    bundle_data("copy_framework_headers_$this_target_name") {
      sources = get_target_outputs(
              ":create_bracket_include_headers_$this_target_name")

      outputs = [ "{{bundle_contents_dir}}/Headers/{{source_file_part}}" ]
      deps = [ ":create_bracket_include_headers_$this_target_name" ]
    }

    action("modulemap_$this_target_name") {
      script = "//tools_webrtc/ios/generate_modulemap.py"
      args = [
        "--out",
        rebase_path(modulemap_path, root_build_dir),
        "--name",
        output_name,
      ]
      outputs = [ modulemap_path ]
    }

    bundle_data("copy_modulemap_$this_target_name") {
      sources = [ modulemap_path ]
      outputs = [ "{{bundle_contents_dir}}/Modules/module.modulemap" ]
      deps = [ ":modulemap_$this_target_name" ]
    }

    action("umbrella_header_$this_target_name") {
      sources = get_target_outputs(
              ":create_bracket_include_headers_$this_target_name")

      script = "//tools_webrtc/ios/generate_umbrella_header.py"

      outputs = [ umbrella_header_path ]
      args = [
               "--out",
               rebase_path(umbrella_header_path, root_build_dir),
               "--sources",
             ] + sources
      deps = [ ":create_bracket_include_headers_$this_target_name" ]
    }

    bundle_data("copy_umbrella_header_$this_target_name") {
      sources = [ umbrella_header_path ]
      outputs = [ "{{bundle_contents_dir}}/Headers/$output_name.h" ]

      deps = [ ":umbrella_header_$this_target_name" ]
    }
  }
}

if (is_android) {
  template("rtc_android_library") {
    android_library(target_name) {
      forward_variables_from(invoker,
                             "*",
                             [
                               "configs",
                               "public_configs",
                               "suppressed_configs",
                               "visibility",
                             ])

      errorprone_args = []

      # Treat warnings as errors.
      errorprone_args += [ "-Werror" ]

      # Add any arguments defined by the invoker.
      if (defined(invoker.errorprone_args)) {
        errorprone_args += invoker.errorprone_args
      }

      if (!defined(deps)) {
        deps = []
      }

      no_build_hooks = true
      not_needed([ "android_manifest" ])
    }
  }

  template("rtc_android_apk") {
    android_apk(target_name) {
      forward_variables_from(invoker,
                             "*",
                             [
                               "configs",
                               "public_configs",
                               "suppressed_configs",
                               "visibility",
                             ])

      # Treat warnings as errors.
      errorprone_args = []
      errorprone_args += [ "-Werror" ]

      if (!defined(deps)) {
        deps = []
      }

      no_build_hooks = true
    }
  }

  template("rtc_instrumentation_test_apk") {
    instrumentation_test_apk(target_name) {
      forward_variables_from(invoker,
                             "*",
                             [
                               "configs",
                               "public_configs",
                               "suppressed_configs",
                               "visibility",
                             ])

      # Treat warnings as errors.
      errorprone_args = []
      errorprone_args += [ "-Werror" ]

      if (!defined(deps)) {
        deps = []
      }

      no_build_hooks = true
    }
  }
}<|MERGE_RESOLUTION|>--- conflicted
+++ resolved
@@ -130,19 +130,11 @@
   # By default it's only enabled on desktop Linux (excludes ChromeOS) and
   # only when using the sysroot as PipeWire is not available in older and
   # supported Ubuntu and Debian distributions.
-<<<<<<< HEAD
   # rtc_use_pipewire = is_linux && use_sysroot
   rtc_use_pipewire = false
-=======
-  rtc_use_pipewire = is_linux && use_sysroot
->>>>>>> cbad18b1
 
   # Set this to link PipeWire directly instead of using the dlopen.
   rtc_link_pipewire = false
-
-  # Set this to use certain PipeWire version
-  # Currently we support PipeWire 0.2 (default) and PipeWire 0.3
-  rtc_pipewire_version = "0.2"
 
   # Enable to use the Mozilla internal settings.
   build_with_mozilla = false
@@ -200,19 +192,13 @@
     rtc_apprtcmobile_broadcast_extension = false
   }
 
-<<<<<<< HEAD
-  # Determines whether Metal is available on iOS/macOS.
-  rtc_use_metal_rendering =
+  # Determines whether OpenGL is available on iOS/macOS.
+  rtc_ios_macos_use_opengl_rendering =
     is_mac || (is_ios && current_cpu == "arm64") ||
     (is_ios && target_environment == "catalyst")
 
   # Determines whether OpenGL is available on iOS/macOS.
   rtc_use_opengl_rendering = !(is_ios && target_environment == "catalyst")
-=======
-  # Determines whether OpenGL is available on iOS/macOS.
-  rtc_ios_macos_use_opengl_rendering =
-      !(is_ios && target_environment == "catalyst")
->>>>>>> cbad18b1
 
   # When set to false, builtin audio encoder/decoder factories and all the
   # audio codecs they depend on will not be included in libwebrtc.{a|lib}
@@ -235,15 +221,9 @@
   rtc_win_undef_unicode = false
 
   # When set to true, a capturer implementation that uses the
-<<<<<<< HEAD
-  # Windows.Graphics.Capture APIs will be available for use. These APIs are
-  # available in the Win 10 SDK v10.0.19041.
-  rtc_enable_win_wgc = false
-=======
   # Windows.Graphics.Capture APIs will be available for use. This introduces a
   # dependency on the Win 10 SDK v10.0.17763.0.
   rtc_enable_win_wgc = is_win
->>>>>>> cbad18b1
 }
 
 if (!build_with_mozilla) {
@@ -293,12 +273,8 @@
     rtc_enable_avx2 = false
   }
 
-<<<<<<< HEAD
-  # Include tests in standalone checkout.
-=======
   # Set this to true to build the unit tests.
   # Disabled when building with Chromium or Mozilla.
->>>>>>> cbad18b1
   rtc_include_tests = !build_with_chromium && !build_with_mozilla
 
   # Set this to false to skip building code that also requires X11 extensions
@@ -321,8 +297,6 @@
   # Set this to true to exclude the transient suppressor in the audio processing
   # module from the build.
   rtc_exclude_transient_suppressor = false
-<<<<<<< HEAD
-=======
 }
 
 declare_args() {
@@ -331,7 +305,6 @@
 
   # Enable the usrsctp backend for DataChannels and related unittests
   rtc_build_usrsctp = !build_with_mozilla && rtc_enable_sctp
->>>>>>> cbad18b1
 }
 
 # Make it possible to provide custom locations for some libraries (move these
@@ -510,11 +483,6 @@
     }
     if (!build_with_chromium && is_android) {
       android_manifest = webrtc_root + "test/android/AndroidManifest.xml"
-<<<<<<< HEAD
-      min_sdk_version = 21
-      target_sdk_version = 23
-      deps += [ webrtc_root + "test:native_test_java" ]
-=======
       use_raw_android_executable = false
       min_sdk_version = 21
       target_sdk_version = 23
@@ -554,16 +522,6 @@
         }
         data +=
             [ "//third_party/llvm-build/Release+Asserts/lib/libstdc++.so.6" ]
-      }
->>>>>>> cbad18b1
-    }
-
-    # When not targeting a simulator, building //base/test:google_test_runner
-    # fails, so it is added only when the test is not a real XCTest and when
-    # targeting a simulator.
-    if (is_ios && target_cpu == "x64" && rtc_include_tests) {
-      if (!defined(invoker.is_xctest) || !invoker.is_xctest) {
-        xctest_module_target = "//base/test:google_test_runner"
       }
     }
   }
@@ -1049,10 +1007,7 @@
     }
 
     if (target_environment == "catalyst") {
-<<<<<<< HEAD
-=======
       # Catalyst frameworks use the same layout as regular Mac frameworks.
->>>>>>> cbad18b1
       headers_dir = "Versions/A/Headers"
     } else {
       headers_dir = "Headers"
