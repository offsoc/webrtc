--- conflicted
+++ resolved
@@ -168,19 +168,12 @@
       case RTPExtensionType::kRtpExtensionVideoTiming: {
         // Nullify last entries, starting at pacer delay.
         // These are set by pacer and SFUs
-<<<<<<< HEAD
-        if (VideoSendTiming::kPacerExitDeltaOffset < extension.length) {
-          memset(WriteAt(extension.offset +
-                         VideoSendTiming::kPacerExitDeltaOffset),
-                 0, extension.length - VideoSendTiming::kPacerExitDeltaOffset);
-=======
         if (VideoTimingExtension::kPacerExitDeltaOffset < extension.length) {
           memset(
               WriteAt(extension.offset +
                       VideoTimingExtension::kPacerExitDeltaOffset),
               0,
               extension.length - VideoTimingExtension::kPacerExitDeltaOffset);
->>>>>>> 85c2dafb
         }
         break;
       }
