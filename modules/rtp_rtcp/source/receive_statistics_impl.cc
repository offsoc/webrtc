/*
 *  Copyright (c) 2013 The WebRTC project authors. All Rights Reserved.
 *
 *  Use of this source code is governed by a BSD-style license
 *  that can be found in the LICENSE file in the root of the source
 *  tree. An additional intellectual property rights grant can be found
 *  in the file PATENTS.  All contributing project authors may
 *  be found in the AUTHORS file in the root of the source tree.
 */

#include "modules/rtp_rtcp/source/receive_statistics_impl.h"

#include <cmath>
#include <cstdlib>
#include <memory>
#include <utility>
#include <vector>

#include "modules/remote_bitrate_estimator/test/bwe_test_logging.h"
#include "modules/rtp_rtcp/source/rtcp_packet/report_block.h"
#include "modules/rtp_rtcp/source/rtp_packet_received.h"
#include "modules/rtp_rtcp/source/rtp_rtcp_config.h"
#include "modules/rtp_rtcp/source/time_util.h"
#include "rtc_base/logging.h"
#include "system_wrappers/include/clock.h"

namespace webrtc {
namespace {
constexpr int64_t kStatisticsTimeoutMs = 8000;
constexpr int64_t kStatisticsProcessIntervalMs = 1000;

// Number of seconds since 1900 January 1 00:00 GMT (see
// https://tools.ietf.org/html/rfc868).
constexpr int64_t kNtpJan1970Millisecs = 2'208'988'800'000;
}  // namespace

StreamStatistician::~StreamStatistician() {}

StreamStatisticianImpl::StreamStatisticianImpl(uint32_t ssrc,
                                               Clock* clock,
                                               int max_reordering_threshold)
    : ssrc_(ssrc),
      clock_(clock),
      delta_internal_unix_epoch_ms_(clock_->CurrentNtpInMilliseconds() -
                                    clock_->TimeInMilliseconds() -
                                    kNtpJan1970Millisecs),
      incoming_bitrate_(kStatisticsProcessIntervalMs,
                        RateStatistics::kBpsScale),
      max_reordering_threshold_(max_reordering_threshold),
      enable_retransmit_detection_(false),
      cumulative_loss_is_capped_(false),
      jitter_q4_(0),
      cumulative_loss_(0),
      cumulative_loss_rtcp_offset_(0),
      last_receive_time_ms_(0),
      last_received_timestamp_(0),
      received_seq_first_(-1),
      received_seq_max_(-1),
      last_report_cumulative_loss_(0),
      last_report_seq_max_(-1) {}

StreamStatisticianImpl::~StreamStatisticianImpl() = default;

bool StreamStatisticianImpl::UpdateOutOfOrder(const RtpPacketReceived& packet,
                                              int64_t sequence_number,
                                              int64_t now_ms) {
  // Check if `packet` is second packet of a stream restart.
  if (received_seq_out_of_order_) {
    // Count the previous packet as a received; it was postponed below.
    --cumulative_loss_;

    uint16_t expected_sequence_number = *received_seq_out_of_order_ + 1;
    received_seq_out_of_order_ = absl::nullopt;
    if (packet.SequenceNumber() == expected_sequence_number) {
      // Ignore sequence number gap caused by stream restart for packet loss
      // calculation, by setting received_seq_max_ to the sequence number just
      // before the out-of-order seqno. This gives a net zero change of
      // `cumulative_loss_`, for the two packets interpreted as a stream reset.
      //
      // Fraction loss for the next report may get a bit off, since we don't
      // update last_report_seq_max_ and last_report_cumulative_loss_ in a
      // consistent way.
      last_report_seq_max_ = sequence_number - 2;
      received_seq_max_ = sequence_number - 2;
      return false;
    }
  }

  if (std::abs(sequence_number - received_seq_max_) >
      max_reordering_threshold_) {
    // Sequence number gap looks too large, wait until next packet to check
    // for a stream restart.
    received_seq_out_of_order_ = packet.SequenceNumber();
    // Postpone counting this as a received packet until we know how to update
    // `received_seq_max_`, otherwise we temporarily decrement
    // `cumulative_loss_`. The
    // ReceiveStatisticsTest.StreamRestartDoesntCountAsLoss test expects
    // `cumulative_loss_` to be unchanged by the reception of the first packet
    // after stream reset.
    ++cumulative_loss_;
    return true;
  }

  if (sequence_number > received_seq_max_)
    return false;

  // Old out of order packet, may be retransmit.
  if (enable_retransmit_detection_ && IsRetransmitOfOldPacket(packet, now_ms))
    receive_counters_.retransmitted.AddPacket(packet);
  return true;
}

void StreamStatisticianImpl::UpdateCounters(const RtpPacketReceived& packet) {
<<<<<<< HEAD
  MutexLock lock(&stream_lock_);
=======
>>>>>>> cbad18b1
  RTC_DCHECK_EQ(ssrc_, packet.Ssrc());
  int64_t now_ms = clock_->TimeInMilliseconds();

  incoming_bitrate_.Update(packet.size(), now_ms);
  receive_counters_.last_packet_received_timestamp_ms = now_ms;
  receive_counters_.transmitted.AddPacket(packet);
  --cumulative_loss_;

  int64_t sequence_number =
      seq_unwrapper_.UnwrapWithoutUpdate(packet.SequenceNumber());

  if (!ReceivedRtpPacket()) {
    received_seq_first_ = sequence_number;
    last_report_seq_max_ = sequence_number - 1;
    received_seq_max_ = sequence_number - 1;
    receive_counters_.first_packet_time_ms = now_ms;
  } else if (UpdateOutOfOrder(packet, sequence_number, now_ms)) {
    return;
  }
  // In order packet.
  cumulative_loss_ += sequence_number - received_seq_max_;
  received_seq_max_ = sequence_number;
  seq_unwrapper_.UpdateLast(sequence_number);

  // If new time stamp and more than one in-order packet received, calculate
  // new jitter statistics.
  if (packet.Timestamp() != last_received_timestamp_ &&
      (receive_counters_.transmitted.packets -
       receive_counters_.retransmitted.packets) > 1) {
    UpdateJitter(packet, now_ms);
  }
  last_received_timestamp_ = packet.Timestamp();
  last_receive_time_ms_ = now_ms;
}

void StreamStatisticianImpl::UpdateJitter(const RtpPacketReceived& packet,
                                          int64_t receive_time_ms) {
  int64_t receive_diff_ms = receive_time_ms - last_receive_time_ms_;
  RTC_DCHECK_GE(receive_diff_ms, 0);
  uint32_t receive_diff_rtp = static_cast<uint32_t>(
      (receive_diff_ms * packet.payload_type_frequency()) / 1000);
  int32_t time_diff_samples =
      receive_diff_rtp - (packet.Timestamp() - last_received_timestamp_);

  time_diff_samples = std::abs(time_diff_samples);

  // lib_jingle sometimes deliver crazy jumps in TS for the same stream.
  // If this happens, don't update jitter value. Use 5 secs video frequency
  // as the threshold.
  if (time_diff_samples < 450000) {
    // Note we calculate in Q4 to avoid using float.
    int32_t jitter_diff_q4 = (time_diff_samples << 4) - jitter_q4_;
    jitter_q4_ += ((jitter_diff_q4 + 8) >> 4);
  }
}

void StreamStatisticianImpl::SetMaxReorderingThreshold(
    int max_reordering_threshold) {
<<<<<<< HEAD
  MutexLock lock(&stream_lock_);
=======
>>>>>>> cbad18b1
  max_reordering_threshold_ = max_reordering_threshold;
}

void StreamStatisticianImpl::EnableRetransmitDetection(bool enable) {
<<<<<<< HEAD
  MutexLock lock(&stream_lock_);
=======
>>>>>>> cbad18b1
  enable_retransmit_detection_ = enable;
}

RtpReceiveStats StreamStatisticianImpl::GetStats() const {
<<<<<<< HEAD
  MutexLock lock(&stream_lock_);
=======
>>>>>>> cbad18b1
  RtpReceiveStats stats;
  stats.packets_lost = cumulative_loss_;
  // TODO(nisse): Can we return a float instead?
  // Note: internal jitter value is in Q4 and needs to be scaled by 1/16.
  stats.jitter = jitter_q4_ >> 4;
  if (receive_counters_.last_packet_received_timestamp_ms.has_value()) {
    stats.last_packet_received_timestamp_ms =
        *receive_counters_.last_packet_received_timestamp_ms +
        delta_internal_unix_epoch_ms_;
  }
  stats.packet_counter = receive_counters_.transmitted;
  return stats;
}

<<<<<<< HEAD
bool StreamStatisticianImpl::GetActiveStatisticsAndReset(
    RtcpStatistics* statistics) {
  MutexLock lock(&stream_lock_);
  if (clock_->TimeInMilliseconds() - last_receive_time_ms_ >=
      kStatisticsTimeoutMs) {
=======
void StreamStatisticianImpl::MaybeAppendReportBlockAndReset(
    std::vector<rtcp::ReportBlock>& report_blocks) {
  int64_t now_ms = clock_->TimeInMilliseconds();
  if (now_ms - last_receive_time_ms_ >= kStatisticsTimeoutMs) {
>>>>>>> cbad18b1
    // Not active.
    return;
  }
  if (!ReceivedRtpPacket()) {
    return;
  }

  report_blocks.emplace_back();
  rtcp::ReportBlock& stats = report_blocks.back();
  stats.SetMediaSsrc(ssrc_);
  // Calculate fraction lost.
  int64_t exp_since_last = received_seq_max_ - last_report_seq_max_;
  RTC_DCHECK_GE(exp_since_last, 0);

  int32_t lost_since_last = cumulative_loss_ - last_report_cumulative_loss_;
  if (exp_since_last > 0 && lost_since_last > 0) {
    // Scale 0 to 255, where 255 is 100% loss.
    stats.SetFractionLost(255 * lost_since_last / exp_since_last);
  }

  int packets_lost = cumulative_loss_ + cumulative_loss_rtcp_offset_;
  if (packets_lost < 0) {
    // Clamp to zero. Work around to accomodate for senders that misbehave with
    // negative cumulative loss.
    packets_lost = 0;
    cumulative_loss_rtcp_offset_ = -cumulative_loss_;
  }
  if (packets_lost > 0x7fffff) {
    // Packets lost is a 24 bit signed field, and thus should be clamped, as
    // described in https://datatracker.ietf.org/doc/html/rfc3550#appendix-A.3
    if (!cumulative_loss_is_capped_) {
      cumulative_loss_is_capped_ = true;
      RTC_LOG(LS_WARNING) << "Cumulative loss reached maximum value for ssrc "
                          << ssrc_;
    }
    packets_lost = 0x7fffff;
  }
  stats.SetCumulativeLost(packets_lost);
  stats.SetExtHighestSeqNum(received_seq_max_);
  // Note: internal jitter value is in Q4 and needs to be scaled by 1/16.
  stats.SetJitter(jitter_q4_ >> 4);

  // Only for report blocks in RTCP SR and RR.
  last_report_cumulative_loss_ = cumulative_loss_;
  last_report_seq_max_ = received_seq_max_;
  BWE_TEST_LOGGING_PLOT_WITH_SSRC(1, "cumulative_loss_pkts", now_ms,
                                  cumulative_loss_, ssrc_);
  BWE_TEST_LOGGING_PLOT_WITH_SSRC(1, "received_seq_max_pkts", now_ms,
                                  (received_seq_max_ - received_seq_first_),
                                  ssrc_);
}

absl::optional<int> StreamStatisticianImpl::GetFractionLostInPercent() const {
<<<<<<< HEAD
  MutexLock lock(&stream_lock_);
=======
>>>>>>> cbad18b1
  if (!ReceivedRtpPacket()) {
    return absl::nullopt;
  }
  int64_t expected_packets = 1 + received_seq_max_ - received_seq_first_;
  if (expected_packets <= 0) {
    return absl::nullopt;
  }
  if (cumulative_loss_ <= 0) {
    return 0;
  }
  return 100 * static_cast<int64_t>(cumulative_loss_) / expected_packets;
}

StreamDataCounters StreamStatisticianImpl::GetReceiveStreamDataCounters()
    const {
<<<<<<< HEAD
  MutexLock lock(&stream_lock_);
=======
>>>>>>> cbad18b1
  return receive_counters_;
}

uint32_t StreamStatisticianImpl::BitrateReceived() const {
<<<<<<< HEAD
  MutexLock lock(&stream_lock_);
=======
>>>>>>> cbad18b1
  return incoming_bitrate_.Rate(clock_->TimeInMilliseconds()).value_or(0);
}

bool StreamStatisticianImpl::IsRetransmitOfOldPacket(
    const RtpPacketReceived& packet,
    int64_t now_ms) const {
  uint32_t frequency_khz = packet.payload_type_frequency() / 1000;
  RTC_DCHECK_GT(frequency_khz, 0);

  int64_t time_diff_ms = now_ms - last_receive_time_ms_;

  // Diff in time stamp since last received in order.
  uint32_t timestamp_diff = packet.Timestamp() - last_received_timestamp_;
  uint32_t rtp_time_stamp_diff_ms = timestamp_diff / frequency_khz;

  int64_t max_delay_ms = 0;

  // Jitter standard deviation in samples.
  float jitter_std = std::sqrt(static_cast<float>(jitter_q4_ >> 4));

  // 2 times the standard deviation => 95% confidence.
  // And transform to milliseconds by dividing by the frequency in kHz.
  max_delay_ms = static_cast<int64_t>((2 * jitter_std) / frequency_khz);

  // Min max_delay_ms is 1.
  if (max_delay_ms == 0) {
    max_delay_ms = 1;
  }
  return time_diff_ms > rtp_time_stamp_diff_ms + max_delay_ms;
}

std::unique_ptr<ReceiveStatistics> ReceiveStatistics::Create(Clock* clock) {
  return std::make_unique<ReceiveStatisticsLocked>(
      clock, [](uint32_t ssrc, Clock* clock, int max_reordering_threshold) {
        return std::make_unique<StreamStatisticianLocked>(
            ssrc, clock, max_reordering_threshold);
      });
}

std::unique_ptr<ReceiveStatistics> ReceiveStatistics::CreateThreadCompatible(
    Clock* clock) {
  return std::make_unique<ReceiveStatisticsImpl>(
      clock, [](uint32_t ssrc, Clock* clock, int max_reordering_threshold) {
        return std::make_unique<StreamStatisticianImpl>(
            ssrc, clock, max_reordering_threshold);
      });
}

ReceiveStatisticsImpl::ReceiveStatisticsImpl(
    Clock* clock,
    std::function<std::unique_ptr<StreamStatisticianImplInterface>(
        uint32_t ssrc,
        Clock* clock,
        int max_reordering_threshold)> stream_statistician_factory)
    : clock_(clock),
      stream_statistician_factory_(std::move(stream_statistician_factory)),
      last_returned_ssrc_idx_(0),
      max_reordering_threshold_(kDefaultMaxReorderingThreshold) {}

void ReceiveStatisticsImpl::OnRtpPacket(const RtpPacketReceived& packet) {
  // StreamStatisticianImpl instance is created once and only destroyed when
  // this whole ReceiveStatisticsImpl is destroyed. StreamStatisticianImpl has
  // it's own locking so don't hold receive_statistics_lock_ (potential
  // deadlock).
  GetOrCreateStatistician(packet.Ssrc())->UpdateCounters(packet);
}

StreamStatistician* ReceiveStatisticsImpl::GetStatistician(
    uint32_t ssrc) const {
<<<<<<< HEAD
  MutexLock lock(&receive_statistics_lock_);
=======
>>>>>>> cbad18b1
  const auto& it = statisticians_.find(ssrc);
  if (it == statisticians_.end())
    return nullptr;
  return it->second.get();
}

StreamStatisticianImplInterface* ReceiveStatisticsImpl::GetOrCreateStatistician(
    uint32_t ssrc) {
<<<<<<< HEAD
  MutexLock lock(&receive_statistics_lock_);
  StreamStatisticianImpl*& impl = statisticians_[ssrc];
=======
  std::unique_ptr<StreamStatisticianImplInterface>& impl = statisticians_[ssrc];
>>>>>>> cbad18b1
  if (impl == nullptr) {  // new element
    impl =
        stream_statistician_factory_(ssrc, clock_, max_reordering_threshold_);
    all_ssrcs_.push_back(ssrc);
  }
  return impl.get();
}

void ReceiveStatisticsImpl::SetMaxReorderingThreshold(
    int max_reordering_threshold) {
<<<<<<< HEAD
  std::map<uint32_t, StreamStatisticianImpl*> statisticians;
  {
    MutexLock lock(&receive_statistics_lock_);
    max_reordering_threshold_ = max_reordering_threshold;
    statisticians = statisticians_;
  }
  for (auto& statistician : statisticians) {
=======
  max_reordering_threshold_ = max_reordering_threshold;
  for (auto& statistician : statisticians_) {
>>>>>>> cbad18b1
    statistician.second->SetMaxReorderingThreshold(max_reordering_threshold);
  }
}

void ReceiveStatisticsImpl::SetMaxReorderingThreshold(
    uint32_t ssrc,
    int max_reordering_threshold) {
  GetOrCreateStatistician(ssrc)->SetMaxReorderingThreshold(
      max_reordering_threshold);
}

void ReceiveStatisticsImpl::EnableRetransmitDetection(uint32_t ssrc,
                                                      bool enable) {
  GetOrCreateStatistician(ssrc)->EnableRetransmitDetection(enable);
}

std::vector<rtcp::ReportBlock> ReceiveStatisticsImpl::RtcpReportBlocks(
    size_t max_blocks) {
<<<<<<< HEAD
  std::map<uint32_t, StreamStatisticianImpl*> statisticians;
  {
    MutexLock lock(&receive_statistics_lock_);
    statisticians = statisticians_;
  }
=======
>>>>>>> cbad18b1
  std::vector<rtcp::ReportBlock> result;
  result.reserve(std::min(max_blocks, all_ssrcs_.size()));

  size_t ssrc_idx = 0;
  for (size_t i = 0; i < all_ssrcs_.size() && result.size() < max_blocks; ++i) {
    ssrc_idx = (last_returned_ssrc_idx_ + i + 1) % all_ssrcs_.size();
    const uint32_t media_ssrc = all_ssrcs_[ssrc_idx];
    auto statistician_it = statisticians_.find(media_ssrc);
    RTC_DCHECK(statistician_it != statisticians_.end());
    statistician_it->second->MaybeAppendReportBlockAndReset(result);
  }
  last_returned_ssrc_idx_ = ssrc_idx;
  return result;
}

}  // namespace webrtc<|MERGE_RESOLUTION|>--- conflicted
+++ resolved
@@ -111,10 +111,6 @@
 }
 
 void StreamStatisticianImpl::UpdateCounters(const RtpPacketReceived& packet) {
-<<<<<<< HEAD
-  MutexLock lock(&stream_lock_);
-=======
->>>>>>> cbad18b1
   RTC_DCHECK_EQ(ssrc_, packet.Ssrc());
   int64_t now_ms = clock_->TimeInMilliseconds();
 
@@ -173,26 +169,14 @@
 
 void StreamStatisticianImpl::SetMaxReorderingThreshold(
     int max_reordering_threshold) {
-<<<<<<< HEAD
-  MutexLock lock(&stream_lock_);
-=======
->>>>>>> cbad18b1
   max_reordering_threshold_ = max_reordering_threshold;
 }
 
 void StreamStatisticianImpl::EnableRetransmitDetection(bool enable) {
-<<<<<<< HEAD
-  MutexLock lock(&stream_lock_);
-=======
->>>>>>> cbad18b1
   enable_retransmit_detection_ = enable;
 }
 
 RtpReceiveStats StreamStatisticianImpl::GetStats() const {
-<<<<<<< HEAD
-  MutexLock lock(&stream_lock_);
-=======
->>>>>>> cbad18b1
   RtpReceiveStats stats;
   stats.packets_lost = cumulative_loss_;
   // TODO(nisse): Can we return a float instead?
@@ -207,18 +191,10 @@
   return stats;
 }
 
-<<<<<<< HEAD
-bool StreamStatisticianImpl::GetActiveStatisticsAndReset(
-    RtcpStatistics* statistics) {
-  MutexLock lock(&stream_lock_);
-  if (clock_->TimeInMilliseconds() - last_receive_time_ms_ >=
-      kStatisticsTimeoutMs) {
-=======
 void StreamStatisticianImpl::MaybeAppendReportBlockAndReset(
     std::vector<rtcp::ReportBlock>& report_blocks) {
   int64_t now_ms = clock_->TimeInMilliseconds();
   if (now_ms - last_receive_time_ms_ >= kStatisticsTimeoutMs) {
->>>>>>> cbad18b1
     // Not active.
     return;
   }
@@ -272,10 +248,6 @@
 }
 
 absl::optional<int> StreamStatisticianImpl::GetFractionLostInPercent() const {
-<<<<<<< HEAD
-  MutexLock lock(&stream_lock_);
-=======
->>>>>>> cbad18b1
   if (!ReceivedRtpPacket()) {
     return absl::nullopt;
   }
@@ -291,18 +263,10 @@
 
 StreamDataCounters StreamStatisticianImpl::GetReceiveStreamDataCounters()
     const {
-<<<<<<< HEAD
-  MutexLock lock(&stream_lock_);
-=======
->>>>>>> cbad18b1
   return receive_counters_;
 }
 
 uint32_t StreamStatisticianImpl::BitrateReceived() const {
-<<<<<<< HEAD
-  MutexLock lock(&stream_lock_);
-=======
->>>>>>> cbad18b1
   return incoming_bitrate_.Rate(clock_->TimeInMilliseconds()).value_or(0);
 }
 
@@ -372,10 +336,6 @@
 
 StreamStatistician* ReceiveStatisticsImpl::GetStatistician(
     uint32_t ssrc) const {
-<<<<<<< HEAD
-  MutexLock lock(&receive_statistics_lock_);
-=======
->>>>>>> cbad18b1
   const auto& it = statisticians_.find(ssrc);
   if (it == statisticians_.end())
     return nullptr;
@@ -384,12 +344,7 @@
 
 StreamStatisticianImplInterface* ReceiveStatisticsImpl::GetOrCreateStatistician(
     uint32_t ssrc) {
-<<<<<<< HEAD
-  MutexLock lock(&receive_statistics_lock_);
-  StreamStatisticianImpl*& impl = statisticians_[ssrc];
-=======
   std::unique_ptr<StreamStatisticianImplInterface>& impl = statisticians_[ssrc];
->>>>>>> cbad18b1
   if (impl == nullptr) {  // new element
     impl =
         stream_statistician_factory_(ssrc, clock_, max_reordering_threshold_);
@@ -400,18 +355,8 @@
 
 void ReceiveStatisticsImpl::SetMaxReorderingThreshold(
     int max_reordering_threshold) {
-<<<<<<< HEAD
-  std::map<uint32_t, StreamStatisticianImpl*> statisticians;
-  {
-    MutexLock lock(&receive_statistics_lock_);
-    max_reordering_threshold_ = max_reordering_threshold;
-    statisticians = statisticians_;
-  }
-  for (auto& statistician : statisticians) {
-=======
   max_reordering_threshold_ = max_reordering_threshold;
   for (auto& statistician : statisticians_) {
->>>>>>> cbad18b1
     statistician.second->SetMaxReorderingThreshold(max_reordering_threshold);
   }
 }
@@ -430,14 +375,6 @@
 
 std::vector<rtcp::ReportBlock> ReceiveStatisticsImpl::RtcpReportBlocks(
     size_t max_blocks) {
-<<<<<<< HEAD
-  std::map<uint32_t, StreamStatisticianImpl*> statisticians;
-  {
-    MutexLock lock(&receive_statistics_lock_);
-    statisticians = statisticians_;
-  }
-=======
->>>>>>> cbad18b1
   std::vector<rtcp::ReportBlock> result;
   result.reserve(std::min(max_blocks, all_ssrcs_.size()));
 
