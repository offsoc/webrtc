--- conflicted
+++ resolved
@@ -23,11 +23,7 @@
 #include "modules/rtp_rtcp/include/ulpfec_receiver.h"
 #include "modules/rtp_rtcp/source/forward_error_correction.h"
 #include "modules/rtp_rtcp/source/rtp_packet_received.h"
-<<<<<<< HEAD
-#include "rtc_base/synchronization/mutex.h"
-=======
 #include "rtc_base/system/no_unique_address.h"
->>>>>>> cbad18b1
 
 namespace webrtc {
 
@@ -51,15 +47,9 @@
   const uint32_t ssrc_;
   RtpHeaderExtensionMap extensions_ RTC_GUARDED_BY(&sequence_checker_);
 
-<<<<<<< HEAD
-  mutable Mutex mutex_;
-  RecoveredPacketReceiver* recovered_packet_callback_;
-  std::unique_ptr<ForwardErrorCorrection> fec_;
-=======
   RTC_NO_UNIQUE_ADDRESS SequenceChecker sequence_checker_;
   RecoveredPacketReceiver* const recovered_packet_callback_;
   const std::unique_ptr<ForwardErrorCorrection> fec_;
->>>>>>> cbad18b1
   // TODO(nisse): The AddReceivedRedPacket method adds one or two packets to
   // this list at a time, after which it is emptied by ProcessReceivedFec. It
   // will make things simpler to merge AddReceivedRedPacket and
