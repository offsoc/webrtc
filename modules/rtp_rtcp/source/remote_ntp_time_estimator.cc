--- conflicted
+++ resolved
@@ -52,14 +52,8 @@
 
   // Update extrapolator with the new arrival time.
   // The extrapolator assumes the ntp time.
-<<<<<<< HEAD
-  int64_t receiver_arrival_time_ms =
-      clock_->TimeInMilliseconds() + NtpOffsetMs();
-  int64_t sender_send_time_ms = Clock::NtpToMs(ntp_secs, ntp_frac);
-=======
   int64_t receiver_arrival_time_ms = clock_->CurrentNtpInMilliseconds();
   int64_t sender_send_time_ms = NtpTime(ntp_secs, ntp_frac).ToMs();
->>>>>>> cbad18b1
   int64_t sender_arrival_time_ms = sender_send_time_ms + rtt / 2;
   int64_t remote_to_local_clocks_offset =
       receiver_arrival_time_ms - sender_arrival_time_ms;
@@ -77,19 +71,6 @@
       ntp_clocks_offset_estimator_.GetFilteredValue();
   int64_t receiver_capture_ntp_ms =
       sender_capture_ntp_ms + remote_to_local_clocks_offset;
-<<<<<<< HEAD
-
-  // TODO(bugs.webrtc.org/11327): Clock::CurrentNtpInMilliseconds() was
-  // previously used to calculate the offset between the local and the remote
-  // clock. However, rtc::TimeMillis() + NtpOffsetMs() is now used as the local
-  // ntp clock value. To preserve the old behavior of this method, the return
-  // value is adjusted with the difference between the two local ntp clocks.
-  int64_t now_ms = clock_->TimeInMilliseconds();
-  int64_t offset_between_local_ntp_clocks =
-      clock_->CurrentNtpInMilliseconds() - now_ms - NtpOffsetMs();
-  receiver_capture_ntp_ms += offset_between_local_ntp_clocks;
-=======
->>>>>>> cbad18b1
 
   int64_t now_ms = clock_->TimeInMilliseconds();
   if (now_ms - last_timing_log_ms_ > kTimingLogIntervalMs) {
