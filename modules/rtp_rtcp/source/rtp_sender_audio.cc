/*
 *  Copyright (c) 2012 The WebRTC project authors. All Rights Reserved.
 *
 *  Use of this source code is governed by a BSD-style license
 *  that can be found in the LICENSE file in the root of the source
 *  tree. An additional intellectual property rights grant can be found
 *  in the file PATENTS.  All contributing project authors may
 *  be found in the AUTHORS file in the root of the source tree.
 */

#include "modules/rtp_rtcp/source/rtp_sender_audio.h"

#include <string.h>

#include <memory>
#include <utility>

#include "absl/strings/match.h"
#include "absl/types/optional.h"
#include "api/audio_codecs/audio_format.h"
#include "api/rtp_headers.h"
#include "modules/audio_coding/include/audio_coding_module_typedefs.h"
#include "modules/rtp_rtcp/include/rtp_rtcp_defines.h"
#include "modules/rtp_rtcp/source/absolute_capture_time_sender.h"
#include "modules/rtp_rtcp/source/byte_io.h"
#include "modules/rtp_rtcp/source/rtp_header_extensions.h"
#include "modules/rtp_rtcp/source/rtp_packet.h"
#include "modules/rtp_rtcp/source/rtp_packet_to_send.h"
#include "modules/rtp_rtcp/source/time_util.h"
#include "rtc_base/checks.h"
#include "rtc_base/logging.h"
#include "rtc_base/trace_event.h"
#include "system_wrappers/include/ntp_time.h"

namespace webrtc {

namespace {
[[maybe_unused]] const char* FrameTypeToString(AudioFrameType frame_type) {
  switch (frame_type) {
    case AudioFrameType::kEmptyFrame:
      return "empty";
    case AudioFrameType::kAudioFrameSpeech:
      return "audio_speech";
    case AudioFrameType::kAudioFrameCN:
      return "audio_cn";
  }
  RTC_CHECK_NOTREACHED();
}

constexpr char kIncludeCaptureClockOffset[] =
    "WebRTC-IncludeCaptureClockOffset";

}  // namespace

RTPSenderAudio::RTPSenderAudio(Clock* clock, RTPSender* rtp_sender)
    : clock_(clock),
      rtp_sender_(rtp_sender),
      absolute_capture_time_sender_(clock),
      include_capture_clock_offset_(
          !absl::StartsWith(field_trials_.Lookup(kIncludeCaptureClockOffset),
                            "Disabled")) {
  RTC_DCHECK(clock_);
}

RTPSenderAudio::~RTPSenderAudio() {}

int32_t RTPSenderAudio::RegisterAudioPayload(absl::string_view payload_name,
                                             const int8_t payload_type,
                                             const uint32_t frequency,
                                             const size_t channels,
                                             const uint32_t rate) {
  if (absl::EqualsIgnoreCase(payload_name, "cn")) {
    MutexLock lock(&send_audio_mutex_);
    //  we can have multiple CNG payload types
    switch (frequency) {
      case 8000:
        cngnb_payload_type_ = payload_type;
        break;
      case 16000:
        cngwb_payload_type_ = payload_type;
        break;
      case 32000:
        cngswb_payload_type_ = payload_type;
        break;
      case 48000:
        cngfb_payload_type_ = payload_type;
        break;
      default:
        return -1;
    }
  } else if (absl::EqualsIgnoreCase(payload_name, "telephone-event")) {
    MutexLock lock(&send_audio_mutex_);
    // Don't add it to the list
    // we dont want to allow send with a DTMF payloadtype
    dtmf_payload_type_ = payload_type;
    dtmf_payload_freq_ = frequency;
    return 0;
  } else if (payload_name == "audio") {
    MutexLock lock(&send_audio_mutex_);
    encoder_rtp_timestamp_frequency_ = frequency;
    return 0;
  }
  return 0;
}

bool RTPSenderAudio::MarkerBit(AudioFrameType frame_type, int8_t payload_type) {
  MutexLock lock(&send_audio_mutex_);
  // for audio true for first packet in a speech burst
  bool marker_bit = false;
  if (last_payload_type_ != payload_type) {
    if (payload_type != -1 && (cngnb_payload_type_ == payload_type ||
                               cngwb_payload_type_ == payload_type ||
                               cngswb_payload_type_ == payload_type ||
                               cngfb_payload_type_ == payload_type)) {
      // Only set a marker bit when we change payload type to a non CNG
      return false;
    }

    // payload_type differ
    if (last_payload_type_ == -1) {
      if (frame_type != AudioFrameType::kAudioFrameCN) {
        // first packet and NOT CNG
        return true;
      } else {
        // first packet and CNG
        inband_vad_active_ = true;
        return false;
      }
    }

    // not first packet AND
    // not CNG AND
    // payload_type changed

    // set a marker bit when we change payload type
    marker_bit = true;
  }

  // For G.723 G.729, AMR etc we can have inband VAD
  if (frame_type == AudioFrameType::kAudioFrameCN) {
    inband_vad_active_ = true;
  } else if (inband_vad_active_) {
    inband_vad_active_ = false;
    marker_bit = true;
  }
  return marker_bit;
}

bool RTPSenderAudio::SendAudio(AudioFrameType frame_type,
                               int8_t payload_type,
                               uint32_t rtp_timestamp,
                               const uint8_t* payload_data,
                               size_t payload_size) {
  return SendAudio(frame_type, payload_type, rtp_timestamp, payload_data,
                   payload_size,
                   // TODO(bugs.webrtc.org/10739) replace once plumbed.
                   /*absolute_capture_timestamp_ms=*/-1);
}

bool RTPSenderAudio::SendAudio(AudioFrameType frame_type,
                               int8_t payload_type,
                               uint32_t rtp_timestamp,
                               const uint8_t* payload_data,
                               size_t payload_size,
                               int64_t absolute_capture_timestamp_ms) {
  TRACE_EVENT_ASYNC_STEP1("webrtc", "Audio", rtp_timestamp, "Send", "type",
                          FrameTypeToString(frame_type));

  // From RFC 4733:
  // A source has wide latitude as to how often it sends event updates. A
  // natural interval is the spacing between non-event audio packets. [...]
  // Alternatively, a source MAY decide to use a different spacing for event
  // updates, with a value of 50 ms RECOMMENDED.
  constexpr int kDtmfIntervalTimeMs = 50;
  uint8_t audio_level_dbov = 0;
  uint32_t dtmf_payload_freq = 0;
  absl::optional<uint32_t> encoder_rtp_timestamp_frequency;
  {
    MutexLock lock(&send_audio_mutex_);
    audio_level_dbov = audio_level_dbov_;
    dtmf_payload_freq = dtmf_payload_freq_;
    encoder_rtp_timestamp_frequency = encoder_rtp_timestamp_frequency_;
  }

  // Check if we have pending DTMFs to send
  if (!dtmf_event_is_on_ && dtmf_queue_.PendingDtmf()) {
    if ((clock_->TimeInMilliseconds() - dtmf_time_last_sent_) >
        kDtmfIntervalTimeMs) {
      // New tone to play
      dtmf_timestamp_ = rtp_timestamp;
      if (dtmf_queue_.NextDtmf(&dtmf_current_event_)) {
        dtmf_event_first_packet_sent_ = false;
        dtmf_length_samples_ =
            dtmf_current_event_.duration_ms * (dtmf_payload_freq / 1000);
        dtmf_event_is_on_ = true;
      }
    }
  }

  // A source MAY send events and coded audio packets for the same time
  // but we don't support it
  if (dtmf_event_is_on_) {
    if (frame_type == AudioFrameType::kEmptyFrame) {
      // kEmptyFrame is used to drive the DTMF when in CN mode
      // it can be triggered more frequently than we want to send the
      // DTMF packets.
      const unsigned int dtmf_interval_time_rtp =
          dtmf_payload_freq * kDtmfIntervalTimeMs / 1000;
      if ((rtp_timestamp - dtmf_timestamp_last_sent_) <
          dtmf_interval_time_rtp) {
        // not time to send yet
        return true;
      }
    }
    dtmf_timestamp_last_sent_ = rtp_timestamp;
    uint32_t dtmf_duration_samples = rtp_timestamp - dtmf_timestamp_;
    bool ended = false;
    bool send = true;

    if (dtmf_length_samples_ > dtmf_duration_samples) {
      if (dtmf_duration_samples <= 0) {
        // Skip send packet at start, since we shouldn't use duration 0
        send = false;
      }
    } else {
      ended = true;
      dtmf_event_is_on_ = false;
      dtmf_time_last_sent_ = clock_->TimeInMilliseconds();
    }
    if (send) {
      if (dtmf_duration_samples > 0xffff) {
        // RFC 4733 2.5.2.3 Long-Duration Events
        SendTelephoneEventPacket(ended, dtmf_timestamp_,
                                 static_cast<uint16_t>(0xffff), false);

        // set new timestap for this segment
        dtmf_timestamp_ = rtp_timestamp;
        dtmf_duration_samples -= 0xffff;
        dtmf_length_samples_ -= 0xffff;

        return SendTelephoneEventPacket(
            ended, dtmf_timestamp_,
            static_cast<uint16_t>(dtmf_duration_samples), false);
      } else {
        if (!SendTelephoneEventPacket(ended, dtmf_timestamp_,
                                      dtmf_duration_samples,
                                      !dtmf_event_first_packet_sent_)) {
          return false;
        }
        dtmf_event_first_packet_sent_ = true;
        return true;
      }
    }
    return true;
  }
  if (payload_size == 0 || payload_data == NULL) {
    if (frame_type == AudioFrameType::kEmptyFrame) {
      // we don't send empty audio RTP packets
      // no error since we use it to either drive DTMF when we use VAD, or
      // enter DTX.
      return true;
    }
    return false;
  }

  std::unique_ptr<RtpPacketToSend> packet = rtp_sender_->AllocatePacket();
  packet->SetMarker(MarkerBit(frame_type, payload_type));
  packet->SetPayloadType(payload_type);
  packet->SetTimestamp(rtp_timestamp);
  packet->set_capture_time(clock_->CurrentTime());
<<<<<<< HEAD
  // RingRTC change to reduce unneeded information on the wire
  // Make the audio level less precise (0, 10, 20, 30, ...).
  audio_level_dbov -= (audio_level_dbov % 10);

=======
>>>>>>> fb3bd4a0
  // Update audio level extension, if included.
  packet->SetExtension<AudioLevel>(
      frame_type == AudioFrameType::kAudioFrameSpeech, audio_level_dbov);

  if (absolute_capture_timestamp_ms > 0) {
    // Send absolute capture time periodically in order to optimize and save
    // network traffic. Missing absolute capture times can be interpolated on
    // the receiving end if sending intervals are small enough.
    auto absolute_capture_time = absolute_capture_time_sender_.OnSendPacket(
        AbsoluteCaptureTimeSender::GetSource(packet->Ssrc(), packet->Csrcs()),
        packet->Timestamp(),
        // Replace missing value with 0 (invalid frequency), this will trigger
        // absolute capture time sending.
        encoder_rtp_timestamp_frequency.value_or(0),
        Int64MsToUQ32x32(clock_->ConvertTimestampToNtpTimeInMilliseconds(
            absolute_capture_timestamp_ms)),
        /*estimated_capture_clock_offset=*/
        include_capture_clock_offset_ ? absl::make_optional(0) : absl::nullopt);
    if (absolute_capture_time) {
      // It also checks that extension was registered during SDP negotiation. If
      // not then setter won't do anything.
      packet->SetExtension<AbsoluteCaptureTimeExtension>(
          *absolute_capture_time);
    }
  }

  uint8_t* payload = packet->AllocatePayload(payload_size);
  if (!payload)  // Too large payload buffer.
    return false;
  memcpy(payload, payload_data, payload_size);

  {
    MutexLock lock(&send_audio_mutex_);
    last_payload_type_ = payload_type;
  }
  TRACE_EVENT_ASYNC_END2("webrtc", "Audio", rtp_timestamp, "timestamp",
                         packet->Timestamp(), "seqnum",
                         packet->SequenceNumber());
  packet->set_packet_type(RtpPacketMediaType::kAudio);
  packet->set_allow_retransmission(true);
  bool send_result = rtp_sender_->SendToNetwork(std::move(packet));
  if (first_packet_sent_()) {
    RTC_LOG(LS_INFO) << "First audio RTP packet sent to pacer";
  }
  return send_result;
}

// Audio level magnitude and voice activity flag are set for each RTP packet
int32_t RTPSenderAudio::SetAudioLevel(uint8_t level_dbov) {
  if (level_dbov > 127) {
    return -1;
  }
  MutexLock lock(&send_audio_mutex_);
  audio_level_dbov_ = level_dbov;
  return 0;
}

// Send a TelephoneEvent tone using RFC 2833 (4733)
int32_t RTPSenderAudio::SendTelephoneEvent(uint8_t key,
                                           uint16_t time_ms,
                                           uint8_t level) {
  DtmfQueue::Event event;
  {
    MutexLock lock(&send_audio_mutex_);
    if (dtmf_payload_type_ < 0) {
      // TelephoneEvent payloadtype not configured
      return -1;
    }
    event.payload_type = dtmf_payload_type_;
  }
  event.key = key;
  event.duration_ms = time_ms;
  event.level = level;
  return dtmf_queue_.AddDtmf(event) ? 0 : -1;
}

bool RTPSenderAudio::SendTelephoneEventPacket(bool ended,
                                              uint32_t dtmf_timestamp,
                                              uint16_t duration,
                                              bool marker_bit) {
  uint8_t send_count = 1;
  bool result = true;

  if (ended) {
    // resend last packet in an event 3 times
    send_count = 3;
  }
  do {
    // Send DTMF data.
    constexpr RtpPacketToSend::ExtensionManager* kNoExtensions = nullptr;
    constexpr size_t kDtmfSize = 4;
    std::unique_ptr<RtpPacketToSend> packet(
        new RtpPacketToSend(kNoExtensions, kRtpHeaderSize + kDtmfSize));
    packet->SetPayloadType(dtmf_current_event_.payload_type);
    packet->SetMarker(marker_bit);
    packet->SetSsrc(rtp_sender_->SSRC());
    packet->SetTimestamp(dtmf_timestamp);
    packet->set_capture_time(clock_->CurrentTime());

    // Create DTMF data.
    uint8_t* dtmfbuffer = packet->AllocatePayload(kDtmfSize);
    RTC_DCHECK(dtmfbuffer);
    /*    From RFC 2833:
     0                   1                   2                   3
     0 1 2 3 4 5 6 7 8 9 0 1 2 3 4 5 6 7 8 9 0 1 2 3 4 5 6 7 8 9 0 1
    +-+-+-+-+-+-+-+-+-+-+-+-+-+-+-+-+-+-+-+-+-+-+-+-+-+-+-+-+-+-+-+-+
    |     event     |E|R| volume    |          duration             |
    +-+-+-+-+-+-+-+-+-+-+-+-+-+-+-+-+-+-+-+-+-+-+-+-+-+-+-+-+-+-+-+-+
    */
    // R bit always cleared
    uint8_t R = 0x00;
    uint8_t volume = dtmf_current_event_.level;

    // First packet un-ended
    uint8_t E = ended ? 0x80 : 0x00;

    // First byte is Event number, equals key number
    dtmfbuffer[0] = dtmf_current_event_.key;
    dtmfbuffer[1] = E | R | volume;
    ByteWriter<uint16_t>::WriteBigEndian(dtmfbuffer + 2, duration);

    packet->set_packet_type(RtpPacketMediaType::kAudio);
    packet->set_allow_retransmission(true);
    result = rtp_sender_->SendToNetwork(std::move(packet));
    send_count--;
  } while (send_count > 0 && result);

  return result;
}
}  // namespace webrtc<|MERGE_RESOLUTION|>--- conflicted
+++ resolved
@@ -268,13 +268,10 @@
   packet->SetPayloadType(payload_type);
   packet->SetTimestamp(rtp_timestamp);
   packet->set_capture_time(clock_->CurrentTime());
-<<<<<<< HEAD
   // RingRTC change to reduce unneeded information on the wire
   // Make the audio level less precise (0, 10, 20, 30, ...).
   audio_level_dbov -= (audio_level_dbov % 10);
 
-=======
->>>>>>> fb3bd4a0
   // Update audio level extension, if included.
   packet->SetExtension<AudioLevel>(
       frame_type == AudioFrameType::kAudioFrameSpeech, audio_level_dbov);
