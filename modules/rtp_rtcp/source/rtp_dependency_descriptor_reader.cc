--- conflicted
+++ resolved
@@ -74,11 +74,7 @@
   NextLayerIdc next_layer_idc;
   do {
     if (templates.size() == DependencyDescriptor::kMaxTemplates) {
-<<<<<<< HEAD
-      parsing_failed_ = true;
-=======
       buffer_.Invalidate();
->>>>>>> cbad18b1
       break;
     }
     templates.emplace_back();
@@ -90,22 +86,14 @@
     if (next_layer_idc == kNextTemporalLayer) {
       temporal_id++;
       if (temporal_id >= DependencyDescriptor::kMaxTemporalIds) {
-<<<<<<< HEAD
-        parsing_failed_ = true;
-=======
         buffer_.Invalidate();
->>>>>>> cbad18b1
         break;
       }
     } else if (next_layer_idc == kNextSpatialLayer) {
       temporal_id = 0;
       spatial_id++;
       if (spatial_id >= DependencyDescriptor::kMaxSpatialIds) {
-<<<<<<< HEAD
-        parsing_failed_ = true;
-=======
         buffer_.Invalidate();
->>>>>>> cbad18b1
         break;
       }
     }
@@ -144,12 +132,8 @@
   if (structure->num_chains == 0)
     return;
   for (int i = 0; i < structure->num_decode_targets; ++i) {
-<<<<<<< HEAD
-    uint32_t protected_by_chain = ReadNonSymmetric(structure->num_chains);
-=======
     uint32_t protected_by_chain =
         buffer_.ReadNonSymmetric(structure->num_chains);
->>>>>>> cbad18b1
     structure->decode_target_protected_by_chain.push_back(protected_by_chain);
   }
   for (FrameDependencyTemplate& frame_template : structure->templates) {
