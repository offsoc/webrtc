--- conflicted
+++ resolved
@@ -19,10 +19,6 @@
 #include "modules/rtp_rtcp/source/rtp_header_extensions.h"
 #include "modules/rtp_rtcp/source/rtp_packet_received.h"
 #include "modules/rtp_rtcp/source/rtp_rtcp_impl2.h"
-<<<<<<< HEAD
-#include "modules/rtp_rtcp/source/time_util.h"
-=======
->>>>>>> cbad18b1
 #include "test/field_trial.h"
 #include "test/gmock.h"
 #include "test/gtest.h"
@@ -170,15 +166,10 @@
       transport_.last_sent_packet()
           .GetExtension<AbsoluteCaptureTimeExtension>();
   EXPECT_TRUE(absolute_capture_time);
-<<<<<<< HEAD
-  EXPECT_EQ(absolute_capture_time->absolute_capture_timestamp,
-            Int64MsToUQ32x32(kAbsoluteCaptureTimestampMs + NtpOffsetMs()));
-=======
   EXPECT_EQ(
       absolute_capture_time->absolute_capture_timestamp,
       Int64MsToUQ32x32(fake_clock_.ConvertTimestampToNtpTimeInMilliseconds(
           kAbsoluteCaptureTimestampMs)));
->>>>>>> cbad18b1
   EXPECT_FALSE(
       absolute_capture_time->estimated_capture_clock_offset.has_value());
 }
@@ -211,15 +202,10 @@
       transport_.last_sent_packet()
           .GetExtension<AbsoluteCaptureTimeExtension>();
   EXPECT_TRUE(absolute_capture_time);
-<<<<<<< HEAD
-  EXPECT_EQ(absolute_capture_time->absolute_capture_timestamp,
-            Int64MsToUQ32x32(kAbsoluteCaptureTimestampMs + NtpOffsetMs()));
-=======
   EXPECT_EQ(
       absolute_capture_time->absolute_capture_timestamp,
       Int64MsToUQ32x32(fake_clock_.ConvertTimestampToNtpTimeInMilliseconds(
           kAbsoluteCaptureTimestampMs)));
->>>>>>> cbad18b1
   EXPECT_TRUE(
       absolute_capture_time->estimated_capture_clock_offset.has_value());
   EXPECT_EQ(0, *absolute_capture_time->estimated_capture_clock_offset);
