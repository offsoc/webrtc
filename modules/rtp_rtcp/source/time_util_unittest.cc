/*
 *  Copyright (c) 2015 The WebRTC project authors. All Rights Reserved.
 *
 *  Use of this source code is governed by a BSD-style license
 *  that can be found in the LICENSE file in the root of the source
 *  tree. An additional intellectual property rights grant can be found
 *  in the file PATENTS.  All contributing project authors may
 *  be found in the AUTHORS file in the root of the source tree.
 */
#include "modules/rtp_rtcp/source/time_util.h"

#include "test/gtest.h"

namespace webrtc {

<<<<<<< HEAD
TEST(TimeUtilTest, TimeMicrosToNtpDoesntChangeBetweenRuns) {
  rtc::ScopedFakeClock clock;
  // TimeMicrosToNtp is not pure: it behave differently between different
  // execution of the program, but should behave same during same execution.
  const int64_t time_us = 12345;
  clock.SetTime(Timestamp::Micros(2));
  NtpTime time_ntp = TimeMicrosToNtp(time_us);
  clock.SetTime(Timestamp::Micros(time_us));
  EXPECT_EQ(TimeMicrosToNtp(time_us), time_ntp);
  clock.SetTime(Timestamp::Micros(1000000));
  EXPECT_EQ(TimeMicrosToNtp(time_us), time_ntp);
}

TEST(TimeUtilTest, TimeMicrosToNtpKeepsIntervals) {
  rtc::ScopedFakeClock clock;
  NtpTime time_ntp1 = TimeMicrosToNtp(rtc::TimeMicros());
  clock.AdvanceTime(TimeDelta::Millis(20));
  NtpTime time_ntp2 = TimeMicrosToNtp(rtc::TimeMicros());
  EXPECT_EQ(time_ntp2.ToMs() - time_ntp1.ToMs(), 20);
}

=======
>>>>>>> cbad18b1
TEST(TimeUtilTest, CompactNtp) {
  const uint32_t kNtpSec = 0x12345678;
  const uint32_t kNtpFrac = 0x23456789;
  const NtpTime kNtp(kNtpSec, kNtpFrac);
  const uint32_t kNtpMid = 0x56782345;
  EXPECT_EQ(kNtpMid, CompactNtp(kNtp));
}

TEST(TimeUtilTest, CompactNtpRttToMs) {
  const NtpTime ntp1(0x12345, 0x23456);
  const NtpTime ntp2(0x12654, 0x64335);
  int64_t ms_diff = ntp2.ToMs() - ntp1.ToMs();
  uint32_t ntp_diff = CompactNtp(ntp2) - CompactNtp(ntp1);

  int64_t ntp_to_ms_diff = CompactNtpRttToMs(ntp_diff);

  EXPECT_NEAR(ms_diff, ntp_to_ms_diff, 1);
}

TEST(TimeUtilTest, CompactNtpRttToMsWithWrap) {
  const NtpTime ntp1(0x1ffff, 0x23456);
  const NtpTime ntp2(0x20000, 0x64335);
  int64_t ms_diff = ntp2.ToMs() - ntp1.ToMs();

  // While ntp2 > ntp1, there compact ntp presentation happen to be opposite.
  // That shouldn't be a problem as long as unsigned arithmetic is used.
  ASSERT_GT(ntp2.ToMs(), ntp1.ToMs());
  ASSERT_LT(CompactNtp(ntp2), CompactNtp(ntp1));

  uint32_t ntp_diff = CompactNtp(ntp2) - CompactNtp(ntp1);
  int64_t ntp_to_ms_diff = CompactNtpRttToMs(ntp_diff);

  EXPECT_NEAR(ms_diff, ntp_to_ms_diff, 1);
}

TEST(TimeUtilTest, CompactNtpRttToMsLarge) {
  const NtpTime ntp1(0x10000, 0x00006);
  const NtpTime ntp2(0x17fff, 0xffff5);
  int64_t ms_diff = ntp2.ToMs() - ntp1.ToMs();
  // Ntp difference close to 2^15 seconds should convert correctly too.
  ASSERT_NEAR(ms_diff, ((1 << 15) - 1) * 1000, 1);
  uint32_t ntp_diff = CompactNtp(ntp2) - CompactNtp(ntp1);
  int64_t ntp_to_ms_diff = CompactNtpRttToMs(ntp_diff);

  EXPECT_NEAR(ms_diff, ntp_to_ms_diff, 1);
}

TEST(TimeUtilTest, CompactNtpRttToMsNegative) {
  const NtpTime ntp1(0x20000, 0x23456);
  const NtpTime ntp2(0x1ffff, 0x64335);
  int64_t ms_diff = ntp2.ToMs() - ntp1.ToMs();
  ASSERT_GT(0, ms_diff);
  // Ntp difference close to 2^16 seconds should be treated as negative.
  uint32_t ntp_diff = CompactNtp(ntp2) - CompactNtp(ntp1);
  int64_t ntp_to_ms_diff = CompactNtpRttToMs(ntp_diff);
  EXPECT_EQ(1, ntp_to_ms_diff);
}

TEST(TimeUtilTest, SaturatedUsToCompactNtp) {
  // Converts negative to zero.
  EXPECT_EQ(SaturatedUsToCompactNtp(-1), 0u);
  EXPECT_EQ(SaturatedUsToCompactNtp(0), 0u);
  // Converts values just above and just below max uint32_t.
  EXPECT_EQ(SaturatedUsToCompactNtp(65536000000), 0xffffffff);
  EXPECT_EQ(SaturatedUsToCompactNtp(65535999985), 0xffffffff);
  EXPECT_EQ(SaturatedUsToCompactNtp(65535999970), 0xfffffffe);
  // Converts half-seconds.
  EXPECT_EQ(SaturatedUsToCompactNtp(500000), 0x8000u);
  EXPECT_EQ(SaturatedUsToCompactNtp(1000000), 0x10000u);
  EXPECT_EQ(SaturatedUsToCompactNtp(1500000), 0x18000u);
  // Convert us -> compact_ntp -> ms. Compact ntp precision is ~15us.
  EXPECT_EQ(CompactNtpRttToMs(SaturatedUsToCompactNtp(1516)), 2);
  EXPECT_EQ(CompactNtpRttToMs(SaturatedUsToCompactNtp(15000)), 15);
  EXPECT_EQ(CompactNtpRttToMs(SaturatedUsToCompactNtp(5485)), 5);
  EXPECT_EQ(CompactNtpRttToMs(SaturatedUsToCompactNtp(5515)), 6);
}

}  // namespace webrtc<|MERGE_RESOLUTION|>--- conflicted
+++ resolved
@@ -13,30 +13,6 @@
 
 namespace webrtc {
 
-<<<<<<< HEAD
-TEST(TimeUtilTest, TimeMicrosToNtpDoesntChangeBetweenRuns) {
-  rtc::ScopedFakeClock clock;
-  // TimeMicrosToNtp is not pure: it behave differently between different
-  // execution of the program, but should behave same during same execution.
-  const int64_t time_us = 12345;
-  clock.SetTime(Timestamp::Micros(2));
-  NtpTime time_ntp = TimeMicrosToNtp(time_us);
-  clock.SetTime(Timestamp::Micros(time_us));
-  EXPECT_EQ(TimeMicrosToNtp(time_us), time_ntp);
-  clock.SetTime(Timestamp::Micros(1000000));
-  EXPECT_EQ(TimeMicrosToNtp(time_us), time_ntp);
-}
-
-TEST(TimeUtilTest, TimeMicrosToNtpKeepsIntervals) {
-  rtc::ScopedFakeClock clock;
-  NtpTime time_ntp1 = TimeMicrosToNtp(rtc::TimeMicros());
-  clock.AdvanceTime(TimeDelta::Millis(20));
-  NtpTime time_ntp2 = TimeMicrosToNtp(rtc::TimeMicros());
-  EXPECT_EQ(time_ntp2.ToMs() - time_ntp1.ToMs(), 20);
-}
-
-=======
->>>>>>> cbad18b1
 TEST(TimeUtilTest, CompactNtp) {
   const uint32_t kNtpSec = 0x12345678;
   const uint32_t kNtpFrac = 0x23456789;
