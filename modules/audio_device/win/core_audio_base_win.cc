/*
 *  Copyright (c) 2018 The WebRTC project authors. All Rights Reserved.
 *
 *  Use of this source code is governed by a BSD-style license
 *  that can be found in the LICENSE file in the root of the source
 *  tree. An additional intellectual property rights grant can be found
 *  in the file PATENTS.  All contributing project authors may
 *  be found in the AUTHORS file in the root of the source tree.
 */

#include "modules/audio_device/win/core_audio_base_win.h"

#include <memory>
#include <string>

#include "modules/audio_device/audio_device_buffer.h"
#include "rtc_base/arraysize.h"
#include "rtc_base/checks.h"
#include "rtc_base/logging.h"
#include "rtc_base/numerics/safe_conversions.h"
#include "rtc_base/platform_thread.h"
#include "rtc_base/time_utils.h"
#include "rtc_base/win/scoped_com_initializer.h"
#include "rtc_base/win/windows_version.h"

using Microsoft::WRL::ComPtr;

namespace webrtc {
namespace webrtc_win {
namespace {

// Even if the device supports low latency and even if IAudioClient3 can be
// used (requires Win10 or higher), we currently disable any attempts to
// initialize the client for low-latency.
// TODO(henrika): more research is needed before we can enable low-latency.
const bool kEnableLowLatencyIfSupported = false;

// Each unit of reference time is 100 nanoseconds, hence `kReftimesPerSec`
// corresponds to one second.
// TODO(henrika): possibly add usage in Init().
// const REFERENCE_TIME kReferenceTimesPerSecond = 10000000;

enum DefaultDeviceType {
  kUndefined = -1,
  kDefault = 0,
  kDefaultCommunications = 1,
  kDefaultDeviceTypeMaxCount = kDefaultCommunications + 1,
};

const char* DirectionToString(CoreAudioBase::Direction direction) {
  switch (direction) {
    case CoreAudioBase::Direction::kOutput:
      return "Output";
    case CoreAudioBase::Direction::kInput:
      return "Input";
    default:
      return "Unkown";
  }
}

const char* RoleToString(const ERole role) {
  switch (role) {
    case eConsole:
      return "Console";
    case eMultimedia:
      return "Multimedia";
    case eCommunications:
      return "Communications";
    default:
      return "Unsupported";
  }
}

std::string IndexToString(int index) {
  std::string ss = std::to_string(index);
  switch (index) {
    case kDefault:
      ss += " (Default)";
      break;
    case kDefaultCommunications:
      ss += " (Communications)";
      break;
    default:
      break;
  }
  return ss;
}

const char* SessionStateToString(AudioSessionState state) {
  switch (state) {
    case AudioSessionStateActive:
      return "Active";
    case AudioSessionStateInactive:
      return "Inactive";
    case AudioSessionStateExpired:
      return "Expired";
    default:
      return "Invalid";
  }
}

const char* SessionDisconnectReasonToString(
    AudioSessionDisconnectReason reason) {
  switch (reason) {
    case DisconnectReasonDeviceRemoval:
      return "DeviceRemoval";
    case DisconnectReasonServerShutdown:
      return "ServerShutdown";
    case DisconnectReasonFormatChanged:
      return "FormatChanged";
    case DisconnectReasonSessionLogoff:
      return "SessionLogoff";
    case DisconnectReasonSessionDisconnected:
      return "Disconnected";
    case DisconnectReasonExclusiveModeOverride:
      return "ExclusiveModeOverride";
    default:
      return "Invalid";
  }
}

// Returns true if the selected audio device supports low latency, i.e, if it
// is possible to initialize the engine using periods less than the default
// period (10ms).
bool IsLowLatencySupported(IAudioClient3* client3,
                           const WAVEFORMATEXTENSIBLE* format,
                           uint32_t* min_period_in_frames) {
  RTC_DLOG(INFO) << __FUNCTION__;

  // Get the range of periodicities supported by the engine for the specified
  // stream format.
  uint32_t default_period = 0;
  uint32_t fundamental_period = 0;
  uint32_t min_period = 0;
  uint32_t max_period = 0;
  if (FAILED(core_audio_utility::GetSharedModeEnginePeriod(
          client3, format, &default_period, &fundamental_period, &min_period,
          &max_period))) {
    return false;
  }

  // Low latency is supported if the shortest allowed period is less than the
  // default engine period.
  // TODO(henrika): verify that this assumption is correct.
  const bool low_latency = min_period < default_period;
  RTC_LOG(INFO) << "low_latency: " << low_latency;
  *min_period_in_frames = low_latency ? min_period : 0;
  return low_latency;
}

}  // namespace

CoreAudioBase::CoreAudioBase(Direction direction,
                             bool automatic_restart,
                             OnDataCallback data_callback,
                             OnErrorCallback error_callback)
    : format_(),
      direction_(direction),
      automatic_restart_(automatic_restart),
      on_data_callback_(data_callback),
      on_error_callback_(error_callback),
      device_index_(kUndefined),
      is_restarting_(false) {
  RTC_DLOG(INFO) << __FUNCTION__ << "[" << DirectionToString(direction) << "]";
  RTC_DLOG(INFO) << "Automatic restart: " << automatic_restart;
  RTC_DLOG(INFO) << "Windows version: " << rtc::rtc_win::GetVersion();

  // Create the event which the audio engine will signal each time a buffer
  // becomes ready to be processed by the client.
  audio_samples_event_.Set(CreateEvent(nullptr, false, false, nullptr));
  RTC_DCHECK(audio_samples_event_.IsValid());

  // Event to be set in Stop() when rendering/capturing shall stop.
  stop_event_.Set(CreateEvent(nullptr, false, false, nullptr));
  RTC_DCHECK(stop_event_.IsValid());

  // Event to be set when it has been detected that an active device has been
  // invalidated or the stream format has changed.
  restart_event_.Set(CreateEvent(nullptr, false, false, nullptr));
  RTC_DCHECK(restart_event_.IsValid());
}

CoreAudioBase::~CoreAudioBase() {
  RTC_DLOG(INFO) << __FUNCTION__;
  RTC_DCHECK_EQ(ref_count_, 1);
}

EDataFlow CoreAudioBase::GetDataFlow() const {
  return direction_ == CoreAudioBase::Direction::kOutput ? eRender : eCapture;
}

bool CoreAudioBase::IsRestarting() const {
  return is_restarting_;
}

int64_t CoreAudioBase::TimeSinceStart() const {
  return rtc::TimeSince(start_time_);
}

int CoreAudioBase::NumberOfActiveDevices() const {
  return core_audio_utility::NumberOfActiveDevices(GetDataFlow());
}

int CoreAudioBase::NumberOfEnumeratedDevices() const {
  const int num_active = NumberOfActiveDevices();
  return num_active > 0 ? num_active + kDefaultDeviceTypeMaxCount : 0;
}

void CoreAudioBase::ReleaseCOMObjects() {
  RTC_DLOG(INFO) << __FUNCTION__;
  // ComPtr::Reset() sets the ComPtr to nullptr releasing any previous
  // reference.
  if (audio_client_) {
    audio_client_.Reset();
  }
  if (audio_clock_.Get()) {
    audio_clock_.Reset();
  }
  if (audio_session_control_.Get()) {
    audio_session_control_.Reset();
  }
}

bool CoreAudioBase::IsDefaultDevice(int index) const {
  return index == kDefault;
}

bool CoreAudioBase::IsDefaultCommunicationsDevice(int index) const {
  return index == kDefaultCommunications;
}

bool CoreAudioBase::IsDefaultDeviceId(const std::string& device_id) const {
  // Returns true if `device_id` corresponds to the id of the default
  // device. Note that, if only one device is available (or if the user has not
  // explicitly set a default device), `device_id` will also math
  // IsDefaultCommunicationsDeviceId().
  return (IsInput() &&
          (device_id == core_audio_utility::GetDefaultInputDeviceID())) ||
         (IsOutput() &&
          (device_id == core_audio_utility::GetDefaultOutputDeviceID()));
}

bool CoreAudioBase::IsDefaultCommunicationsDeviceId(
    const std::string& device_id) const {
  // Returns true if `device_id` corresponds to the id of the default
  // communication device. Note that, if only one device is available (or if
  // the user has not explicitly set a communication device), `device_id` will
  // also math IsDefaultDeviceId().
  return (IsInput() &&
          (device_id ==
           core_audio_utility::GetCommunicationsInputDeviceID())) ||
         (IsOutput() &&
          (device_id == core_audio_utility::GetCommunicationsOutputDeviceID()));
}

bool CoreAudioBase::IsInput() const {
  return direction_ == CoreAudioBase::Direction::kInput;
}

bool CoreAudioBase::IsOutput() const {
  return direction_ == CoreAudioBase::Direction::kOutput;
}

std::string CoreAudioBase::GetDeviceID(int index) const {
  if (index >= NumberOfEnumeratedDevices()) {
    RTC_LOG(LS_ERROR) << "Invalid device index";
    return std::string();
  }

  std::string device_id;
  if (IsDefaultDevice(index)) {
    device_id = IsInput() ? core_audio_utility::GetDefaultInputDeviceID()
                          : core_audio_utility::GetDefaultOutputDeviceID();
  } else if (IsDefaultCommunicationsDevice(index)) {
    device_id = IsInput()
                    ? core_audio_utility::GetCommunicationsInputDeviceID()
                    : core_audio_utility::GetCommunicationsOutputDeviceID();
  } else {
    AudioDeviceNames device_names;
    bool ok = IsInput()
                  ? core_audio_utility::GetInputDeviceNames(&device_names)
                  : core_audio_utility::GetOutputDeviceNames(&device_names);
    if (ok) {
      device_id = device_names[index].unique_id;
    }
  }
  return device_id;
}

int CoreAudioBase::SetDevice(int index) {
  RTC_DLOG(INFO) << __FUNCTION__ << "[" << DirectionToString(direction())
                 << "]: index=" << IndexToString(index);
  if (initialized_) {
    return -1;
  }

  std::string device_id = GetDeviceID(index);
  RTC_DLOG(INFO) << "index=" << IndexToString(index)
                 << " => device_id: " << device_id;
  device_index_ = index;
  device_id_ = device_id;

  return device_id_.empty() ? -1 : 0;
}

int CoreAudioBase::DeviceName(int index,
                              std::string* name,
                              std::string* guid) const {
  RTC_DLOG(INFO) << __FUNCTION__ << "[" << DirectionToString(direction())
                 << "]: index=" << IndexToString(index);
  if (index > NumberOfEnumeratedDevices() - 1) {
    RTC_LOG(LS_ERROR) << "Invalid device index";
    return -1;
  }

  AudioDeviceNames device_names;
  bool ok = IsInput() ? core_audio_utility::GetInputDeviceNames(&device_names)
                      : core_audio_utility::GetOutputDeviceNames(&device_names);
  // Validate the index one extra time in-case the size of the generated list
  // did not match NumberOfEnumeratedDevices().
  if (!ok || static_cast<int>(device_names.size()) <= index) {
    RTC_LOG(LS_ERROR) << "Failed to get the device name";
    return -1;
  }

  *name = device_names[index].device_name;
  RTC_DLOG(INFO) << "name: " << *name;
  if (guid != nullptr) {
    *guid = device_names[index].unique_id;
    RTC_DLOG(INFO) << "guid: " << *guid;
  }
  return 0;
}

bool CoreAudioBase::Init() {
  RTC_DLOG(INFO) << __FUNCTION__ << "[" << DirectionToString(direction())
                 << "]";
  RTC_DCHECK_GE(device_index_, 0);
  RTC_DCHECK(!device_id_.empty());
  RTC_DCHECK(audio_device_buffer_);
  RTC_DCHECK(!audio_client_);
  RTC_DCHECK(!audio_session_control_.Get());

  // Use an existing combination of `device_index_` and `device_id_` to set
  // parameters which are required to create an audio client. It is up to the
  // parent class to set `device_index_` and `device_id_`.
  std::string device_id = AudioDeviceName::kDefaultDeviceId;
  ERole role = ERole();
  if (IsDefaultDevice(device_index_)) {
    role = eConsole;
  } else if (IsDefaultCommunicationsDevice(device_index_)) {
    role = eCommunications;
  } else {
    device_id = device_id_;
  }
  RTC_LOG(LS_INFO) << "Unique device identifier: device_id=" << device_id
                   << ", role=" << RoleToString(role);

  // Create an IAudioClient interface which enables us to create and initialize
  // an audio stream between an audio application and the audio engine.
  ComPtr<IAudioClient> audio_client;
  if (core_audio_utility::GetAudioClientVersion() == 3) {
    RTC_DLOG(INFO) << "Using IAudioClient3";
    audio_client =
        core_audio_utility::CreateClient3(device_id, GetDataFlow(), role);
  } else if (core_audio_utility::GetAudioClientVersion() == 2) {
    RTC_DLOG(INFO) << "Using IAudioClient2";
    audio_client =
        core_audio_utility::CreateClient2(device_id, GetDataFlow(), role);
  } else {
    RTC_DLOG(INFO) << "Using IAudioClient";
    audio_client =
        core_audio_utility::CreateClient(device_id, GetDataFlow(), role);
  }
  if (!audio_client) {
    return false;
  }

  // Set extra client properties before initialization if the audio client
  // supports it.
  // TODO(henrika): evaluate effect(s) of making these changes. Also, perhaps
  // these types of settings belongs to the client and not the utility parts.
  if (core_audio_utility::GetAudioClientVersion() >= 2) {
    if (FAILED(core_audio_utility::SetClientProperties(
            static_cast<IAudioClient2*>(audio_client.Get())))) {
      return false;
    }
  }

  // Retrieve preferred audio input or output parameters for the given client
  // and the specified client properties. Override the preferred rate if sample
  // rate has been defined by the user. Rate conversion will be performed by
  // the audio engine to match the client if needed.
  AudioParameters params;
  HRESULT res = sample_rate_ ? core_audio_utility::GetPreferredAudioParameters(
                                   audio_client.Get(), &params, *sample_rate_)
                             : core_audio_utility::GetPreferredAudioParameters(
                                   audio_client.Get(), &params);
  if (FAILED(res)) {
    return false;
  }

  // Define the output WAVEFORMATEXTENSIBLE format in `format_`.
  WAVEFORMATEX* format = &format_.Format;
  format->wFormatTag = WAVE_FORMAT_EXTENSIBLE;
  // Check the preferred channel configuration and request implicit channel
  // upmixing (audio engine extends from 2 to N channels internally) if the
  // preferred number of channels is larger than two; i.e., initialize the
  // stream in stereo even if the preferred configuration is multi-channel.
  if (params.channels() <= 2) {
    format->nChannels = rtc::dchecked_cast<WORD>(params.channels());
  } else {
    // TODO(henrika): ensure that this approach works on different multi-channel
    // devices. Verified on:
    // - Corsair VOID PRO Surround USB Adapter (supports 7.1)
    RTC_LOG(LS_WARNING)
        << "Using channel upmixing in WASAPI audio engine (2 => "
        << params.channels() << ")";
    format->nChannels = 2;
  }
  format->nSamplesPerSec = params.sample_rate();
  format->wBitsPerSample = rtc::dchecked_cast<WORD>(params.bits_per_sample());
  format->nBlockAlign = (format->wBitsPerSample / 8) * format->nChannels;
  format->nAvgBytesPerSec = format->nSamplesPerSec * format->nBlockAlign;
  format->cbSize = sizeof(WAVEFORMATEXTENSIBLE) - sizeof(WAVEFORMATEX);
  // Add the parts which are unique for the WAVE_FORMAT_EXTENSIBLE structure.
  format_.Samples.wValidBitsPerSample =
      rtc::dchecked_cast<WORD>(params.bits_per_sample());
  format_.dwChannelMask =
      format->nChannels == 1 ? KSAUDIO_SPEAKER_MONO : KSAUDIO_SPEAKER_STEREO;
  format_.SubFormat = KSDATAFORMAT_SUBTYPE_PCM;
  RTC_DLOG(INFO) << core_audio_utility::WaveFormatToString(&format_);

  // Verify that the format is supported but exclude the test if the default
  // sample rate has been overridden. If so, the WASAPI audio engine will do
  // any necessary conversions between the client format we have given it and
  // the playback mix format or recording split format.
  if (!sample_rate_) {
    if (!core_audio_utility::IsFormatSupported(
            audio_client.Get(), AUDCLNT_SHAREMODE_SHARED, &format_)) {
      return false;
    }
  }

  // Check if low-latency is supported and use special initialization if it is.
  // Low-latency initialization requires these things:
  // - IAudioClient3 (>= Win10)
  // - HDAudio driver
  // - kEnableLowLatencyIfSupported changed from false (default) to true.
  // TODO(henrika): IsLowLatencySupported() returns AUDCLNT_E_UNSUPPORTED_FORMAT
  // when `sample_rate_.has_value()` returns true if rate conversion is
  // actually required (i.e., client asks for other than the default rate).
  bool low_latency_support = false;
  uint32_t min_period_in_frames = 0;
  if (kEnableLowLatencyIfSupported &&
      core_audio_utility::GetAudioClientVersion() >= 3) {
    low_latency_support =
        IsLowLatencySupported(static_cast<IAudioClient3*>(audio_client.Get()),
                              &format_, &min_period_in_frames);
  }

  if (low_latency_support) {
    RTC_DCHECK_GE(core_audio_utility::GetAudioClientVersion(), 3);
    // Use IAudioClient3::InitializeSharedAudioStream() API to initialize a
    // low-latency event-driven client. Request the smallest possible
    // periodicity.
    // TODO(henrika): evaluate this scheme in terms of CPU etc.
    if (FAILED(core_audio_utility::SharedModeInitializeLowLatency(
            static_cast<IAudioClient3*>(audio_client.Get()), &format_,
            audio_samples_event_, min_period_in_frames,
            sample_rate_.has_value(), &endpoint_buffer_size_frames_))) {
      return false;
    }
  } else {
    // Initialize the audio stream between the client and the device in shared
    // mode using event-driven buffer handling. Also, using 0 as requested
    // buffer size results in a default (minimum) endpoint buffer size.
    // TODO(henrika): possibly increase `requested_buffer_size` to add
    // robustness.
    const REFERENCE_TIME requested_buffer_size = 0;
    if (FAILED(core_audio_utility::SharedModeInitialize(
            audio_client.Get(), &format_, audio_samples_event_,
            requested_buffer_size, sample_rate_.has_value(),
            &endpoint_buffer_size_frames_))) {
      return false;
    }
  }

  // Check device period and the preferred buffer size and log a warning if
  // WebRTC's buffer size is not an even divisor of the preferred buffer size
  // in Core Audio.
  // TODO(henrika): sort out if a non-perfect match really is an issue.
  // TODO(henrika): compare with IAudioClient3::GetSharedModeEnginePeriod().
  REFERENCE_TIME device_period;
  if (FAILED(core_audio_utility::GetDevicePeriod(
          audio_client.Get(), AUDCLNT_SHAREMODE_SHARED, &device_period))) {
    return false;
  }
  const double device_period_in_seconds =
      static_cast<double>(
          core_audio_utility::ReferenceTimeToTimeDelta(device_period).ms()) /
      1000.0L;
  const int preferred_frames_per_buffer =
      static_cast<int>(params.sample_rate() * device_period_in_seconds + 0.5);
  RTC_DLOG(INFO) << "preferred_frames_per_buffer: "
                 << preferred_frames_per_buffer;
  if (preferred_frames_per_buffer % params.frames_per_buffer()) {
    RTC_LOG(WARNING) << "Buffer size of " << params.frames_per_buffer()
                     << " is not an even divisor of "
                     << preferred_frames_per_buffer;
  }

  // Create an AudioSessionControl interface given the initialized client.
  // The IAudioControl interface enables a client to configure the control
  // parameters for an audio session and to monitor events in the session.
  ComPtr<IAudioSessionControl> audio_session_control =
      core_audio_utility::CreateAudioSessionControl(audio_client.Get());
  if (!audio_session_control.Get()) {
    return false;
  }

  // The Sndvol program displays volume and mute controls for sessions that
  // are in the active and inactive states.
  AudioSessionState state;
  if (FAILED(audio_session_control->GetState(&state))) {
    return false;
  }
  RTC_DLOG(INFO) << "audio session state: " << SessionStateToString(state);
  RTC_DCHECK_EQ(state, AudioSessionStateInactive);

  // Register the client to receive notifications of session events, including
  // changes in the stream state.
  if (FAILED(audio_session_control->RegisterAudioSessionNotification(this))) {
    return false;
  }

  // Store valid COM interfaces.
  audio_client_ = audio_client;
  audio_session_control_ = audio_session_control;

  return true;
}

bool CoreAudioBase::Start() {
  RTC_DLOG(INFO) << __FUNCTION__ << "[" << DirectionToString(direction())
                 << "]";
  if (IsRestarting()) {
    // Audio thread should be alive during internal restart since the restart
    // callback is triggered on that thread and it also makes the restart
    // sequence less complex.
    RTC_DCHECK(!audio_thread_.empty());
  }

  // Start an audio thread but only if one does not already exist (which is the
  // case during restart).
<<<<<<< HEAD
  if (!audio_thread_) {
    audio_thread_ = std::make_unique<rtc::PlatformThread>(
        Run, this, IsInput() ? "wasapi_capture_thread" : "wasapi_render_thread",
        // RingRTC change to update AsyncResolver.
        rtc::ThreadAttributes().SetPriority(rtc::kRealtimePriority));
    RTC_DCHECK(audio_thread_);
    audio_thread_->Start();
    if (!audio_thread_->IsRunning()) {
      StopThread();
      RTC_LOG(LS_ERROR) << "Failed to start audio thread";
      return false;
    }
    RTC_DLOG(INFO) << "Started thread with name: " << audio_thread_->name()
                   << " and id: " << audio_thread_->GetThreadRef();
=======
  if (audio_thread_.empty()) {
    const absl::string_view name =
        IsInput() ? "wasapi_capture_thread" : "wasapi_render_thread";
    audio_thread_ = rtc::PlatformThread::SpawnJoinable(
        [this] { ThreadRun(); }, name,
        rtc::ThreadAttributes().SetPriority(rtc::ThreadPriority::kRealtime));
    RTC_DLOG(INFO) << "Started thread with name: " << name
                   << " and handle: " << *audio_thread_.GetHandle();
>>>>>>> cbad18b1
  }

  // Start streaming data between the endpoint buffer and the audio engine.
  _com_error error = audio_client_->Start();
  if (FAILED(error.Error())) {
    StopThread();
    RTC_LOG(LS_ERROR) << "IAudioClient::Start failed: "
                      << core_audio_utility::ErrorToString(error);
    return false;
  }

  start_time_ = rtc::TimeMillis();
  num_data_callbacks_ = 0;

  return true;
}

bool CoreAudioBase::Stop() {
  RTC_DLOG(INFO) << __FUNCTION__ << "[" << DirectionToString(direction())
                 << "]";
  RTC_DLOG(INFO) << "total activity time: " << TimeSinceStart();

  // Stop audio streaming.
  _com_error error = audio_client_->Stop();
  if (FAILED(error.Error())) {
    RTC_LOG(LS_ERROR) << "IAudioClient::Stop failed: "
                      << core_audio_utility::ErrorToString(error);
  }
  // Stop and destroy the audio thread but only when a restart attempt is not
  // ongoing.
  if (!IsRestarting()) {
    StopThread();
  }

  // Flush all pending data and reset the audio clock stream position to 0.
  error = audio_client_->Reset();
  if (FAILED(error.Error())) {
    RTC_LOG(LS_ERROR) << "IAudioClient::Reset failed: "
                      << core_audio_utility::ErrorToString(error);
  }

  if (IsOutput()) {
    // Extra safety check to ensure that the buffers are cleared.
    // If the buffers are not cleared correctly, the next call to Start()
    // would fail with AUDCLNT_E_BUFFER_ERROR at
    // IAudioRenderClient::GetBuffer().
    UINT32 num_queued_frames = 0;
    audio_client_->GetCurrentPadding(&num_queued_frames);
    RTC_DCHECK_EQ(0u, num_queued_frames);
  }

  // Delete the previous registration by the client to receive notifications
  // about audio session events.
  RTC_DLOG(INFO) << "audio session state: "
                 << SessionStateToString(GetAudioSessionState());
  error = audio_session_control_->UnregisterAudioSessionNotification(this);
  if (FAILED(error.Error())) {
    RTC_LOG(LS_ERROR)
        << "IAudioSessionControl::UnregisterAudioSessionNotification failed: "
        << core_audio_utility::ErrorToString(error);
  }

  // To ensure that the restart process is as simple as possible, the audio
  // thread is not destroyed during restart attempts triggered by internal
  // error callbacks.
  if (!IsRestarting()) {
    thread_checker_audio_.Detach();
  }

  // Release all allocated COM interfaces to allow for a restart without
  // intermediate destruction.
  ReleaseCOMObjects();

  return true;
}

bool CoreAudioBase::IsVolumeControlAvailable(bool* available) const {
  // A valid IAudioClient is required to access the ISimpleAudioVolume interface
  // properly. It is possible to use IAudioSessionManager::GetSimpleAudioVolume
  // as well but we use the audio client here to ensure that the initialized
  // audio session is visible under group box labeled "Applications" in
  // Sndvol.exe.
  if (!audio_client_) {
    return false;
  }

  // Try to create an ISimpleAudioVolume instance.
  ComPtr<ISimpleAudioVolume> audio_volume =
      core_audio_utility::CreateSimpleAudioVolume(audio_client_.Get());
  if (!audio_volume.Get()) {
    RTC_DLOG(LS_ERROR) << "Volume control is not supported";
    return false;
  }

  // Try to use the valid volume control.
  float volume = 0.0;
  _com_error error = audio_volume->GetMasterVolume(&volume);
  if (error.Error() != S_OK) {
    RTC_LOG(LS_ERROR) << "ISimpleAudioVolume::GetMasterVolume failed: "
                      << core_audio_utility::ErrorToString(error);
    *available = false;
  }
  RTC_DLOG(INFO) << "master volume for output audio session: " << volume;

  *available = true;
  return false;
}

// Internal test method which can be used in tests to emulate a restart signal.
// It simply sets the same event which is normally triggered by session and
// device notifications. Hence, the emulated restart sequence covers most parts
// of a real sequence expect the actual device switch.
bool CoreAudioBase::Restart() {
  RTC_DLOG(INFO) << __FUNCTION__ << "[" << DirectionToString(direction())
                 << "]";
  if (!automatic_restart()) {
    return false;
  }
  is_restarting_ = true;
  SetEvent(restart_event_.Get());
  return true;
}

void CoreAudioBase::StopThread() {
  RTC_DLOG(INFO) << __FUNCTION__;
  RTC_DCHECK(!IsRestarting());
  if (!audio_thread_.empty()) {
    RTC_DLOG(INFO) << "Sets stop_event...";
    SetEvent(stop_event_.Get());
    RTC_DLOG(INFO) << "PlatformThread::Finalize...";
    audio_thread_.Finalize();

    // Ensure that we don't quit the main thread loop immediately next
    // time Start() is called.
    ResetEvent(stop_event_.Get());
    ResetEvent(restart_event_.Get());
  }
}

bool CoreAudioBase::HandleRestartEvent() {
  RTC_DLOG(INFO) << __FUNCTION__ << "[" << DirectionToString(direction())
                 << "]";
  RTC_DCHECK_RUN_ON(&thread_checker_audio_);
  RTC_DCHECK(!audio_thread_.empty());
  RTC_DCHECK(IsRestarting());
  // Let each client (input and/or output) take care of its own restart
  // sequence since each side might need unique actions.
  // TODO(henrika): revisit and investigate if one common base implementation
  // is possible
  bool restart_ok = on_error_callback_(ErrorType::kStreamDisconnected);
  is_restarting_ = false;
  return restart_ok;
}

bool CoreAudioBase::SwitchDeviceIfNeeded() {
  RTC_DLOG(INFO) << __FUNCTION__ << "[" << DirectionToString(direction())
                 << "]";
  RTC_DCHECK_RUN_ON(&thread_checker_audio_);
  RTC_DCHECK(IsRestarting());

  RTC_DLOG(INFO) << "device_index=" << device_index_
                 << " => device_id: " << device_id_;

  // Ensure that at least one device exists and can be utilized. The most
  // probable cause for ending up here is that a device has been removed.
  if (core_audio_utility::NumberOfActiveDevices(IsInput() ? eCapture
                                                          : eRender) < 1) {
    RTC_DLOG(LS_ERROR) << "All devices are disabled or removed";
    return false;
  }

  // Get the unique device ID for the index which is currently used. It seems
  // safe to assume that if the ID is the same as the existing device ID, then
  // the device configuration is the same as before.
  std::string device_id = GetDeviceID(device_index_);
  if (device_id != device_id_) {
    RTC_LOG(LS_WARNING)
        << "Device configuration has changed => changing device selection...";
    // TODO(henrika): depending on the current state and how we got here, we
    // must select a new device here.
    if (SetDevice(kDefault) == -1) {
      RTC_LOG(LS_WARNING) << "Failed to set new audio device";
      return false;
    }
  } else {
    RTC_LOG(INFO)
        << "Device configuration has not changed => keeping selected device";
  }
  return true;
}

AudioSessionState CoreAudioBase::GetAudioSessionState() const {
  AudioSessionState state = AudioSessionStateInactive;
  RTC_DCHECK(audio_session_control_.Get());
  _com_error error = audio_session_control_->GetState(&state);
  if (FAILED(error.Error())) {
    RTC_DLOG(LS_ERROR) << "IAudioSessionControl::GetState failed: "
                       << core_audio_utility::ErrorToString(error);
  }
  return state;
}

// TODO(henrika): only used for debugging purposes currently.
ULONG CoreAudioBase::AddRef() {
  ULONG new_ref = InterlockedIncrement(&ref_count_);
  // RTC_DLOG(INFO) << "__AddRef => " << new_ref;
  return new_ref;
}

// TODO(henrika): does not call delete this.
ULONG CoreAudioBase::Release() {
  ULONG new_ref = InterlockedDecrement(&ref_count_);
  // RTC_DLOG(INFO) << "__Release => " << new_ref;
  return new_ref;
}

// TODO(henrika): can probably be replaced by "return S_OK" only.
HRESULT CoreAudioBase::QueryInterface(REFIID iid, void** object) {
  if (object == nullptr) {
    return E_POINTER;
  }
  if (iid == IID_IUnknown || iid == __uuidof(IAudioSessionEvents)) {
    *object = static_cast<IAudioSessionEvents*>(this);
    return S_OK;
  }
  *object = nullptr;
  return E_NOINTERFACE;
}

// IAudioSessionEvents::OnStateChanged.
HRESULT CoreAudioBase::OnStateChanged(AudioSessionState new_state) {
  RTC_DLOG(INFO) << "___" << __FUNCTION__ << "["
                 << DirectionToString(direction())
                 << "] new_state: " << SessionStateToString(new_state);
  return S_OK;
}

// When a session is disconnected because of a device removal or format change
// event, we want to inform the audio thread about the lost audio session and
// trigger an attempt to restart audio using a new (default) device.
// This method is called on separate threads owned by the session manager and
// it can happen that the same type of callback is called more than once for the
// same event.
HRESULT CoreAudioBase::OnSessionDisconnected(
    AudioSessionDisconnectReason disconnect_reason) {
  RTC_DLOG(INFO) << "___" << __FUNCTION__ << "["
                 << DirectionToString(direction()) << "] reason: "
                 << SessionDisconnectReasonToString(disconnect_reason);
  // Ignore changes in the audio session (don't try to restart) if the user
  // has explicitly asked for this type of ADM during construction.
  if (!automatic_restart()) {
    RTC_DLOG(LS_WARNING) << "___Automatic restart is disabled";
    return S_OK;
  }

  if (IsRestarting()) {
    RTC_DLOG(LS_WARNING) << "___Ignoring since restart is already active";
    return S_OK;
  }

  // By default, automatic restart is enabled and the restart event will be set
  // below if the device was removed or the format was changed.
  if (disconnect_reason == DisconnectReasonDeviceRemoval ||
      disconnect_reason == DisconnectReasonFormatChanged) {
    is_restarting_ = true;
    SetEvent(restart_event_.Get());
  }
  return S_OK;
}

// IAudioSessionEvents::OnDisplayNameChanged
HRESULT CoreAudioBase::OnDisplayNameChanged(LPCWSTR new_display_name,
                                            LPCGUID event_context) {
  return S_OK;
}

// IAudioSessionEvents::OnIconPathChanged
HRESULT CoreAudioBase::OnIconPathChanged(LPCWSTR new_icon_path,
                                         LPCGUID event_context) {
  return S_OK;
}

// IAudioSessionEvents::OnSimpleVolumeChanged
HRESULT CoreAudioBase::OnSimpleVolumeChanged(float new_simple_volume,
                                             BOOL new_mute,
                                             LPCGUID event_context) {
  return S_OK;
}

// IAudioSessionEvents::OnChannelVolumeChanged
HRESULT CoreAudioBase::OnChannelVolumeChanged(DWORD channel_count,
                                              float new_channel_volumes[],
                                              DWORD changed_channel,
                                              LPCGUID event_context) {
  return S_OK;
}

// IAudioSessionEvents::OnGroupingParamChanged
HRESULT CoreAudioBase::OnGroupingParamChanged(LPCGUID new_grouping_param,
                                              LPCGUID event_context) {
  return S_OK;
}

void CoreAudioBase::ThreadRun() {
  if (!core_audio_utility::IsMMCSSSupported()) {
    RTC_LOG(LS_ERROR) << "MMCSS is not supported";
    return;
  }
  RTC_DLOG(INFO) << "[" << DirectionToString(direction())
                 << "] ThreadRun starts...";
  // TODO(henrika): difference between "Pro Audio" and "Audio"?
  ScopedMMCSSRegistration mmcss_registration(L"Pro Audio");
  ScopedCOMInitializer com_initializer(ScopedCOMInitializer::kMTA);
  RTC_DCHECK(mmcss_registration.Succeeded());
  RTC_DCHECK(com_initializer.Succeeded());
  RTC_DCHECK(stop_event_.IsValid());
  RTC_DCHECK(audio_samples_event_.IsValid());

  bool streaming = true;
  bool error = false;
  HANDLE wait_array[] = {stop_event_.Get(), restart_event_.Get(),
                         audio_samples_event_.Get()};

  // The device frequency is the frequency generated by the hardware clock in
  // the audio device. The GetFrequency() method reports a constant frequency.
  UINT64 device_frequency = 0;
  _com_error result(S_FALSE);
  if (audio_clock_) {
    RTC_DCHECK(IsOutput());
    result = audio_clock_->GetFrequency(&device_frequency);
    if (FAILED(result.Error())) {
      RTC_LOG(LS_ERROR) << "IAudioClock::GetFrequency failed: "
                        << core_audio_utility::ErrorToString(result);
    }
  }

  // Keep streaming audio until the stop event or the stream-switch event
  // is signaled. An error event can also break the main thread loop.
  while (streaming && !error) {
    // Wait for a close-down event, stream-switch event or a new render event.
    DWORD wait_result = WaitForMultipleObjects(arraysize(wait_array),
                                               wait_array, false, INFINITE);
    switch (wait_result) {
      case WAIT_OBJECT_0 + 0:
        // `stop_event_` has been set.
        streaming = false;
        break;
      case WAIT_OBJECT_0 + 1:
        // `restart_event_` has been set.
        error = !HandleRestartEvent();
        break;
      case WAIT_OBJECT_0 + 2:
        // `audio_samples_event_` has been set.
        error = !on_data_callback_(device_frequency);
        break;
      default:
        error = true;
        break;
    }
  }

  if (streaming && error) {
    RTC_LOG(LS_ERROR) << "[" << DirectionToString(direction())
                      << "] WASAPI streaming failed.";
    // Stop audio streaming since something has gone wrong in our main thread
    // loop. Note that, we are still in a "started" state, hence a Stop() call
    // is required to join the thread properly.
    result = audio_client_->Stop();
    if (FAILED(result.Error())) {
      RTC_LOG(LS_ERROR) << "IAudioClient::Stop failed: "
                        << core_audio_utility::ErrorToString(result);
    }

    // TODO(henrika): notify clients that something has gone wrong and that
    // this stream should be destroyed instead of reused in the future.
  }

  RTC_DLOG(INFO) << "[" << DirectionToString(direction())
                 << "] ...ThreadRun stops";
}

}  // namespace webrtc_win
}  // namespace webrtc<|MERGE_RESOLUTION|>--- conflicted
+++ resolved
@@ -553,22 +553,6 @@
 
   // Start an audio thread but only if one does not already exist (which is the
   // case during restart).
-<<<<<<< HEAD
-  if (!audio_thread_) {
-    audio_thread_ = std::make_unique<rtc::PlatformThread>(
-        Run, this, IsInput() ? "wasapi_capture_thread" : "wasapi_render_thread",
-        // RingRTC change to update AsyncResolver.
-        rtc::ThreadAttributes().SetPriority(rtc::kRealtimePriority));
-    RTC_DCHECK(audio_thread_);
-    audio_thread_->Start();
-    if (!audio_thread_->IsRunning()) {
-      StopThread();
-      RTC_LOG(LS_ERROR) << "Failed to start audio thread";
-      return false;
-    }
-    RTC_DLOG(INFO) << "Started thread with name: " << audio_thread_->name()
-                   << " and id: " << audio_thread_->GetThreadRef();
-=======
   if (audio_thread_.empty()) {
     const absl::string_view name =
         IsInput() ? "wasapi_capture_thread" : "wasapi_render_thread";
@@ -577,7 +561,6 @@
         rtc::ThreadAttributes().SetPriority(rtc::ThreadPriority::kRealtime));
     RTC_DLOG(INFO) << "Started thread with name: " << name
                    << " and handle: " << *audio_thread_.GetHandle();
->>>>>>> cbad18b1
   }
 
   // Start streaming data between the endpoint buffer and the audio engine.
