--- conflicted
+++ resolved
@@ -180,11 +180,7 @@
 
   int32_t GetDeviceName(AudioObjectPropertyScope scope,
                         uint16_t index,
-<<<<<<< HEAD
-                        char* name);
-=======
                         rtc::ArrayView<char> name);
->>>>>>> fb3bd4a0
 
   int32_t InitDevice(uint16_t userDeviceIndex,
                      AudioDeviceID& deviceId,
