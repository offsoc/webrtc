/*
 *  Copyright (c) 2012 The WebRTC project authors. All Rights Reserved.
 *
 *  Use of this source code is governed by a BSD-style license
 *  that can be found in the LICENSE file in the root of the source
 *  tree. An additional intellectual property rights grant can be found
 *  in the file PATENTS.  All contributing project authors may
 *  be found in the AUTHORS file in the root of the source tree.
 */

#include "modules/audio_device/mac/audio_mixer_manager_mac.h"

#include <unistd.h>  // getpid()

#include "rtc_base/system/arch.h"

namespace webrtc {

#define WEBRTC_CA_RETURN_ON_ERR(expr)                                \
  do {                                                               \
    err = expr;                                                      \
    if (err != noErr) {                                              \
      logCAMsg(rtc::LS_ERROR, "Error in " #expr, (const char*)&err); \
      return -1;                                                     \
    }                                                                \
  } while (0)

#define WEBRTC_CA_LOG_ERR(expr)                                      \
  do {                                                               \
    err = expr;                                                      \
    if (err != noErr) {                                              \
      logCAMsg(rtc::LS_ERROR, "Error in " #expr, (const char*)&err); \
    }                                                                \
  } while (0)

#define WEBRTC_CA_LOG_WARN(expr)                                       \
  do {                                                                 \
    err = expr;                                                        \
    if (err != noErr) {                                                \
      logCAMsg(rtc::LS_WARNING, "Error in " #expr, (const char*)&err); \
    }                                                                  \
  } while (0)

AudioMixerManagerMac::AudioMixerManagerMac()
    : _inputDeviceID(kAudioObjectUnknown),
      _outputDeviceID(kAudioObjectUnknown),
      _noInputChannels(0),
      _noOutputChannels(0) {
  RTC_DLOG(LS_INFO) << __FUNCTION__ << " created";
}

AudioMixerManagerMac::~AudioMixerManagerMac() {
  RTC_DLOG(LS_INFO) << __FUNCTION__ << " destroyed";
  Close();
}

// ============================================================================
//	                                PUBLIC METHODS
// ============================================================================

int32_t AudioMixerManagerMac::Close() {
  RTC_DLOG(LS_VERBOSE) << __FUNCTION__;

  MutexLock lock(&mutex_);

  CloseSpeakerLocked();
  CloseMicrophoneLocked();

  return 0;
}

int32_t AudioMixerManagerMac::CloseSpeaker() {
  MutexLock lock(&mutex_);
  return CloseSpeakerLocked();
}

int32_t AudioMixerManagerMac::CloseSpeakerLocked() {
<<<<<<< HEAD
  RTC_LOG(LS_VERBOSE) << __FUNCTION__;
=======
  RTC_DLOG(LS_VERBOSE) << __FUNCTION__;
>>>>>>> cbad18b1

  _outputDeviceID = kAudioObjectUnknown;
  _noOutputChannels = 0;

  return 0;
}

int32_t AudioMixerManagerMac::CloseMicrophone() {
  MutexLock lock(&mutex_);
  return CloseMicrophoneLocked();
}

int32_t AudioMixerManagerMac::CloseMicrophoneLocked() {
<<<<<<< HEAD
  RTC_LOG(LS_VERBOSE) << __FUNCTION__;
=======
  RTC_DLOG(LS_VERBOSE) << __FUNCTION__;
>>>>>>> cbad18b1

  _inputDeviceID = kAudioObjectUnknown;
  _noInputChannels = 0;

  return 0;
}

int32_t AudioMixerManagerMac::OpenSpeaker(AudioDeviceID deviceID) {
  RTC_LOG(LS_VERBOSE) << "AudioMixerManagerMac::OpenSpeaker(id=" << deviceID
                      << ")";

  MutexLock lock(&mutex_);

  OSStatus err = noErr;
  UInt32 size = 0;
  pid_t hogPid = -1;

  _outputDeviceID = deviceID;

  // Check which process, if any, has hogged the device.
  AudioObjectPropertyAddress propertyAddress = {
      kAudioDevicePropertyHogMode, kAudioDevicePropertyScopeOutput, 0};

  // First, does it have the property? Aggregate devices don't.
  if (AudioObjectHasProperty(_outputDeviceID, &propertyAddress)) {
    size = sizeof(hogPid);
    WEBRTC_CA_RETURN_ON_ERR(AudioObjectGetPropertyData(
        _outputDeviceID, &propertyAddress, 0, NULL, &size, &hogPid));

    if (hogPid == -1) {
      RTC_LOG(LS_VERBOSE) << "No process has hogged the output device";
    }
    // getpid() is apparently "always successful"
    else if (hogPid == getpid()) {
      RTC_LOG(LS_VERBOSE) << "Our process has hogged the output device";
    } else {
      RTC_LOG(LS_WARNING) << "Another process (pid = "
                          << static_cast<int>(hogPid)
                          << ") has hogged the output device";

      return -1;
    }
  }

  // get number of channels from stream format
  propertyAddress.mSelector = kAudioDevicePropertyStreamFormat;

  // Get the stream format, to be able to read the number of channels.
  AudioStreamBasicDescription streamFormat;
  size = sizeof(AudioStreamBasicDescription);
  memset(&streamFormat, 0, size);
  WEBRTC_CA_RETURN_ON_ERR(AudioObjectGetPropertyData(
      _outputDeviceID, &propertyAddress, 0, NULL, &size, &streamFormat));

  _noOutputChannels = streamFormat.mChannelsPerFrame;

  return 0;
}

int32_t AudioMixerManagerMac::OpenMicrophone(AudioDeviceID deviceID) {
  RTC_LOG(LS_VERBOSE) << "AudioMixerManagerMac::OpenMicrophone(id=" << deviceID
                      << ")";

  MutexLock lock(&mutex_);

  OSStatus err = noErr;
  UInt32 size = 0;
  pid_t hogPid = -1;

  _inputDeviceID = deviceID;

  // Check which process, if any, has hogged the device.
  AudioObjectPropertyAddress propertyAddress = {
      kAudioDevicePropertyHogMode, kAudioDevicePropertyScopeInput, 0};
  size = sizeof(hogPid);
  WEBRTC_CA_RETURN_ON_ERR(AudioObjectGetPropertyData(
      _inputDeviceID, &propertyAddress, 0, NULL, &size, &hogPid));
  if (hogPid == -1) {
    RTC_LOG(LS_VERBOSE) << "No process has hogged the input device";
  }
  // getpid() is apparently "always successful"
  else if (hogPid == getpid()) {
    RTC_LOG(LS_VERBOSE) << "Our process has hogged the input device";
  } else {
    RTC_LOG(LS_WARNING) << "Another process (pid = " << static_cast<int>(hogPid)
                        << ") has hogged the input device";

    return -1;
  }

  // get number of channels from stream format
  propertyAddress.mSelector = kAudioDevicePropertyStreamFormat;

  // Get the stream format, to be able to read the number of channels.
  AudioStreamBasicDescription streamFormat;
  size = sizeof(AudioStreamBasicDescription);
  memset(&streamFormat, 0, size);
  WEBRTC_CA_RETURN_ON_ERR(AudioObjectGetPropertyData(
      _inputDeviceID, &propertyAddress, 0, NULL, &size, &streamFormat));

  _noInputChannels = streamFormat.mChannelsPerFrame;

  return 0;
}

bool AudioMixerManagerMac::SpeakerIsInitialized() const {
  RTC_DLOG(LS_INFO) << __FUNCTION__;

  return (_outputDeviceID != kAudioObjectUnknown);
}

bool AudioMixerManagerMac::MicrophoneIsInitialized() const {
  RTC_DLOG(LS_INFO) << __FUNCTION__;

  return (_inputDeviceID != kAudioObjectUnknown);
}

int32_t AudioMixerManagerMac::SetSpeakerVolume(uint32_t volume) {
  RTC_LOG(LS_VERBOSE) << "AudioMixerManagerMac::SetSpeakerVolume(volume="
                      << volume << ")";

  MutexLock lock(&mutex_);

  if (_outputDeviceID == kAudioObjectUnknown) {
    RTC_LOG(LS_WARNING) << "device ID has not been set";
    return -1;
  }

  OSStatus err = noErr;
  UInt32 size = 0;
  bool success = false;

  // volume range is 0.0 - 1.0, convert from 0 -255
  const Float32 vol = (Float32)(volume / 255.0);

  RTC_DCHECK(vol <= 1.0 && vol >= 0.0);

  // Does the capture device have a master volume control?
  // If so, use it exclusively.
  AudioObjectPropertyAddress propertyAddress = {
      kAudioDevicePropertyVolumeScalar, kAudioDevicePropertyScopeOutput, 0};
  Boolean isSettable = false;
  err = AudioObjectIsPropertySettable(_outputDeviceID, &propertyAddress,
                                      &isSettable);
  if (err == noErr && isSettable) {
    size = sizeof(vol);
    WEBRTC_CA_RETURN_ON_ERR(AudioObjectSetPropertyData(
        _outputDeviceID, &propertyAddress, 0, NULL, size, &vol));

    return 0;
  }

  // Otherwise try to set each channel.
  for (UInt32 i = 1; i <= _noOutputChannels; i++) {
    propertyAddress.mElement = i;
    isSettable = false;
    err = AudioObjectIsPropertySettable(_outputDeviceID, &propertyAddress,
                                        &isSettable);
    if (err == noErr && isSettable) {
      size = sizeof(vol);
      WEBRTC_CA_RETURN_ON_ERR(AudioObjectSetPropertyData(
          _outputDeviceID, &propertyAddress, 0, NULL, size, &vol));
    }
    success = true;
  }

  if (!success) {
    RTC_LOG(LS_WARNING) << "Unable to set a volume on any output channel";
    return -1;
  }

  return 0;
}

int32_t AudioMixerManagerMac::SpeakerVolume(uint32_t& volume) const {
  if (_outputDeviceID == kAudioObjectUnknown) {
    RTC_LOG(LS_WARNING) << "device ID has not been set";
    return -1;
  }

  OSStatus err = noErr;
  UInt32 size = 0;
  unsigned int channels = 0;
  Float32 channelVol = 0;
  Float32 vol = 0;

  // Does the device have a master volume control?
  // If so, use it exclusively.
  AudioObjectPropertyAddress propertyAddress = {
      kAudioDevicePropertyVolumeScalar, kAudioDevicePropertyScopeOutput, 0};
  Boolean hasProperty =
      AudioObjectHasProperty(_outputDeviceID, &propertyAddress);
  if (hasProperty) {
    size = sizeof(vol);
    WEBRTC_CA_RETURN_ON_ERR(AudioObjectGetPropertyData(
        _outputDeviceID, &propertyAddress, 0, NULL, &size, &vol));

    // vol 0.0 to 1.0 -> convert to 0 - 255
    volume = static_cast<uint32_t>(vol * 255 + 0.5);
  } else {
    // Otherwise get the average volume across channels.
    vol = 0;
    for (UInt32 i = 1; i <= _noOutputChannels; i++) {
      channelVol = 0;
      propertyAddress.mElement = i;
      hasProperty = AudioObjectHasProperty(_outputDeviceID, &propertyAddress);
      if (hasProperty) {
        size = sizeof(channelVol);
        WEBRTC_CA_RETURN_ON_ERR(AudioObjectGetPropertyData(
            _outputDeviceID, &propertyAddress, 0, NULL, &size, &channelVol));

        vol += channelVol;
        channels++;
      }
    }

    if (channels == 0) {
      RTC_LOG(LS_WARNING) << "Unable to get a volume on any channel";
      return -1;
    }

    RTC_DCHECK_GT(channels, 0);
    // vol 0.0 to 1.0 -> convert to 0 - 255
    volume = static_cast<uint32_t>(255 * vol / channels + 0.5);
  }

  RTC_LOG(LS_VERBOSE) << "AudioMixerManagerMac::SpeakerVolume() => vol=" << vol;

  return 0;
}

int32_t AudioMixerManagerMac::MaxSpeakerVolume(uint32_t& maxVolume) const {
  if (_outputDeviceID == kAudioObjectUnknown) {
    RTC_LOG(LS_WARNING) << "device ID has not been set";
    return -1;
  }

  // volume range is 0.0 to 1.0
  // we convert that to 0 - 255
  maxVolume = 255;

  return 0;
}

int32_t AudioMixerManagerMac::MinSpeakerVolume(uint32_t& minVolume) const {
  if (_outputDeviceID == kAudioObjectUnknown) {
    RTC_LOG(LS_WARNING) << "device ID has not been set";
    return -1;
  }

  // volume range is 0.0 to 1.0
  // we convert that to 0 - 255
  minVolume = 0;

  return 0;
}

int32_t AudioMixerManagerMac::SpeakerVolumeIsAvailable(bool& available) {
  if (_outputDeviceID == kAudioObjectUnknown) {
    RTC_LOG(LS_WARNING) << "device ID has not been set";
    return -1;
  }

  OSStatus err = noErr;

  // Does the capture device have a master volume control?
  // If so, use it exclusively.
  AudioObjectPropertyAddress propertyAddress = {
      kAudioDevicePropertyVolumeScalar, kAudioDevicePropertyScopeOutput, 0};
  Boolean isSettable = false;
  err = AudioObjectIsPropertySettable(_outputDeviceID, &propertyAddress,
                                      &isSettable);
  if (err == noErr && isSettable) {
    available = true;
    return 0;
  }

  // Otherwise try to set each channel.
  for (UInt32 i = 1; i <= _noOutputChannels; i++) {
    propertyAddress.mElement = i;
    isSettable = false;
    err = AudioObjectIsPropertySettable(_outputDeviceID, &propertyAddress,
                                        &isSettable);
    if (err != noErr || !isSettable) {
      available = false;
      RTC_LOG(LS_WARNING) << "Volume cannot be set for output channel " << i
                          << ", err=" << err;
      return -1;
    }
  }

  available = true;
  return 0;
}

int32_t AudioMixerManagerMac::SpeakerMuteIsAvailable(bool& available) {
  if (_outputDeviceID == kAudioObjectUnknown) {
    RTC_LOG(LS_WARNING) << "device ID has not been set";
    return -1;
  }

  OSStatus err = noErr;

  // Does the capture device have a master mute control?
  // If so, use it exclusively.
  AudioObjectPropertyAddress propertyAddress = {
      kAudioDevicePropertyMute, kAudioDevicePropertyScopeOutput, 0};
  Boolean isSettable = false;
  err = AudioObjectIsPropertySettable(_outputDeviceID, &propertyAddress,
                                      &isSettable);
  if (err == noErr && isSettable) {
    available = true;
    return 0;
  }

  // Otherwise try to set each channel.
  for (UInt32 i = 1; i <= _noOutputChannels; i++) {
    propertyAddress.mElement = i;
    isSettable = false;
    err = AudioObjectIsPropertySettable(_outputDeviceID, &propertyAddress,
                                        &isSettable);
    if (err != noErr || !isSettable) {
      available = false;
      RTC_LOG(LS_WARNING) << "Mute cannot be set for output channel " << i
                          << ", err=" << err;
      return -1;
    }
  }

  available = true;
  return 0;
}

int32_t AudioMixerManagerMac::SetSpeakerMute(bool enable) {
  RTC_LOG(LS_VERBOSE) << "AudioMixerManagerMac::SetSpeakerMute(enable="
                      << enable << ")";

  MutexLock lock(&mutex_);

  if (_outputDeviceID == kAudioObjectUnknown) {
    RTC_LOG(LS_WARNING) << "device ID has not been set";
    return -1;
  }

  OSStatus err = noErr;
  UInt32 size = 0;
  UInt32 mute = enable ? 1 : 0;
  bool success = false;

  // Does the render device have a master mute control?
  // If so, use it exclusively.
  AudioObjectPropertyAddress propertyAddress = {
      kAudioDevicePropertyMute, kAudioDevicePropertyScopeOutput, 0};
  Boolean isSettable = false;
  err = AudioObjectIsPropertySettable(_outputDeviceID, &propertyAddress,
                                      &isSettable);
  if (err == noErr && isSettable) {
    size = sizeof(mute);
    WEBRTC_CA_RETURN_ON_ERR(AudioObjectSetPropertyData(
        _outputDeviceID, &propertyAddress, 0, NULL, size, &mute));

    return 0;
  }

  // Otherwise try to set each channel.
  for (UInt32 i = 1; i <= _noOutputChannels; i++) {
    propertyAddress.mElement = i;
    isSettable = false;
    err = AudioObjectIsPropertySettable(_outputDeviceID, &propertyAddress,
                                        &isSettable);
    if (err == noErr && isSettable) {
      size = sizeof(mute);
      WEBRTC_CA_RETURN_ON_ERR(AudioObjectSetPropertyData(
          _outputDeviceID, &propertyAddress, 0, NULL, size, &mute));
    }
    success = true;
  }

  if (!success) {
    RTC_LOG(LS_WARNING) << "Unable to set mute on any input channel";
    return -1;
  }

  return 0;
}

int32_t AudioMixerManagerMac::SpeakerMute(bool& enabled) const {
  if (_outputDeviceID == kAudioObjectUnknown) {
    RTC_LOG(LS_WARNING) << "device ID has not been set";
    return -1;
  }

  OSStatus err = noErr;
  UInt32 size = 0;
  unsigned int channels = 0;
  UInt32 channelMuted = 0;
  UInt32 muted = 0;

  // Does the device have a master volume control?
  // If so, use it exclusively.
  AudioObjectPropertyAddress propertyAddress = {
      kAudioDevicePropertyMute, kAudioDevicePropertyScopeOutput, 0};
  Boolean hasProperty =
      AudioObjectHasProperty(_outputDeviceID, &propertyAddress);
  if (hasProperty) {
    size = sizeof(muted);
    WEBRTC_CA_RETURN_ON_ERR(AudioObjectGetPropertyData(
        _outputDeviceID, &propertyAddress, 0, NULL, &size, &muted));

    // 1 means muted
    enabled = static_cast<bool>(muted);
  } else {
    // Otherwise check if all channels are muted.
    for (UInt32 i = 1; i <= _noOutputChannels; i++) {
      muted = 0;
      propertyAddress.mElement = i;
      hasProperty = AudioObjectHasProperty(_outputDeviceID, &propertyAddress);
      if (hasProperty) {
        size = sizeof(channelMuted);
        WEBRTC_CA_RETURN_ON_ERR(AudioObjectGetPropertyData(
            _outputDeviceID, &propertyAddress, 0, NULL, &size, &channelMuted));

        muted = (muted && channelMuted);
        channels++;
      }
    }

    if (channels == 0) {
      RTC_LOG(LS_WARNING) << "Unable to get mute for any channel";
      return -1;
    }

    RTC_DCHECK_GT(channels, 0);
    // 1 means muted
    enabled = static_cast<bool>(muted);
  }

  RTC_LOG(LS_VERBOSE) << "AudioMixerManagerMac::SpeakerMute() => enabled="
                      << enabled;

  return 0;
}

int32_t AudioMixerManagerMac::StereoPlayoutIsAvailable(bool& available) {
  if (_outputDeviceID == kAudioObjectUnknown) {
    RTC_LOG(LS_WARNING) << "device ID has not been set";
    return -1;
  }

  available = (_noOutputChannels == 2);
  return 0;
}

int32_t AudioMixerManagerMac::StereoRecordingIsAvailable(bool& available) {
  if (_inputDeviceID == kAudioObjectUnknown) {
    RTC_LOG(LS_WARNING) << "device ID has not been set";
    return -1;
  }

  available = (_noInputChannels == 2);
  return 0;
}

int32_t AudioMixerManagerMac::MicrophoneMuteIsAvailable(bool& available) {
  if (_inputDeviceID == kAudioObjectUnknown) {
    RTC_LOG(LS_WARNING) << "device ID has not been set";
    return -1;
  }

  OSStatus err = noErr;

  // Does the capture device have a master mute control?
  // If so, use it exclusively.
  AudioObjectPropertyAddress propertyAddress = {
      kAudioDevicePropertyMute, kAudioDevicePropertyScopeInput, 0};
  Boolean isSettable = false;
  err = AudioObjectIsPropertySettable(_inputDeviceID, &propertyAddress,
                                      &isSettable);
  if (err == noErr && isSettable) {
    available = true;
    return 0;
  }

  // Otherwise try to set each channel.
  for (UInt32 i = 1; i <= _noInputChannels; i++) {
    propertyAddress.mElement = i;
    isSettable = false;
    err = AudioObjectIsPropertySettable(_inputDeviceID, &propertyAddress,
                                        &isSettable);
    if (err != noErr || !isSettable) {
      available = false;
      RTC_LOG(LS_WARNING) << "Mute cannot be set for output channel " << i
                          << ", err=" << err;
      return -1;
    }
  }

  available = true;
  return 0;
}

int32_t AudioMixerManagerMac::SetMicrophoneMute(bool enable) {
  RTC_LOG(LS_VERBOSE) << "AudioMixerManagerMac::SetMicrophoneMute(enable="
                      << enable << ")";

  MutexLock lock(&mutex_);

  if (_inputDeviceID == kAudioObjectUnknown) {
    RTC_LOG(LS_WARNING) << "device ID has not been set";
    return -1;
  }

  OSStatus err = noErr;
  UInt32 size = 0;
  UInt32 mute = enable ? 1 : 0;
  bool success = false;

  // Does the capture device have a master mute control?
  // If so, use it exclusively.
  AudioObjectPropertyAddress propertyAddress = {
      kAudioDevicePropertyMute, kAudioDevicePropertyScopeInput, 0};
  Boolean isSettable = false;
  err = AudioObjectIsPropertySettable(_inputDeviceID, &propertyAddress,
                                      &isSettable);
  if (err == noErr && isSettable) {
    size = sizeof(mute);
    WEBRTC_CA_RETURN_ON_ERR(AudioObjectSetPropertyData(
        _inputDeviceID, &propertyAddress, 0, NULL, size, &mute));

    return 0;
  }

  // Otherwise try to set each channel.
  for (UInt32 i = 1; i <= _noInputChannels; i++) {
    propertyAddress.mElement = i;
    isSettable = false;
    err = AudioObjectIsPropertySettable(_inputDeviceID, &propertyAddress,
                                        &isSettable);
    if (err == noErr && isSettable) {
      size = sizeof(mute);
      WEBRTC_CA_RETURN_ON_ERR(AudioObjectSetPropertyData(
          _inputDeviceID, &propertyAddress, 0, NULL, size, &mute));
    }
    success = true;
  }

  if (!success) {
    RTC_LOG(LS_WARNING) << "Unable to set mute on any input channel";
    return -1;
  }

  return 0;
}

int32_t AudioMixerManagerMac::MicrophoneMute(bool& enabled) const {
  if (_inputDeviceID == kAudioObjectUnknown) {
    RTC_LOG(LS_WARNING) << "device ID has not been set";
    return -1;
  }

  OSStatus err = noErr;
  UInt32 size = 0;
  unsigned int channels = 0;
  UInt32 channelMuted = 0;
  UInt32 muted = 0;

  // Does the device have a master volume control?
  // If so, use it exclusively.
  AudioObjectPropertyAddress propertyAddress = {
      kAudioDevicePropertyMute, kAudioDevicePropertyScopeInput, 0};
  Boolean hasProperty =
      AudioObjectHasProperty(_inputDeviceID, &propertyAddress);
  if (hasProperty) {
    size = sizeof(muted);
    WEBRTC_CA_RETURN_ON_ERR(AudioObjectGetPropertyData(
        _inputDeviceID, &propertyAddress, 0, NULL, &size, &muted));

    // 1 means muted
    enabled = static_cast<bool>(muted);
  } else {
    // Otherwise check if all channels are muted.
    for (UInt32 i = 1; i <= _noInputChannels; i++) {
      muted = 0;
      propertyAddress.mElement = i;
      hasProperty = AudioObjectHasProperty(_inputDeviceID, &propertyAddress);
      if (hasProperty) {
        size = sizeof(channelMuted);
        WEBRTC_CA_RETURN_ON_ERR(AudioObjectGetPropertyData(
            _inputDeviceID, &propertyAddress, 0, NULL, &size, &channelMuted));

        muted = (muted && channelMuted);
        channels++;
      }
    }

    if (channels == 0) {
      RTC_LOG(LS_WARNING) << "Unable to get mute for any channel";
      return -1;
    }

    RTC_DCHECK_GT(channels, 0);
    // 1 means muted
    enabled = static_cast<bool>(muted);
  }

  RTC_LOG(LS_VERBOSE) << "AudioMixerManagerMac::MicrophoneMute() => enabled="
                      << enabled;

  return 0;
}

int32_t AudioMixerManagerMac::MicrophoneVolumeIsAvailable(bool& available) {
  if (_inputDeviceID == kAudioObjectUnknown) {
    RTC_LOG(LS_WARNING) << "device ID has not been set";
    return -1;
  }

  OSStatus err = noErr;

  // Does the capture device have a master volume control?
  // If so, use it exclusively.
  AudioObjectPropertyAddress propertyAddress = {
      kAudioDevicePropertyVolumeScalar, kAudioDevicePropertyScopeInput, 0};
  Boolean isSettable = false;
  err = AudioObjectIsPropertySettable(_inputDeviceID, &propertyAddress,
                                      &isSettable);
  if (err == noErr && isSettable) {
    available = true;
    return 0;
  }

  // Otherwise try to set each channel.
  for (UInt32 i = 1; i <= _noInputChannels; i++) {
    propertyAddress.mElement = i;
    isSettable = false;
    err = AudioObjectIsPropertySettable(_inputDeviceID, &propertyAddress,
                                        &isSettable);
    if (err != noErr || !isSettable) {
      available = false;
      RTC_LOG(LS_WARNING) << "Volume cannot be set for input channel " << i
                          << ", err=" << err;
      return -1;
    }
  }

  available = true;
  return 0;
}

int32_t AudioMixerManagerMac::SetMicrophoneVolume(uint32_t volume) {
  RTC_LOG(LS_VERBOSE) << "AudioMixerManagerMac::SetMicrophoneVolume(volume="
                      << volume << ")";

  MutexLock lock(&mutex_);

  if (_inputDeviceID == kAudioObjectUnknown) {
    RTC_LOG(LS_WARNING) << "device ID has not been set";
    return -1;
  }

  OSStatus err = noErr;
  UInt32 size = 0;
  bool success = false;

  // volume range is 0.0 - 1.0, convert from 0 - 255
  const Float32 vol = (Float32)(volume / 255.0);

  RTC_DCHECK(vol <= 1.0 && vol >= 0.0);

  // Does the capture device have a master volume control?
  // If so, use it exclusively.
  AudioObjectPropertyAddress propertyAddress = {
      kAudioDevicePropertyVolumeScalar, kAudioDevicePropertyScopeInput, 0};
  Boolean isSettable = false;
  err = AudioObjectIsPropertySettable(_inputDeviceID, &propertyAddress,
                                      &isSettable);
  if (err == noErr && isSettable) {
    size = sizeof(vol);
    WEBRTC_CA_RETURN_ON_ERR(AudioObjectSetPropertyData(
        _inputDeviceID, &propertyAddress, 0, NULL, size, &vol));

    return 0;
  }

  // Otherwise try to set each channel.
  for (UInt32 i = 1; i <= _noInputChannels; i++) {
    propertyAddress.mElement = i;
    isSettable = false;
    err = AudioObjectIsPropertySettable(_inputDeviceID, &propertyAddress,
                                        &isSettable);
    if (err == noErr && isSettable) {
      size = sizeof(vol);
      WEBRTC_CA_RETURN_ON_ERR(AudioObjectSetPropertyData(
          _inputDeviceID, &propertyAddress, 0, NULL, size, &vol));
    }
    success = true;
  }

  if (!success) {
    RTC_LOG(LS_WARNING) << "Unable to set a level on any input channel";
    return -1;
  }

  return 0;
}

int32_t AudioMixerManagerMac::MicrophoneVolume(uint32_t& volume) const {
  if (_inputDeviceID == kAudioObjectUnknown) {
    RTC_LOG(LS_WARNING) << "device ID has not been set";
    return -1;
  }

  OSStatus err = noErr;
  UInt32 size = 0;
  unsigned int channels = 0;
  Float32 channelVol = 0;
  Float32 volFloat32 = 0;

  // Does the device have a master volume control?
  // If so, use it exclusively.
  AudioObjectPropertyAddress propertyAddress = {
      kAudioDevicePropertyVolumeScalar, kAudioDevicePropertyScopeInput, 0};
  Boolean hasProperty =
      AudioObjectHasProperty(_inputDeviceID, &propertyAddress);
  if (hasProperty) {
    size = sizeof(volFloat32);
    WEBRTC_CA_RETURN_ON_ERR(AudioObjectGetPropertyData(
        _inputDeviceID, &propertyAddress, 0, NULL, &size, &volFloat32));

    // vol 0.0 to 1.0 -> convert to 0 - 255
    volume = static_cast<uint32_t>(volFloat32 * 255 + 0.5);
  } else {
    // Otherwise get the average volume across channels.
    volFloat32 = 0;
    for (UInt32 i = 1; i <= _noInputChannels; i++) {
      channelVol = 0;
      propertyAddress.mElement = i;
      hasProperty = AudioObjectHasProperty(_inputDeviceID, &propertyAddress);
      if (hasProperty) {
        size = sizeof(channelVol);
        WEBRTC_CA_RETURN_ON_ERR(AudioObjectGetPropertyData(
            _inputDeviceID, &propertyAddress, 0, NULL, &size, &channelVol));

        volFloat32 += channelVol;
        channels++;
      }
    }

    if (channels == 0) {
      RTC_LOG(LS_WARNING) << "Unable to get a level on any channel";
      return -1;
    }

    RTC_DCHECK_GT(channels, 0);
    // vol 0.0 to 1.0 -> convert to 0 - 255
    volume = static_cast<uint32_t>(255 * volFloat32 / channels + 0.5);
  }

  RTC_LOG(LS_VERBOSE) << "AudioMixerManagerMac::MicrophoneVolume() => vol="
                      << volume;

  return 0;
}

int32_t AudioMixerManagerMac::MaxMicrophoneVolume(uint32_t& maxVolume) const {
  if (_inputDeviceID == kAudioObjectUnknown) {
    RTC_LOG(LS_WARNING) << "device ID has not been set";
    return -1;
  }

  // volume range is 0.0 to 1.0
  // we convert that to 0 - 255
  maxVolume = 255;

  return 0;
}

int32_t AudioMixerManagerMac::MinMicrophoneVolume(uint32_t& minVolume) const {
  if (_inputDeviceID == kAudioObjectUnknown) {
    RTC_LOG(LS_WARNING) << "device ID has not been set";
    return -1;
  }

  // volume range is 0.0 to 1.0
  // we convert that to 0 - 10
  minVolume = 0;

  return 0;
}

// ============================================================================
//                                 Private Methods
// ============================================================================

// CoreAudio errors are best interpreted as four character strings.
void AudioMixerManagerMac::logCAMsg(const rtc::LoggingSeverity sev,
                                    const char* msg,
                                    const char* err) {
  RTC_DCHECK(msg != NULL);
  RTC_DCHECK(err != NULL);
  RTC_DCHECK(sev == rtc::LS_ERROR || sev == rtc::LS_WARNING);

#ifdef WEBRTC_ARCH_BIG_ENDIAN
  switch (sev) {
    case rtc::LS_ERROR:
      RTC_LOG(LS_ERROR) << msg << ": " << err[0] << err[1] << err[2] << err[3];
      break;
    case rtc::LS_WARNING:
      RTC_LOG(LS_WARNING) << msg << ": " << err[0] << err[1] << err[2]
                          << err[3];
      break;
    default:
      break;
  }
#else
  // We need to flip the characters in this case.
  switch (sev) {
    case rtc::LS_ERROR:
      RTC_LOG(LS_ERROR) << msg << ": " << err[3] << err[2] << err[1] << err[0];
      break;
    case rtc::LS_WARNING:
      RTC_LOG(LS_WARNING) << msg << ": " << err[3] << err[2] << err[1]
                          << err[0];
      break;
    default:
      break;
  }
#endif
}

}  // namespace webrtc
// EOF<|MERGE_RESOLUTION|>--- conflicted
+++ resolved
@@ -75,11 +75,7 @@
 }
 
 int32_t AudioMixerManagerMac::CloseSpeakerLocked() {
-<<<<<<< HEAD
-  RTC_LOG(LS_VERBOSE) << __FUNCTION__;
-=======
   RTC_DLOG(LS_VERBOSE) << __FUNCTION__;
->>>>>>> cbad18b1
 
   _outputDeviceID = kAudioObjectUnknown;
   _noOutputChannels = 0;
@@ -93,11 +89,7 @@
 }
 
 int32_t AudioMixerManagerMac::CloseMicrophoneLocked() {
-<<<<<<< HEAD
-  RTC_LOG(LS_VERBOSE) << __FUNCTION__;
-=======
   RTC_DLOG(LS_VERBOSE) << __FUNCTION__;
->>>>>>> cbad18b1
 
   _inputDeviceID = kAudioObjectUnknown;
   _noInputChannels = 0;
