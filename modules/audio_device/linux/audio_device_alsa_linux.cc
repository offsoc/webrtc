/*
 *  Copyright (c) 2012 The WebRTC project authors. All Rights Reserved.
 *
 *  Use of this source code is governed by a BSD-style license
 *  that can be found in the LICENSE file in the root of the source
 *  tree. An additional intellectual property rights grant can be found
 *  in the file PATENTS.  All contributing project authors may
 *  be found in the AUTHORS file in the root of the source tree.
 */

#include "modules/audio_device/linux/audio_device_alsa_linux.h"


#include "modules/audio_device/audio_device_config.h"
#include "rtc_base/logging.h"
#include "rtc_base/system/arch.h"
#include "system_wrappers/include/sleep.h"

WebRTCAlsaSymbolTable* GetAlsaSymbolTable() {
  static WebRTCAlsaSymbolTable* alsa_symbol_table = new WebRTCAlsaSymbolTable();
  return alsa_symbol_table;
}

// Accesses ALSA functions through our late-binding symbol table instead of
// directly. This way we don't have to link to libasound, which means our binary
// will work on systems that don't have it.
#define LATE(sym)                                                            \
  LATESYM_GET(webrtc::adm_linux_alsa::AlsaSymbolTable, GetAlsaSymbolTable(), \
              sym)

// Redefine these here to be able to do late-binding
#undef snd_ctl_card_info_alloca
#define snd_ctl_card_info_alloca(ptr)                  \
  do {                                                 \
    *ptr = (snd_ctl_card_info_t*)__builtin_alloca(     \
        LATE(snd_ctl_card_info_sizeof)());             \
    memset(*ptr, 0, LATE(snd_ctl_card_info_sizeof)()); \
  } while (0)

#undef snd_pcm_info_alloca
#define snd_pcm_info_alloca(pInfo)                                           \
  do {                                                                       \
    *pInfo = (snd_pcm_info_t*)__builtin_alloca(LATE(snd_pcm_info_sizeof)()); \
    memset(*pInfo, 0, LATE(snd_pcm_info_sizeof)());                          \
  } while (0)

// snd_lib_error_handler_t
void WebrtcAlsaErrorHandler(const char* file,
                            int line,
                            const char* function,
                            int err,
                            const char* fmt,
                            ...) {}

namespace webrtc {
static const unsigned int ALSA_PLAYOUT_FREQ = 48000;
static const unsigned int ALSA_PLAYOUT_CH = 2;
static const unsigned int ALSA_PLAYOUT_LATENCY = 40 * 1000;  // in us
static const unsigned int ALSA_CAPTURE_FREQ = 48000;
static const unsigned int ALSA_CAPTURE_CH = 2;
static const unsigned int ALSA_CAPTURE_LATENCY = 40 * 1000;  // in us
static const unsigned int ALSA_CAPTURE_WAIT_TIMEOUT = 5;     // in ms

#define FUNC_GET_NUM_OF_DEVICE 0
#define FUNC_GET_DEVICE_NAME 1
#define FUNC_GET_DEVICE_NAME_FOR_AN_ENUM 2

AudioDeviceLinuxALSA::AudioDeviceLinuxALSA()
    : _ptrAudioBuffer(NULL),
      _inputDeviceIndex(0),
      _outputDeviceIndex(0),
      _inputDeviceIsSpecified(false),
      _outputDeviceIsSpecified(false),
      _handleRecord(NULL),
      _handlePlayout(NULL),
      _recordingBuffersizeInFrame(0),
      _recordingPeriodSizeInFrame(0),
      _playoutBufferSizeInFrame(0),
      _playoutPeriodSizeInFrame(0),
      _recordingBufferSizeIn10MS(0),
      _playoutBufferSizeIn10MS(0),
      _recordingFramesIn10MS(0),
      _playoutFramesIn10MS(0),
      _recordingFreq(ALSA_CAPTURE_FREQ),
      _playoutFreq(ALSA_PLAYOUT_FREQ),
      _recChannels(ALSA_CAPTURE_CH),
      _playChannels(ALSA_PLAYOUT_CH),
      _recordingBuffer(NULL),
      _playoutBuffer(NULL),
      _recordingFramesLeft(0),
      _playoutFramesLeft(0),
      _initialized(false),
      _recording(false),
      _playing(false),
      _recIsInitialized(false),
      _playIsInitialized(false),
      _recordingDelay(0),
      _playoutDelay(0) {
  memset(_oldKeyState, 0, sizeof(_oldKeyState));
  RTC_DLOG(LS_INFO) << __FUNCTION__ << " created";
}

// ----------------------------------------------------------------------------
//  AudioDeviceLinuxALSA - dtor
// ----------------------------------------------------------------------------

AudioDeviceLinuxALSA::~AudioDeviceLinuxALSA() {
  RTC_DLOG(LS_INFO) << __FUNCTION__ << " destroyed";

  Terminate();

  // Clean up the recording buffer and playout buffer.
  if (_recordingBuffer) {
    delete[] _recordingBuffer;
    _recordingBuffer = NULL;
  }
  if (_playoutBuffer) {
    delete[] _playoutBuffer;
    _playoutBuffer = NULL;
  }
}

void AudioDeviceLinuxALSA::AttachAudioBuffer(AudioDeviceBuffer* audioBuffer) {
  MutexLock lock(&mutex_);

  _ptrAudioBuffer = audioBuffer;

  // Inform the AudioBuffer about default settings for this implementation.
  // Set all values to zero here since the actual settings will be done by
  // InitPlayout and InitRecording later.
  _ptrAudioBuffer->SetRecordingSampleRate(0);
  _ptrAudioBuffer->SetPlayoutSampleRate(0);
  _ptrAudioBuffer->SetRecordingChannels(0);
  _ptrAudioBuffer->SetPlayoutChannels(0);
}

int32_t AudioDeviceLinuxALSA::ActiveAudioLayer(
    AudioDeviceModule::AudioLayer& audioLayer) const {
  audioLayer = AudioDeviceModule::kLinuxAlsaAudio;
  return 0;
}

AudioDeviceGeneric::InitStatus AudioDeviceLinuxALSA::Init() {
  MutexLock lock(&mutex_);

  // Load libasound
  if (!GetAlsaSymbolTable()->Load()) {
    // Alsa is not installed on this system
    RTC_LOG(LS_ERROR) << "failed to load symbol table";
    return InitStatus::OTHER_ERROR;
  }

  if (_initialized) {
    return InitStatus::OK;
  }
#if defined(WEBRTC_USE_X11)
  // Get X display handle for typing detection
  _XDisplay = XOpenDisplay(NULL);
  if (!_XDisplay) {
    RTC_LOG(LS_WARNING)
        << "failed to open X display, typing detection will not work";
  }
#endif

  _initialized = true;

  return InitStatus::OK;
}

int32_t AudioDeviceLinuxALSA::Terminate() {
  if (!_initialized) {
    return 0;
  }

  MutexLock lock(&mutex_);

  _mixerManager.Close();

  // RECORDING
<<<<<<< HEAD
  if (_ptrThreadRec) {
    rtc::PlatformThread* tmpThread = _ptrThreadRec.release();
    mutex_.Unlock();

    tmpThread->Stop();
    delete tmpThread;

    mutex_.Lock();
  }

  // PLAYOUT
  if (_ptrThreadPlay) {
    rtc::PlatformThread* tmpThread = _ptrThreadPlay.release();
    mutex_.Unlock();

    tmpThread->Stop();
    delete tmpThread;

    mutex_.Lock();
  }
=======
  mutex_.Unlock();
  _ptrThreadRec.Finalize();

  // PLAYOUT
  _ptrThreadPlay.Finalize();
  mutex_.Lock();

>>>>>>> cbad18b1
#if defined(WEBRTC_USE_X11)
  if (_XDisplay) {
    XCloseDisplay(_XDisplay);
    _XDisplay = NULL;
  }
#endif
  _initialized = false;
  _outputDeviceIsSpecified = false;
  _inputDeviceIsSpecified = false;

  return 0;
}

bool AudioDeviceLinuxALSA::Initialized() const {
  return (_initialized);
}

int32_t AudioDeviceLinuxALSA::InitSpeaker() {
  MutexLock lock(&mutex_);
  return InitSpeakerLocked();
}

int32_t AudioDeviceLinuxALSA::InitSpeakerLocked() {
  if (_playing) {
    return -1;
  }

  char devName[kAdmMaxDeviceNameSize] = {0};
  GetDevicesInfo(2, true, _outputDeviceIndex, devName, kAdmMaxDeviceNameSize);
  return _mixerManager.OpenSpeaker(devName);
}

int32_t AudioDeviceLinuxALSA::InitMicrophone() {
  MutexLock lock(&mutex_);
  return InitMicrophoneLocked();
}

int32_t AudioDeviceLinuxALSA::InitMicrophoneLocked() {
  if (_recording) {
    return -1;
  }

  char devName[kAdmMaxDeviceNameSize] = {0};
  GetDevicesInfo(2, false, _inputDeviceIndex, devName, kAdmMaxDeviceNameSize);
  return _mixerManager.OpenMicrophone(devName);
}

bool AudioDeviceLinuxALSA::SpeakerIsInitialized() const {
  return (_mixerManager.SpeakerIsInitialized());
}

bool AudioDeviceLinuxALSA::MicrophoneIsInitialized() const {
  return (_mixerManager.MicrophoneIsInitialized());
}

int32_t AudioDeviceLinuxALSA::SpeakerVolumeIsAvailable(bool& available) {
  bool wasInitialized = _mixerManager.SpeakerIsInitialized();

  // Make an attempt to open up the
  // output mixer corresponding to the currently selected output device.
  if (!wasInitialized && InitSpeaker() == -1) {
    // If we end up here it means that the selected speaker has no volume
    // control.
    available = false;
    return 0;
  }

  // Given that InitSpeaker was successful, we know that a volume control
  // exists
  available = true;

  // Close the initialized output mixer
  if (!wasInitialized) {
    _mixerManager.CloseSpeaker();
  }

  return 0;
}

int32_t AudioDeviceLinuxALSA::SetSpeakerVolume(uint32_t volume) {
  return (_mixerManager.SetSpeakerVolume(volume));
}

int32_t AudioDeviceLinuxALSA::SpeakerVolume(uint32_t& volume) const {
  uint32_t level(0);

  if (_mixerManager.SpeakerVolume(level) == -1) {
    return -1;
  }

  volume = level;

  return 0;
}

int32_t AudioDeviceLinuxALSA::MaxSpeakerVolume(uint32_t& maxVolume) const {
  uint32_t maxVol(0);

  if (_mixerManager.MaxSpeakerVolume(maxVol) == -1) {
    return -1;
  }

  maxVolume = maxVol;

  return 0;
}

int32_t AudioDeviceLinuxALSA::MinSpeakerVolume(uint32_t& minVolume) const {
  uint32_t minVol(0);

  if (_mixerManager.MinSpeakerVolume(minVol) == -1) {
    return -1;
  }

  minVolume = minVol;

  return 0;
}

int32_t AudioDeviceLinuxALSA::SpeakerMuteIsAvailable(bool& available) {
  bool isAvailable(false);
  bool wasInitialized = _mixerManager.SpeakerIsInitialized();

  // Make an attempt to open up the
  // output mixer corresponding to the currently selected output device.
  //
  if (!wasInitialized && InitSpeaker() == -1) {
    // If we end up here it means that the selected speaker has no volume
    // control, hence it is safe to state that there is no mute control
    // already at this stage.
    available = false;
    return 0;
  }

  // Check if the selected speaker has a mute control
  _mixerManager.SpeakerMuteIsAvailable(isAvailable);

  available = isAvailable;

  // Close the initialized output mixer
  if (!wasInitialized) {
    _mixerManager.CloseSpeaker();
  }

  return 0;
}

int32_t AudioDeviceLinuxALSA::SetSpeakerMute(bool enable) {
  return (_mixerManager.SetSpeakerMute(enable));
}

int32_t AudioDeviceLinuxALSA::SpeakerMute(bool& enabled) const {
  bool muted(0);

  if (_mixerManager.SpeakerMute(muted) == -1) {
    return -1;
  }

  enabled = muted;

  return 0;
}

int32_t AudioDeviceLinuxALSA::MicrophoneMuteIsAvailable(bool& available) {
  bool isAvailable(false);
  bool wasInitialized = _mixerManager.MicrophoneIsInitialized();

  // Make an attempt to open up the
  // input mixer corresponding to the currently selected input device.
  //
  if (!wasInitialized && InitMicrophone() == -1) {
    // If we end up here it means that the selected microphone has no volume
    // control, hence it is safe to state that there is no mute control
    // already at this stage.
    available = false;
    return 0;
  }

  // Check if the selected microphone has a mute control
  //
  _mixerManager.MicrophoneMuteIsAvailable(isAvailable);
  available = isAvailable;

  // Close the initialized input mixer
  //
  if (!wasInitialized) {
    _mixerManager.CloseMicrophone();
  }

  return 0;
}

int32_t AudioDeviceLinuxALSA::SetMicrophoneMute(bool enable) {
  return (_mixerManager.SetMicrophoneMute(enable));
}

// ----------------------------------------------------------------------------
//  MicrophoneMute
// ----------------------------------------------------------------------------

int32_t AudioDeviceLinuxALSA::MicrophoneMute(bool& enabled) const {
  bool muted(0);

  if (_mixerManager.MicrophoneMute(muted) == -1) {
    return -1;
  }

  enabled = muted;
  return 0;
}

int32_t AudioDeviceLinuxALSA::StereoRecordingIsAvailable(bool& available) {
  MutexLock lock(&mutex_);

  // If we already have initialized in stereo it's obviously available
  if (_recIsInitialized && (2 == _recChannels)) {
    available = true;
    return 0;
  }

  // Save rec states and the number of rec channels
  bool recIsInitialized = _recIsInitialized;
  bool recording = _recording;
  int recChannels = _recChannels;

  available = false;

  // Stop/uninitialize recording if initialized (and possibly started)
  if (_recIsInitialized) {
    StopRecordingLocked();
  }

  // Try init in stereo;
  _recChannels = 2;
  if (InitRecordingLocked() == 0) {
    available = true;
  }

  // Stop/uninitialize recording
  StopRecordingLocked();

  // Recover previous states
  _recChannels = recChannels;
  if (recIsInitialized) {
    InitRecordingLocked();
  }
  if (recording) {
    StartRecording();
  }

  return 0;
}

int32_t AudioDeviceLinuxALSA::SetStereoRecording(bool enable) {
  if (enable)
    _recChannels = 2;
  else
    _recChannels = 1;

  return 0;
}

int32_t AudioDeviceLinuxALSA::StereoRecording(bool& enabled) const {
  if (_recChannels == 2)
    enabled = true;
  else
    enabled = false;

  return 0;
}

int32_t AudioDeviceLinuxALSA::StereoPlayoutIsAvailable(bool& available) {
  MutexLock lock(&mutex_);

  // If we already have initialized in stereo it's obviously available
  if (_playIsInitialized && (2 == _playChannels)) {
    available = true;
    return 0;
  }

  // Save rec states and the number of rec channels
  bool playIsInitialized = _playIsInitialized;
  bool playing = _playing;
  int playChannels = _playChannels;

  available = false;

  // Stop/uninitialize recording if initialized (and possibly started)
  if (_playIsInitialized) {
    StopPlayoutLocked();
  }

  // Try init in stereo;
  _playChannels = 2;
  if (InitPlayoutLocked() == 0) {
    available = true;
  }

  // Stop/uninitialize recording
  StopPlayoutLocked();

  // Recover previous states
  _playChannels = playChannels;
  if (playIsInitialized) {
    InitPlayoutLocked();
  }
  if (playing) {
    StartPlayout();
  }

  return 0;
}

int32_t AudioDeviceLinuxALSA::SetStereoPlayout(bool enable) {
  if (enable)
    _playChannels = 2;
  else
    _playChannels = 1;

  return 0;
}

int32_t AudioDeviceLinuxALSA::StereoPlayout(bool& enabled) const {
  if (_playChannels == 2)
    enabled = true;
  else
    enabled = false;

  return 0;
}

int32_t AudioDeviceLinuxALSA::MicrophoneVolumeIsAvailable(bool& available) {
  bool wasInitialized = _mixerManager.MicrophoneIsInitialized();

  // Make an attempt to open up the
  // input mixer corresponding to the currently selected output device.
  if (!wasInitialized && InitMicrophone() == -1) {
    // If we end up here it means that the selected microphone has no volume
    // control.
    available = false;
    return 0;
  }

  // Given that InitMicrophone was successful, we know that a volume control
  // exists
  available = true;

  // Close the initialized input mixer
  if (!wasInitialized) {
    _mixerManager.CloseMicrophone();
  }

  return 0;
}

int32_t AudioDeviceLinuxALSA::SetMicrophoneVolume(uint32_t volume) {
  return (_mixerManager.SetMicrophoneVolume(volume));
}

int32_t AudioDeviceLinuxALSA::MicrophoneVolume(uint32_t& volume) const {
  uint32_t level(0);

  if (_mixerManager.MicrophoneVolume(level) == -1) {
    RTC_LOG(LS_WARNING) << "failed to retrive current microphone level";
    return -1;
  }

  volume = level;

  return 0;
}

int32_t AudioDeviceLinuxALSA::MaxMicrophoneVolume(uint32_t& maxVolume) const {
  uint32_t maxVol(0);

  if (_mixerManager.MaxMicrophoneVolume(maxVol) == -1) {
    return -1;
  }

  maxVolume = maxVol;

  return 0;
}

int32_t AudioDeviceLinuxALSA::MinMicrophoneVolume(uint32_t& minVolume) const {
  uint32_t minVol(0);

  if (_mixerManager.MinMicrophoneVolume(minVol) == -1) {
    return -1;
  }

  minVolume = minVol;

  return 0;
}

int16_t AudioDeviceLinuxALSA::PlayoutDevices() {
  return (int16_t)GetDevicesInfo(0, true);
}

int32_t AudioDeviceLinuxALSA::SetPlayoutDevice(uint16_t index) {
  if (_playIsInitialized) {
    return -1;
  }

  uint32_t nDevices = GetDevicesInfo(0, true);
  RTC_LOG(LS_VERBOSE) << "number of available audio output devices is "
                      << nDevices;

  if (index > (nDevices - 1)) {
    RTC_LOG(LS_ERROR) << "device index is out of range [0," << (nDevices - 1)
                      << "]";
    return -1;
  }

  _outputDeviceIndex = index;
  _outputDeviceIsSpecified = true;

  return 0;
}

int32_t AudioDeviceLinuxALSA::SetPlayoutDevice(
    AudioDeviceModule::WindowsDeviceType /*device*/) {
  RTC_LOG(LS_ERROR) << "WindowsDeviceType not supported";
  return -1;
}

int32_t AudioDeviceLinuxALSA::PlayoutDeviceName(
    uint16_t index,
    char name[kAdmMaxDeviceNameSize],
    char guid[kAdmMaxGuidSize]) {
  const uint16_t nDevices(PlayoutDevices());

  if ((index > (nDevices - 1)) || (name == NULL)) {
    return -1;
  }

  memset(name, 0, kAdmMaxDeviceNameSize);

  if (guid != NULL) {
    memset(guid, 0, kAdmMaxGuidSize);
  }

  return GetDevicesInfo(1, true, index, name, kAdmMaxDeviceNameSize);
}

int32_t AudioDeviceLinuxALSA::RecordingDeviceName(
    uint16_t index,
    char name[kAdmMaxDeviceNameSize],
    char guid[kAdmMaxGuidSize]) {
  const uint16_t nDevices(RecordingDevices());

  if ((index > (nDevices - 1)) || (name == NULL)) {
    return -1;
  }

  memset(name, 0, kAdmMaxDeviceNameSize);

  if (guid != NULL) {
    memset(guid, 0, kAdmMaxGuidSize);
  }

  return GetDevicesInfo(1, false, index, name, kAdmMaxDeviceNameSize);
}

int16_t AudioDeviceLinuxALSA::RecordingDevices() {
  return (int16_t)GetDevicesInfo(0, false);
}

int32_t AudioDeviceLinuxALSA::SetRecordingDevice(uint16_t index) {
  if (_recIsInitialized) {
    return -1;
  }

  uint32_t nDevices = GetDevicesInfo(0, false);
  RTC_LOG(LS_VERBOSE) << "number of availiable audio input devices is "
                      << nDevices;

  if (index > (nDevices - 1)) {
    RTC_LOG(LS_ERROR) << "device index is out of range [0," << (nDevices - 1)
                      << "]";
    return -1;
  }

  _inputDeviceIndex = index;
  _inputDeviceIsSpecified = true;

  return 0;
}

// ----------------------------------------------------------------------------
//  SetRecordingDevice II (II)
// ----------------------------------------------------------------------------

int32_t AudioDeviceLinuxALSA::SetRecordingDevice(
    AudioDeviceModule::WindowsDeviceType /*device*/) {
  RTC_LOG(LS_ERROR) << "WindowsDeviceType not supported";
  return -1;
}

int32_t AudioDeviceLinuxALSA::PlayoutIsAvailable(bool& available) {
  available = false;

  // Try to initialize the playout side with mono
  // Assumes that user set num channels after calling this function
  _playChannels = 1;
  int32_t res = InitPlayout();

  // Cancel effect of initialization
  StopPlayout();

  if (res != -1) {
    available = true;
  } else {
    // It may be possible to play out in stereo
    res = StereoPlayoutIsAvailable(available);
    if (available) {
      // Then set channels to 2 so InitPlayout doesn't fail
      _playChannels = 2;
    }
  }

  return res;
}

int32_t AudioDeviceLinuxALSA::RecordingIsAvailable(bool& available) {
  available = false;

  // Try to initialize the recording side with mono
  // Assumes that user set num channels after calling this function
  _recChannels = 1;
  int32_t res = InitRecording();

  // Cancel effect of initialization
  StopRecording();

  if (res != -1) {
    available = true;
  } else {
    // It may be possible to record in stereo
    res = StereoRecordingIsAvailable(available);
    if (available) {
      // Then set channels to 2 so InitPlayout doesn't fail
      _recChannels = 2;
    }
  }

  return res;
}

int32_t AudioDeviceLinuxALSA::InitPlayout() {
  MutexLock lock(&mutex_);
  return InitPlayoutLocked();
}

int32_t AudioDeviceLinuxALSA::InitPlayoutLocked() {
  int errVal = 0;

  if (_playing) {
    return -1;
  }

  if (!_outputDeviceIsSpecified) {
    return -1;
  }

  if (_playIsInitialized) {
    return 0;
  }
  // Initialize the speaker (devices might have been added or removed)
  if (InitSpeakerLocked() == -1) {
    RTC_LOG(LS_WARNING) << "InitSpeaker() failed";
  }

  // Start by closing any existing wave-output devices
  //
  if (_handlePlayout != NULL) {
    LATE(snd_pcm_close)(_handlePlayout);
    _handlePlayout = NULL;
    _playIsInitialized = false;
    if (errVal < 0) {
      RTC_LOG(LS_ERROR) << "Error closing current playout sound device, error: "
                        << LATE(snd_strerror)(errVal);
    }
  }

  // Open PCM device for playout
  char deviceName[kAdmMaxDeviceNameSize] = {0};
  GetDevicesInfo(2, true, _outputDeviceIndex, deviceName,
                 kAdmMaxDeviceNameSize);

  RTC_LOG(LS_VERBOSE) << "InitPlayout open (" << deviceName << ")";

  errVal = LATE(snd_pcm_open)(&_handlePlayout, deviceName,
                              SND_PCM_STREAM_PLAYBACK, SND_PCM_NONBLOCK);

  if (errVal == -EBUSY)  // Device busy - try some more!
  {
    for (int i = 0; i < 5; i++) {
      SleepMs(1000);
      errVal = LATE(snd_pcm_open)(&_handlePlayout, deviceName,
                                  SND_PCM_STREAM_PLAYBACK, SND_PCM_NONBLOCK);
      if (errVal == 0) {
        break;
      }
    }
  }
  if (errVal < 0) {
    RTC_LOG(LS_ERROR) << "unable to open playback device: "
                      << LATE(snd_strerror)(errVal) << " (" << errVal << ")";
    _handlePlayout = NULL;
    return -1;
  }

  _playoutFramesIn10MS = _playoutFreq / 100;
  if ((errVal = LATE(snd_pcm_set_params)(
           _handlePlayout,
#if defined(WEBRTC_ARCH_BIG_ENDIAN)
           SND_PCM_FORMAT_S16_BE,
#else
           SND_PCM_FORMAT_S16_LE,                             // format
#endif
           SND_PCM_ACCESS_RW_INTERLEAVED,  // access
           _playChannels,                  // channels
           _playoutFreq,                   // rate
           1,                              // soft_resample
           ALSA_PLAYOUT_LATENCY  // 40*1000 //latency required overall latency
                                 // in us
           )) < 0) {             /* 0.5sec */
    _playoutFramesIn10MS = 0;
    RTC_LOG(LS_ERROR) << "unable to set playback device: "
                      << LATE(snd_strerror)(errVal) << " (" << errVal << ")";
    ErrorRecovery(errVal, _handlePlayout);
    errVal = LATE(snd_pcm_close)(_handlePlayout);
    _handlePlayout = NULL;
    return -1;
  }

  errVal = LATE(snd_pcm_get_params)(_handlePlayout, &_playoutBufferSizeInFrame,
                                    &_playoutPeriodSizeInFrame);
  if (errVal < 0) {
    RTC_LOG(LS_ERROR) << "snd_pcm_get_params: " << LATE(snd_strerror)(errVal)
                      << " (" << errVal << ")";
    _playoutBufferSizeInFrame = 0;
    _playoutPeriodSizeInFrame = 0;
  } else {
    RTC_LOG(LS_VERBOSE) << "playout snd_pcm_get_params buffer_size:"
                        << _playoutBufferSizeInFrame
                        << " period_size :" << _playoutPeriodSizeInFrame;
  }

  if (_ptrAudioBuffer) {
    // Update webrtc audio buffer with the selected parameters
    _ptrAudioBuffer->SetPlayoutSampleRate(_playoutFreq);
    _ptrAudioBuffer->SetPlayoutChannels(_playChannels);
  }

  // Set play buffer size
  _playoutBufferSizeIn10MS =
      LATE(snd_pcm_frames_to_bytes)(_handlePlayout, _playoutFramesIn10MS);

  // Init varaibles used for play

  if (_handlePlayout != NULL) {
    _playIsInitialized = true;
    return 0;
  } else {
    return -1;
  }
}

int32_t AudioDeviceLinuxALSA::InitRecording() {
  MutexLock lock(&mutex_);
  return InitRecordingLocked();
}

int32_t AudioDeviceLinuxALSA::InitRecordingLocked() {
  int errVal = 0;

  if (_recording) {
    return -1;
  }

  if (!_inputDeviceIsSpecified) {
    return -1;
  }

  if (_recIsInitialized) {
    return 0;
  }

  // Initialize the microphone (devices might have been added or removed)
  if (InitMicrophoneLocked() == -1) {
    RTC_LOG(LS_WARNING) << "InitMicrophone() failed";
  }

  // Start by closing any existing pcm-input devices
  //
  if (_handleRecord != NULL) {
    int errVal = LATE(snd_pcm_close)(_handleRecord);
    _handleRecord = NULL;
    _recIsInitialized = false;
    if (errVal < 0) {
      RTC_LOG(LS_ERROR)
          << "Error closing current recording sound device, error: "
          << LATE(snd_strerror)(errVal);
    }
  }

  // Open PCM device for recording
  // The corresponding settings for playout are made after the record settings
  char deviceName[kAdmMaxDeviceNameSize] = {0};
  GetDevicesInfo(2, false, _inputDeviceIndex, deviceName,
                 kAdmMaxDeviceNameSize);

  RTC_LOG(LS_VERBOSE) << "InitRecording open (" << deviceName << ")";
  errVal = LATE(snd_pcm_open)(&_handleRecord, deviceName,
                              SND_PCM_STREAM_CAPTURE, SND_PCM_NONBLOCK);

  // Available modes: 0 = blocking, SND_PCM_NONBLOCK, SND_PCM_ASYNC
  if (errVal == -EBUSY)  // Device busy - try some more!
  {
    for (int i = 0; i < 5; i++) {
      SleepMs(1000);
      errVal = LATE(snd_pcm_open)(&_handleRecord, deviceName,
                                  SND_PCM_STREAM_CAPTURE, SND_PCM_NONBLOCK);
      if (errVal == 0) {
        break;
      }
    }
  }
  if (errVal < 0) {
    RTC_LOG(LS_ERROR) << "unable to open record device: "
                      << LATE(snd_strerror)(errVal);
    _handleRecord = NULL;
    return -1;
  }

  _recordingFramesIn10MS = _recordingFreq / 100;
  if ((errVal =
           LATE(snd_pcm_set_params)(_handleRecord,
#if defined(WEBRTC_ARCH_BIG_ENDIAN)
                                    SND_PCM_FORMAT_S16_BE,  // format
#else
                                    SND_PCM_FORMAT_S16_LE,    // format
#endif
                                    SND_PCM_ACCESS_RW_INTERLEAVED,  // access
                                    _recChannels,                   // channels
                                    _recordingFreq,                 // rate
                                    1,                    // soft_resample
                                    ALSA_CAPTURE_LATENCY  // latency in us
                                    )) < 0) {
    // Fall back to another mode then.
    if (_recChannels == 1)
      _recChannels = 2;
    else
      _recChannels = 1;

    if ((errVal =
             LATE(snd_pcm_set_params)(_handleRecord,
#if defined(WEBRTC_ARCH_BIG_ENDIAN)
                                      SND_PCM_FORMAT_S16_BE,  // format
#else
                                      SND_PCM_FORMAT_S16_LE,  // format
#endif
                                      SND_PCM_ACCESS_RW_INTERLEAVED,  // access
                                      _recChannels,         // channels
                                      _recordingFreq,       // rate
                                      1,                    // soft_resample
                                      ALSA_CAPTURE_LATENCY  // latency in us
                                      )) < 0) {
      _recordingFramesIn10MS = 0;
      RTC_LOG(LS_ERROR) << "unable to set record settings: "
                        << LATE(snd_strerror)(errVal) << " (" << errVal << ")";
      ErrorRecovery(errVal, _handleRecord);
      errVal = LATE(snd_pcm_close)(_handleRecord);
      _handleRecord = NULL;
      return -1;
    }
  }

  errVal = LATE(snd_pcm_get_params)(_handleRecord, &_recordingBuffersizeInFrame,
                                    &_recordingPeriodSizeInFrame);
  if (errVal < 0) {
    RTC_LOG(LS_ERROR) << "snd_pcm_get_params " << LATE(snd_strerror)(errVal)
                      << " (" << errVal << ")";
    _recordingBuffersizeInFrame = 0;
    _recordingPeriodSizeInFrame = 0;
  } else {
    RTC_LOG(LS_VERBOSE) << "capture snd_pcm_get_params, buffer_size:"
                        << _recordingBuffersizeInFrame
                        << ", period_size:" << _recordingPeriodSizeInFrame;
  }

  if (_ptrAudioBuffer) {
    // Update webrtc audio buffer with the selected parameters
    _ptrAudioBuffer->SetRecordingSampleRate(_recordingFreq);
    _ptrAudioBuffer->SetRecordingChannels(_recChannels);
  }

  // Set rec buffer size and create buffer
  _recordingBufferSizeIn10MS =
      LATE(snd_pcm_frames_to_bytes)(_handleRecord, _recordingFramesIn10MS);

  if (_handleRecord != NULL) {
    // Mark recording side as initialized
    _recIsInitialized = true;
    return 0;
  } else {
    return -1;
  }
}

int32_t AudioDeviceLinuxALSA::StartRecording() {
  if (!_recIsInitialized) {
    return -1;
  }

  if (_recording) {
    return 0;
  }

  _recording = true;

  int errVal = 0;
  _recordingFramesLeft = _recordingFramesIn10MS;

  // Make sure we only create the buffer once.
  if (!_recordingBuffer)
    _recordingBuffer = new int8_t[_recordingBufferSizeIn10MS];
  if (!_recordingBuffer) {
    RTC_LOG(LS_ERROR) << "failed to alloc recording buffer";
    _recording = false;
    return -1;
  }
  // RECORDING
<<<<<<< HEAD
  _ptrThreadRec.reset(new rtc::PlatformThread(
      RecThreadFunc, this, "webrtc_audio_module_capture_thread",
      // RingRTC change to update AsyncResolver.
      rtc::ThreadAttributes().SetPriority(rtc::kRealtimePriority)));

  _ptrThreadRec->Start();
=======
  _ptrThreadRec = rtc::PlatformThread::SpawnJoinable(
      [this] {
        while (RecThreadProcess()) {
        }
      },
      "webrtc_audio_module_capture_thread",
      rtc::ThreadAttributes().SetPriority(rtc::ThreadPriority::kRealtime));
>>>>>>> cbad18b1

  errVal = LATE(snd_pcm_prepare)(_handleRecord);
  if (errVal < 0) {
    RTC_LOG(LS_ERROR) << "capture snd_pcm_prepare failed ("
                      << LATE(snd_strerror)(errVal) << ")\n";
    // just log error
    // if snd_pcm_open fails will return -1
  }

  errVal = LATE(snd_pcm_start)(_handleRecord);
  if (errVal < 0) {
    RTC_LOG(LS_ERROR) << "capture snd_pcm_start err: "
                      << LATE(snd_strerror)(errVal);
    errVal = LATE(snd_pcm_start)(_handleRecord);
    if (errVal < 0) {
      RTC_LOG(LS_ERROR) << "capture snd_pcm_start 2nd try err: "
                        << LATE(snd_strerror)(errVal);
      StopRecording();
      return -1;
    }
  }

  return 0;
}

int32_t AudioDeviceLinuxALSA::StopRecording() {
    MutexLock lock(&mutex_);
    return StopRecordingLocked();
}
<<<<<<< HEAD

int32_t AudioDeviceLinuxALSA::StopRecordingLocked() {
  if (!_recIsInitialized) {
    return 0;
  }

  if (_handleRecord == NULL) {
    return -1;
  }

  // Make sure we don't start recording (it's asynchronous).
  _recIsInitialized = false;
  _recording = false;

  if (_ptrThreadRec) {
    _ptrThreadRec->Stop();
    _ptrThreadRec.reset();
  }

=======

int32_t AudioDeviceLinuxALSA::StopRecordingLocked() {
  if (!_recIsInitialized) {
    return 0;
  }

  if (_handleRecord == NULL) {
    return -1;
  }

  // Make sure we don't start recording (it's asynchronous).
  _recIsInitialized = false;
  _recording = false;

  _ptrThreadRec.Finalize();

>>>>>>> cbad18b1
  _recordingFramesLeft = 0;
  if (_recordingBuffer) {
    delete[] _recordingBuffer;
    _recordingBuffer = NULL;
  }

  // Stop and close pcm recording device.
  int errVal = LATE(snd_pcm_drop)(_handleRecord);
  if (errVal < 0) {
    RTC_LOG(LS_ERROR) << "Error stop recording: " << LATE(snd_strerror)(errVal);
    return -1;
  }

  errVal = LATE(snd_pcm_close)(_handleRecord);
  if (errVal < 0) {
    RTC_LOG(LS_ERROR) << "Error closing record sound device, error: "
                      << LATE(snd_strerror)(errVal);
    return -1;
  }

  // Check if we have muted and unmute if so.
  bool muteEnabled = false;
  MicrophoneMute(muteEnabled);
  if (muteEnabled) {
    SetMicrophoneMute(false);
  }

  // set the pcm input handle to NULL
  _handleRecord = NULL;
  return 0;
}

bool AudioDeviceLinuxALSA::RecordingIsInitialized() const {
  return (_recIsInitialized);
}

bool AudioDeviceLinuxALSA::Recording() const {
  return (_recording);
}

bool AudioDeviceLinuxALSA::PlayoutIsInitialized() const {
  return (_playIsInitialized);
}

int32_t AudioDeviceLinuxALSA::StartPlayout() {
  if (!_playIsInitialized) {
    return -1;
  }

  if (_playing) {
    return 0;
  }

  _playing = true;

  _playoutFramesLeft = 0;
  if (!_playoutBuffer)
    _playoutBuffer = new int8_t[_playoutBufferSizeIn10MS];
  if (!_playoutBuffer) {
    RTC_LOG(LS_ERROR) << "failed to alloc playout buf";
    _playing = false;
    return -1;
  }

  // PLAYOUT
<<<<<<< HEAD
  _ptrThreadPlay.reset(new rtc::PlatformThread(
      PlayThreadFunc, this, "webrtc_audio_module_play_thread",
      // RingRTC change to update AsyncResolver.
      rtc::ThreadAttributes().SetPriority(rtc::kRealtimePriority)));
  _ptrThreadPlay->Start();
=======
  _ptrThreadPlay = rtc::PlatformThread::SpawnJoinable(
      [this] {
        while (PlayThreadProcess()) {
        }
      },
      "webrtc_audio_module_play_thread",
      rtc::ThreadAttributes().SetPriority(rtc::ThreadPriority::kRealtime));
>>>>>>> cbad18b1

  int errVal = LATE(snd_pcm_prepare)(_handlePlayout);
  if (errVal < 0) {
    RTC_LOG(LS_ERROR) << "playout snd_pcm_prepare failed ("
                      << LATE(snd_strerror)(errVal) << ")\n";
    // just log error
    // if snd_pcm_open fails will return -1
  }

  return 0;
}

int32_t AudioDeviceLinuxALSA::StopPlayout() {
    MutexLock lock(&mutex_);
    return StopPlayoutLocked();
}
<<<<<<< HEAD

int32_t AudioDeviceLinuxALSA::StopPlayoutLocked() {
  if (!_playIsInitialized) {
    return 0;
  }

  if (_handlePlayout == NULL) {
    return -1;
  }

  _playing = false;

  // stop playout thread first
  if (_ptrThreadPlay) {
    _ptrThreadPlay->Stop();
    _ptrThreadPlay.reset();
  }

=======

int32_t AudioDeviceLinuxALSA::StopPlayoutLocked() {
  if (!_playIsInitialized) {
    return 0;
  }

  if (_handlePlayout == NULL) {
    return -1;
  }

  _playing = false;

  // stop playout thread first
  _ptrThreadPlay.Finalize();

>>>>>>> cbad18b1
  _playoutFramesLeft = 0;
  delete[] _playoutBuffer;
  _playoutBuffer = NULL;

  // stop and close pcm playout device
  int errVal = LATE(snd_pcm_drop)(_handlePlayout);
  if (errVal < 0) {
    RTC_LOG(LS_ERROR) << "Error stop playing: " << LATE(snd_strerror)(errVal);
  }

  errVal = LATE(snd_pcm_close)(_handlePlayout);
  if (errVal < 0)
    RTC_LOG(LS_ERROR) << "Error closing playout sound device, error: "
                      << LATE(snd_strerror)(errVal);

  // set the pcm input handle to NULL
  _playIsInitialized = false;
  _handlePlayout = NULL;
  RTC_LOG(LS_VERBOSE) << "handle_playout is now set to NULL";

  return 0;
}

int32_t AudioDeviceLinuxALSA::PlayoutDelay(uint16_t& delayMS) const {
  delayMS = (uint16_t)_playoutDelay * 1000 / _playoutFreq;
  return 0;
}

bool AudioDeviceLinuxALSA::Playing() const {
  return (_playing);
}

// ============================================================================
//                                 Private Methods
// ============================================================================

int32_t AudioDeviceLinuxALSA::GetDevicesInfo(const int32_t function,
                                             const bool playback,
                                             const int32_t enumDeviceNo,
                                             char* enumDeviceName,
                                             const int32_t ednLen) const {
  // Device enumeration based on libjingle implementation
  // by Tristan Schmelcher at Google Inc.

  const char* type = playback ? "Output" : "Input";
  // dmix and dsnoop are only for playback and capture, respectively, but ALSA
  // stupidly includes them in both lists.
  const char* ignorePrefix = playback ? "dsnoop:" : "dmix:";
  // (ALSA lists many more "devices" of questionable interest, but we show them
  // just in case the weird devices may actually be desirable for some
  // users/systems.)

  int err;
  int enumCount(0);
  bool keepSearching(true);

  // From Chromium issue 95797
  // Loop through the sound cards to get Alsa device hints.
  // Don't use snd_device_name_hint(-1,..) since there is a access violation
  // inside this ALSA API with libasound.so.2.0.0.
  int card = -1;
  while (!(LATE(snd_card_next)(&card)) && (card >= 0) && keepSearching) {
    void** hints;
    err = LATE(snd_device_name_hint)(card, "pcm", &hints);
    if (err != 0) {
      RTC_LOG(LS_ERROR) << "GetDevicesInfo - device name hint error: "
                        << LATE(snd_strerror)(err);
      return -1;
    }

    enumCount++;  // default is 0
    if ((function == FUNC_GET_DEVICE_NAME ||
         function == FUNC_GET_DEVICE_NAME_FOR_AN_ENUM) &&
        enumDeviceNo == 0) {
      strcpy(enumDeviceName, "default");

      err = LATE(snd_device_name_free_hint)(hints);
      if (err != 0) {
        RTC_LOG(LS_ERROR) << "GetDevicesInfo - device name free hint error: "
                          << LATE(snd_strerror)(err);
      }

      return 0;
    }

    for (void** list = hints; *list != NULL; ++list) {
      char* actualType = LATE(snd_device_name_get_hint)(*list, "IOID");
      if (actualType) {  // NULL means it's both.
        bool wrongType = (strcmp(actualType, type) != 0);
        free(actualType);
        if (wrongType) {
          // Wrong type of device (i.e., input vs. output).
          continue;
        }
      }

      char* name = LATE(snd_device_name_get_hint)(*list, "NAME");
      if (!name) {
        RTC_LOG(LS_ERROR) << "Device has no name";
        // Skip it.
        continue;
      }

      // Now check if we actually want to show this device.
      if (strcmp(name, "default") != 0 && strcmp(name, "null") != 0 &&
          strcmp(name, "pulse") != 0 &&
          strncmp(name, ignorePrefix, strlen(ignorePrefix)) != 0) {
        // Yes, we do.
        char* desc = LATE(snd_device_name_get_hint)(*list, "DESC");
        if (!desc) {
          // Virtual devices don't necessarily have descriptions.
          // Use their names instead.
          desc = name;
        }

        if (FUNC_GET_NUM_OF_DEVICE == function) {
          RTC_LOG(LS_VERBOSE) << "Enum device " << enumCount << " - " << name;
        }
        if ((FUNC_GET_DEVICE_NAME == function) && (enumDeviceNo == enumCount)) {
          // We have found the enum device, copy the name to buffer.
          strncpy(enumDeviceName, desc, ednLen);
          enumDeviceName[ednLen - 1] = '\0';
          keepSearching = false;
          // Replace '\n' with '-'.
          char* pret = strchr(enumDeviceName, '\n' /*0xa*/);  // LF
          if (pret)
            *pret = '-';
        }
        if ((FUNC_GET_DEVICE_NAME_FOR_AN_ENUM == function) &&
            (enumDeviceNo == enumCount)) {
          // We have found the enum device, copy the name to buffer.
          strncpy(enumDeviceName, name, ednLen);
          enumDeviceName[ednLen - 1] = '\0';
          keepSearching = false;
        }

        if (keepSearching)
          ++enumCount;

        if (desc != name)
          free(desc);
      }

      free(name);

      if (!keepSearching)
        break;
    }

    err = LATE(snd_device_name_free_hint)(hints);
    if (err != 0) {
      RTC_LOG(LS_ERROR) << "GetDevicesInfo - device name free hint error: "
                        << LATE(snd_strerror)(err);
      // Continue and return true anyway, since we did get the whole list.
    }
  }

  if (FUNC_GET_NUM_OF_DEVICE == function) {
    if (enumCount == 1)  // only default?
      enumCount = 0;
    return enumCount;  // Normal return point for function 0
  }

  if (keepSearching) {
    // If we get here for function 1 and 2, we didn't find the specified
    // enum device.
    RTC_LOG(LS_ERROR)
        << "GetDevicesInfo - Could not find device name or numbers";
    return -1;
  }

  return 0;
}

int32_t AudioDeviceLinuxALSA::InputSanityCheckAfterUnlockedPeriod() const {
  if (_handleRecord == NULL) {
    RTC_LOG(LS_ERROR) << "input state has been modified during unlocked period";
    return -1;
  }
  return 0;
}

int32_t AudioDeviceLinuxALSA::OutputSanityCheckAfterUnlockedPeriod() const {
  if (_handlePlayout == NULL) {
    RTC_LOG(LS_ERROR)
        << "output state has been modified during unlocked period";
    return -1;
  }
  return 0;
}

int32_t AudioDeviceLinuxALSA::ErrorRecovery(int32_t error,
                                            snd_pcm_t* deviceHandle) {
  int st = LATE(snd_pcm_state)(deviceHandle);
  RTC_LOG(LS_VERBOSE) << "Trying to recover from "
                      << ((LATE(snd_pcm_stream)(deviceHandle) ==
                           SND_PCM_STREAM_CAPTURE)
                              ? "capture"
                              : "playout")
                      << " error: " << LATE(snd_strerror)(error) << " ("
                      << error << ") (state " << st << ")";

  // It is recommended to use snd_pcm_recover for all errors. If that function
  // cannot handle the error, the input error code will be returned, otherwise
  // 0 is returned. From snd_pcm_recover API doc: "This functions handles
  // -EINTR (4) (interrupted system call), -EPIPE (32) (playout overrun or
  // capture underrun) and -ESTRPIPE (86) (stream is suspended) error codes
  // trying to prepare given stream for next I/O."

  /** Open */
  //    SND_PCM_STATE_OPEN = 0,
  /** Setup installed */
  //    SND_PCM_STATE_SETUP,
  /** Ready to start */
  //    SND_PCM_STATE_PREPARED,
  /** Running */
  //    SND_PCM_STATE_RUNNING,
  /** Stopped: underrun (playback) or overrun (capture) detected */
  //    SND_PCM_STATE_XRUN,= 4
  /** Draining: running (playback) or stopped (capture) */
  //    SND_PCM_STATE_DRAINING,
  /** Paused */
  //    SND_PCM_STATE_PAUSED,
  /** Hardware is suspended */
  //    SND_PCM_STATE_SUSPENDED,
  //  ** Hardware is disconnected */
  //    SND_PCM_STATE_DISCONNECTED,
  //    SND_PCM_STATE_LAST = SND_PCM_STATE_DISCONNECTED

  // snd_pcm_recover isn't available in older alsa, e.g. on the FC4 machine
  // in Sthlm lab.

  int res = LATE(snd_pcm_recover)(deviceHandle, error, 1);
  if (0 == res) {
    RTC_LOG(LS_VERBOSE) << "Recovery - snd_pcm_recover OK";

    if ((error == -EPIPE || error == -ESTRPIPE) &&  // Buf underrun/overrun.
        _recording &&
        LATE(snd_pcm_stream)(deviceHandle) == SND_PCM_STREAM_CAPTURE) {
      // For capture streams we also have to repeat the explicit start()
      // to get data flowing again.
      int err = LATE(snd_pcm_start)(deviceHandle);
      if (err != 0) {
        RTC_LOG(LS_ERROR) << "Recovery - snd_pcm_start error: " << err;
        return -1;
      }
    }

    if ((error == -EPIPE || error == -ESTRPIPE) &&  // Buf underrun/overrun.
        _playing &&
        LATE(snd_pcm_stream)(deviceHandle) == SND_PCM_STREAM_PLAYBACK) {
      // For capture streams we also have to repeat the explicit start() to get
      // data flowing again.
      int err = LATE(snd_pcm_start)(deviceHandle);
      if (err != 0) {
        RTC_LOG(LS_ERROR) << "Recovery - snd_pcm_start error: "
                          << LATE(snd_strerror)(err);
        return -1;
      }
    }

    return -EPIPE == error ? 1 : 0;
  } else {
    RTC_LOG(LS_ERROR) << "Unrecoverable alsa stream error: " << res;
  }

  return res;
}

// ============================================================================
//                                  Thread Methods
// ============================================================================

bool AudioDeviceLinuxALSA::PlayThreadProcess() {
  if (!_playing)
    return false;

  int err;
  snd_pcm_sframes_t frames;
  snd_pcm_sframes_t avail_frames;

  Lock();
  // return a positive number of frames ready otherwise a negative error code
  avail_frames = LATE(snd_pcm_avail_update)(_handlePlayout);
  if (avail_frames < 0) {
    RTC_LOG(LS_ERROR) << "playout snd_pcm_avail_update error: "
                      << LATE(snd_strerror)(avail_frames);
    ErrorRecovery(avail_frames, _handlePlayout);
    UnLock();
    return true;
  } else if (avail_frames == 0) {
    UnLock();

    // maximum tixe in milliseconds to wait, a negative value means infinity
    err = LATE(snd_pcm_wait)(_handlePlayout, 2);
    if (err == 0) {  // timeout occured
      RTC_LOG(LS_VERBOSE) << "playout snd_pcm_wait timeout";
    }

    return true;
  }

  if (_playoutFramesLeft <= 0) {
    UnLock();
    _ptrAudioBuffer->RequestPlayoutData(_playoutFramesIn10MS);
    Lock();

    _playoutFramesLeft = _ptrAudioBuffer->GetPlayoutData(_playoutBuffer);
    RTC_DCHECK_EQ(_playoutFramesLeft, _playoutFramesIn10MS);
  }

  if (static_cast<uint32_t>(avail_frames) > _playoutFramesLeft)
    avail_frames = _playoutFramesLeft;

  int size = LATE(snd_pcm_frames_to_bytes)(_handlePlayout, _playoutFramesLeft);
  frames = LATE(snd_pcm_writei)(
      _handlePlayout, &_playoutBuffer[_playoutBufferSizeIn10MS - size],
      avail_frames);

  if (frames < 0) {
    RTC_LOG(LS_VERBOSE) << "playout snd_pcm_writei error: "
                        << LATE(snd_strerror)(frames);
    _playoutFramesLeft = 0;
    ErrorRecovery(frames, _handlePlayout);
    UnLock();
    return true;
  } else {
    RTC_DCHECK_EQ(frames, avail_frames);
    _playoutFramesLeft -= frames;
  }

  UnLock();
  return true;
}

bool AudioDeviceLinuxALSA::RecThreadProcess() {
  if (!_recording)
    return false;

  int err;
  snd_pcm_sframes_t frames;
  snd_pcm_sframes_t avail_frames;
  int8_t buffer[_recordingBufferSizeIn10MS];

  Lock();

  // return a positive number of frames ready otherwise a negative error code
  avail_frames = LATE(snd_pcm_avail_update)(_handleRecord);
  if (avail_frames < 0) {
    RTC_LOG(LS_ERROR) << "capture snd_pcm_avail_update error: "
                      << LATE(snd_strerror)(avail_frames);
    ErrorRecovery(avail_frames, _handleRecord);
    UnLock();
    return true;
  } else if (avail_frames == 0) {  // no frame is available now
    UnLock();

    // maximum time in milliseconds to wait, a negative value means infinity
    err = LATE(snd_pcm_wait)(_handleRecord, ALSA_CAPTURE_WAIT_TIMEOUT);
    if (err == 0)  // timeout occured
      RTC_LOG(LS_VERBOSE) << "capture snd_pcm_wait timeout";

    return true;
  }

  if (static_cast<uint32_t>(avail_frames) > _recordingFramesLeft)
    avail_frames = _recordingFramesLeft;

  frames = LATE(snd_pcm_readi)(_handleRecord, buffer,
                               avail_frames);  // frames to be written
  if (frames < 0) {
    RTC_LOG(LS_ERROR) << "capture snd_pcm_readi error: "
                      << LATE(snd_strerror)(frames);
    ErrorRecovery(frames, _handleRecord);
    UnLock();
    return true;
  } else if (frames > 0) {
    RTC_DCHECK_EQ(frames, avail_frames);

    int left_size =
        LATE(snd_pcm_frames_to_bytes)(_handleRecord, _recordingFramesLeft);
    int size = LATE(snd_pcm_frames_to_bytes)(_handleRecord, frames);

    memcpy(&_recordingBuffer[_recordingBufferSizeIn10MS - left_size], buffer,
           size);
    _recordingFramesLeft -= frames;

    if (!_recordingFramesLeft) {  // buf is full
      _recordingFramesLeft = _recordingFramesIn10MS;

      // store the recorded buffer (no action will be taken if the
      // #recorded samples is not a full buffer)
      _ptrAudioBuffer->SetRecordedBuffer(_recordingBuffer,
                                         _recordingFramesIn10MS);

      // calculate delay
      _playoutDelay = 0;
      _recordingDelay = 0;
      if (_handlePlayout) {
        err = LATE(snd_pcm_delay)(_handlePlayout,
                                  &_playoutDelay);  // returned delay in frames
        if (err < 0) {
          // TODO(xians): Shall we call ErrorRecovery() here?
          _playoutDelay = 0;
          RTC_LOG(LS_ERROR)
              << "playout snd_pcm_delay: " << LATE(snd_strerror)(err);
        }
      }

      err = LATE(snd_pcm_delay)(_handleRecord,
                                &_recordingDelay);  // returned delay in frames
      if (err < 0) {
        // TODO(xians): Shall we call ErrorRecovery() here?
        _recordingDelay = 0;
        RTC_LOG(LS_ERROR) << "capture snd_pcm_delay: "
                          << LATE(snd_strerror)(err);
      }

      // TODO(xians): Shall we add 10ms buffer delay to the record delay?
      _ptrAudioBuffer->SetVQEData(_playoutDelay * 1000 / _playoutFreq,
                                  _recordingDelay * 1000 / _recordingFreq);

      _ptrAudioBuffer->SetTypingStatus(KeyPressed());

      // Deliver recorded samples at specified sample rate, mic level etc.
      // to the observer using callback.
      UnLock();
      _ptrAudioBuffer->DeliverRecordedData();
      Lock();
    }
  }

  UnLock();
  return true;
}

bool AudioDeviceLinuxALSA::KeyPressed() const {
#if defined(WEBRTC_USE_X11)
  char szKey[32];
  unsigned int i = 0;
  char state = 0;

  if (!_XDisplay)
    return false;

  // Check key map status
  XQueryKeymap(_XDisplay, szKey);

  // A bit change in keymap means a key is pressed
  for (i = 0; i < sizeof(szKey); i++)
    state |= (szKey[i] ^ _oldKeyState[i]) & szKey[i];

  // Save old state
  memcpy((char*)_oldKeyState, (char*)szKey, sizeof(_oldKeyState));
  return (state != 0);
#else
  return false;
#endif
}
}  // namespace webrtc<|MERGE_RESOLUTION|>--- conflicted
+++ resolved
@@ -177,28 +177,6 @@
   _mixerManager.Close();
 
   // RECORDING
-<<<<<<< HEAD
-  if (_ptrThreadRec) {
-    rtc::PlatformThread* tmpThread = _ptrThreadRec.release();
-    mutex_.Unlock();
-
-    tmpThread->Stop();
-    delete tmpThread;
-
-    mutex_.Lock();
-  }
-
-  // PLAYOUT
-  if (_ptrThreadPlay) {
-    rtc::PlatformThread* tmpThread = _ptrThreadPlay.release();
-    mutex_.Unlock();
-
-    tmpThread->Stop();
-    delete tmpThread;
-
-    mutex_.Lock();
-  }
-=======
   mutex_.Unlock();
   _ptrThreadRec.Finalize();
 
@@ -206,7 +184,6 @@
   _ptrThreadPlay.Finalize();
   mutex_.Lock();
 
->>>>>>> cbad18b1
 #if defined(WEBRTC_USE_X11)
   if (_XDisplay) {
     XCloseDisplay(_XDisplay);
@@ -1043,14 +1020,6 @@
     return -1;
   }
   // RECORDING
-<<<<<<< HEAD
-  _ptrThreadRec.reset(new rtc::PlatformThread(
-      RecThreadFunc, this, "webrtc_audio_module_capture_thread",
-      // RingRTC change to update AsyncResolver.
-      rtc::ThreadAttributes().SetPriority(rtc::kRealtimePriority)));
-
-  _ptrThreadRec->Start();
-=======
   _ptrThreadRec = rtc::PlatformThread::SpawnJoinable(
       [this] {
         while (RecThreadProcess()) {
@@ -1058,7 +1027,6 @@
       },
       "webrtc_audio_module_capture_thread",
       rtc::ThreadAttributes().SetPriority(rtc::ThreadPriority::kRealtime));
->>>>>>> cbad18b1
 
   errVal = LATE(snd_pcm_prepare)(_handleRecord);
   if (errVal < 0) {
@@ -1088,7 +1056,6 @@
     MutexLock lock(&mutex_);
     return StopRecordingLocked();
 }
-<<<<<<< HEAD
 
 int32_t AudioDeviceLinuxALSA::StopRecordingLocked() {
   if (!_recIsInitialized) {
@@ -1103,29 +1070,8 @@
   _recIsInitialized = false;
   _recording = false;
 
-  if (_ptrThreadRec) {
-    _ptrThreadRec->Stop();
-    _ptrThreadRec.reset();
-  }
-
-=======
-
-int32_t AudioDeviceLinuxALSA::StopRecordingLocked() {
-  if (!_recIsInitialized) {
-    return 0;
-  }
-
-  if (_handleRecord == NULL) {
-    return -1;
-  }
-
-  // Make sure we don't start recording (it's asynchronous).
-  _recIsInitialized = false;
-  _recording = false;
-
   _ptrThreadRec.Finalize();
 
->>>>>>> cbad18b1
   _recordingFramesLeft = 0;
   if (_recordingBuffer) {
     delete[] _recordingBuffer;
@@ -1191,13 +1137,6 @@
   }
 
   // PLAYOUT
-<<<<<<< HEAD
-  _ptrThreadPlay.reset(new rtc::PlatformThread(
-      PlayThreadFunc, this, "webrtc_audio_module_play_thread",
-      // RingRTC change to update AsyncResolver.
-      rtc::ThreadAttributes().SetPriority(rtc::kRealtimePriority)));
-  _ptrThreadPlay->Start();
-=======
   _ptrThreadPlay = rtc::PlatformThread::SpawnJoinable(
       [this] {
         while (PlayThreadProcess()) {
@@ -1205,7 +1144,6 @@
       },
       "webrtc_audio_module_play_thread",
       rtc::ThreadAttributes().SetPriority(rtc::ThreadPriority::kRealtime));
->>>>>>> cbad18b1
 
   int errVal = LATE(snd_pcm_prepare)(_handlePlayout);
   if (errVal < 0) {
@@ -1222,7 +1160,6 @@
     MutexLock lock(&mutex_);
     return StopPlayoutLocked();
 }
-<<<<<<< HEAD
 
 int32_t AudioDeviceLinuxALSA::StopPlayoutLocked() {
   if (!_playIsInitialized) {
@@ -1236,28 +1173,8 @@
   _playing = false;
 
   // stop playout thread first
-  if (_ptrThreadPlay) {
-    _ptrThreadPlay->Stop();
-    _ptrThreadPlay.reset();
-  }
-
-=======
-
-int32_t AudioDeviceLinuxALSA::StopPlayoutLocked() {
-  if (!_playIsInitialized) {
-    return 0;
-  }
-
-  if (_handlePlayout == NULL) {
-    return -1;
-  }
-
-  _playing = false;
-
-  // stop playout thread first
   _ptrThreadPlay.Finalize();
 
->>>>>>> cbad18b1
   _playoutFramesLeft = 0;
   delete[] _playoutBuffer;
   _playoutBuffer = NULL;
