--- conflicted
+++ resolved
@@ -242,14 +242,6 @@
   // start capture thread;
   if (_captureThread.empty()) {
     quit_ = false;
-<<<<<<< HEAD
-    _captureThread.reset(
-        new rtc::PlatformThread(
-            VideoCaptureModuleV4L2::CaptureThread, this, "CaptureThread",
-            // RingRTC change to update AsyncResolver.
-            rtc::ThreadAttributes().SetPriority(rtc::kHighPriority)));
-    _captureThread->Start();
-=======
     _captureThread = rtc::PlatformThread::SpawnJoinable(
         [this] {
           while (CaptureProcess()) {
@@ -257,7 +249,6 @@
         },
         "CaptureThread",
         rtc::ThreadAttributes().SetPriority(rtc::ThreadPriority::kHigh));
->>>>>>> cbad18b1
   }
 
   // Needed to start UVC camera - from the uvcview application
