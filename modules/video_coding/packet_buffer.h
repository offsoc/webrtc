/*
 *  Copyright (c) 2016 The WebRTC project authors. All Rights Reserved.
 *
 *  Use of this source code is governed by a BSD-style license
 *  that can be found in the LICENSE file in the root of the source
 *  tree. An additional intellectual property rights grant can be found
 *  in the file PATENTS.  All contributing project authors may
 *  be found in the AUTHORS file in the root of the source tree.
 */

#ifndef MODULES_VIDEO_CODING_PACKET_BUFFER_H_
#define MODULES_VIDEO_CODING_PACKET_BUFFER_H_

#include <memory>
#include <queue>
#include <set>
#include <vector>

#include "absl/base/attributes.h"
#include "api/rtp_packet_info.h"
#include "api/units/timestamp.h"
#include "api/video/encoded_image.h"
#include "modules/rtp_rtcp/source/rtp_packet_received.h"
#include "modules/rtp_rtcp/source/rtp_video_header.h"
#include "rtc_base/copy_on_write_buffer.h"
#include "rtc_base/numerics/sequence_number_util.h"
#include "rtc_base/synchronization/mutex.h"
#include "rtc_base/thread_annotations.h"

namespace webrtc {
namespace video_coding {

class PacketBuffer {
 public:
  struct Packet {
    Packet() = default;
    Packet(const RtpPacketReceived& rtp_packet,
           const RTPVideoHeader& video_header);
    Packet(const Packet&) = delete;
    Packet(Packet&&) = delete;
    Packet& operator=(const Packet&) = delete;
    Packet& operator=(Packet&&) = delete;
    ~Packet() = default;

    VideoCodecType codec() const { return video_header.codec; }
    int width() const { return video_header.width; }
    int height() const { return video_header.height; }

    bool is_first_packet_in_frame() const {
      return video_header.is_first_packet_in_frame;
    }
    bool is_last_packet_in_frame() const {
      return video_header.is_last_packet_in_frame;
    }

    // If all its previous packets have been inserted into the packet buffer.
    // Set and used internally by the PacketBuffer.
    bool continuous = false;
    bool marker_bit = false;
    uint8_t payload_type = 0;
    uint16_t seq_num = 0;
    uint32_t timestamp = 0;
    int times_nacked = -1;

    rtc::CopyOnWriteBuffer video_payload;
    RTPVideoHeader video_header;
<<<<<<< HEAD

    RtpPacketInfo packet_info;
=======
>>>>>>> cbad18b1
  };
  struct InsertResult {
    std::vector<std::unique_ptr<Packet>> packets;
    // Indicates if the packet buffer was cleared, which means that a key
    // frame request should be sent.
    bool buffer_cleared = false;
  };

  // Both `start_buffer_size` and `max_buffer_size` must be a power of 2.
  PacketBuffer(size_t start_buffer_size, size_t max_buffer_size);
  ~PacketBuffer();

<<<<<<< HEAD
  ABSL_MUST_USE_RESULT InsertResult InsertPacket(std::unique_ptr<Packet> packet)
      RTC_LOCKS_EXCLUDED(mutex_);
  ABSL_MUST_USE_RESULT InsertResult InsertPadding(uint16_t seq_num)
      RTC_LOCKS_EXCLUDED(mutex_);
  void ClearTo(uint16_t seq_num) RTC_LOCKS_EXCLUDED(mutex_);
  void Clear() RTC_LOCKS_EXCLUDED(mutex_);

  // Timestamp (not RTP timestamp) of the last received packet/keyframe packet.
  absl::optional<int64_t> LastReceivedPacketMs() const
      RTC_LOCKS_EXCLUDED(mutex_);
  absl::optional<int64_t> LastReceivedKeyframePacketMs() const
      RTC_LOCKS_EXCLUDED(mutex_);
  void ForceSpsPpsIdrIsH264Keyframe();

 private:
  Clock* const clock_;
=======
  ABSL_MUST_USE_RESULT InsertResult
  InsertPacket(std::unique_ptr<Packet> packet);
  ABSL_MUST_USE_RESULT InsertResult InsertPadding(uint16_t seq_num);
  void ClearTo(uint16_t seq_num);
  void Clear();

  void ForceSpsPpsIdrIsH264Keyframe();

 private:
  void ClearInternal();
>>>>>>> cbad18b1

  // Clears with |mutex_| taken.
  void ClearInternal() RTC_EXCLUSIVE_LOCKS_REQUIRED(mutex_);

  // Tries to expand the buffer.
<<<<<<< HEAD
  bool ExpandBufferSize() RTC_EXCLUSIVE_LOCKS_REQUIRED(mutex_);

  // Test if all previous packets has arrived for the given sequence number.
  bool PotentialNewFrame(uint16_t seq_num) const
      RTC_EXCLUSIVE_LOCKS_REQUIRED(mutex_);

  // Test if all packets of a frame has arrived, and if so, returns packets to
  // create frames.
  std::vector<std::unique_ptr<Packet>> FindFrames(uint16_t seq_num)
      RTC_EXCLUSIVE_LOCKS_REQUIRED(mutex_);

  void UpdateMissingPackets(uint16_t seq_num)
      RTC_EXCLUSIVE_LOCKS_REQUIRED(mutex_);

  mutable Mutex mutex_;
=======
  bool ExpandBufferSize();

  // Test if all previous packets has arrived for the given sequence number.
  bool PotentialNewFrame(uint16_t seq_num) const;

  // Test if all packets of a frame has arrived, and if so, returns packets to
  // create frames.
  std::vector<std::unique_ptr<Packet>> FindFrames(uint16_t seq_num);

  void UpdateMissingPackets(uint16_t seq_num);
>>>>>>> cbad18b1

  // buffer_.size() and max_size_ must always be a power of two.
  const size_t max_size_;

  // The fist sequence number currently in the buffer.
<<<<<<< HEAD
  uint16_t first_seq_num_ RTC_GUARDED_BY(mutex_);

  // If the packet buffer has received its first packet.
  bool first_packet_received_ RTC_GUARDED_BY(mutex_);

  // If the buffer is cleared to |first_seq_num_|.
  bool is_cleared_to_first_seq_num_ RTC_GUARDED_BY(mutex_);

  // Buffer that holds the the inserted packets and information needed to
  // determine continuity between them.
  std::vector<std::unique_ptr<Packet>> buffer_ RTC_GUARDED_BY(mutex_);

  // Timestamp of the last received packet/keyframe packet.
  absl::optional<int64_t> last_received_packet_ms_ RTC_GUARDED_BY(mutex_);
  absl::optional<int64_t> last_received_keyframe_packet_ms_
      RTC_GUARDED_BY(mutex_);
  absl::optional<uint32_t> last_received_keyframe_rtp_timestamp_
      RTC_GUARDED_BY(mutex_);

  absl::optional<uint16_t> newest_inserted_seq_num_ RTC_GUARDED_BY(mutex_);
  std::set<uint16_t, DescendingSeqNumComp<uint16_t>> missing_packets_
      RTC_GUARDED_BY(mutex_);
=======
  uint16_t first_seq_num_;

  // If the packet buffer has received its first packet.
  bool first_packet_received_;

  // If the buffer is cleared to `first_seq_num_`.
  bool is_cleared_to_first_seq_num_;

  // Buffer that holds the the inserted packets and information needed to
  // determine continuity between them.
  std::vector<std::unique_ptr<Packet>> buffer_;

  absl::optional<uint16_t> newest_inserted_seq_num_;
  std::set<uint16_t, DescendingSeqNumComp<uint16_t>> missing_packets_;
>>>>>>> cbad18b1

  // Indicates if we should require SPS, PPS, and IDR for a particular
  // RTP timestamp to treat the corresponding frame as a keyframe.
  bool sps_pps_idr_is_h264_keyframe_;
};

}  // namespace video_coding
}  // namespace webrtc

#endif  // MODULES_VIDEO_CODING_PACKET_BUFFER_H_<|MERGE_RESOLUTION|>--- conflicted
+++ resolved
@@ -24,7 +24,6 @@
 #include "modules/rtp_rtcp/source/rtp_video_header.h"
 #include "rtc_base/copy_on_write_buffer.h"
 #include "rtc_base/numerics/sequence_number_util.h"
-#include "rtc_base/synchronization/mutex.h"
 #include "rtc_base/thread_annotations.h"
 
 namespace webrtc {
@@ -64,11 +63,6 @@
 
     rtc::CopyOnWriteBuffer video_payload;
     RTPVideoHeader video_header;
-<<<<<<< HEAD
-
-    RtpPacketInfo packet_info;
-=======
->>>>>>> cbad18b1
   };
   struct InsertResult {
     std::vector<std::unique_ptr<Packet>> packets;
@@ -81,24 +75,6 @@
   PacketBuffer(size_t start_buffer_size, size_t max_buffer_size);
   ~PacketBuffer();
 
-<<<<<<< HEAD
-  ABSL_MUST_USE_RESULT InsertResult InsertPacket(std::unique_ptr<Packet> packet)
-      RTC_LOCKS_EXCLUDED(mutex_);
-  ABSL_MUST_USE_RESULT InsertResult InsertPadding(uint16_t seq_num)
-      RTC_LOCKS_EXCLUDED(mutex_);
-  void ClearTo(uint16_t seq_num) RTC_LOCKS_EXCLUDED(mutex_);
-  void Clear() RTC_LOCKS_EXCLUDED(mutex_);
-
-  // Timestamp (not RTP timestamp) of the last received packet/keyframe packet.
-  absl::optional<int64_t> LastReceivedPacketMs() const
-      RTC_LOCKS_EXCLUDED(mutex_);
-  absl::optional<int64_t> LastReceivedKeyframePacketMs() const
-      RTC_LOCKS_EXCLUDED(mutex_);
-  void ForceSpsPpsIdrIsH264Keyframe();
-
- private:
-  Clock* const clock_;
-=======
   ABSL_MUST_USE_RESULT InsertResult
   InsertPacket(std::unique_ptr<Packet> packet);
   ABSL_MUST_USE_RESULT InsertResult InsertPadding(uint16_t seq_num);
@@ -109,29 +85,8 @@
 
  private:
   void ClearInternal();
->>>>>>> cbad18b1
-
-  // Clears with |mutex_| taken.
-  void ClearInternal() RTC_EXCLUSIVE_LOCKS_REQUIRED(mutex_);
 
   // Tries to expand the buffer.
-<<<<<<< HEAD
-  bool ExpandBufferSize() RTC_EXCLUSIVE_LOCKS_REQUIRED(mutex_);
-
-  // Test if all previous packets has arrived for the given sequence number.
-  bool PotentialNewFrame(uint16_t seq_num) const
-      RTC_EXCLUSIVE_LOCKS_REQUIRED(mutex_);
-
-  // Test if all packets of a frame has arrived, and if so, returns packets to
-  // create frames.
-  std::vector<std::unique_ptr<Packet>> FindFrames(uint16_t seq_num)
-      RTC_EXCLUSIVE_LOCKS_REQUIRED(mutex_);
-
-  void UpdateMissingPackets(uint16_t seq_num)
-      RTC_EXCLUSIVE_LOCKS_REQUIRED(mutex_);
-
-  mutable Mutex mutex_;
-=======
   bool ExpandBufferSize();
 
   // Test if all previous packets has arrived for the given sequence number.
@@ -142,36 +97,11 @@
   std::vector<std::unique_ptr<Packet>> FindFrames(uint16_t seq_num);
 
   void UpdateMissingPackets(uint16_t seq_num);
->>>>>>> cbad18b1
 
   // buffer_.size() and max_size_ must always be a power of two.
   const size_t max_size_;
 
   // The fist sequence number currently in the buffer.
-<<<<<<< HEAD
-  uint16_t first_seq_num_ RTC_GUARDED_BY(mutex_);
-
-  // If the packet buffer has received its first packet.
-  bool first_packet_received_ RTC_GUARDED_BY(mutex_);
-
-  // If the buffer is cleared to |first_seq_num_|.
-  bool is_cleared_to_first_seq_num_ RTC_GUARDED_BY(mutex_);
-
-  // Buffer that holds the the inserted packets and information needed to
-  // determine continuity between them.
-  std::vector<std::unique_ptr<Packet>> buffer_ RTC_GUARDED_BY(mutex_);
-
-  // Timestamp of the last received packet/keyframe packet.
-  absl::optional<int64_t> last_received_packet_ms_ RTC_GUARDED_BY(mutex_);
-  absl::optional<int64_t> last_received_keyframe_packet_ms_
-      RTC_GUARDED_BY(mutex_);
-  absl::optional<uint32_t> last_received_keyframe_rtp_timestamp_
-      RTC_GUARDED_BY(mutex_);
-
-  absl::optional<uint16_t> newest_inserted_seq_num_ RTC_GUARDED_BY(mutex_);
-  std::set<uint16_t, DescendingSeqNumComp<uint16_t>> missing_packets_
-      RTC_GUARDED_BY(mutex_);
-=======
   uint16_t first_seq_num_;
 
   // If the packet buffer has received its first packet.
@@ -186,7 +116,6 @@
 
   absl::optional<uint16_t> newest_inserted_seq_num_;
   std::set<uint16_t, DescendingSeqNumComp<uint16_t>> missing_packets_;
->>>>>>> cbad18b1
 
   // Indicates if we should require SPS, PPS, and IDR for a particular
   // RTP timestamp to treat the corresponding frame as a keyframe.
