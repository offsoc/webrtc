--- conflicted
+++ resolved
@@ -110,28 +110,12 @@
 }
 
 // Register possible receive codecs, can be called multiple times
-<<<<<<< HEAD
-int32_t VideoReceiver2::RegisterReceiveCodec(uint8_t payload_type,
-                                             const VideoCodec* receiveCodec,
-                                             int32_t numberOfCores) {
-  RTC_DCHECK_RUN_ON(&construction_thread_checker_);
-  RTC_DCHECK(!IsDecoderThreadRunning());
-  if (receiveCodec == nullptr) {
-    return VCM_PARAMETER_ERROR;
-  }
-  if (!codecDataBase_.RegisterReceiveCodec(payload_type, receiveCodec,
-                                           numberOfCores)) {
-    return -1;
-  }
-  return 0;
-=======
 void VideoReceiver2::RegisterReceiveCodec(
     uint8_t payload_type,
     const VideoDecoder::Settings& settings) {
   RTC_DCHECK_RUN_ON(&construction_sequence_checker_);
   RTC_DCHECK(!IsDecoderThreadRunning());
   codecDataBase_.RegisterReceiveCodec(payload_type, settings);
->>>>>>> cbad18b1
 }
 
 bool VideoReceiver2::IsDecoderThreadRunning() {
