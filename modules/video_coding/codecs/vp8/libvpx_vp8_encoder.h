/*
 *  Copyright (c) 2018 The WebRTC project authors. All Rights Reserved.
 *
 *  Use of this source code is governed by a BSD-style license
 *  that can be found in the LICENSE file in the root of the source
 *  tree. An additional intellectual property rights grant can be found
 *  in the file PATENTS.  All contributing project authors may
 *  be found in the AUTHORS file in the root of the source tree.
 */

#ifndef MODULES_VIDEO_CODING_CODECS_VP8_LIBVPX_VP8_ENCODER_H_
#define MODULES_VIDEO_CODING_CODECS_VP8_LIBVPX_VP8_ENCODER_H_

#include <memory>
#include <string>
#include <vector>

#include "api/fec_controller_override.h"
#include "api/video/encoded_image.h"
#include "api/video/video_frame.h"
#include "api/video_codecs/video_encoder.h"
#include "api/video_codecs/vp8_frame_buffer_controller.h"
#include "api/video_codecs/vp8_frame_config.h"
#include "modules/video_coding/codecs/interface/libvpx_interface.h"
#include "modules/video_coding/codecs/vp8/include/vp8.h"
#include "modules/video_coding/include/video_codec_interface.h"
#include "modules/video_coding/utility/framerate_controller_deprecated.h"
#include "rtc_base/experiments/cpu_speed_experiment.h"
#include "rtc_base/experiments/encoder_info_settings.h"
#include "rtc_base/experiments/rate_control_settings.h"
#include "vpx/vp8cx.h"
#include "vpx/vpx_encoder.h"

namespace webrtc {

class LibvpxVp8Encoder : public VideoEncoder {
 public:
  LibvpxVp8Encoder(std::unique_ptr<LibvpxInterface> interface,
                   VP8Encoder::Settings settings);
  ~LibvpxVp8Encoder() override;

  int Release() override;

  void SetFecControllerOverride(
      FecControllerOverride* fec_controller_override) override;

  int InitEncode(const VideoCodec* codec_settings,
                 const VideoEncoder::Settings& settings) override;

  int Encode(const VideoFrame& input_image,
             const std::vector<VideoFrameType>* frame_types) override;

  int RegisterEncodeCompleteCallback(EncodedImageCallback* callback) override;

  void SetRates(const RateControlParameters& parameters) override;

  void OnPacketLossRateUpdate(float packet_loss_rate) override;

  void OnRttUpdate(int64_t rtt_ms) override;

  void OnLossNotification(const LossNotification& loss_notification) override;

  EncoderInfo GetEncoderInfo() const override;

  static vpx_enc_frame_flags_t EncodeFlags(const Vp8FrameConfig& references);

 private:
  // Get the cpu_speed setting for encoder based on resolution and/or platform.
  int GetCpuSpeed(int width, int height);

  // Determine number of encoder threads to use.
  int NumberOfThreads(int width, int height, int number_of_cores);

  // Call encoder initialize function and set control settings.
  int InitAndSetControlSettings();

  void PopulateCodecSpecific(CodecSpecificInfo* codec_specific,
                             const vpx_codec_cx_pkt& pkt,
                             int stream_idx,
                             int encoder_idx,
                             uint32_t timestamp);

  int GetEncodedPartitions(const VideoFrame& input_image,
                           bool retransmission_allowed);

  // Set the stream state for stream `stream_idx`.
  void SetStreamState(bool send_stream, int stream_idx);

  uint32_t MaxIntraTarget(uint32_t optimal_buffer_size);

  uint32_t FrameDropThreshold(size_t spatial_idx) const;

  size_t SteadyStateSize(int sid, int tid);

  bool UpdateVpxConfiguration(size_t stream_index);

  void MaybeUpdatePixelFormat(vpx_img_fmt fmt);
<<<<<<< HEAD
  void PrepareI420Image(const I420BufferInterface* frame);
  void PrepareNV12Image(const NV12BufferInterface* frame);
=======
  // Prepares `raw_image_` to reference image data of `buffer`, or of mapped or
  // scaled versions of `buffer`. Returns a list of buffers that got referenced
  // as a result, allowing the caller to keep references to them until after
  // encoding has finished. On failure to convert the buffer, an empty list is
  // returned.
  std::vector<rtc::scoped_refptr<VideoFrameBuffer>> PrepareBuffers(
      rtc::scoped_refptr<VideoFrameBuffer> buffer);
>>>>>>> cbad18b1

  const std::unique_ptr<LibvpxInterface> libvpx_;

  const CpuSpeedExperiment experimental_cpu_speed_config_arm_;
  const RateControlSettings rate_control_settings_;

<<<<<<< HEAD
  // EncoderInfo::requested_resolution_alignment override from field trial.
  const absl::optional<int> requested_resolution_alignment_override_;

=======
>>>>>>> cbad18b1
  EncodedImageCallback* encoded_complete_callback_ = nullptr;
  VideoCodec codec_;
  bool inited_ = false;
  int64_t timestamp_ = 0;
  int qp_max_ = 56;
  int cpu_speed_default_ = -6;
  int number_of_cores_ = 0;
  uint32_t rc_max_intra_target_ = 0;
  int num_active_streams_ = 0;
  const std::unique_ptr<Vp8FrameBufferControllerFactory>
      frame_buffer_controller_factory_;
  std::unique_ptr<Vp8FrameBufferController> frame_buffer_controller_;
  const std::vector<VideoEncoder::ResolutionBitrateLimits>
      resolution_bitrate_limits_;
  std::vector<bool> key_frame_request_;
  std::vector<bool> send_stream_;
  std::vector<int> cpu_speed_;
  std::vector<vpx_image_t> raw_images_;
  std::vector<EncodedImage> encoded_images_;
  std::vector<vpx_codec_ctx_t> encoders_;
  std::vector<vpx_codec_enc_cfg_t> vpx_configs_;
  std::vector<Vp8EncoderConfig> config_overrides_;
  std::vector<vpx_rational_t> downsampling_factors_;

  // Variable frame-rate screencast related fields and methods.
  const struct VariableFramerateExperiment {
    bool enabled = false;
    // Framerate is limited to this value in steady state.
    float framerate_limit = 5.0;
    // This qp or below is considered a steady state.
    int steady_state_qp = 15;
    // Frames of at least this percentage below ideal for configured bitrate are
    // considered in a steady state.
    int steady_state_undershoot_percentage = 30;
  } variable_framerate_experiment_;
  static VariableFramerateExperiment ParseVariableFramerateConfig(
      std::string group_name);
<<<<<<< HEAD
  FramerateController framerate_controller_;
  int num_steady_state_frames_ = 0;

  FecControllerOverride* fec_controller_override_ = nullptr;
=======
  FramerateControllerDeprecated framerate_controller_;
  int num_steady_state_frames_ = 0;

  FecControllerOverride* fec_controller_override_ = nullptr;

  const LibvpxVp8EncoderInfoSettings encoder_info_override_;
>>>>>>> cbad18b1
};

}  // namespace webrtc

#endif  // MODULES_VIDEO_CODING_CODECS_VP8_LIBVPX_VP8_ENCODER_H_<|MERGE_RESOLUTION|>--- conflicted
+++ resolved
@@ -95,10 +95,6 @@
   bool UpdateVpxConfiguration(size_t stream_index);
 
   void MaybeUpdatePixelFormat(vpx_img_fmt fmt);
-<<<<<<< HEAD
-  void PrepareI420Image(const I420BufferInterface* frame);
-  void PrepareNV12Image(const NV12BufferInterface* frame);
-=======
   // Prepares `raw_image_` to reference image data of `buffer`, or of mapped or
   // scaled versions of `buffer`. Returns a list of buffers that got referenced
   // as a result, allowing the caller to keep references to them until after
@@ -106,19 +102,12 @@
   // returned.
   std::vector<rtc::scoped_refptr<VideoFrameBuffer>> PrepareBuffers(
       rtc::scoped_refptr<VideoFrameBuffer> buffer);
->>>>>>> cbad18b1
 
   const std::unique_ptr<LibvpxInterface> libvpx_;
 
   const CpuSpeedExperiment experimental_cpu_speed_config_arm_;
   const RateControlSettings rate_control_settings_;
 
-<<<<<<< HEAD
-  // EncoderInfo::requested_resolution_alignment override from field trial.
-  const absl::optional<int> requested_resolution_alignment_override_;
-
-=======
->>>>>>> cbad18b1
   EncodedImageCallback* encoded_complete_callback_ = nullptr;
   VideoCodec codec_;
   bool inited_ = false;
@@ -156,19 +145,12 @@
   } variable_framerate_experiment_;
   static VariableFramerateExperiment ParseVariableFramerateConfig(
       std::string group_name);
-<<<<<<< HEAD
-  FramerateController framerate_controller_;
-  int num_steady_state_frames_ = 0;
-
-  FecControllerOverride* fec_controller_override_ = nullptr;
-=======
   FramerateControllerDeprecated framerate_controller_;
   int num_steady_state_frames_ = 0;
 
   FecControllerOverride* fec_controller_override_ = nullptr;
 
   const LibvpxVp8EncoderInfoSettings encoder_info_override_;
->>>>>>> cbad18b1
 };
 
 }  // namespace webrtc
