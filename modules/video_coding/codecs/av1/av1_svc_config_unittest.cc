--- conflicted
+++ resolved
@@ -22,13 +22,6 @@
   VideoCodec video_codec;
   video_codec.codecType = kVideoCodecAV1;
 
-<<<<<<< HEAD
-  video_codec.SetScalabilityMode("Unknown");
-  EXPECT_FALSE(SetAv1SvcConfig(video_codec));
-
-  video_codec.SetScalabilityMode("L1T1");
-  EXPECT_TRUE(SetAv1SvcConfig(video_codec));
-=======
   EXPECT_TRUE(SetAv1SvcConfig(video_codec, /*num_temporal_layers=*/kDontCare,
                               /*num_spatial_layers=*/kDontCare));
 
@@ -56,31 +49,6 @@
   EXPECT_TRUE(video_codec.spatialLayers[0].active);
   EXPECT_TRUE(video_codec.spatialLayers[1].active);
   EXPECT_FALSE(video_codec.spatialLayers[2].active);
->>>>>>> fb3bd4a0
-}
-
-TEST(Av1SvcConfigTest, TreatsEmptyAsNone) {
-  VideoCodec video_codec;
-  video_codec.codecType = kVideoCodecAV1;
-
-  video_codec.SetScalabilityMode("");
-  EXPECT_TRUE(SetAv1SvcConfig(video_codec));
-
-  EXPECT_TRUE(video_codec.spatialLayers[0].active);
-  EXPECT_EQ(video_codec.spatialLayers[0].numberOfTemporalLayers, 1);
-  EXPECT_FALSE(video_codec.spatialLayers[1].active);
-}
-
-TEST(Av1SvcConfigTest, TreatsEmptyAsNone) {
-  VideoCodec video_codec;
-  video_codec.codecType = kVideoCodecAV1;
-
-  video_codec.SetScalabilityMode("");
-  EXPECT_TRUE(SetAv1SvcConfig(video_codec));
-
-  EXPECT_TRUE(video_codec.spatialLayers[0].active);
-  EXPECT_EQ(video_codec.spatialLayers[0].numberOfTemporalLayers, 1);
-  EXPECT_FALSE(video_codec.spatialLayers[1].active);
 }
 
 TEST(Av1SvcConfigTest, SetsActiveSpatialLayersFromScalabilityMode) {
