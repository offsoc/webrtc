--- conflicted
+++ resolved
@@ -22,27 +22,6 @@
 
 namespace webrtc {
 
-<<<<<<< HEAD
-struct VCMDecoderMapItem {
- public:
-  VCMDecoderMapItem(VideoCodec* settings, int number_of_cores);
-  ~VCMDecoderMapItem();
-
-  std::unique_ptr<VideoCodec> settings;
-  int number_of_cores;
-};
-
-struct VCMExtDecoderMapItem {
- public:
-  VCMExtDecoderMapItem(VideoDecoder* external_decoder_instance,
-                       uint8_t payload_type);
-
-  uint8_t payload_type;
-  VideoDecoder* external_decoder_instance;
-};
-
-=======
->>>>>>> cbad18b1
 class VCMDecoderDataBase {
  public:
   VCMDecoderDataBase() = default;
@@ -55,14 +34,8 @@
                                VideoDecoder* external_decoder);
   bool IsExternalDecoderRegistered(uint8_t payload_type) const;
 
-<<<<<<< HEAD
-  bool RegisterReceiveCodec(uint8_t payload_type,
-                            const VideoCodec* receive_codec,
-                            int number_of_cores);
-=======
   void RegisterReceiveCodec(uint8_t payload_type,
                             const VideoDecoder::Settings& settings);
->>>>>>> cbad18b1
   bool DeregisterReceiveCodec(uint8_t payload_type);
 
   // Returns a decoder specified by frame.PayloadType. The decoded frame
@@ -75,25 +48,6 @@
       VCMDecodedFrameCallback* decoded_frame_callback);
 
  private:
-<<<<<<< HEAD
-  typedef std::map<uint8_t, VCMDecoderMapItem*> DecoderMap;
-  typedef std::map<uint8_t, VCMExtDecoderMapItem*> ExternalDecoderMap;
-
-  std::unique_ptr<VCMGenericDecoder> CreateAndInitDecoder(
-      const VCMEncodedFrame& frame,
-      VideoCodec* new_codec) const;
-
-  const VCMDecoderMapItem* FindDecoderItem(uint8_t payload_type) const;
-
-  const VCMExtDecoderMapItem* FindExternalDecoderItem(
-      uint8_t payload_type) const;
-
-  uint8_t current_payload_type_;  // Corresponding to receive_codec_.
-  VideoCodec receive_codec_;
-  std::unique_ptr<VCMGenericDecoder> ptr_decoder_;
-  DecoderMap dec_map_;
-  ExternalDecoderMap dec_external_map_;
-=======
   void CreateAndInitDecoder(const VCMEncodedFrame& frame);
 
   absl::optional<uint8_t> current_payload_type_;
@@ -102,7 +56,6 @@
   std::map<uint8_t, VideoDecoder::Settings> decoder_settings_;
   // Decoders keyed by payload type.
   std::map<uint8_t, VideoDecoder*> decoders_;
->>>>>>> cbad18b1
 };
 
 }  // namespace webrtc
