--- conflicted
+++ resolved
@@ -128,8 +128,4 @@
   return rtp_video_header_;
 }
 
-<<<<<<< HEAD
-}  // namespace video_coding
-=======
->>>>>>> cbad18b1
 }  // namespace webrtc