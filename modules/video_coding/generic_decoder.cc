--- conflicted
+++ resolved
@@ -329,22 +329,7 @@
     }
     _callback->OnDecoderInfoChanged(std::move(decoder_info));
   }
-<<<<<<< HEAD
-  if (ret < WEBRTC_VIDEO_CODEC_OK) {
-    const absl::optional<uint32_t> ssrc =
-        !frame_info.packet_infos.empty()
-            ? absl::make_optional(frame_info.packet_infos[0].ssrc())
-            : absl::nullopt;
-    RTC_LOG(LS_INFO) << "Failed to decode frame with timestamp "
-                     << frame.RtpTimestamp() << ", ssrc "
-                     << (ssrc ? rtc::ToString(*ssrc) : "<not set>")
-                     << ", error code: " << ret;
-    _callback->ClearTimestampMap();
-  } else if (ret == WEBRTC_VIDEO_CODEC_NO_OUTPUT) {
-    // No output.
-=======
   if (ret < WEBRTC_VIDEO_CODEC_OK || ret == WEBRTC_VIDEO_CODEC_NO_OUTPUT) {
->>>>>>> be2786cd
     _callback->ClearTimestampMap();
   }
   return ret;
