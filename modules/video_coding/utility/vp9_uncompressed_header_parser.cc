--- conflicted
+++ resolved
@@ -34,63 +34,6 @@
 
   frame_info->color_space = static_cast<Vp9ColorSpace>(br.ReadBits(3));
 
-<<<<<<< HEAD
-bool Vp9ReadColorConfig(rtc::BitBuffer* br,
-                        uint8_t profile,
-                        FrameInfo* frame_info) {
-  if (profile == 0 || profile == 1) {
-    frame_info->bit_detph = BitDept::k8Bit;
-  } else if (profile == 2 || profile == 3) {
-    uint32_t ten_or_twelve_bits;
-    RETURN_FALSE_IF_ERROR(br->ReadBits(&ten_or_twelve_bits, 1));
-    frame_info->bit_detph =
-        ten_or_twelve_bits ? BitDept::k12Bit : BitDept::k10Bit;
-  }
-  uint32_t color_space;
-  RETURN_FALSE_IF_ERROR(br->ReadBits(&color_space, 3));
-  frame_info->color_space = static_cast<ColorSpace>(color_space);
-
-  // SRGB is 7.
-  if (color_space != 7) {
-    uint32_t color_range;
-    RETURN_FALSE_IF_ERROR(br->ReadBits(&color_range, 1));
-    frame_info->color_range =
-        color_range ? ColorRange::kFull : ColorRange::kStudio;
-
-    if (profile == 1 || profile == 3) {
-      uint32_t subsampling_x;
-      uint32_t subsampling_y;
-      RETURN_FALSE_IF_ERROR(br->ReadBits(&subsampling_x, 1));
-      RETURN_FALSE_IF_ERROR(br->ReadBits(&subsampling_y, 1));
-      if (subsampling_x) {
-        frame_info->sub_sampling =
-            subsampling_y ? YuvSubsampling::k420 : YuvSubsampling::k422;
-      } else {
-        frame_info->sub_sampling =
-            subsampling_y ? YuvSubsampling::k440 : YuvSubsampling::k444;
-      }
-
-      uint32_t reserved_bit;
-      RETURN_FALSE_IF_ERROR(br->ReadBits(&reserved_bit, 1));
-      if (reserved_bit) {
-        RTC_LOG(LS_WARNING) << "Failed to parse header. Reserved bit set.";
-        return false;
-      }
-    } else {
-      // Profile 0 or 2.
-      frame_info->sub_sampling = YuvSubsampling::k420;
-    }
-  } else {
-    // SRGB
-    frame_info->color_range = ColorRange::kFull;
-    if (profile == 1 || profile == 3) {
-      frame_info->sub_sampling = YuvSubsampling::k444;
-      uint32_t reserved_bit;
-      RETURN_FALSE_IF_ERROR(br->ReadBits(&reserved_bit, 1));
-      if (reserved_bit) {
-        RTC_LOG(LS_WARNING) << "Failed to parse header. Reserved bit set.";
-        return false;
-=======
   if (frame_info->color_space != Vp9ColorSpace::CS_RGB) {
     frame_info->color_range =
         br.Read<bool>() ? Vp9ColorRange::kFull : Vp9ColorRange::kStudio;
@@ -118,16 +61,11 @@
       if (br.Read<bool>()) {
         RTC_LOG(LS_WARNING) << "Failed to parse header. Reserved bit set.";
         br.Invalidate();
->>>>>>> cbad18b1
       }
     } else {
       RTC_LOG(LS_WARNING) << "Failed to parse header. 4:4:4 color not supported"
                              " in profile 0 or 2.";
-<<<<<<< HEAD
-      return false;
-=======
       br.Invalidate();
->>>>>>> cbad18b1
     }
   }
 }
@@ -141,35 +79,6 @@
   }
 }
 
-<<<<<<< HEAD
-bool Vp9ReadFrameSize(rtc::BitBuffer* br, FrameInfo* frame_info) {
-  // 16 bits: frame width - 1.
-  uint16_t frame_width_minus_one;
-  RETURN_FALSE_IF_ERROR(br->ReadUInt16(&frame_width_minus_one));
-  // 16 bits: frame height - 1.
-  uint16_t frame_height_minus_one;
-  RETURN_FALSE_IF_ERROR(br->ReadUInt16(&frame_height_minus_one));
-  frame_info->frame_width = frame_width_minus_one + 1;
-  frame_info->frame_height = frame_height_minus_one + 1;
-  return true;
-}
-
-bool Vp9ReadRenderSize(rtc::BitBuffer* br, FrameInfo* frame_info) {
-  uint32_t render_and_frame_size_different;
-  RETURN_FALSE_IF_ERROR(br->ReadBits(&render_and_frame_size_different, 1));
-  if (render_and_frame_size_different) {
-    // 16 bits: render width - 1.
-    uint16_t render_width_minus_one;
-    RETURN_FALSE_IF_ERROR(br->ReadUInt16(&render_width_minus_one));
-    // 16 bits: render height - 1.
-    uint16_t render_height_minus_one;
-    RETURN_FALSE_IF_ERROR(br->ReadUInt16(&render_height_minus_one));
-    frame_info->render_width = render_width_minus_one + 1;
-    frame_info->render_height = render_height_minus_one + 1;
-  } else {
-    frame_info->render_width = frame_info->frame_width;
-    frame_info->render_height = frame_info->frame_height;
-=======
 void Vp9ReadFrameSize(BitstreamReader& br, Vp9UncompressedHeader* frame_info) {
   // 16 bits: frame (width|height) - 1.
   frame_info->frame_width = br.Read<uint16_t>() + 1;
@@ -189,17 +98,11 @@
   } else {
     frame_info->render_height = frame_info->frame_height;
     frame_info->render_width = frame_info->frame_width;
->>>>>>> cbad18b1
-  }
-}
-
-<<<<<<< HEAD
-bool Vp9ReadFrameSizeFromRefs(rtc::BitBuffer* br, FrameInfo* frame_info) {
-  uint32_t found_ref = 0;
-=======
+  }
+}
+
 void Vp9ReadFrameSizeFromRefs(BitstreamReader& br,
                               Vp9UncompressedHeader* frame_info) {
->>>>>>> cbad18b1
   for (size_t i = 0; i < kVp9NumRefsPerFrame; i++) {
     // Size in refs.
     if (br.Read<bool>()) {
@@ -223,14 +126,6 @@
     return;
   }
 
-<<<<<<< HEAD
-  if (!found_ref) {
-    if (!Vp9ReadFrameSize(br, frame_info)) {
-      return false;
-    }
-  }
-  return Vp9ReadRenderSize(br, frame_info);
-=======
   for (size_t i = 0; i < kVp9MaxRefLFDeltas; i++) {
     if (br.Read<bool>()) {  // update_ref_delta
       br.ConsumeBits(7);
@@ -241,7 +136,6 @@
       br.ConsumeBits(7);
     }
   }
->>>>>>> cbad18b1
 }
 
 void Vp9ReadQp(BitstreamReader& br, Vp9UncompressedHeader* frame_info) {
@@ -355,24 +249,6 @@
     Vp9InterpolationFilter::kEightTapSharp, Vp9InterpolationFilter::kBilinear};
 }  // namespace
 
-<<<<<<< HEAD
-bool Parse(const uint8_t* buf, size_t length, int* qp, FrameInfo* frame_info) {
-  rtc::BitBuffer br(buf, length);
-
-  // Frame marker.
-  uint32_t frame_marker;
-  RETURN_FALSE_IF_ERROR(br.ReadBits(&frame_marker, 2));
-  if (frame_marker != 0x2) {
-    RTC_LOG(LS_WARNING) << "Failed to parse header. Frame marker should be 2.";
-    return false;
-  }
-
-  // Profile.
-  uint8_t profile;
-  if (!Vp9ReadProfile(&br, &profile))
-    return false;
-  frame_info->profile = profile;
-=======
 std::string Vp9UncompressedHeader::ToString() const {
   char buf[1024];
   rtc::SimpleStringBuilder oss(buf);
@@ -525,7 +401,6 @@
     br.Invalidate();
     return;
   }
->>>>>>> cbad18b1
 
   // Show existing frame.
   if (br.Read<bool>()) {
@@ -534,49 +409,6 @@
   }
 
   // Frame type: KEY_FRAME(0), INTER_FRAME(1).
-<<<<<<< HEAD
-  uint32_t frame_type;
-  uint32_t show_frame;
-  uint32_t error_resilient;
-  RETURN_FALSE_IF_ERROR(br.ReadBits(&frame_type, 1));
-  RETURN_FALSE_IF_ERROR(br.ReadBits(&show_frame, 1));
-  RETURN_FALSE_IF_ERROR(br.ReadBits(&error_resilient, 1));
-  frame_info->show_frame = show_frame;
-  frame_info->error_resilient = error_resilient;
-
-  if (frame_type == 0) {
-    // Key-frame.
-    if (!Vp9ReadSyncCode(&br))
-      return false;
-    if (!Vp9ReadColorConfig(&br, profile, frame_info))
-      return false;
-    if (!Vp9ReadFrameSize(&br, frame_info))
-      return false;
-    if (!Vp9ReadRenderSize(&br, frame_info))
-      return false;
-  } else {
-    // Non-keyframe.
-    uint32_t intra_only = 0;
-    if (!show_frame)
-      RETURN_FALSE_IF_ERROR(br.ReadBits(&intra_only, 1));
-    if (!error_resilient)
-      RETURN_FALSE_IF_ERROR(br.ConsumeBits(2));  // Reset frame context.
-
-    if (intra_only) {
-      if (!Vp9ReadSyncCode(&br))
-        return false;
-
-      if (profile > 0) {
-        if (!Vp9ReadColorConfig(&br, profile, frame_info))
-          return false;
-      }
-      // Refresh frame flags.
-      RETURN_FALSE_IF_ERROR(br.ConsumeBits(8));
-      if (!Vp9ReadFrameSize(&br, frame_info))
-        return false;
-      if (!Vp9ReadRenderSize(&br, frame_info))
-        return false;
-=======
   frame_info->is_keyframe = !br.Read<bool>();
   frame_info->show_frame = br.Read<bool>();
   frame_info->error_resilient = br.Read<bool>();
@@ -622,7 +454,6 @@
       ReadRefreshFrameFlags(br, frame_info);
       Vp9ReadFrameSize(br, frame_info);
       Vp9ReadRenderSize(total_buffer_size_bits, br, frame_info);
->>>>>>> cbad18b1
     } else {
       ReadRefreshFrameFlags(br, frame_info);
 
@@ -633,15 +464,10 @@
             br.Read<bool>();
       }
 
-<<<<<<< HEAD
-      if (!Vp9ReadFrameSizeFromRefs(&br, frame_info))
-        return false;
-=======
       Vp9ReadFrameSizeFromRefs(br, frame_info);
       Vp9ReadRenderSize(total_buffer_size_bits, br, frame_info);
 
       frame_info->allow_high_precision_mv = br.Read<bool>();
->>>>>>> cbad18b1
 
       // Interpolation filter.
       if (br.Read<bool>()) {
@@ -702,23 +528,5 @@
   return true;
 }
 
-<<<<<<< HEAD
-bool GetQp(const uint8_t* buf, size_t length, int* qp) {
-  FrameInfo frame_info;
-  return Parse(buf, length, qp, &frame_info);
-}
-
-absl::optional<FrameInfo> ParseIntraFrameInfo(const uint8_t* buf,
-                                              size_t length) {
-  int qp = 0;
-  FrameInfo frame_info;
-  if (Parse(buf, length, &qp, &frame_info) && frame_info.frame_width > 0) {
-    return frame_info;
-  }
-  return absl::nullopt;
-}
-
-=======
->>>>>>> cbad18b1
 }  // namespace vp9
 }  // namespace webrtc