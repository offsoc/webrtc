# Copyright (c) 2018 The WebRTC project authors. All Rights Reserved.
#
# Use of this source code is governed by a BSD-style license
# that can be found in the LICENSE file in the root of the source
# tree. An additional intellectual property rights grant can be found
# in the file PATENTS.  All contributing project authors may
# be found in the AUTHORS file in the root of the source tree.

import("../../../webrtc.gni")

config("bwe_test_logging") {
  if (rtc_enable_bwe_test_logging) {
    defines = [ "BWE_TEST_LOGGING_COMPILE_TIME_ENABLE=1" ]
  } else {
    defines = [ "BWE_TEST_LOGGING_COMPILE_TIME_ENABLE=0" ]
  }
}

rtc_library("goog_cc") {
  configs += [ ":bwe_test_logging" ]
  sources = [
    "goog_cc_network_control.cc",
    "goog_cc_network_control.h",
  ]

  deps = [
    ":alr_detector",
    ":delay_based_bwe",
    ":estimators",
    ":probe_controller",
    ":pushback_controller",
    ":send_side_bwe",
    "../..:module_api",
    "../../../api:network_state_predictor_api",
    "../../../api/rtc_event_log",
    "../../../api/transport:field_trial_based_config",
    "../../../api/transport:network_control",
    "../../../api/transport:webrtc_key_value_config",
    "../../../api/units:data_rate",
    "../../../api/units:data_size",
    "../../../api/units:time_delta",
    "../../../api/units:timestamp",
    "../../../logging:rtc_event_bwe",
    "../../../logging:rtc_event_pacing",
    "../../../rtc_base:checks",
    "../../../rtc_base:logging",
    "../../../rtc_base/experiments:alr_experiment",
    "../../../rtc_base/experiments:field_trial_parser",
    "../../../rtc_base/experiments:rate_control_settings",
    "../../../system_wrappers",
    "../../remote_bitrate_estimator",
  ]
  absl_deps = [
    "//third_party/abseil-cpp/absl/strings",
    "//third_party/abseil-cpp/absl/types:optional",
  ]
}

rtc_library("link_capacity_estimator") {
  sources = [
    "link_capacity_estimator.cc",
    "link_capacity_estimator.h",
  ]
  deps = [
    "../../../api/units:data_rate",
    "../../../rtc_base:safe_minmax",
  ]
  absl_deps = [ "//third_party/abseil-cpp/absl/types:optional" ]
}

rtc_library("pushback_controller") {
  sources = [
    "congestion_window_pushback_controller.cc",
    "congestion_window_pushback_controller.h",
  ]
  deps = [
    "../../../api/transport:network_control",
    "../../../api/transport:webrtc_key_value_config",
    "../../../api/units:data_size",
    "../../../rtc_base:checks",
    "../../../rtc_base/experiments:rate_control_settings",
  ]
  absl_deps = [
    "//third_party/abseil-cpp/absl/strings",
    "//third_party/abseil-cpp/absl/types:optional",
  ]
}

rtc_library("alr_detector") {
  sources = [
    "alr_detector.cc",
    "alr_detector.h",
  ]
  deps = [
    "../../../api/rtc_event_log",
    "../../../api/transport:field_trial_based_config",
    "../../../api/transport:webrtc_key_value_config",
    "../../../logging:rtc_event_pacing",
    "../../../rtc_base:checks",
    "../../../rtc_base:safe_conversions",
    "../../../rtc_base:timeutils",
    "../../../rtc_base/experiments:alr_experiment",
    "../../../rtc_base/experiments:field_trial_parser",
    "../../pacing:interval_budget",
  ]
  absl_deps = [ "//third_party/abseil-cpp/absl/types:optional" ]
}
rtc_library("estimators") {
  configs += [ ":bwe_test_logging" ]
  sources = [
    "acknowledged_bitrate_estimator.cc",
    "acknowledged_bitrate_estimator.h",
    "acknowledged_bitrate_estimator_interface.cc",
    "acknowledged_bitrate_estimator_interface.h",
    "bitrate_estimator.cc",
    "bitrate_estimator.h",
    "delay_increase_detector_interface.h",
    "probe_bitrate_estimator.cc",
    "probe_bitrate_estimator.h",
    "robust_throughput_estimator.cc",
    "robust_throughput_estimator.h",
    "trendline_estimator.cc",
    "trendline_estimator.h",
  ]

  deps = [
    "../../../api:network_state_predictor_api",
    "../../../api/rtc_event_log",
    "../../../api/transport:network_control",
    "../../../api/transport:webrtc_key_value_config",
    "../../../api/units:data_rate",
    "../../../api/units:timestamp",
    "../../../logging:rtc_event_bwe",
    "../../../rtc_base:checks",
    "../../../rtc_base:logging",
    "../../../rtc_base:macromagic",
    "../../../rtc_base:rtc_numerics",
    "../../../rtc_base:safe_conversions",
    "../../../rtc_base:safe_minmax",
    "../../../rtc_base/experiments:field_trial_parser",
    "../../remote_bitrate_estimator",
  ]
  absl_deps = [
    "//third_party/abseil-cpp/absl/strings",
    "//third_party/abseil-cpp/absl/types:optional",
  ]
}

rtc_library("loss_based_bwe_v2") {
  sources = [
    "loss_based_bwe_v2.cc",
    "loss_based_bwe_v2.h",
  ]
  deps = [
    "../../../api:array_view",
    "../../../api/transport:network_control",
    "../../../api/transport:webrtc_key_value_config",
    "../../../api/units:data_rate",
    "../../../api/units:data_size",
    "../../../api/units:time_delta",
    "../../../api/units:timestamp",
    "../../../rtc_base:logging",
    "../../../rtc_base/experiments:field_trial_parser",
  ]
  absl_deps = [
    "//third_party/abseil-cpp/absl/algorithm:container",
    "//third_party/abseil-cpp/absl/types:optional",
  ]
}

rtc_library("loss_based_bwe_v1") {
  configs += [ ":bwe_test_logging" ]
  sources = [
    "loss_based_bandwidth_estimation.cc",
    "loss_based_bandwidth_estimation.h",
  ]
  deps = [
    "../../../api/transport:network_control",
    "../../../api/transport:webrtc_key_value_config",
    "../../../api/units:data_rate",
    "../../../api/units:time_delta",
    "../../../api/units:timestamp",
    "../../../rtc_base:checks",
    "../../../rtc_base/experiments:field_trial_parser",
  ]
  absl_deps = [ "//third_party/abseil-cpp/absl/strings" ]
}

rtc_library("send_side_bwe") {
  configs += [ ":bwe_test_logging" ]
  sources = [
    "send_side_bandwidth_estimation.cc",
    "send_side_bandwidth_estimation.h",
  ]
  deps = [
    ":loss_based_bwe_v1",
    ":loss_based_bwe_v2",
    "../../../api/rtc_event_log",
    "../../../api/transport:network_control",
    "../../../api/transport:webrtc_key_value_config",
    "../../../api/units:data_rate",
    "../../../api/units:time_delta",
    "../../../api/units:timestamp",
    "../../../logging:rtc_event_bwe",
    "../../../rtc_base:checks",
    "../../../rtc_base:logging",
    "../../../rtc_base/experiments:field_trial_parser",
    "../../../system_wrappers:field_trial",
    "../../../system_wrappers:metrics",
    "../../remote_bitrate_estimator",
  ]
  absl_deps = [
    "//third_party/abseil-cpp/absl/strings",
    "//third_party/abseil-cpp/absl/types:optional",
  ]
}

rtc_library("delay_based_bwe") {
  configs += [ ":bwe_test_logging" ]
  sources = [
    "delay_based_bwe.cc",
    "delay_based_bwe.h",
    "inter_arrival_delta.cc",
    "inter_arrival_delta.h",
  ]

  deps = [
    ":estimators",
    "../../../api:network_state_predictor_api",
    "../../../api/rtc_event_log",
    "../../../api/transport:network_control",
    "../../../api/transport:webrtc_key_value_config",
    "../../../api/units:time_delta",
    "../../../api/units:timestamp",
    "../../../logging:rtc_event_bwe",
    "../../../rtc_base:checks",
    "../../../rtc_base:rtc_base_approved",
    "../../../rtc_base/experiments:field_trial_parser",
    "../../../system_wrappers:metrics",
    "../../pacing",
    "../../remote_bitrate_estimator",
  ]
  absl_deps = [
    "//third_party/abseil-cpp/absl/strings",
    "//third_party/abseil-cpp/absl/types:optional",
  ]
}

rtc_library("probe_controller") {
  sources = [
    "probe_controller.cc",
    "probe_controller.h",
  ]

  deps = [
    "../../../api/rtc_event_log",
    "../../../api/transport:network_control",
    "../../../api/transport:webrtc_key_value_config",
    "../../../api/units:data_rate",
    "../../../api/units:time_delta",
    "../../../api/units:timestamp",
    "../../../logging:rtc_event_bwe",
    "../../../logging:rtc_event_pacing",
    "../../../rtc_base:checks",
    "../../../rtc_base:logging",
    "../../../rtc_base:macromagic",
    "../../../rtc_base:safe_conversions",
    "../../../rtc_base/experiments:field_trial_parser",
    "../../../system_wrappers:metrics",
  ]
  absl_deps = [
<<<<<<< HEAD
=======
    "//third_party/abseil-cpp/absl/base:core_headers",
>>>>>>> cbad18b1
    "//third_party/abseil-cpp/absl/strings",
    "//third_party/abseil-cpp/absl/types:optional",
  ]
}

if (rtc_include_tests) {
  rtc_library("test_goog_cc_printer") {
    testonly = true
    sources = [
      "test/goog_cc_printer.cc",
      "test/goog_cc_printer.h",
    ]
    deps = [
      ":alr_detector",
      ":delay_based_bwe",
      ":estimators",
      ":goog_cc",
      "../../../api/rtc_event_log",
      "../../../api/transport:goog_cc",
      "../../../api/transport:network_control",
      "../../../api/units:timestamp",
      "../../../rtc_base:checks",
      "../../../test/logging:log_writer",
      "../../remote_bitrate_estimator",
    ]
    absl_deps = [ "//third_party/abseil-cpp/absl/types:optional" ]
  }
  if (!build_with_chromium) {
    rtc_library("goog_cc_unittests") {
      testonly = true

<<<<<<< HEAD
    sources = [
      "acknowledged_bitrate_estimator_unittest.cc",
      "alr_detector_unittest.cc",
      "congestion_window_pushback_controller_unittest.cc",
      "delay_based_bwe_unittest.cc",
      "delay_based_bwe_unittest_helper.cc",
      "delay_based_bwe_unittest_helper.h",
      "goog_cc_network_control_unittest.cc",
      "probe_bitrate_estimator_unittest.cc",
      "probe_controller_unittest.cc",
      "robust_throughput_estimator_unittest.cc",
      "send_side_bandwidth_estimation_unittest.cc",
      "trendline_estimator_unittest.cc",
    ]
    deps = [
      ":alr_detector",
      ":delay_based_bwe",
      ":estimators",
      ":goog_cc",
      ":loss_based_controller",
      ":probe_controller",
      ":pushback_controller",
      "../../../api/rtc_event_log",
      "../../../api/transport:field_trial_based_config",
      "../../../api/transport:goog_cc",
      "../../../api/transport:network_control",
      "../../../api/transport:webrtc_key_value_config",
      "../../../api/units:data_rate",
      "../../../api/units:timestamp",
      "../../../logging:mocks",
      "../../../logging:rtc_event_bwe",
      "../../../rtc_base:checks",
      "../../../rtc_base:rtc_base_approved",
      "../../../rtc_base:rtc_base_tests_utils",
      "../../../rtc_base/experiments:alr_experiment",
      "../../../system_wrappers",
      "../../../test:explicit_key_value_config",
      "../../../test:field_trial",
      "../../../test:test_support",
      "../../../test/scenario",
      "../../pacing",
      "//testing/gmock",
    ]
=======
      sources = [
        "acknowledged_bitrate_estimator_unittest.cc",
        "alr_detector_unittest.cc",
        "congestion_window_pushback_controller_unittest.cc",
        "delay_based_bwe_unittest.cc",
        "delay_based_bwe_unittest_helper.cc",
        "delay_based_bwe_unittest_helper.h",
        "goog_cc_network_control_unittest.cc",
        "loss_based_bwe_v2_test.cc",
        "probe_bitrate_estimator_unittest.cc",
        "probe_controller_unittest.cc",
        "robust_throughput_estimator_unittest.cc",
        "send_side_bandwidth_estimation_unittest.cc",
        "trendline_estimator_unittest.cc",
      ]
      deps = [
        ":alr_detector",
        ":delay_based_bwe",
        ":estimators",
        ":goog_cc",
        ":loss_based_bwe_v2",
        ":probe_controller",
        ":pushback_controller",
        ":send_side_bwe",
        "../../../api/rtc_event_log",
        "../../../api/test/network_emulation",
        "../../../api/test/network_emulation:create_cross_traffic",
        "../../../api/transport:field_trial_based_config",
        "../../../api/transport:goog_cc",
        "../../../api/transport:network_control",
        "../../../api/transport:webrtc_key_value_config",
        "../../../api/units:data_rate",
        "../../../api/units:data_size",
        "../../../api/units:time_delta",
        "../../../api/units:timestamp",
        "../../../logging:mocks",
        "../../../logging:rtc_event_bwe",
        "../../../rtc_base:checks",
        "../../../rtc_base:rtc_base_approved",
        "../../../rtc_base:rtc_base_tests_utils",
        "../../../rtc_base:stringutils",
        "../../../rtc_base/experiments:alr_experiment",
        "../../../system_wrappers",
        "../../../test:explicit_key_value_config",
        "../../../test:field_trial",
        "../../../test:test_support",
        "../../../test/scenario",
        "../../pacing",
        "//testing/gmock",
      ]
    }
>>>>>>> cbad18b1
  }
}<|MERGE_RESOLUTION|>--- conflicted
+++ resolved
@@ -269,10 +269,7 @@
     "../../../system_wrappers:metrics",
   ]
   absl_deps = [
-<<<<<<< HEAD
-=======
     "//third_party/abseil-cpp/absl/base:core_headers",
->>>>>>> cbad18b1
     "//third_party/abseil-cpp/absl/strings",
     "//third_party/abseil-cpp/absl/types:optional",
   ]
@@ -304,51 +301,6 @@
     rtc_library("goog_cc_unittests") {
       testonly = true
 
-<<<<<<< HEAD
-    sources = [
-      "acknowledged_bitrate_estimator_unittest.cc",
-      "alr_detector_unittest.cc",
-      "congestion_window_pushback_controller_unittest.cc",
-      "delay_based_bwe_unittest.cc",
-      "delay_based_bwe_unittest_helper.cc",
-      "delay_based_bwe_unittest_helper.h",
-      "goog_cc_network_control_unittest.cc",
-      "probe_bitrate_estimator_unittest.cc",
-      "probe_controller_unittest.cc",
-      "robust_throughput_estimator_unittest.cc",
-      "send_side_bandwidth_estimation_unittest.cc",
-      "trendline_estimator_unittest.cc",
-    ]
-    deps = [
-      ":alr_detector",
-      ":delay_based_bwe",
-      ":estimators",
-      ":goog_cc",
-      ":loss_based_controller",
-      ":probe_controller",
-      ":pushback_controller",
-      "../../../api/rtc_event_log",
-      "../../../api/transport:field_trial_based_config",
-      "../../../api/transport:goog_cc",
-      "../../../api/transport:network_control",
-      "../../../api/transport:webrtc_key_value_config",
-      "../../../api/units:data_rate",
-      "../../../api/units:timestamp",
-      "../../../logging:mocks",
-      "../../../logging:rtc_event_bwe",
-      "../../../rtc_base:checks",
-      "../../../rtc_base:rtc_base_approved",
-      "../../../rtc_base:rtc_base_tests_utils",
-      "../../../rtc_base/experiments:alr_experiment",
-      "../../../system_wrappers",
-      "../../../test:explicit_key_value_config",
-      "../../../test:field_trial",
-      "../../../test:test_support",
-      "../../../test/scenario",
-      "../../pacing",
-      "//testing/gmock",
-    ]
-=======
       sources = [
         "acknowledged_bitrate_estimator_unittest.cc",
         "alr_detector_unittest.cc",
@@ -400,6 +352,5 @@
         "//testing/gmock",
       ]
     }
->>>>>>> cbad18b1
   }
 }