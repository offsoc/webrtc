--- conflicted
+++ resolved
@@ -47,10 +47,7 @@
     "../../common_audio",
     "../../rtc_base:checks",
     "../../rtc_base:rtc_base_approved",
-<<<<<<< HEAD
-=======
     "../../rtc_base:safe_conversions",
->>>>>>> cbad18b1
     "../../rtc_base/synchronization:mutex",
     "../../system_wrappers",
     "../../system_wrappers:metrics",
