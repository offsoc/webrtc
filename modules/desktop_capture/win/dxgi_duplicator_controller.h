/*
 *  Copyright (c) 2016 The WebRTC project authors. All Rights Reserved.
 *
 *  Use of this source code is governed by a BSD-style license
 *  that can be found in the LICENSE file in the root of the source
 *  tree. An additional intellectual property rights grant can be found
 *  in the file PATENTS.  All contributing project authors may
 *  be found in the AUTHORS file in the root of the source tree.
 */

#ifndef MODULES_DESKTOP_CAPTURE_WIN_DXGI_DUPLICATOR_CONTROLLER_H_
#define MODULES_DESKTOP_CAPTURE_WIN_DXGI_DUPLICATOR_CONTROLLER_H_

#include <d3dcommon.h>

#include <atomic>
#include <string>
#include <vector>

#include "api/scoped_refptr.h"
#include "modules/desktop_capture/desktop_geometry.h"
#include "modules/desktop_capture/shared_desktop_frame.h"
#include "modules/desktop_capture/win/d3d_device.h"
#include "modules/desktop_capture/win/display_configuration_monitor.h"
#include "modules/desktop_capture/win/dxgi_adapter_duplicator.h"
#include "modules/desktop_capture/win/dxgi_context.h"
#include "modules/desktop_capture/win/dxgi_frame.h"
<<<<<<< HEAD
#include "rtc_base/deprecated/recursive_critical_section.h"
=======
#include "rtc_base/synchronization/mutex.h"
#include "rtc_base/system/rtc_export.h"
>>>>>>> cbad18b1

namespace webrtc {

// A controller for all the objects we need to call Windows DirectX capture APIs
// It's a singleton because only one IDXGIOutputDuplication instance per monitor
// is allowed per application.
//
// Consumers should create a DxgiDuplicatorController::Context and keep it
// throughout their lifetime, and pass it when calling Duplicate(). Consumers
// can also call IsSupported() to determine whether the system supports DXGI
// duplicator or not. If a previous IsSupported() function call returns true,
// but a later Duplicate() returns false, this usually means the display mode is
// changing. Consumers should retry after a while. (Typically 50 milliseconds,
// but according to hardware performance, this time may vary.)
class RTC_EXPORT DxgiDuplicatorController {
 public:
  using Context = DxgiFrameContext;

  // A collection of D3d information we are interested on, which may impact
  // capturer performance or reliability.
  struct D3dInfo {
    // Each video adapter has its own D3D_FEATURE_LEVEL, so this structure
    // contains the minimum and maximium D3D_FEATURE_LEVELs current system
    // supports.
    // Both fields can be 0, which is the default value to indicate no valid
    // D3D_FEATURE_LEVEL has been retrieved from underlying OS APIs.
    D3D_FEATURE_LEVEL min_feature_level;
    D3D_FEATURE_LEVEL max_feature_level;

    // TODO(zijiehe): Add more fields, such as manufacturer name, mode, driver
    // version.
  };

  enum class Result {
    SUCCEEDED,
    UNSUPPORTED_SESSION,
    FRAME_PREPARE_FAILED,
    INITIALIZATION_FAILED,
    DUPLICATION_FAILED,
    INVALID_MONITOR_ID,
  };

  // Converts `result` into user-friendly string representation. The return
  // value should not be used to identify error types.
  static std::string ResultName(Result result);

  // Returns the singleton instance of DxgiDuplicatorController.
  static rtc::scoped_refptr<DxgiDuplicatorController> Instance();

  // See ScreenCapturerWinDirectx::IsCurrentSessionSupported().
  static bool IsCurrentSessionSupported();

  // All the following public functions implicitly call Initialize() function.

  // Detects whether the system supports DXGI based capturer.
  bool IsSupported();

  // Returns a copy of D3dInfo composed by last Initialize() function call. This
  // function always copies the latest information into `info`. But once the
  // function returns false, the information in `info` may not accurate.
  bool RetrieveD3dInfo(D3dInfo* info);

  // Captures current screen and writes into `frame`.
  // TODO(zijiehe): Windows cannot guarantee the frames returned by each
  // IDXGIOutputDuplication are synchronized. But we are using a totally
  // different threading model than the way Windows suggested, it's hard to
  // synchronize them manually. We should find a way to do it.
  Result Duplicate(DxgiFrame* frame);

  // Captures one monitor and writes into target. `monitor_id` should >= 0. If
  // `monitor_id` is greater than the total screen count of all the Duplicators,
  // this function returns false.
  Result DuplicateMonitor(DxgiFrame* frame, int monitor_id);

  // Returns dpi of current system. Returns an empty DesktopVector if system
  // does not support DXGI based capturer.
  DesktopVector dpi();

  // Returns the count of screens on the system. These screens can be retrieved
  // by an integer in the range of [0, ScreenCount()). If system does not
  // support DXGI based capturer, this function returns 0.
  int ScreenCount();

  // Returns the device names of all screens on the system in utf8 encoding.
  // These screens can be retrieved by an integer in the range of
  // [0, output->size()). If system does not support DXGI based capturer, this
  // function returns false.
  bool GetDeviceNames(std::vector<std::string>* output);

 private:
  // DxgiFrameContext calls private Unregister(Context*) function in Reset().
  friend void DxgiFrameContext::Reset();

  // scoped_refptr<DxgiDuplicatorController> accesses private AddRef() and
  // Release() functions.
  friend class rtc::scoped_refptr<DxgiDuplicatorController>;

  // A private constructor to ensure consumers to use
  // DxgiDuplicatorController::Instance().
  DxgiDuplicatorController();

  // Not implemented: The singleton DxgiDuplicatorController instance should not
  // be deleted.
  ~DxgiDuplicatorController();

  // RefCountedInterface implementations.
  void AddRef();
  void Release();

  // Does the real duplication work. Setting `monitor_id` < 0 to capture entire
  // screen. This function calls Initialize(). And if the duplication failed,
  // this function calls Deinitialize() to ensure the Dxgi components can be
  // reinitialized next time.
  Result DoDuplicate(DxgiFrame* frame, int monitor_id);

  // Unload all the DXGI components and releases the resources. This function
  // wraps Deinitialize() with `mutex_`.
  void Unload();

  // Unregisters Context from this instance and all DxgiAdapterDuplicator(s)
  // it owns.
  void Unregister(const Context* const context);

  // All functions below should be called in `mutex_` locked scope and should be
  // after a successful Initialize().

  // If current instance has not been initialized, executes DoInitialize()
  // function, and returns initialize result. Otherwise directly returns true.
  // This function may calls Deinitialize() if initialization failed.
  bool Initialize() RTC_EXCLUSIVE_LOCKS_REQUIRED(mutex_);

  // Does the real initialization work, this function should only be called in
  // Initialize().
  bool DoInitialize() RTC_EXCLUSIVE_LOCKS_REQUIRED(mutex_);

  // Clears all COM components referred by this instance. So next Duplicate()
  // call will eventually initialize this instance again.
  void Deinitialize() RTC_EXCLUSIVE_LOCKS_REQUIRED(mutex_);

  // A helper function to check whether a Context has been expired.
  bool ContextExpired(const Context* const context) const
      RTC_EXCLUSIVE_LOCKS_REQUIRED(mutex_);

  // Updates Context if needed.
  void Setup(Context* context) RTC_EXCLUSIVE_LOCKS_REQUIRED(mutex_);

  bool DoDuplicateUnlocked(Context* context,
                           int monitor_id,
                           SharedDesktopFrame* target)
      RTC_EXCLUSIVE_LOCKS_REQUIRED(mutex_);

  // Captures all monitors.
  bool DoDuplicateAll(Context* context, SharedDesktopFrame* target)
      RTC_EXCLUSIVE_LOCKS_REQUIRED(mutex_);

  // Captures one monitor.
  bool DoDuplicateOne(Context* context,
                      int monitor_id,
                      SharedDesktopFrame* target)
      RTC_EXCLUSIVE_LOCKS_REQUIRED(mutex_);

  // The minimum GetNumFramesCaptured() returned by `duplicators_`.
  int64_t GetNumFramesCaptured() const RTC_EXCLUSIVE_LOCKS_REQUIRED(mutex_);

  // Returns a DesktopSize to cover entire `desktop_rect_`.
  DesktopSize desktop_size() const RTC_EXCLUSIVE_LOCKS_REQUIRED(mutex_);

  // Returns the size of one screen. `id` should be >= 0. If system does not
  // support DXGI based capturer, or `id` is greater than the total screen count
  // of all the Duplicators, this function returns an empty DesktopRect.
  DesktopRect ScreenRect(int id) const RTC_EXCLUSIVE_LOCKS_REQUIRED(mutex_);

  int ScreenCountUnlocked() const RTC_EXCLUSIVE_LOCKS_REQUIRED(mutex_);

  void GetDeviceNamesUnlocked(std::vector<std::string>* output) const
      RTC_EXCLUSIVE_LOCKS_REQUIRED(mutex_);

  // Returns the desktop size of the selected screen `monitor_id`. Setting
  // `monitor_id` < 0 to return the entire screen size.
  DesktopSize SelectedDesktopSize(int monitor_id) const
      RTC_EXCLUSIVE_LOCKS_REQUIRED(mutex_);

  // Retries DoDuplicateAll() for several times until GetNumFramesCaptured() is
  // large enough. Returns false if DoDuplicateAll() returns false, or
  // GetNumFramesCaptured() has never reached the requirement.
  // According to http://crbug.com/682112, dxgi capturer returns a black frame
  // during first several capture attempts.
  bool EnsureFrameCaptured(Context* context, SharedDesktopFrame* target)
      RTC_EXCLUSIVE_LOCKS_REQUIRED(mutex_);

  // Moves `desktop_rect_` and all underlying `duplicators_`, putting top left
  // corner of the desktop at (0, 0). This is necessary because DXGI_OUTPUT_DESC
  // may return negative coordinates. Called from DoInitialize() after all
  // DxgiAdapterDuplicator and DxgiOutputDuplicator instances are initialized.
  void TranslateRect() RTC_EXCLUSIVE_LOCKS_REQUIRED(mutex_);

  // The count of references which are now "living".
  std::atomic_int refcount_;

  // This lock must be locked whenever accessing any of the following objects.
<<<<<<< HEAD
  rtc::RecursiveCriticalSection lock_;
=======
  Mutex mutex_;
>>>>>>> cbad18b1

  // A self-incremented integer to compare with the one in Context. It ensures
  // a Context instance is always initialized after DxgiDuplicatorController.
  int identity_ RTC_GUARDED_BY(mutex_) = 0;
  DesktopRect desktop_rect_ RTC_GUARDED_BY(mutex_);
  DesktopVector dpi_ RTC_GUARDED_BY(mutex_);
  std::vector<DxgiAdapterDuplicator> duplicators_ RTC_GUARDED_BY(mutex_);
  D3dInfo d3d_info_ RTC_GUARDED_BY(mutex_);
  DisplayConfigurationMonitor display_configuration_monitor_
      RTC_GUARDED_BY(mutex_);
  // A number to indicate how many succeeded duplications have been performed.
  uint32_t succeeded_duplications_ RTC_GUARDED_BY(mutex_) = 0;
};

}  // namespace webrtc

#endif  // MODULES_DESKTOP_CAPTURE_WIN_DXGI_DUPLICATOR_CONTROLLER_H_<|MERGE_RESOLUTION|>--- conflicted
+++ resolved
@@ -25,12 +25,8 @@
 #include "modules/desktop_capture/win/dxgi_adapter_duplicator.h"
 #include "modules/desktop_capture/win/dxgi_context.h"
 #include "modules/desktop_capture/win/dxgi_frame.h"
-<<<<<<< HEAD
-#include "rtc_base/deprecated/recursive_critical_section.h"
-=======
 #include "rtc_base/synchronization/mutex.h"
 #include "rtc_base/system/rtc_export.h"
->>>>>>> cbad18b1
 
 namespace webrtc {
 
@@ -231,11 +227,7 @@
   std::atomic_int refcount_;
 
   // This lock must be locked whenever accessing any of the following objects.
-<<<<<<< HEAD
-  rtc::RecursiveCriticalSection lock_;
-=======
   Mutex mutex_;
->>>>>>> cbad18b1
 
   // A self-incremented integer to compare with the one in Context. It ensures
   // a Context instance is always initialized after DxgiDuplicatorController.
