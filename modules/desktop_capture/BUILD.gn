--- conflicted
+++ resolved
@@ -10,11 +10,6 @@
 import("//build/config/ui.gni")
 import("//tools/generate_stubs/rules.gni")
 import("../../webrtc.gni")
-
-if (rtc_use_pipewire) {
-  assert(rtc_pipewire_version == "0.2" || rtc_pipewire_version == "0.3",
-         "Unsupported PipeWire version")
-}
 
 use_desktop_capture_differ_sse2 = current_cpu == "x86" || current_cpu == "x64"
 
@@ -144,9 +139,6 @@
       if (is_mac) {
         sources += [ "screen_capturer_mac_unittest.cc" ]
       }
-<<<<<<< HEAD
-      deps += [ ":desktop_capture_mock" ]
-=======
       if (rtc_enable_win_wgc) {
         sources += [
           "win/wgc_capture_source_unittest.cc",
@@ -157,7 +149,6 @@
         ":desktop_capture_mock",
         "../../system_wrappers:metrics",
       ]
->>>>>>> cbad18b1
       public_configs = [ ":x11_config" ]
     }
   }
@@ -227,28 +218,11 @@
       ]
     }
 
-<<<<<<< HEAD
-    if (rtc_pipewire_version == "0.3") {
-      pkg_config("pipewire") {
-        packages = [ "libpipewire-0.3" ]
-        if (!rtc_link_pipewire) {
-          ignore_libs = true
-        }
-      }
-    } else {
-      pkg_config("pipewire") {
-        packages = [ "libpipewire-0.2" ]
-        if (!rtc_link_pipewire) {
-          ignore_libs = true
-        }
-      }
-=======
     pkg_config("pipewire") {
       packages = [ "libpipewire-0.3" ]
       if (!rtc_link_pipewire) {
         ignore_libs = true
       }
->>>>>>> cbad18b1
     }
 
     if (!rtc_link_pipewire) {
@@ -265,15 +239,7 @@
         logging_include = "rtc_base/logging.h"
         output_name = "linux/pipewire_stubs"
         path_from_source = "modules/desktop_capture/linux"
-<<<<<<< HEAD
-        if (rtc_pipewire_version == "0.3") {
-          sigs = [ "linux/pipewire03.sigs" ]
-        } else {
-          sigs = [ "linux/pipewire02.sigs" ]
-        }
-=======
         sigs = [ "linux/pipewire03.sigs" ]
->>>>>>> cbad18b1
       }
     }
 
@@ -479,10 +445,7 @@
     "../../api:function_view",
     "../../api:refcountedbase",
     "../../api:scoped_refptr",
-<<<<<<< HEAD
-=======
     "../../api:sequence_checker",
->>>>>>> cbad18b1
     "../../rtc_base",  # TODO(kjellander): Cleanup in bugs.webrtc.org/3806.
     "../../rtc_base:checks",
     "../../rtc_base/synchronization:mutex",
@@ -596,13 +559,6 @@
     sources += [
       "win/wgc_capture_session.cc",
       "win/wgc_capture_session.h",
-<<<<<<< HEAD
-      "win/window_capturer_win_wgc.cc",
-      "win/window_capturer_win_wgc.h",
-    ]
-
-    defines += [ "RTC_ENABLE_WIN_WGC" ]
-=======
       "win/wgc_capture_source.cc",
       "win/wgc_capture_source.h",
       "win/wgc_capturer_win.cc",
@@ -610,7 +566,6 @@
       "win/wgc_desktop_frame.cc",
       "win/wgc_desktop_frame.h",
     ]
->>>>>>> cbad18b1
   }
 }
 
