--- conflicted
+++ resolved
@@ -21,15 +21,8 @@
 #include "modules/desktop_capture/desktop_capturer_differ_wrapper.h"
 
 #if defined(RTC_ENABLE_WIN_WGC)
-<<<<<<< HEAD
-#include "modules/desktop_capture/win/window_capturer_win_wgc.h"
-#include "rtc_base/win/windows_version.h"
-
-const bool kUseWinWgcCapturer = false;
-=======
 #include "modules/desktop_capture/win/wgc_capturer_win.h"
 #include "rtc_base/win/windows_version.h"
->>>>>>> cbad18b1
 #endif  // defined(RTC_ENABLE_WIN_WGC)
 
 namespace webrtc {
@@ -61,18 +54,9 @@
 std::unique_ptr<DesktopCapturer> DesktopCapturer::CreateWindowCapturer(
     const DesktopCaptureOptions& options) {
 #if defined(RTC_ENABLE_WIN_WGC)
-<<<<<<< HEAD
-  // TODO(bugs.webrtc.org/11760): Add a WebRTC field trial (or similar
-  // mechanism) check here that leads to use of the WGC capturer once it is
-  // fully implemented.
-  if (kUseWinWgcCapturer &&
-      rtc::rtc_win::GetVersion() >= rtc::rtc_win::Version::VERSION_WIN10_RS5) {
-    return WindowCapturerWinWgc::CreateRawWindowCapturer(options);
-=======
   if (options.allow_wgc_capturer() &&
       rtc::rtc_win::GetVersion() >= rtc::rtc_win::Version::VERSION_WIN10_RS5) {
     return WgcCapturerWin::CreateRawWindowCapturer(options);
->>>>>>> cbad18b1
   }
 #endif  // defined(RTC_ENABLE_WIN_WGC)
 
