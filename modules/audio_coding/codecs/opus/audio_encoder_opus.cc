/*
 *  Copyright (c) 2014 The WebRTC project authors. All Rights Reserved.
 *
 *  Use of this source code is governed by a BSD-style license
 *  that can be found in the LICENSE file in the root of the source
 *  tree. An additional intellectual property rights grant can be found
 *  in the file PATENTS.  All contributing project authors may
 *  be found in the AUTHORS file in the root of the source tree.
 */

#include "modules/audio_coding/codecs/opus/audio_encoder_opus.h"

#include <algorithm>
#include <iterator>
#include <memory>
#include <string>
#include <utility>

#include "absl/strings/match.h"
#include "modules/audio_coding/audio_network_adaptor/audio_network_adaptor_impl.h"
#include "modules/audio_coding/audio_network_adaptor/controller_manager.h"
#include "modules/audio_coding/codecs/opus/audio_coder_opus_common.h"
#include "modules/audio_coding/codecs/opus/opus_interface.h"
#include "rtc_base/arraysize.h"
#include "rtc_base/checks.h"
#include "rtc_base/logging.h"
#include "rtc_base/numerics/exp_filter.h"
#include "rtc_base/numerics/safe_conversions.h"
#include "rtc_base/numerics/safe_minmax.h"
#include "rtc_base/string_encode.h"
#include "rtc_base/string_to_number.h"
#include "rtc_base/time_utils.h"
#include "system_wrappers/include/field_trial.h"

namespace webrtc {

namespace {

// Codec parameters for Opus.
// draft-spittka-payload-rtp-opus-03

// Recommended bitrates:
// 8-12 kb/s for NB speech,
// 16-20 kb/s for WB speech,
// 28-40 kb/s for FB speech,
// 48-64 kb/s for FB mono music, and
// 64-128 kb/s for FB stereo music.
// The current implementation applies the following values to mono signals,
// and multiplies them by 2 for stereo.
constexpr int kOpusBitrateNbBps = 12000;
constexpr int kOpusBitrateWbBps = 20000;
constexpr int kOpusBitrateFbBps = 32000;

constexpr int kRtpTimestampRateHz = 48000;
constexpr int kDefaultMaxPlaybackRate = 48000;

// These two lists must be sorted from low to high
#if WEBRTC_OPUS_SUPPORT_120MS_PTIME
constexpr int kANASupportedFrameLengths[] = {20, 40, 60, 120};
constexpr int kOpusSupportedFrameLengths[] = {10, 20, 40, 60, 120};
#else
constexpr int kANASupportedFrameLengths[] = {20, 40, 60};
constexpr int kOpusSupportedFrameLengths[] = {10, 20, 40, 60};
#endif

// PacketLossFractionSmoother uses an exponential filter with a time constant
// of -1.0 / ln(0.9999) = 10000 ms.
constexpr float kAlphaForPacketLossFractionSmoother = 0.9999f;
constexpr float kMaxPacketLossFraction = 0.2f;

int CalculateDefaultBitrate(int max_playback_rate, size_t num_channels) {
  const int bitrate = [&] {
    if (max_playback_rate <= 8000) {
      return kOpusBitrateNbBps * rtc::dchecked_cast<int>(num_channels);
    } else if (max_playback_rate <= 16000) {
      return kOpusBitrateWbBps * rtc::dchecked_cast<int>(num_channels);
    } else {
      return kOpusBitrateFbBps * rtc::dchecked_cast<int>(num_channels);
    }
  }();
  RTC_DCHECK_GE(bitrate, AudioEncoderOpusConfig::kMinBitrateBps);
  RTC_DCHECK_LE(bitrate, AudioEncoderOpusConfig::kMaxBitrateBps);
  return bitrate;
}

// Get the maxaveragebitrate parameter in string-form, so we can properly figure
// out how invalid it is and accurately log invalid values.
int CalculateBitrate(int max_playback_rate_hz,
                     size_t num_channels,
                     absl::optional<std::string> bitrate_param) {
  const int default_bitrate =
      CalculateDefaultBitrate(max_playback_rate_hz, num_channels);

  if (bitrate_param) {
    const auto bitrate = rtc::StringToNumber<int>(*bitrate_param);
    if (bitrate) {
      const int chosen_bitrate =
          std::max(AudioEncoderOpusConfig::kMinBitrateBps,
                   std::min(*bitrate, AudioEncoderOpusConfig::kMaxBitrateBps));
      if (bitrate != chosen_bitrate) {
        RTC_LOG(LS_WARNING) << "Invalid maxaveragebitrate " << *bitrate
                            << " clamped to " << chosen_bitrate;
      }
      return chosen_bitrate;
    }
    RTC_LOG(LS_WARNING) << "Invalid maxaveragebitrate \"" << *bitrate_param
                        << "\" replaced by default bitrate " << default_bitrate;
  }

  return default_bitrate;
}

int GetChannelCount(const SdpAudioFormat& format) {
  const auto param = GetFormatParameter(format, "stereo");
  if (param == "1") {
    return 2;
  } else {
    return 1;
  }
}

int GetMaxPlaybackRate(const SdpAudioFormat& format) {
  const auto param = GetFormatParameter<int>(format, "maxplaybackrate");
  if (param && *param >= 8000) {
    return std::min(*param, kDefaultMaxPlaybackRate);
  }
  return kDefaultMaxPlaybackRate;
}

int GetFrameSizeMs(const SdpAudioFormat& format) {
  const auto ptime = GetFormatParameter<int>(format, "ptime");
  if (ptime) {
    // Pick the next highest supported frame length from
    // kOpusSupportedFrameLengths.
    for (const int supported_frame_length : kOpusSupportedFrameLengths) {
      if (supported_frame_length >= *ptime) {
        return supported_frame_length;
      }
    }
    // If none was found, return the largest supported frame length.
    return *(std::end(kOpusSupportedFrameLengths) - 1);
  }

  return AudioEncoderOpusConfig::kDefaultFrameSizeMs;
}

void FindSupportedFrameLengths(int min_frame_length_ms,
                               int max_frame_length_ms,
                               std::vector<int>* out) {
  out->clear();
  std::copy_if(std::begin(kANASupportedFrameLengths),
               std::end(kANASupportedFrameLengths), std::back_inserter(*out),
               [&](int frame_length_ms) {
                 return frame_length_ms >= min_frame_length_ms &&
                        frame_length_ms <= max_frame_length_ms;
               });
  RTC_DCHECK(std::is_sorted(out->begin(), out->end()));
}

int GetBitrateBps(const AudioEncoderOpusConfig& config) {
  RTC_DCHECK(config.IsOk());
  return *config.bitrate_bps;
}

std::vector<float> GetBitrateMultipliers() {
  constexpr char kBitrateMultipliersName[] =
      "WebRTC-Audio-OpusBitrateMultipliers";
  const bool use_bitrate_multipliers =
      webrtc::field_trial::IsEnabled(kBitrateMultipliersName);
  if (use_bitrate_multipliers) {
    const std::string field_trial_string =
        webrtc::field_trial::FindFullName(kBitrateMultipliersName);
    std::vector<std::string> pieces;
    rtc::tokenize(field_trial_string, '-', &pieces);
    if (pieces.size() < 2 || pieces[0] != "Enabled") {
      RTC_LOG(LS_WARNING) << "Invalid parameters for "
                          << kBitrateMultipliersName
                          << ", not using custom values.";
      return std::vector<float>();
    }
    std::vector<float> multipliers(pieces.size() - 1);
    for (size_t i = 1; i < pieces.size(); i++) {
      if (!rtc::FromString(pieces[i], &multipliers[i - 1])) {
        RTC_LOG(LS_WARNING)
            << "Invalid parameters for " << kBitrateMultipliersName
            << ", not using custom values.";
        return std::vector<float>();
      }
    }
    RTC_LOG(LS_INFO) << "Using custom bitrate multipliers: "
                     << field_trial_string;
    return multipliers;
  }
  return std::vector<float>();
}

int GetMultipliedBitrate(int bitrate, const std::vector<float>& multipliers) {
  // The multipliers are valid from 5 kbps.
  const size_t bitrate_kbps = static_cast<size_t>(bitrate / 1000);
  if (bitrate_kbps < 5 || bitrate_kbps >= multipliers.size() + 5) {
    return bitrate;
  }
  return static_cast<int>(multipliers[bitrate_kbps - 5] * bitrate);
}
}  // namespace

void AudioEncoderOpusImpl::AppendSupportedEncoders(
    std::vector<AudioCodecSpec>* specs) {
  const SdpAudioFormat fmt = {"opus",
                              kRtpTimestampRateHz,
                              2,
                              {{"minptime", "10"}, {"useinbandfec", "1"}}};
  const AudioCodecInfo info = QueryAudioEncoder(*SdpToConfig(fmt));
  specs->push_back({fmt, info});
}

AudioCodecInfo AudioEncoderOpusImpl::QueryAudioEncoder(
    const AudioEncoderOpusConfig& config) {
  RTC_DCHECK(config.IsOk());
  AudioCodecInfo info(config.sample_rate_hz, config.num_channels,
                      *config.bitrate_bps,
                      AudioEncoderOpusConfig::kMinBitrateBps,
                      AudioEncoderOpusConfig::kMaxBitrateBps);
  info.allow_comfort_noise = false;
  info.supports_network_adaption = true;
  return info;
}

std::unique_ptr<AudioEncoder> AudioEncoderOpusImpl::MakeAudioEncoder(
    const AudioEncoderOpusConfig& config,
    int payload_type) {
  RTC_DCHECK(config.IsOk());
  return std::make_unique<AudioEncoderOpusImpl>(config, payload_type);
}

absl::optional<AudioEncoderOpusConfig> AudioEncoderOpusImpl::SdpToConfig(
    const SdpAudioFormat& format) {
  if (!absl::EqualsIgnoreCase(format.name, "opus") ||
      format.clockrate_hz != kRtpTimestampRateHz || format.num_channels != 2) {
    return absl::nullopt;
  }

  AudioEncoderOpusConfig config;
  config.num_channels = GetChannelCount(format);
  config.frame_size_ms = GetFrameSizeMs(format);
  config.max_playback_rate_hz = GetMaxPlaybackRate(format);
  config.fec_enabled = (GetFormatParameter(format, "useinbandfec") == "1");
  config.dtx_enabled = (GetFormatParameter(format, "usedtx") == "1");
  config.cbr_enabled = (GetFormatParameter(format, "cbr") == "1");
  config.bitrate_bps =
      CalculateBitrate(config.max_playback_rate_hz, config.num_channels,
                       GetFormatParameter(format, "maxaveragebitrate"));
  config.application = config.num_channels == 1
                           ? AudioEncoderOpusConfig::ApplicationMode::kVoip
                           : AudioEncoderOpusConfig::ApplicationMode::kAudio;

  constexpr int kMinANAFrameLength = kANASupportedFrameLengths[0];
  constexpr int kMaxANAFrameLength =
      kANASupportedFrameLengths[arraysize(kANASupportedFrameLengths) - 1];

  // For now, minptime and maxptime are only used with ANA. If ptime is outside
  // of this range, it will get adjusted once ANA takes hold. Ideally, we'd know
  // if ANA was to be used when setting up the config, and adjust accordingly.
  const int min_frame_length_ms =
      GetFormatParameter<int>(format, "minptime").value_or(kMinANAFrameLength);
  const int max_frame_length_ms =
      GetFormatParameter<int>(format, "maxptime").value_or(kMaxANAFrameLength);

  FindSupportedFrameLengths(min_frame_length_ms, max_frame_length_ms,
                            &config.supported_frame_lengths_ms);
  RTC_DCHECK(config.IsOk());
  return config;
}

absl::optional<int> AudioEncoderOpusImpl::GetNewComplexity(
    const AudioEncoderOpusConfig& config) {
  RTC_DCHECK(config.IsOk());
  const int bitrate_bps = GetBitrateBps(config);
  if (bitrate_bps >= config.complexity_threshold_bps -
                         config.complexity_threshold_window_bps &&
      bitrate_bps <= config.complexity_threshold_bps +
                         config.complexity_threshold_window_bps) {
    // Within the hysteresis window; make no change.
    return absl::nullopt;
  } else {
    return bitrate_bps <= config.complexity_threshold_bps
               ? config.low_rate_complexity
               : config.complexity;
  }
}

absl::optional<int> AudioEncoderOpusImpl::GetNewBandwidth(
    const AudioEncoderOpusConfig& config,
    OpusEncInst* inst) {
  constexpr int kMinWidebandBitrate = 8000;
  constexpr int kMaxNarrowbandBitrate = 9000;
  constexpr int kAutomaticThreshold = 11000;
  RTC_DCHECK(config.IsOk());
  const int bitrate = GetBitrateBps(config);
  if (bitrate > kAutomaticThreshold) {
    return absl::optional<int>(OPUS_AUTO);
  }
  const int bandwidth = WebRtcOpus_GetBandwidth(inst);
  RTC_DCHECK_GE(bandwidth, 0);
  if (bitrate > kMaxNarrowbandBitrate && bandwidth < OPUS_BANDWIDTH_WIDEBAND) {
    return absl::optional<int>(OPUS_BANDWIDTH_WIDEBAND);
  } else if (bitrate < kMinWidebandBitrate &&
             bandwidth > OPUS_BANDWIDTH_NARROWBAND) {
    return absl::optional<int>(OPUS_BANDWIDTH_NARROWBAND);
  }
  return absl::optional<int>();
}

class AudioEncoderOpusImpl::PacketLossFractionSmoother {
 public:
  explicit PacketLossFractionSmoother()
      : last_sample_time_ms_(rtc::TimeMillis()),
        smoother_(kAlphaForPacketLossFractionSmoother) {}

  // Gets the smoothed packet loss fraction.
  float GetAverage() const {
    float value = smoother_.filtered();
    return (value == rtc::ExpFilter::kValueUndefined) ? 0.0f : value;
  }

  // Add new observation to the packet loss fraction smoother.
  void AddSample(float packet_loss_fraction) {
    int64_t now_ms = rtc::TimeMillis();
    smoother_.Apply(static_cast<float>(now_ms - last_sample_time_ms_),
                    packet_loss_fraction);
    last_sample_time_ms_ = now_ms;
  }

 private:
  int64_t last_sample_time_ms_;

  // An exponential filter is used to smooth the packet loss fraction.
  rtc::ExpFilter smoother_;
};

AudioEncoderOpusImpl::AudioEncoderOpusImpl(const AudioEncoderOpusConfig& config,
                                           int payload_type)
    : AudioEncoderOpusImpl(
          config,
          payload_type,
          [this](const std::string& config_string, RtcEventLog* event_log) {
            return DefaultAudioNetworkAdaptorCreator(config_string, event_log);
          },
          // We choose 5sec as initial time constant due to empirical data.
          std::make_unique<SmoothingFilterImpl>(5000)) {}

AudioEncoderOpusImpl::AudioEncoderOpusImpl(
    const AudioEncoderOpusConfig& config,
    int payload_type,
    const AudioNetworkAdaptorCreator& audio_network_adaptor_creator,
    std::unique_ptr<SmoothingFilter> bitrate_smoother)
    : payload_type_(payload_type),
      send_side_bwe_with_overhead_(
          !webrtc::field_trial::IsDisabled("WebRTC-SendSideBwe-WithOverhead")),
      use_stable_target_for_adaptation_(!webrtc::field_trial::IsDisabled(
          "WebRTC-Audio-StableTargetAdaptation")),
      adjust_bandwidth_(
          webrtc::field_trial::IsEnabled("WebRTC-AdjustOpusBandwidth")),
      bitrate_changed_(true),
      bitrate_multipliers_(GetBitrateMultipliers()),
      packet_loss_rate_(0.0),
      inst_(nullptr),
      packet_loss_fraction_smoother_(new PacketLossFractionSmoother()),
      audio_network_adaptor_creator_(audio_network_adaptor_creator),
      bitrate_smoother_(std::move(bitrate_smoother)),
      consecutive_dtx_frames_(0) {
  RTC_DCHECK(0 <= payload_type && payload_type <= 127);

  // Sanity check of the redundant payload type field that we want to get rid
  // of. See https://bugs.chromium.org/p/webrtc/issues/detail?id=7847
  RTC_CHECK(config.payload_type == -1 || config.payload_type == payload_type);

  RTC_CHECK(RecreateEncoderInstance(config));
  SetProjectedPacketLossRate(packet_loss_rate_);
}

AudioEncoderOpusImpl::AudioEncoderOpusImpl(int payload_type,
                                           const SdpAudioFormat& format)
    : AudioEncoderOpusImpl(*SdpToConfig(format), payload_type) {}

AudioEncoderOpusImpl::~AudioEncoderOpusImpl() {
  RTC_CHECK_EQ(0, WebRtcOpus_EncoderFree(inst_));
}

int AudioEncoderOpusImpl::SampleRateHz() const {
  return config_.sample_rate_hz;
}

size_t AudioEncoderOpusImpl::NumChannels() const {
  return config_.num_channels;
}

int AudioEncoderOpusImpl::RtpTimestampRateHz() const {
  return kRtpTimestampRateHz;
}

size_t AudioEncoderOpusImpl::Num10MsFramesInNextPacket() const {
  return Num10msFramesPerPacket();
}

size_t AudioEncoderOpusImpl::Max10MsFramesInAPacket() const {
  return Num10msFramesPerPacket();
}

int AudioEncoderOpusImpl::GetTargetBitrate() const {
  return GetBitrateBps(config_);
}

void AudioEncoderOpusImpl::Reset() {
  RTC_CHECK(RecreateEncoderInstance(config_));
}

bool AudioEncoderOpusImpl::SetFec(bool enable) {
  if (enable) {
    RTC_CHECK_EQ(0, WebRtcOpus_EnableFec(inst_));
  } else {
    RTC_CHECK_EQ(0, WebRtcOpus_DisableFec(inst_));
  }
  config_.fec_enabled = enable;
  return true;
}

bool AudioEncoderOpusImpl::SetDtx(bool enable) {
  if (enable) {
    RTC_CHECK_EQ(0, WebRtcOpus_EnableDtx(inst_));
  } else {
    RTC_CHECK_EQ(0, WebRtcOpus_DisableDtx(inst_));
  }
  config_.dtx_enabled = enable;
  return true;
}

bool AudioEncoderOpusImpl::GetDtx() const {
  return config_.dtx_enabled;
}

bool AudioEncoderOpusImpl::SetApplication(Application application) {
  auto conf = config_;
  switch (application) {
    case Application::kSpeech:
      conf.application = AudioEncoderOpusConfig::ApplicationMode::kVoip;
      break;
    case Application::kAudio:
      conf.application = AudioEncoderOpusConfig::ApplicationMode::kAudio;
      break;
  }
  return RecreateEncoderInstance(conf);
}

void AudioEncoderOpusImpl::SetMaxPlaybackRate(int frequency_hz) {
  auto conf = config_;
  conf.max_playback_rate_hz = frequency_hz;
  RTC_CHECK(RecreateEncoderInstance(conf));
}

bool AudioEncoderOpusImpl::EnableAudioNetworkAdaptor(
    const std::string& config_string,
    RtcEventLog* event_log) {
  audio_network_adaptor_ =
      audio_network_adaptor_creator_(config_string, event_log);
  return audio_network_adaptor_.get() != nullptr;
}

void AudioEncoderOpusImpl::DisableAudioNetworkAdaptor() {
  audio_network_adaptor_.reset(nullptr);
}

void AudioEncoderOpusImpl::OnReceivedUplinkPacketLossFraction(
    float uplink_packet_loss_fraction) {
  if (audio_network_adaptor_) {
    audio_network_adaptor_->SetUplinkPacketLossFraction(
        uplink_packet_loss_fraction);
    ApplyAudioNetworkAdaptor();
  }
  packet_loss_fraction_smoother_->AddSample(uplink_packet_loss_fraction);
  float average_fraction_loss = packet_loss_fraction_smoother_->GetAverage();
  SetProjectedPacketLossRate(average_fraction_loss);
}

void AudioEncoderOpusImpl::OnReceivedTargetAudioBitrate(
    int target_audio_bitrate_bps) {
  SetTargetBitrate(target_audio_bitrate_bps);
}

void AudioEncoderOpusImpl::OnReceivedUplinkBandwidth(
    int target_audio_bitrate_bps,
    absl::optional<int64_t> bwe_period_ms,
    absl::optional<int64_t> stable_target_bitrate_bps) {
  if (audio_network_adaptor_) {
    audio_network_adaptor_->SetTargetAudioBitrate(target_audio_bitrate_bps);
    if (use_stable_target_for_adaptation_) {
      if (stable_target_bitrate_bps)
        audio_network_adaptor_->SetUplinkBandwidth(*stable_target_bitrate_bps);
    } else {
      // We give smoothed bitrate allocation to audio network adaptor as
      // the uplink bandwidth.
      // The BWE spikes should not affect the bitrate smoother more than 25%.
      // To simplify the calculations we use a step response as input signal.
      // The step response of an exponential filter is
      // u(t) = 1 - e^(-t / time_constant).
      // In order to limit the affect of a BWE spike within 25% of its value
      // before
      // the next BWE update, we would choose a time constant that fulfills
      // 1 - e^(-bwe_period_ms / time_constant) < 0.25
      // Then 4 * bwe_period_ms is a good choice.
      if (bwe_period_ms)
        bitrate_smoother_->SetTimeConstantMs(*bwe_period_ms * 4);
      bitrate_smoother_->AddSample(target_audio_bitrate_bps);
    }

    ApplyAudioNetworkAdaptor();
  } else if (send_side_bwe_with_overhead_) {
    if (!overhead_bytes_per_packet_) {
      RTC_LOG(LS_INFO)
          << "AudioEncoderOpusImpl: Overhead unknown, target audio bitrate "
          << target_audio_bitrate_bps << " bps is ignored.";
      return;
    }
    const int overhead_bps = static_cast<int>(
        *overhead_bytes_per_packet_ * 8 * 100 / Num10MsFramesInNextPacket());
    SetTargetBitrate(
        std::min(AudioEncoderOpusConfig::kMaxBitrateBps,
                 std::max(AudioEncoderOpusConfig::kMinBitrateBps,
                          target_audio_bitrate_bps - overhead_bps)));
  } else {
    SetTargetBitrate(target_audio_bitrate_bps);
  }
}
void AudioEncoderOpusImpl::OnReceivedUplinkBandwidth(
    int target_audio_bitrate_bps,
    absl::optional<int64_t> bwe_period_ms) {
  OnReceivedUplinkBandwidth(target_audio_bitrate_bps, bwe_period_ms,
                            absl::nullopt);
}

void AudioEncoderOpusImpl::OnReceivedUplinkAllocation(
    BitrateAllocationUpdate update) {
  OnReceivedUplinkBandwidth(update.target_bitrate.bps(), update.bwe_period.ms(),
                            update.stable_target_bitrate.bps());
}

void AudioEncoderOpusImpl::OnReceivedRtt(int rtt_ms) {
  if (!audio_network_adaptor_)
    return;
  audio_network_adaptor_->SetRtt(rtt_ms);
  ApplyAudioNetworkAdaptor();
}

void AudioEncoderOpusImpl::OnReceivedOverhead(
    size_t overhead_bytes_per_packet) {
  if (audio_network_adaptor_) {
    audio_network_adaptor_->SetOverhead(overhead_bytes_per_packet);
    ApplyAudioNetworkAdaptor();
  } else {
    overhead_bytes_per_packet_ = overhead_bytes_per_packet;
  }
}

void AudioEncoderOpusImpl::SetReceiverFrameLengthRange(
    int min_frame_length_ms,
    int max_frame_length_ms) {
  // Ensure that `SetReceiverFrameLengthRange` is called before
  // `EnableAudioNetworkAdaptor`, otherwise we need to recreate
  // `audio_network_adaptor_`, which is not a needed use case.
  RTC_DCHECK(!audio_network_adaptor_);
  FindSupportedFrameLengths(min_frame_length_ms, max_frame_length_ms,
                            &config_.supported_frame_lengths_ms);
}

AudioEncoder::EncodedInfo AudioEncoderOpusImpl::EncodeImpl(
    uint32_t rtp_timestamp,
    rtc::ArrayView<const int16_t> audio,
    rtc::Buffer* encoded) {
  MaybeUpdateUplinkBandwidth();

  if (input_buffer_.empty())
    first_timestamp_in_buffer_ = rtp_timestamp;

  input_buffer_.insert(input_buffer_.end(), audio.cbegin(), audio.cend());
  if (input_buffer_.size() <
      (Num10msFramesPerPacket() * SamplesPer10msFrame())) {
    return EncodedInfo();
  }
  RTC_CHECK_EQ(input_buffer_.size(),
               Num10msFramesPerPacket() * SamplesPer10msFrame());

  const size_t max_encoded_bytes = SufficientOutputBufferSize();
  EncodedInfo info;
  info.encoded_bytes = encoded->AppendData(
      max_encoded_bytes, [&](rtc::ArrayView<uint8_t> encoded) {
        int status = WebRtcOpus_Encode(
            inst_, &input_buffer_[0],
            rtc::CheckedDivExact(input_buffer_.size(), config_.num_channels),
            rtc::saturated_cast<int16_t>(max_encoded_bytes), encoded.data());

        RTC_CHECK_GE(status, 0);  // Fails only if fed invalid data.

        return static_cast<size_t>(status);
      });
  input_buffer_.clear();

  bool dtx_frame = (info.encoded_bytes <= 2);

  // Will use new packet size for next encoding.
  config_.frame_size_ms = next_frame_length_ms_;

  if (adjust_bandwidth_ && bitrate_changed_) {
    const auto bandwidth = GetNewBandwidth(config_, inst_);
    if (bandwidth) {
      RTC_CHECK_EQ(0, WebRtcOpus_SetBandwidth(inst_, *bandwidth));
    }
    bitrate_changed_ = false;
  }

  info.encoded_timestamp = first_timestamp_in_buffer_;
  info.payload_type = payload_type_;
  info.send_even_if_empty = true;  // Allows Opus to send empty packets.
  // After 20 DTX frames (MAX_CONSECUTIVE_DTX) Opus will send a frame
  // coding the background noise. Avoid flagging this frame as speech
  // (even though there is a probability of the frame being speech).
  info.speech = !dtx_frame && (consecutive_dtx_frames_ != 20);
  info.encoder_type = CodecType::kOpus;

  // Increase or reset DTX counter.
  consecutive_dtx_frames_ = (dtx_frame) ? (consecutive_dtx_frames_ + 1) : (0);

  return info;
}

size_t AudioEncoderOpusImpl::Num10msFramesPerPacket() const {
  return static_cast<size_t>(rtc::CheckedDivExact(config_.frame_size_ms, 10));
}

size_t AudioEncoderOpusImpl::SamplesPer10msFrame() const {
  return rtc::CheckedDivExact(config_.sample_rate_hz, 100) *
         config_.num_channels;
}

size_t AudioEncoderOpusImpl::SufficientOutputBufferSize() const {
  // Calculate the number of bytes we expect the encoder to produce,
  // then multiply by two to give a wide margin for error.
  const size_t bytes_per_millisecond =
      static_cast<size_t>(GetBitrateBps(config_) / (1000 * 8) + 1);
  const size_t approx_encoded_bytes =
      Num10msFramesPerPacket() * 10 * bytes_per_millisecond;
  return 2 * approx_encoded_bytes;
}

// If the given config is OK, recreate the Opus encoder instance with those
// settings, save the config, and return true. Otherwise, do nothing and return
// false.
bool AudioEncoderOpusImpl::RecreateEncoderInstance(
    const AudioEncoderOpusConfig& config) {
  if (!config.IsOk())
    return false;
  config_ = config;
  if (inst_)
    RTC_CHECK_EQ(0, WebRtcOpus_EncoderFree(inst_));
  input_buffer_.clear();
  input_buffer_.reserve(Num10msFramesPerPacket() * SamplesPer10msFrame());
  RTC_CHECK_EQ(0, WebRtcOpus_EncoderCreate(
                      &inst_, config.num_channels,
                      config.application ==
                              AudioEncoderOpusConfig::ApplicationMode::kVoip
                          ? 0
                          : 1,
                      config.sample_rate_hz));
  const int bitrate = GetBitrateBps(config);
  RTC_CHECK_EQ(0, WebRtcOpus_SetBitRate(inst_, bitrate));
  RTC_LOG(LS_VERBOSE) << "Set Opus bitrate to " << bitrate << " bps.";
  if (config.fec_enabled) {
    RTC_CHECK_EQ(0, WebRtcOpus_EnableFec(inst_));
  } else {
    RTC_CHECK_EQ(0, WebRtcOpus_DisableFec(inst_));
  }
  RTC_CHECK_EQ(
      0, WebRtcOpus_SetMaxPlaybackRate(inst_, config.max_playback_rate_hz));
  // Use the default complexity if the start bitrate is within the hysteresis
  // window.
  complexity_ = GetNewComplexity(config).value_or(config.complexity);
  RTC_CHECK_EQ(0, WebRtcOpus_SetComplexity(inst_, complexity_));
  bitrate_changed_ = true;
  if (config.dtx_enabled) {
    RTC_CHECK_EQ(0, WebRtcOpus_EnableDtx(inst_));
  } else {
    RTC_CHECK_EQ(0, WebRtcOpus_DisableDtx(inst_));
  }
  RTC_CHECK_EQ(0,
               WebRtcOpus_SetPacketLossRate(
                   inst_, static_cast<int32_t>(packet_loss_rate_ * 100 + .5)));
  if (config.cbr_enabled) {
    RTC_CHECK_EQ(0, WebRtcOpus_EnableCbr(inst_));
  } else {
    RTC_CHECK_EQ(0, WebRtcOpus_DisableCbr(inst_));
  }
  num_channels_to_encode_ = NumChannels();
  next_frame_length_ms_ = config_.frame_size_ms;
  return true;
}

void AudioEncoderOpusImpl::SetFrameLength(int frame_length_ms) {
  if (next_frame_length_ms_ != frame_length_ms) {
    RTC_LOG(LS_VERBOSE) << "Update Opus frame length "
                        << "from " << next_frame_length_ms_ << " ms "
                        << "to " << frame_length_ms << " ms.";
  }
  next_frame_length_ms_ = frame_length_ms;
}

void AudioEncoderOpusImpl::SetNumChannelsToEncode(
    size_t num_channels_to_encode) {
  RTC_DCHECK_GT(num_channels_to_encode, 0);
  RTC_DCHECK_LE(num_channels_to_encode, config_.num_channels);

  if (num_channels_to_encode_ == num_channels_to_encode)
    return;

  RTC_CHECK_EQ(0, WebRtcOpus_SetForceChannels(inst_, num_channels_to_encode));
  num_channels_to_encode_ = num_channels_to_encode;
}

void AudioEncoderOpusImpl::SetProjectedPacketLossRate(float fraction) {
  fraction = std::min(std::max(fraction, 0.0f), kMaxPacketLossFraction);
  if (packet_loss_rate_ != fraction) {
    packet_loss_rate_ = fraction;
    RTC_CHECK_EQ(
        0, WebRtcOpus_SetPacketLossRate(
               inst_, static_cast<int32_t>(packet_loss_rate_ * 100 + .5)));
  }
}

void AudioEncoderOpusImpl::SetTargetBitrate(int bits_per_second) {
  const int new_bitrate = rtc::SafeClamp<int>(
      bits_per_second, AudioEncoderOpusConfig::kMinBitrateBps,
      AudioEncoderOpusConfig::kMaxBitrateBps);
  if (config_.bitrate_bps && *config_.bitrate_bps != new_bitrate) {
    config_.bitrate_bps = new_bitrate;
    RTC_DCHECK(config_.IsOk());
    const int bitrate = GetBitrateBps(config_);
    RTC_CHECK_EQ(
        0, WebRtcOpus_SetBitRate(
               inst_, GetMultipliedBitrate(bitrate, bitrate_multipliers_)));
    RTC_LOG(LS_VERBOSE) << "Set Opus bitrate to " << bitrate << " bps.";
    bitrate_changed_ = true;
  }

  const auto new_complexity = GetNewComplexity(config_);
  if (new_complexity && complexity_ != *new_complexity) {
    complexity_ = *new_complexity;
    RTC_CHECK_EQ(0, WebRtcOpus_SetComplexity(inst_, complexity_));
  }
}

void AudioEncoderOpusImpl::ApplyAudioNetworkAdaptor() {
  auto config = audio_network_adaptor_->GetEncoderRuntimeConfig();

  if (config.bitrate_bps)
    SetTargetBitrate(*config.bitrate_bps);
  if (config.frame_length_ms)
    SetFrameLength(*config.frame_length_ms);
  if (config.enable_dtx)
    SetDtx(*config.enable_dtx);
  if (config.num_channels)
    SetNumChannelsToEncode(*config.num_channels);
}

std::unique_ptr<AudioNetworkAdaptor>
AudioEncoderOpusImpl::DefaultAudioNetworkAdaptorCreator(
    const std::string& config_string,
    RtcEventLog* event_log) const {
  AudioNetworkAdaptorImpl::Config config;
  config.event_log = event_log;
  return std::unique_ptr<AudioNetworkAdaptor>(new AudioNetworkAdaptorImpl(
      config, ControllerManagerImpl::Create(
                  config_string, NumChannels(), supported_frame_lengths_ms(),
                  AudioEncoderOpusConfig::kMinBitrateBps,
                  num_channels_to_encode_, next_frame_length_ms_,
                  GetTargetBitrate(), config_.fec_enabled, GetDtx())));
}

void AudioEncoderOpusImpl::MaybeUpdateUplinkBandwidth() {
  if (audio_network_adaptor_ && !use_stable_target_for_adaptation_) {
    int64_t now_ms = rtc::TimeMillis();
    if (!bitrate_smoother_last_update_time_ ||
        now_ms - *bitrate_smoother_last_update_time_ >=
            config_.uplink_bandwidth_update_interval_ms) {
      absl::optional<float> smoothed_bitrate = bitrate_smoother_->GetAverage();
      if (smoothed_bitrate)
        audio_network_adaptor_->SetUplinkBandwidth(*smoothed_bitrate);
      bitrate_smoother_last_update_time_ = now_ms;
    }
  }
}

ANAStats AudioEncoderOpusImpl::GetANAStats() const {
  if (audio_network_adaptor_) {
    return audio_network_adaptor_->GetStats();
  }
  return ANAStats();
}

absl::optional<std::pair<TimeDelta, TimeDelta> >
AudioEncoderOpusImpl::GetFrameLengthRange() const {
  if (config_.supported_frame_lengths_ms.empty()) {
    return absl::nullopt;
  } else if (audio_network_adaptor_) {
    return {{TimeDelta::Millis(config_.supported_frame_lengths_ms.front()),
             TimeDelta::Millis(config_.supported_frame_lengths_ms.back())}};
<<<<<<< HEAD
  } else {
    return {{TimeDelta::Millis(config_.frame_size_ms),
             TimeDelta::Millis(config_.frame_size_ms)}};
  }
}

// RingRTC change to configure opus
bool AudioEncoderOpusImpl::Configure(const webrtc::AudioEncoder::Config& config) {
  // This sets next_frame_length_ms_ until the next time audio is sampled,
  // and then it sets config_.frame_size_ms as well.
  // It needs to be delayed to avoid a CHECK in Encode.
  SetFrameLength(config.packet_size_ms);

  // I don't think any of the below are necessary, but the above is, so we might as well set these.
  config_.bitrate_bps = config.start_bitrate_bps;
  config_.fec_enabled = config.enable_fec == 1;
  config_.cbr_enabled = config.enable_vbr == 0;
  config_.complexity = config.complexity;
  config_.low_rate_complexity = config_.low_rate_complexity;
  config_.dtx_enabled = config.enable_dtx == 1;

  if (WebRtcOpus_SetBandwidth(inst_, config.bandwidth) == -1) {
    RTC_LOG(LS_WARNING) << "Failed to configure OPUS to bandwidth=" << config.bandwidth;
    return false;
  }
  RTC_LOG(LS_INFO) << "Successfully configured OPUS to bandwidth=" << config.bandwidth;

  if (WebRtcOpus_SetBitRate(inst_, config.start_bitrate_bps) == -1) {
    RTC_LOG(LS_WARNING) << "Failed to configure OPUS to bitrate_bps=" << config.start_bitrate_bps;
    return false;
  }
  RTC_LOG(LS_INFO) << "Successfully configured OPUS to bitrate_bps=" << config.start_bitrate_bps;

  if (WebRtcOpus_SetComplexity(inst_, config.complexity) == -1) {
    RTC_LOG(LS_WARNING) << "Failed to configure OPUS to complexity=" << config.complexity;
    return false;
  }
  RTC_LOG(LS_INFO) << "Successfully configured OPUS to complexity=" << config.complexity;

  if (config.enable_fec == 1) {
    if (WebRtcOpus_EnableFec(inst_) == -1) {
      RTC_LOG(LS_WARNING) << "Failed to configure OPUS to enable_fec=" << config.enable_fec;
      return false;
    }
  } else {
    if (WebRtcOpus_DisableFec(inst_) == -1) {
      RTC_LOG(LS_WARNING) << "Failed to configure OPUS to enable_fec=" << config.enable_fec;
      return false;
    }
  }
  RTC_LOG(LS_INFO) << "Successfully configured OPUS to enable_fec=" << config.enable_fec;

  if (config.enable_dtx == 1) {
    if (WebRtcOpus_EnableDtx(inst_) == -1) {
      RTC_LOG(LS_WARNING) << "Failed to configure OPUS to enable_dtx=" << config.enable_dtx;
      return false;
    }
  } else {
    if (WebRtcOpus_DisableDtx(inst_) == -1) {
      RTC_LOG(LS_WARNING) << "Failed to configure OPUS to enable_dtx=" << config.enable_dtx;
      return false;
    }
  }
  RTC_LOG(LS_INFO) << "Successfully configured OPUS to enable_dtx=" << config.enable_dtx;

  if (config.enable_vbr == 0) {
    if (WebRtcOpus_EnableCbr(inst_) == -1) {
      RTC_LOG(LS_WARNING) << "Failed to configure OPUS to enable_vbr=" << config.enable_vbr;
      return false;
    }
  } else {
    if (WebRtcOpus_DisableCbr(inst_) == -1) {
      RTC_LOG(LS_WARNING) << "Failed to configure OPUS to enable_vbr=" << config.enable_vbr;
      return false;
    }
=======
  } else {
    return {{TimeDelta::Millis(config_.frame_size_ms),
             TimeDelta::Millis(config_.frame_size_ms)}};
>>>>>>> cbad18b1
  }
  RTC_LOG(LS_INFO) << "Successfully configured OPUS to enable_vbr=" << config.enable_vbr;

  return true;
}


}  // namespace webrtc<|MERGE_RESOLUTION|>--- conflicted
+++ resolved
@@ -811,7 +811,6 @@
   } else if (audio_network_adaptor_) {
     return {{TimeDelta::Millis(config_.supported_frame_lengths_ms.front()),
              TimeDelta::Millis(config_.supported_frame_lengths_ms.back())}};
-<<<<<<< HEAD
   } else {
     return {{TimeDelta::Millis(config_.frame_size_ms),
              TimeDelta::Millis(config_.frame_size_ms)}};
@@ -887,15 +886,7 @@
       RTC_LOG(LS_WARNING) << "Failed to configure OPUS to enable_vbr=" << config.enable_vbr;
       return false;
     }
-=======
-  } else {
-    return {{TimeDelta::Millis(config_.frame_size_ms),
-             TimeDelta::Millis(config_.frame_size_ms)}};
->>>>>>> cbad18b1
-  }
-  RTC_LOG(LS_INFO) << "Successfully configured OPUS to enable_vbr=" << config.enable_vbr;
-
-  return true;
+  }
 }
 
 
