--- conflicted
+++ resolved
@@ -61,16 +61,8 @@
     NetEqController::Config config;
     config.tick_timer = &tick_timer_;
     config.allow_time_stretching = true;
-<<<<<<< HEAD
-    std::unique_ptr<Histogram> histogram =
-        std::make_unique<Histogram>(200, 12345, 2);
-    auto delay_manager = std::make_unique<MockDelayManager>(
-        200, 0, 12300, absl::nullopt, 2000, config.tick_timer,
-        std::move(histogram));
-=======
     auto delay_manager = std::make_unique<MockDelayManager>(
         DelayManager::Config(), config.tick_timer);
->>>>>>> cbad18b1
     mock_delay_manager_ = delay_manager.get();
     auto buffer_level_filter = std::make_unique<MockBufferLevelFilter>();
     mock_buffer_level_filter_ = buffer_level_filter.get();
