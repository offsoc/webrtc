--- conflicted
+++ resolved
@@ -648,13 +648,9 @@
   TestSetAndGetTargetBitratesWithFixedCodec(audio_encoder_.get(), 128000);
 }
 
-<<<<<<< HEAD
-TEST_P(AudioDecoderOpusTest, EncodeDecode) {
-=======
 // TODO(http://bugs.webrtc.org/12518): Enable the test after Opus has been
 // updated.
 TEST_P(AudioDecoderOpusTest, DISABLED_EncodeDecode) {
->>>>>>> cbad18b1
   constexpr int tolerance = 6176;
   constexpr int channel_diff_tolerance = 6;
   constexpr double mse = 238630.0;
