--- conflicted
+++ resolved
@@ -28,75 +28,24 @@
 namespace webrtc {
 
 namespace {
-<<<<<<< HEAD
-constexpr int kMaxNumberOfPackets = 240;
-constexpr int kMinDelayMs = 0;
-constexpr int kMaxHistoryMs = 2000;
-=======
 constexpr int kMaxNumberOfPackets = 200;
->>>>>>> cbad18b1
 constexpr int kTimeStepMs = 10;
 constexpr int kFs = 8000;
 constexpr int kFrameSizeMs = 20;
 constexpr int kTsIncrement = kFrameSizeMs * kFs / 1000;
 constexpr int kMaxBufferSizeMs = kMaxNumberOfPackets * kFrameSizeMs;
-<<<<<<< HEAD
-constexpr int kDefaultHistogramQuantile = 1020054733;
-constexpr int kNumBuckets = 100;
-constexpr int kForgetFactor = 32745;
+
 }  // namespace
 
-=======
-
-}  // namespace
-
->>>>>>> cbad18b1
 class DelayManagerTest : public ::testing::Test {
  protected:
   DelayManagerTest();
   virtual void SetUp();
-<<<<<<< HEAD
-  void RecreateDelayManager();
-=======
->>>>>>> cbad18b1
   absl::optional<int> InsertNextPacket();
   void IncreaseTime(int inc_ms);
 
   DelayManager dm_;
   TickTimer tick_timer_;
-<<<<<<< HEAD
-  MockStatisticsCalculator stats_;
-  MockHistogram* mock_histogram_;
-  uint32_t ts_;
-  bool use_mock_histogram_ = false;
-  absl::optional<int> resample_interval_ms_;
-};
-
-DelayManagerTest::DelayManagerTest()
-    : dm_(nullptr),
-      ts_(0x12345678) {}
-
-void DelayManagerTest::SetUp() {
-  RecreateDelayManager();
-}
-
-void DelayManagerTest::RecreateDelayManager() {
-  if (use_mock_histogram_) {
-    mock_histogram_ = new MockHistogram(kNumBuckets, kForgetFactor);
-    std::unique_ptr<Histogram> histogram(mock_histogram_);
-    dm_ = std::make_unique<DelayManager>(kMaxNumberOfPackets, kMinDelayMs,
-                                         kDefaultHistogramQuantile,
-                                         resample_interval_ms_, kMaxHistoryMs,
-                                         &tick_timer_, std::move(histogram));
-  } else {
-    dm_ = DelayManager::Create(kMaxNumberOfPackets, kMinDelayMs, &tick_timer_);
-  }
-  dm_->SetPacketAudioLength(kFrameSizeMs);
-}
-
-absl::optional<int> DelayManagerTest::InsertNextPacket() {
-  auto relative_delay = dm_->Update(ts_, kFs);
-=======
   uint32_t ts_;
 };
 
@@ -109,7 +58,6 @@
 
 absl::optional<int> DelayManagerTest::InsertNextPacket() {
   auto relative_delay = dm_.Update(ts_, kFs);
->>>>>>> cbad18b1
   ts_ += kTsIncrement;
   return relative_delay;
 }
@@ -132,11 +80,7 @@
   IncreaseTime(kFrameSizeMs);
   // Second packet arrival.
   InsertNextPacket();
-<<<<<<< HEAD
-  EXPECT_EQ(20, dm_->TargetDelayMs());
-=======
   EXPECT_EQ(20, dm_.TargetDelayMs());
->>>>>>> cbad18b1
 }
 
 TEST_F(DelayManagerTest, UpdateLongInterArrivalTime) {
@@ -146,11 +90,7 @@
   IncreaseTime(2 * kFrameSizeMs);
   // Second packet arrival.
   InsertNextPacket();
-<<<<<<< HEAD
-  EXPECT_EQ(40, dm_->TargetDelayMs());
-=======
   EXPECT_EQ(40, dm_.TargetDelayMs());
->>>>>>> cbad18b1
 }
 
 TEST_F(DelayManagerTest, MaxDelay) {
@@ -162,15 +102,6 @@
   InsertNextPacket();
 
   // No limit is set.
-<<<<<<< HEAD
-  EXPECT_EQ(kExpectedTarget, dm_->TargetDelayMs());
-
-  const int kMaxDelayMs = 3 * kFrameSizeMs;
-  EXPECT_TRUE(dm_->SetMaximumDelay(kMaxDelayMs));
-  IncreaseTime(kFrameSizeMs);
-  InsertNextPacket();
-  EXPECT_EQ(kMaxDelayMs, dm_->TargetDelayMs());
-=======
   EXPECT_EQ(kExpectedTarget, dm_.TargetDelayMs());
 
   const int kMaxDelayMs = 3 * kFrameSizeMs;
@@ -178,7 +109,6 @@
   IncreaseTime(kFrameSizeMs);
   InsertNextPacket();
   EXPECT_EQ(kMaxDelayMs, dm_.TargetDelayMs());
->>>>>>> cbad18b1
 
   // Target level at least should be one packet.
   EXPECT_FALSE(dm_.SetMaximumDelay(kFrameSizeMs - 1));
@@ -193,15 +123,6 @@
   InsertNextPacket();
 
   // No limit is applied.
-<<<<<<< HEAD
-  EXPECT_EQ(kExpectedTarget, dm_->TargetDelayMs());
-
-  int kMinDelayMs = 7 * kFrameSizeMs;
-  dm_->SetMinimumDelay(kMinDelayMs);
-  IncreaseTime(kFrameSizeMs);
-  InsertNextPacket();
-  EXPECT_EQ(kMinDelayMs, dm_->TargetDelayMs());
-=======
   EXPECT_EQ(kExpectedTarget, dm_.TargetDelayMs());
 
   int kMinDelayMs = 7 * kFrameSizeMs;
@@ -209,7 +130,6 @@
   IncreaseTime(kFrameSizeMs);
   InsertNextPacket();
   EXPECT_EQ(kMinDelayMs, dm_.TargetDelayMs());
->>>>>>> cbad18b1
 }
 
 TEST_F(DelayManagerTest, BaseMinimumDelayCheckValidRange) {
@@ -339,18 +259,6 @@
   InsertNextPacket();
 
   // No limit is applied.
-<<<<<<< HEAD
-  EXPECT_EQ(kExpectedTarget, dm_->TargetDelayMs());
-
-  constexpr int kBaseMinimumDelayMs = 7 * kFrameSizeMs;
-  EXPECT_TRUE(dm_->SetBaseMinimumDelay(kBaseMinimumDelayMs));
-  EXPECT_EQ(dm_->GetBaseMinimumDelay(), kBaseMinimumDelayMs);
-
-  IncreaseTime(kFrameSizeMs);
-  InsertNextPacket();
-  EXPECT_EQ(dm_->GetBaseMinimumDelay(), kBaseMinimumDelayMs);
-  EXPECT_EQ(kBaseMinimumDelayMs, dm_->TargetDelayMs());
-=======
   EXPECT_EQ(kExpectedTarget, dm_.TargetDelayMs());
 
   constexpr int kBaseMinimumDelayMs = 7 * kFrameSizeMs;
@@ -361,7 +269,6 @@
   InsertNextPacket();
   EXPECT_EQ(dm_.GetBaseMinimumDelay(), kBaseMinimumDelayMs);
   EXPECT_EQ(kBaseMinimumDelayMs, dm_.TargetDelayMs());
->>>>>>> cbad18b1
 }
 
 TEST_F(DelayManagerTest, BaseMinimumDelayAffectsTargetDelay) {
@@ -374,11 +281,7 @@
   InsertNextPacket();
 
   // No limit is applied.
-<<<<<<< HEAD
-  EXPECT_EQ(kTimeIncrement, dm_->TargetDelayMs());
-=======
   EXPECT_EQ(kTimeIncrement, dm_.TargetDelayMs());
->>>>>>> cbad18b1
 
   // Minimum delay is lower than base minimum delay, that is why base minimum
   // delay is used to calculate target level.
@@ -395,142 +298,18 @@
 
   IncreaseTime(kFrameSizeMs);
   InsertNextPacket();
-<<<<<<< HEAD
-  EXPECT_EQ(dm_->GetBaseMinimumDelay(), kBaseMinimumDelayMs);
-  EXPECT_EQ(kBaseMinimumDelayMs, dm_->TargetDelayMs());
-=======
   EXPECT_EQ(dm_.GetBaseMinimumDelay(), kBaseMinimumDelayMs);
   EXPECT_EQ(kBaseMinimumDelayMs, dm_.TargetDelayMs());
->>>>>>> cbad18b1
 }
 
 TEST_F(DelayManagerTest, Failures) {
   // Wrong sample rate.
-<<<<<<< HEAD
-  EXPECT_EQ(absl::nullopt, dm_->Update(0, -1));
-=======
   EXPECT_EQ(absl::nullopt, dm_.Update(0, -1));
->>>>>>> cbad18b1
   // Wrong packet size.
   EXPECT_EQ(-1, dm_.SetPacketAudioLength(0));
   EXPECT_EQ(-1, dm_.SetPacketAudioLength(-1));
 
   // Minimum delay higher than a maximum delay is not accepted.
-<<<<<<< HEAD
-  EXPECT_TRUE(dm_->SetMaximumDelay(20));
-  EXPECT_FALSE(dm_->SetMinimumDelay(40));
-
-  // Maximum delay less than minimum delay is not accepted.
-  EXPECT_TRUE(dm_->SetMaximumDelay(100));
-  EXPECT_TRUE(dm_->SetMinimumDelay(80));
-  EXPECT_FALSE(dm_->SetMaximumDelay(60));
-}
-
-TEST_F(DelayManagerTest, DelayHistogramFieldTrial) {
-  {
-    test::ScopedFieldTrials field_trial(
-        "WebRTC-Audio-NetEqDelayHistogram/Enabled-96-0.998/");
-    RecreateDelayManager();
-    EXPECT_EQ(1030792151, dm_->histogram_quantile());  // 0.96 in Q30.
-    EXPECT_EQ(
-        32702,
-        dm_->histogram()->base_forget_factor_for_testing());  // 0.998 in Q15.
-    EXPECT_FALSE(dm_->histogram()->start_forget_weight_for_testing());
-  }
-  {
-    test::ScopedFieldTrials field_trial(
-        "WebRTC-Audio-NetEqDelayHistogram/Enabled-97.5-0.998/");
-    RecreateDelayManager();
-    EXPECT_EQ(1046898278, dm_->histogram_quantile());  // 0.975 in Q30.
-    EXPECT_EQ(
-        32702,
-        dm_->histogram()->base_forget_factor_for_testing());  // 0.998 in Q15.
-    EXPECT_FALSE(dm_->histogram()->start_forget_weight_for_testing());
-  }
-  // Test parameter for new call start adaptation.
-  {
-    test::ScopedFieldTrials field_trial(
-        "WebRTC-Audio-NetEqDelayHistogram/Enabled-96-0.998-1/");
-    RecreateDelayManager();
-    EXPECT_EQ(dm_->histogram()->start_forget_weight_for_testing().value(), 1.0);
-  }
-  {
-    test::ScopedFieldTrials field_trial(
-        "WebRTC-Audio-NetEqDelayHistogram/Enabled-96-0.998-1.5/");
-    RecreateDelayManager();
-    EXPECT_EQ(dm_->histogram()->start_forget_weight_for_testing().value(), 1.5);
-  }
-  {
-    test::ScopedFieldTrials field_trial(
-        "WebRTC-Audio-NetEqDelayHistogram/Enabled-96-0.998-0.5/");
-    RecreateDelayManager();
-    EXPECT_FALSE(dm_->histogram()->start_forget_weight_for_testing());
-  }
-}
-
-TEST_F(DelayManagerTest, RelativeArrivalDelay) {
-  use_mock_histogram_ = true;
-  RecreateDelayManager();
-
-  InsertNextPacket();
-
-  IncreaseTime(kFrameSizeMs);
-  EXPECT_CALL(*mock_histogram_, Add(0));  // Not delayed.
-  InsertNextPacket();
-
-  IncreaseTime(2 * kFrameSizeMs);
-  EXPECT_CALL(*mock_histogram_, Add(1));  // 20ms delayed.
-  dm_->Update(ts_, kFs);
-
-  IncreaseTime(2 * kFrameSizeMs);
-  EXPECT_CALL(*mock_histogram_, Add(2));  // 40ms delayed.
-  dm_->Update(ts_ + kTsIncrement, kFs);
-
-  EXPECT_CALL(*mock_histogram_, Add(1));  // Reordered, 20ms delayed.
-  dm_->Update(ts_, kFs);
-}
-
-TEST_F(DelayManagerTest, ReorderedPackets) {
-  use_mock_histogram_ = true;
-  RecreateDelayManager();
-
-  // Insert first packet.
-  InsertNextPacket();
-
-  // Insert reordered packet.
-  EXPECT_CALL(*mock_histogram_, Add(4));
-  dm_->Update(ts_ - 5 * kTsIncrement, kFs);
-
-  // Insert another reordered packet.
-  EXPECT_CALL(*mock_histogram_, Add(1));
-  dm_->Update(ts_ - 2 * kTsIncrement, kFs);
-
-  // Insert the next packet in order and verify that the relative delay is
-  // estimated based on the first inserted packet.
-  IncreaseTime(4 * kFrameSizeMs);
-  EXPECT_CALL(*mock_histogram_, Add(3));
-  InsertNextPacket();
-}
-
-TEST_F(DelayManagerTest, MaxDelayHistory) {
-  use_mock_histogram_ = true;
-  RecreateDelayManager();
-
-  InsertNextPacket();
-
-  // Insert 20 ms iat delay in the delay history.
-  IncreaseTime(2 * kFrameSizeMs);
-  EXPECT_CALL(*mock_histogram_, Add(1));  // 20ms delayed.
-  InsertNextPacket();
-
-  // Insert next packet with a timestamp difference larger than maximum history
-  // size. This removes the previously inserted iat delay from the history.
-  constexpr int kMaxHistoryMs = 2000;
-  IncreaseTime(kMaxHistoryMs + kFrameSizeMs);
-  ts_ += kFs * kMaxHistoryMs / 1000;
-  EXPECT_CALL(*mock_histogram_, Add(0));  // Not delayed.
-  dm_->Update(ts_, kFs);
-=======
   EXPECT_TRUE(dm_.SetMaximumDelay(20));
   EXPECT_FALSE(dm_.SetMinimumDelay(40));
 
@@ -538,7 +317,6 @@
   EXPECT_TRUE(dm_.SetMaximumDelay(100));
   EXPECT_TRUE(dm_.SetMinimumDelay(80));
   EXPECT_FALSE(dm_.SetMaximumDelay(60));
->>>>>>> cbad18b1
 }
 
 TEST_F(DelayManagerTest, RelativeArrivalDelayStatistic) {
@@ -550,34 +328,4 @@
   EXPECT_EQ(20, InsertNextPacket());
 }
 
-<<<<<<< HEAD
-TEST_F(DelayManagerTest, ResamplePacketDelays) {
-  use_mock_histogram_ = true;
-  resample_interval_ms_ = 500;
-  RecreateDelayManager();
-
-  // The histogram should be updated once with the maximum delay observed for
-  // the following sequence of packets.
-  EXPECT_CALL(*mock_histogram_, Add(5)).Times(1);
-
-  EXPECT_EQ(absl::nullopt, InsertNextPacket());
-
-  IncreaseTime(kFrameSizeMs);
-  EXPECT_EQ(0, InsertNextPacket());
-  IncreaseTime(3 * kFrameSizeMs);
-  EXPECT_EQ(2 * kFrameSizeMs, InsertNextPacket());
-  IncreaseTime(4 * kFrameSizeMs);
-  EXPECT_EQ(5 * kFrameSizeMs, InsertNextPacket());
-
-  for (int i = 4; i >= 0; --i) {
-    EXPECT_EQ(i * kFrameSizeMs, InsertNextPacket());
-  }
-  for (int i = 0; i < *resample_interval_ms_ / kFrameSizeMs; ++i) {
-    IncreaseTime(kFrameSizeMs);
-    EXPECT_EQ(0, InsertNextPacket());
-  }
-}
-
-=======
->>>>>>> cbad18b1
 }  // namespace webrtc