--- conflicted
+++ resolved
@@ -131,11 +131,7 @@
                                   /*num_channels=*/format->num_channels,
                                   /*sdp_format=*/std::move(format->sdp_format)};
     }
-<<<<<<< HEAD
-  }  // |mutex_| is released.
-=======
   }  // `mutex_` is released.
->>>>>>> cbad18b1
 
   if (neteq_->InsertPacket(rtp_header, incoming_payload) < 0) {
     RTC_LOG(LERROR) << "AcmReceiver::InsertPacket "
@@ -150,11 +146,6 @@
                           AudioFrame* audio_frame,
                           bool* muted) {
   RTC_DCHECK(muted);
-<<<<<<< HEAD
-  // Accessing members, take the lock.
-  MutexLock lock(&mutex_);
-=======
->>>>>>> cbad18b1
 
   int current_sample_rate_hz = 0;
   if (neteq_->GetAudio(audio_frame, muted, &current_sample_rate_hz) !=
