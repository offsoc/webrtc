--- conflicted
+++ resolved
@@ -125,11 +125,7 @@
   int Add10MsDataInternal(const AudioFrame& audio_frame, InputData* input_data)
       RTC_EXCLUSIVE_LOCKS_REQUIRED(acm_mutex_);
 
-<<<<<<< HEAD
-  // TODO(bugs.webrtc.org/10739): change |absolute_capture_timestamp_ms| to
-=======
   // TODO(bugs.webrtc.org/10739): change `absolute_capture_timestamp_ms` to
->>>>>>> cbad18b1
   // int64_t when it always receives a valid value.
   int Encode(const InputData& input_data,
              absl::optional<int64_t> absolute_capture_timestamp_ms)
@@ -233,11 +229,7 @@
     const InputData& input_data,
     absl::optional<int64_t> absolute_capture_timestamp_ms) {
   // TODO(bugs.webrtc.org/10739): add dcheck that
-<<<<<<< HEAD
-  // |audio_frame.absolute_capture_timestamp_ms()| always has a value.
-=======
   // `audio_frame.absolute_capture_timestamp_ms()` always has a value.
->>>>>>> cbad18b1
   AudioEncoder::EncodedInfo encoded_info;
   uint8_t previous_pltype;
 
@@ -341,11 +333,7 @@
   MutexLock lock(&acm_mutex_);
   int r = Add10MsDataInternal(audio_frame, &input_data_);
   // TODO(bugs.webrtc.org/10739): add dcheck that
-<<<<<<< HEAD
-  // |audio_frame.absolute_capture_timestamp_ms()| always has a value.
-=======
   // `audio_frame.absolute_capture_timestamp_ms()` always has a value.
->>>>>>> cbad18b1
   return r < 0
              ? r
              : Encode(input_data_, audio_frame.absolute_capture_timestamp_ms());
@@ -360,11 +348,7 @@
   }
 
   if (audio_frame.sample_rate_hz_ > kMaxInputSampleRateHz) {
-<<<<<<< HEAD
-    assert(false);
-=======
     RTC_NOTREACHED();
->>>>>>> cbad18b1
     RTC_LOG(LS_ERROR) << "Cannot Add 10 ms audio, input frequency not valid";
     return -1;
   }
