/*
 *  Copyright (c) 2015 The WebRTC project authors. All Rights Reserved.
 *
 *  Use of this source code is governed by a BSD-style license
 *  that can be found in the LICENSE file in the root of the source
 *  tree. An additional intellectual property rights grant can be found
 *  in the file PATENTS.  All contributing project authors may
 *  be found in the AUTHORS file in the root of the source tree.
 */

#include <algorithm>
#include <memory>
#include <vector>

#include "api/array_view.h"
#include "modules/audio_processing/audio_processing_impl.h"
#include "modules/audio_processing/test/audio_processing_builder_for_testing.h"
#include "modules/audio_processing/test/test_utils.h"
#include "rtc_base/event.h"
#include "rtc_base/platform_thread.h"
#include "rtc_base/random.h"
#include "rtc_base/synchronization/mutex.h"
#include "system_wrappers/include/sleep.h"
#include "test/gtest.h"

namespace webrtc {

namespace {

class AudioProcessingImplLockTest;

// Type of the render thread APM API call to use in the test.
enum class RenderApiImpl {
  ProcessReverseStreamImplInteger,
  ProcessReverseStreamImplFloat,
  AnalyzeReverseStreamImplFloat,
};

// Type of the capture thread APM API call to use in the test.
enum class CaptureApiImpl { ProcessStreamImplInteger, ProcessStreamImplFloat };

// The runtime parameter setting scheme to use in the test.
enum class RuntimeParameterSettingScheme {
  SparseStreamMetadataChangeScheme,
  ExtremeStreamMetadataChangeScheme,
  FixedMonoStreamMetadataScheme,
  FixedStereoStreamMetadataScheme
};

// Variant of echo canceller settings to use in the test.
enum class AecType {
  BasicWebRtcAecSettings,
  AecTurnedOff,
  BasicWebRtcAecSettingsWithExtentedFilter,
  BasicWebRtcAecSettingsWithDelayAgnosticAec,
  BasicWebRtcAecSettingsWithAecMobile
};

// Thread-safe random number generator wrapper.
class RandomGenerator {
 public:
  RandomGenerator() : rand_gen_(42U) {}

  int RandInt(int min, int max) {
    MutexLock lock(&mutex_);
    return rand_gen_.Rand(min, max);
  }

  int RandInt(int max) {
    MutexLock lock(&mutex_);
    return rand_gen_.Rand(max);
  }

  float RandFloat() {
    MutexLock lock(&mutex_);
    return rand_gen_.Rand<float>();
  }

 private:
  Mutex mutex_;
  Random rand_gen_ RTC_GUARDED_BY(mutex_);
};

// Variables related to the audio data and formats.
struct AudioFrameData {
  explicit AudioFrameData(int max_frame_size) {
    // Set up the two-dimensional arrays needed for the APM API calls.
    input_framechannels.resize(2 * max_frame_size);
    input_frame.resize(2);
    input_frame[0] = &input_framechannels[0];
    input_frame[1] = &input_framechannels[max_frame_size];

    output_frame_channels.resize(2 * max_frame_size);
    output_frame.resize(2);
    output_frame[0] = &output_frame_channels[0];
    output_frame[1] = &output_frame_channels[max_frame_size];

    frame.resize(2 * max_frame_size);
  }

  std::vector<int16_t> frame;

  std::vector<float*> output_frame;
  std::vector<float> output_frame_channels;
  std::vector<float*> input_frame;
  std::vector<float> input_framechannels;

  int input_sample_rate_hz = 16000;
  int input_number_of_channels = 1;
  int output_sample_rate_hz = 16000;
  int output_number_of_channels = 1;
};

// The configuration for the test.
struct TestConfig {
  // Test case generator for the test configurations to use in the brief tests.
  static std::vector<TestConfig> GenerateBriefTestConfigs() {
    std::vector<TestConfig> test_configs;
    AecType aec_types[] = {AecType::BasicWebRtcAecSettingsWithDelayAgnosticAec,
                           AecType::BasicWebRtcAecSettingsWithAecMobile};
    for (auto aec_type : aec_types) {
      TestConfig test_config;
      test_config.aec_type = aec_type;

      test_config.min_number_of_calls = 300;

      // Perform tests only with the extreme runtime parameter setting scheme.
      test_config.runtime_parameter_setting_scheme =
          RuntimeParameterSettingScheme::ExtremeStreamMetadataChangeScheme;

      // Only test 16 kHz for this test suite.
      test_config.initial_sample_rate_hz = 16000;

      // Create test config for the Int16 processing API function set.
      test_config.render_api_function =
          RenderApiImpl::ProcessReverseStreamImplInteger;
      test_config.capture_api_function =
          CaptureApiImpl::ProcessStreamImplInteger;
      test_configs.push_back(test_config);

      // Create test config for the StreamConfig processing API function set.
      test_config.render_api_function =
          RenderApiImpl::ProcessReverseStreamImplFloat;
      test_config.capture_api_function = CaptureApiImpl::ProcessStreamImplFloat;
      test_configs.push_back(test_config);
    }

    // Return the created test configurations.
    return test_configs;
  }

  // Test case generator for the test configurations to use in the extensive
  // tests.
  static std::vector<TestConfig> GenerateExtensiveTestConfigs() {
    // Lambda functions for the test config generation.
    auto add_processing_apis = [](TestConfig test_config) {
      struct AllowedApiCallCombinations {
        RenderApiImpl render_api;
        CaptureApiImpl capture_api;
      };

      const AllowedApiCallCombinations api_calls[] = {
          {RenderApiImpl::ProcessReverseStreamImplInteger,
           CaptureApiImpl::ProcessStreamImplInteger},
          {RenderApiImpl::ProcessReverseStreamImplFloat,
           CaptureApiImpl::ProcessStreamImplFloat},
          {RenderApiImpl::AnalyzeReverseStreamImplFloat,
           CaptureApiImpl::ProcessStreamImplFloat},
          {RenderApiImpl::ProcessReverseStreamImplInteger,
           CaptureApiImpl::ProcessStreamImplFloat},
          {RenderApiImpl::ProcessReverseStreamImplFloat,
           CaptureApiImpl::ProcessStreamImplInteger}};
      std::vector<TestConfig> out;
      for (auto api_call : api_calls) {
        test_config.render_api_function = api_call.render_api;
        test_config.capture_api_function = api_call.capture_api;
        out.push_back(test_config);
      }
      return out;
    };

    auto add_aec_settings = [](const std::vector<TestConfig>& in) {
      std::vector<TestConfig> out;
      AecType aec_types[] = {
          AecType::BasicWebRtcAecSettings, AecType::AecTurnedOff,
          AecType::BasicWebRtcAecSettingsWithExtentedFilter,
          AecType::BasicWebRtcAecSettingsWithDelayAgnosticAec,
          AecType::BasicWebRtcAecSettingsWithAecMobile};
      for (auto test_config : in) {
        // Due to a VisualStudio 2015 compiler issue, the internal loop
        // variable here cannot override a previously defined name.
        // In other words "type" cannot be named "aec_type" here.
        // https://connect.microsoft.com/VisualStudio/feedback/details/2291755
        for (auto type : aec_types) {
          test_config.aec_type = type;
          out.push_back(test_config);
        }
      }
      return out;
    };

    auto add_settings_scheme = [](const std::vector<TestConfig>& in) {
      std::vector<TestConfig> out;
      RuntimeParameterSettingScheme schemes[] = {
          RuntimeParameterSettingScheme::SparseStreamMetadataChangeScheme,
          RuntimeParameterSettingScheme::ExtremeStreamMetadataChangeScheme,
          RuntimeParameterSettingScheme::FixedMonoStreamMetadataScheme,
          RuntimeParameterSettingScheme::FixedStereoStreamMetadataScheme};

      for (auto test_config : in) {
        for (auto scheme : schemes) {
          test_config.runtime_parameter_setting_scheme = scheme;
          out.push_back(test_config);
        }
      }
      return out;
    };

    auto add_sample_rates = [](const std::vector<TestConfig>& in) {
      const int sample_rates[] = {8000, 16000, 32000, 48000};

      std::vector<TestConfig> out;
      for (auto test_config : in) {
        auto available_rates =
            (test_config.aec_type ==
                     AecType::BasicWebRtcAecSettingsWithAecMobile
                 ? rtc::ArrayView<const int>(sample_rates, 2)
                 : rtc::ArrayView<const int>(sample_rates));

        for (auto rate : available_rates) {
          test_config.initial_sample_rate_hz = rate;
          out.push_back(test_config);
        }
      }
      return out;
    };

    // Generate test configurations of the relevant combinations of the
    // parameters to
    // test.
    TestConfig test_config;
    test_config.min_number_of_calls = 10000;
    return add_sample_rates(add_settings_scheme(
        add_aec_settings(add_processing_apis(test_config))));
  }

  RenderApiImpl render_api_function =
      RenderApiImpl::ProcessReverseStreamImplFloat;
  CaptureApiImpl capture_api_function = CaptureApiImpl::ProcessStreamImplFloat;
  RuntimeParameterSettingScheme runtime_parameter_setting_scheme =
      RuntimeParameterSettingScheme::ExtremeStreamMetadataChangeScheme;
  int initial_sample_rate_hz = 16000;
  AecType aec_type = AecType::BasicWebRtcAecSettingsWithDelayAgnosticAec;
  int min_number_of_calls = 300;
};

// Handler for the frame counters.
class FrameCounters {
 public:
  void IncreaseRenderCounter() {
    MutexLock lock(&mutex_);
    render_count++;
  }

  void IncreaseCaptureCounter() {
    MutexLock lock(&mutex_);
    capture_count++;
  }

  int GetCaptureCounter() const {
    MutexLock lock(&mutex_);
    return capture_count;
  }

  int GetRenderCounter() const {
    MutexLock lock(&mutex_);
    return render_count;
  }

  int CaptureMinusRenderCounters() const {
    MutexLock lock(&mutex_);
    return capture_count - render_count;
  }

  int RenderMinusCaptureCounters() const {
    return -CaptureMinusRenderCounters();
  }

  bool BothCountersExceedeThreshold(int threshold) {
    MutexLock lock(&mutex_);
    return (render_count > threshold && capture_count > threshold);
  }

 private:
  mutable Mutex mutex_;
  int render_count RTC_GUARDED_BY(mutex_) = 0;
  int capture_count RTC_GUARDED_BY(mutex_) = 0;
};

// Class for handling the capture side processing.
class CaptureProcessor {
 public:
  CaptureProcessor(int max_frame_size,
                   RandomGenerator* rand_gen,
                   rtc::Event* render_call_event,
                   rtc::Event* capture_call_event,
                   FrameCounters* shared_counters_state,
                   TestConfig* test_config,
                   AudioProcessing* apm);
  void Process();

 private:
  static const int kMaxCallDifference = 10;
  static const float kCaptureInputFloatLevel;
  static const int kCaptureInputFixLevel = 1024;

  void PrepareFrame();
  void CallApmCaptureSide();
  void ApplyRuntimeSettingScheme();

  RandomGenerator* const rand_gen_ = nullptr;
  rtc::Event* const render_call_event_ = nullptr;
  rtc::Event* const capture_call_event_ = nullptr;
  FrameCounters* const frame_counters_ = nullptr;
  const TestConfig* const test_config_ = nullptr;
  AudioProcessing* const apm_ = nullptr;
  AudioFrameData frame_data_;
};

// Class for handling the stats processing.
class StatsProcessor {
 public:
  StatsProcessor(RandomGenerator* rand_gen,
                 TestConfig* test_config,
                 AudioProcessing* apm);
  void Process();

 private:
  RandomGenerator* rand_gen_ = nullptr;
  TestConfig* test_config_ = nullptr;
  AudioProcessing* apm_ = nullptr;
};

// Class for handling the render side processing.
class RenderProcessor {
 public:
  RenderProcessor(int max_frame_size,
                  RandomGenerator* rand_gen,
                  rtc::Event* render_call_event,
                  rtc::Event* capture_call_event,
                  FrameCounters* shared_counters_state,
                  TestConfig* test_config,
                  AudioProcessing* apm);
  void Process();

 private:
  static const int kMaxCallDifference = 10;
  static const int kRenderInputFixLevel = 16384;
  static const float kRenderInputFloatLevel;

  void PrepareFrame();
  void CallApmRenderSide();
  void ApplyRuntimeSettingScheme();

  RandomGenerator* const rand_gen_ = nullptr;
  rtc::Event* const render_call_event_ = nullptr;
  rtc::Event* const capture_call_event_ = nullptr;
  FrameCounters* const frame_counters_ = nullptr;
  const TestConfig* const test_config_ = nullptr;
  AudioProcessing* const apm_ = nullptr;
  AudioFrameData frame_data_;
  bool first_render_call_ = true;
};

class AudioProcessingImplLockTest
    : public ::testing::TestWithParam<TestConfig> {
 public:
  AudioProcessingImplLockTest();
  bool RunTest();
  bool MaybeEndTest();

 private:
  static const int kTestTimeOutLimit = 10 * 60 * 1000;
  static const int kMaxFrameSize = 480;

  // ::testing::TestWithParam<> implementation
  void SetUp() override;
  void TearDown() override;

  // Tests whether all the required render and capture side calls have been
  // done.
  bool TestDone() {
    return frame_counters_.BothCountersExceedeThreshold(
        test_config_.min_number_of_calls);
  }

  // Start the threads used in the test.
  void StartThreads() {
    const auto attributes =
        rtc::ThreadAttributes().SetPriority(rtc::ThreadPriority::kRealtime);
    render_thread_ = rtc::PlatformThread::SpawnJoinable(
        [this] {
          while (!MaybeEndTest())
            render_thread_state_.Process();
        },
        "render", attributes);
    capture_thread_ = rtc::PlatformThread::SpawnJoinable(
        [this] {
          while (!MaybeEndTest()) {
            capture_thread_state_.Process();
          }
        },
        "capture", attributes);

    stats_thread_ = rtc::PlatformThread::SpawnJoinable(
        [this] {
          while (!MaybeEndTest())
            stats_thread_state_.Process();
        },
        "stats", attributes);
  }

  // Event handlers for the test.
  rtc::Event test_complete_;
  rtc::Event render_call_event_;
  rtc::Event capture_call_event_;

  // Thread related variables.
  mutable RandomGenerator rand_gen_;

  rtc::scoped_refptr<AudioProcessing> apm_;
  TestConfig test_config_;
  FrameCounters frame_counters_;
  RenderProcessor render_thread_state_;
  CaptureProcessor capture_thread_state_;
  StatsProcessor stats_thread_state_;
  rtc::PlatformThread render_thread_;
  rtc::PlatformThread capture_thread_;
  rtc::PlatformThread stats_thread_;
};

// Sleeps a random time between 0 and max_sleep milliseconds.
void SleepRandomMs(int max_sleep, RandomGenerator* rand_gen) {
  int sleeptime = rand_gen->RandInt(0, max_sleep);
  SleepMs(sleeptime);
}

// Populates a float audio frame with random data.
void PopulateAudioFrame(float** frame,
                        float amplitude,
                        size_t num_channels,
                        size_t samples_per_channel,
                        RandomGenerator* rand_gen) {
  for (size_t ch = 0; ch < num_channels; ch++) {
    for (size_t k = 0; k < samples_per_channel; k++) {
      // Store random 16 bit quantized float number between +-amplitude.
      frame[ch][k] = amplitude * (2 * rand_gen->RandFloat() - 1);
    }
  }
}

// Populates an integer audio frame with random data.
void PopulateAudioFrame(float amplitude,
                        size_t num_channels,
                        size_t samples_per_channel,
                        rtc::ArrayView<int16_t> frame,
                        RandomGenerator* rand_gen) {
  ASSERT_GT(amplitude, 0);
  ASSERT_LE(amplitude, 32767);
  for (size_t ch = 0; ch < num_channels; ch++) {
    for (size_t k = 0; k < samples_per_channel; k++) {
      // Store random 16 bit number between -(amplitude+1) and
      // amplitude.
      frame[k * ch] = rand_gen->RandInt(2 * amplitude + 1) - amplitude - 1;
    }
  }
}

AudioProcessingImplLockTest::AudioProcessingImplLockTest()
<<<<<<< HEAD
    : render_thread_(RenderProcessorThreadFunc,
                     this,
                     "render",
                     rtc::kRealtimePriority),
      capture_thread_(CaptureProcessorThreadFunc,
                      this,
                      "capture",
                      rtc::kRealtimePriority),
      stats_thread_(StatsProcessorThreadFunc,
                    this,
                    "stats",
                    rtc::kNormalPriority),
      apm_(AudioProcessingBuilderForTesting().Create()),
=======
    : apm_(AudioProcessingBuilderForTesting().Create()),
>>>>>>> cbad18b1
      render_thread_state_(kMaxFrameSize,
                           &rand_gen_,
                           &render_call_event_,
                           &capture_call_event_,
                           &frame_counters_,
                           &test_config_,
                           apm_.get()),
      capture_thread_state_(kMaxFrameSize,
                            &rand_gen_,
                            &render_call_event_,
                            &capture_call_event_,
                            &frame_counters_,
                            &test_config_,
                            apm_.get()),
      stats_thread_state_(&rand_gen_, &test_config_, apm_.get()) {}

// Run the test with a timeout.
bool AudioProcessingImplLockTest::RunTest() {
  StartThreads();
  return test_complete_.Wait(kTestTimeOutLimit);
}

bool AudioProcessingImplLockTest::MaybeEndTest() {
  if (HasFatalFailure() || TestDone()) {
    test_complete_.Set();
    return true;
  }
  return false;
}

// Setup of test and APM.
void AudioProcessingImplLockTest::SetUp() {
  test_config_ = static_cast<TestConfig>(GetParam());

  AudioProcessing::Config apm_config = apm_->GetConfig();
  apm_config.echo_canceller.enabled =
      (test_config_.aec_type != AecType::AecTurnedOff);
  apm_config.echo_canceller.mobile_mode =
      (test_config_.aec_type == AecType::BasicWebRtcAecSettingsWithAecMobile);
  apm_config.gain_controller1.enabled = true;
  apm_config.gain_controller1.mode =
      AudioProcessing::Config::GainController1::kAdaptiveDigital;
  apm_config.noise_suppression.enabled = true;
  apm_config.voice_detection.enabled = true;
  apm_config.level_estimation.enabled = true;
  apm_->ApplyConfig(apm_config);
}

void AudioProcessingImplLockTest::TearDown() {
  render_call_event_.Set();
  capture_call_event_.Set();
}

StatsProcessor::StatsProcessor(RandomGenerator* rand_gen,
                               TestConfig* test_config,
                               AudioProcessing* apm)
    : rand_gen_(rand_gen), test_config_(test_config), apm_(apm) {}

// Implements the callback functionality for the statistics
// collection thread.
void StatsProcessor::Process() {
  SleepRandomMs(100, rand_gen_);

  AudioProcessing::Config apm_config = apm_->GetConfig();
  if (test_config_->aec_type != AecType::AecTurnedOff) {
    EXPECT_TRUE(apm_config.echo_canceller.enabled);
    EXPECT_EQ(apm_config.echo_canceller.mobile_mode,
              (test_config_->aec_type ==
               AecType::BasicWebRtcAecSettingsWithAecMobile));
  } else {
    EXPECT_FALSE(apm_config.echo_canceller.enabled);
  }
  EXPECT_TRUE(apm_config.gain_controller1.enabled);
  EXPECT_TRUE(apm_config.noise_suppression.enabled);

  // The below return value is not testable.
  apm_->GetStatistics();
}

const float CaptureProcessor::kCaptureInputFloatLevel = 0.03125f;

CaptureProcessor::CaptureProcessor(int max_frame_size,
                                   RandomGenerator* rand_gen,
                                   rtc::Event* render_call_event,
                                   rtc::Event* capture_call_event,
                                   FrameCounters* shared_counters_state,
                                   TestConfig* test_config,
                                   AudioProcessing* apm)
    : rand_gen_(rand_gen),
      render_call_event_(render_call_event),
      capture_call_event_(capture_call_event),
      frame_counters_(shared_counters_state),
      test_config_(test_config),
      apm_(apm),
      frame_data_(max_frame_size) {}

// Implements the callback functionality for the capture thread.
void CaptureProcessor::Process() {
  // Sleep a random time to simulate thread jitter.
  SleepRandomMs(3, rand_gen_);

  // Ensure that the number of render and capture calls do not
  // differ too much.
  if (frame_counters_->CaptureMinusRenderCounters() > kMaxCallDifference) {
    render_call_event_->Wait(rtc::Event::kForever);
  }

  // Apply any specified capture side APM non-processing runtime calls.
  ApplyRuntimeSettingScheme();

  // Apply the capture side processing call.
  CallApmCaptureSide();

  // Increase the number of capture-side calls.
  frame_counters_->IncreaseCaptureCounter();

  // Flag to the render thread that another capture API call has occurred
  // by triggering this threads call event.
  capture_call_event_->Set();
}

// Prepares a frame with relevant audio data and metadata.
void CaptureProcessor::PrepareFrame() {
  // Restrict to a common fixed sample rate if the integer
  // interface is used.
  if (test_config_->capture_api_function ==
      CaptureApiImpl::ProcessStreamImplInteger) {
    frame_data_.input_sample_rate_hz = test_config_->initial_sample_rate_hz;
    frame_data_.output_sample_rate_hz = test_config_->initial_sample_rate_hz;
  }

  // Prepare the audio data.
  StreamConfig input_stream_config(frame_data_.input_sample_rate_hz,
                                   frame_data_.input_number_of_channels,
                                   /*has_keyboard=*/false);

  PopulateAudioFrame(kCaptureInputFixLevel, input_stream_config.num_channels(),
                     input_stream_config.num_frames(), frame_data_.frame,
                     rand_gen_);

  PopulateAudioFrame(&frame_data_.input_frame[0], kCaptureInputFloatLevel,
                     input_stream_config.num_channels(),
                     input_stream_config.num_frames(), rand_gen_);
}

// Applies the capture side processing API call.
void CaptureProcessor::CallApmCaptureSide() {
  // Prepare a proper capture side processing API call input.
  PrepareFrame();

  // Set the stream delay.
  apm_->set_stream_delay_ms(30);

  // Set the analog level.
  apm_->set_stream_analog_level(80);

  // Call the specified capture side API processing method.
  StreamConfig input_stream_config(frame_data_.input_sample_rate_hz,
                                   frame_data_.input_number_of_channels,
                                   /*has_keyboard=*/false);
  StreamConfig output_stream_config(frame_data_.output_sample_rate_hz,
                                    frame_data_.output_number_of_channels,
                                    /*has_keyboard=*/false);
  int result = AudioProcessing::kNoError;
  switch (test_config_->capture_api_function) {
    case CaptureApiImpl::ProcessStreamImplInteger:
      result =
          apm_->ProcessStream(frame_data_.frame.data(), input_stream_config,
                              output_stream_config, frame_data_.frame.data());
      break;
    case CaptureApiImpl::ProcessStreamImplFloat:
      result = apm_->ProcessStream(&frame_data_.input_frame[0],
                                   input_stream_config, output_stream_config,
                                   &frame_data_.output_frame[0]);
      break;
    default:
      FAIL();
  }

  // Retrieve the new analog level.
  apm_->recommended_stream_analog_level();

  // Check the return code for error.
  ASSERT_EQ(AudioProcessing::kNoError, result);
}

// Applies any runtime capture APM API calls and audio stream characteristics
// specified by the scheme for the test.
void CaptureProcessor::ApplyRuntimeSettingScheme() {
  const int capture_count_local = frame_counters_->GetCaptureCounter();

  // Update the number of channels and sample rates for the input and output.
  // Note that the counts frequencies for when to set parameters
  // are set using prime numbers in order to ensure that the
  // permutation scheme in the parameter setting changes.
  switch (test_config_->runtime_parameter_setting_scheme) {
    case RuntimeParameterSettingScheme::SparseStreamMetadataChangeScheme:
      if (capture_count_local == 0)
        frame_data_.input_sample_rate_hz = 16000;
      else if (capture_count_local % 11 == 0)
        frame_data_.input_sample_rate_hz = 32000;
      else if (capture_count_local % 73 == 0)
        frame_data_.input_sample_rate_hz = 48000;
      else if (capture_count_local % 89 == 0)
        frame_data_.input_sample_rate_hz = 16000;
      else if (capture_count_local % 97 == 0)
        frame_data_.input_sample_rate_hz = 8000;

      if (capture_count_local == 0)
        frame_data_.input_number_of_channels = 1;
      else if (capture_count_local % 4 == 0)
        frame_data_.input_number_of_channels =
            (frame_data_.input_number_of_channels == 1 ? 2 : 1);

      if (capture_count_local == 0)
        frame_data_.output_sample_rate_hz = 16000;
      else if (capture_count_local % 5 == 0)
        frame_data_.output_sample_rate_hz = 32000;
      else if (capture_count_local % 47 == 0)
        frame_data_.output_sample_rate_hz = 48000;
      else if (capture_count_local % 53 == 0)
        frame_data_.output_sample_rate_hz = 16000;
      else if (capture_count_local % 71 == 0)
        frame_data_.output_sample_rate_hz = 8000;

      if (capture_count_local == 0)
        frame_data_.output_number_of_channels = 1;
      else if (capture_count_local % 8 == 0)
        frame_data_.output_number_of_channels =
            (frame_data_.output_number_of_channels == 1 ? 2 : 1);
      break;
    case RuntimeParameterSettingScheme::ExtremeStreamMetadataChangeScheme:
      if (capture_count_local % 2 == 0) {
        frame_data_.input_number_of_channels = 1;
        frame_data_.input_sample_rate_hz = 16000;
        frame_data_.output_number_of_channels = 1;
        frame_data_.output_sample_rate_hz = 16000;
      } else {
        frame_data_.input_number_of_channels =
            (frame_data_.input_number_of_channels == 1 ? 2 : 1);
        if (frame_data_.input_sample_rate_hz == 8000)
          frame_data_.input_sample_rate_hz = 16000;
        else if (frame_data_.input_sample_rate_hz == 16000)
          frame_data_.input_sample_rate_hz = 32000;
        else if (frame_data_.input_sample_rate_hz == 32000)
          frame_data_.input_sample_rate_hz = 48000;
        else if (frame_data_.input_sample_rate_hz == 48000)
          frame_data_.input_sample_rate_hz = 8000;

        frame_data_.output_number_of_channels =
            (frame_data_.output_number_of_channels == 1 ? 2 : 1);
        if (frame_data_.output_sample_rate_hz == 8000)
          frame_data_.output_sample_rate_hz = 16000;
        else if (frame_data_.output_sample_rate_hz == 16000)
          frame_data_.output_sample_rate_hz = 32000;
        else if (frame_data_.output_sample_rate_hz == 32000)
          frame_data_.output_sample_rate_hz = 48000;
        else if (frame_data_.output_sample_rate_hz == 48000)
          frame_data_.output_sample_rate_hz = 8000;
      }
      break;
    case RuntimeParameterSettingScheme::FixedMonoStreamMetadataScheme:
      if (capture_count_local == 0) {
        frame_data_.input_sample_rate_hz = 16000;
        frame_data_.input_number_of_channels = 1;
        frame_data_.output_sample_rate_hz = 16000;
        frame_data_.output_number_of_channels = 1;
      }
      break;
    case RuntimeParameterSettingScheme::FixedStereoStreamMetadataScheme:
      if (capture_count_local == 0) {
        frame_data_.input_sample_rate_hz = 16000;
        frame_data_.input_number_of_channels = 2;
        frame_data_.output_sample_rate_hz = 16000;
        frame_data_.output_number_of_channels = 2;
      }
      break;
    default:
      FAIL();
  }

  // Call any specified runtime APM setter and
  // getter calls.
  switch (test_config_->runtime_parameter_setting_scheme) {
    case RuntimeParameterSettingScheme::SparseStreamMetadataChangeScheme:
    case RuntimeParameterSettingScheme::FixedMonoStreamMetadataScheme:
      break;
    case RuntimeParameterSettingScheme::ExtremeStreamMetadataChangeScheme:
    case RuntimeParameterSettingScheme::FixedStereoStreamMetadataScheme:
      if (capture_count_local % 2 == 0) {
        ASSERT_EQ(AudioProcessing::Error::kNoError,
                  apm_->set_stream_delay_ms(30));
        apm_->set_stream_key_pressed(true);
      } else {
        ASSERT_EQ(AudioProcessing::Error::kNoError,
                  apm_->set_stream_delay_ms(50));
        apm_->set_stream_key_pressed(false);
      }
      break;
    default:
      FAIL();
  }

  // Restric the number of output channels not to exceed
  // the number of input channels.
  frame_data_.output_number_of_channels =
      std::min(frame_data_.output_number_of_channels,
               frame_data_.input_number_of_channels);
}

const float RenderProcessor::kRenderInputFloatLevel = 0.5f;

RenderProcessor::RenderProcessor(int max_frame_size,
                                 RandomGenerator* rand_gen,
                                 rtc::Event* render_call_event,
                                 rtc::Event* capture_call_event,
                                 FrameCounters* shared_counters_state,
                                 TestConfig* test_config,
                                 AudioProcessing* apm)
    : rand_gen_(rand_gen),
      render_call_event_(render_call_event),
      capture_call_event_(capture_call_event),
      frame_counters_(shared_counters_state),
      test_config_(test_config),
      apm_(apm),
      frame_data_(max_frame_size) {}

// Implements the callback functionality for the render thread.
void RenderProcessor::Process() {
  // Conditional wait to ensure that a capture call has been done
  // before the first render call is performed (implicitly
  // required by the APM API).
  if (first_render_call_) {
    capture_call_event_->Wait(rtc::Event::kForever);
    first_render_call_ = false;
  }

  // Sleep a random time to simulate thread jitter.
  SleepRandomMs(3, rand_gen_);

  // Ensure that the number of render and capture calls do not
  // differ too much.
  if (frame_counters_->RenderMinusCaptureCounters() > kMaxCallDifference) {
    capture_call_event_->Wait(rtc::Event::kForever);
  }

  // Apply any specified render side APM non-processing runtime calls.
  ApplyRuntimeSettingScheme();

  // Apply the render side processing call.
  CallApmRenderSide();

  // Increase the number of render-side calls.
  frame_counters_->IncreaseRenderCounter();

  // Flag to the capture thread that another render API call has occurred
  // by triggering this threads call event.
  render_call_event_->Set();
}

// Prepares the render side frame and the accompanying metadata
// with the appropriate information.
void RenderProcessor::PrepareFrame() {
  // Restrict to a common fixed sample rate if the integer interface is
  // used.
  if ((test_config_->render_api_function ==
       RenderApiImpl::ProcessReverseStreamImplInteger) ||
      (test_config_->aec_type !=
       AecType::BasicWebRtcAecSettingsWithAecMobile)) {
    frame_data_.input_sample_rate_hz = test_config_->initial_sample_rate_hz;
    frame_data_.output_sample_rate_hz = test_config_->initial_sample_rate_hz;
  }

  // Prepare the audio data.
  StreamConfig input_stream_config(frame_data_.input_sample_rate_hz,
                                   frame_data_.input_number_of_channels,
                                   /*has_keyboard=*/false);

  PopulateAudioFrame(kRenderInputFixLevel, input_stream_config.num_channels(),
                     input_stream_config.num_frames(), frame_data_.frame,
                     rand_gen_);

  PopulateAudioFrame(&frame_data_.input_frame[0], kRenderInputFloatLevel,
                     input_stream_config.num_channels(),
                     input_stream_config.num_frames(), rand_gen_);
}

// Makes the render side processing API call.
void RenderProcessor::CallApmRenderSide() {
  // Prepare a proper render side processing API call input.
  PrepareFrame();

  // Call the specified render side API processing method.
  StreamConfig input_stream_config(frame_data_.input_sample_rate_hz,
                                   frame_data_.input_number_of_channels,
                                   /*has_keyboard=*/false);
  StreamConfig output_stream_config(frame_data_.output_sample_rate_hz,
                                    frame_data_.output_number_of_channels,
                                    /*has_keyboard=*/false);
  int result = AudioProcessing::kNoError;
  switch (test_config_->render_api_function) {
    case RenderApiImpl::ProcessReverseStreamImplInteger:
      result = apm_->ProcessReverseStream(
          frame_data_.frame.data(), input_stream_config, output_stream_config,
          frame_data_.frame.data());
      break;
    case RenderApiImpl::ProcessReverseStreamImplFloat:
      result = apm_->ProcessReverseStream(
          &frame_data_.input_frame[0], input_stream_config,
          output_stream_config, &frame_data_.output_frame[0]);
      break;
    case RenderApiImpl::AnalyzeReverseStreamImplFloat:
      result = apm_->AnalyzeReverseStream(&frame_data_.input_frame[0],
                                          input_stream_config);
      break;
    default:
      FAIL();
  }

  // Check the return code for error.
  ASSERT_EQ(AudioProcessing::kNoError, result);
}

// Applies any render capture side APM API calls and audio stream
// characteristics
// specified by the scheme for the test.
void RenderProcessor::ApplyRuntimeSettingScheme() {
  const int render_count_local = frame_counters_->GetRenderCounter();

  // Update the number of channels and sample rates for the input and output.
  // Note that the counts frequencies for when to set parameters
  // are set using prime numbers in order to ensure that the
  // permutation scheme in the parameter setting changes.
  switch (test_config_->runtime_parameter_setting_scheme) {
    case RuntimeParameterSettingScheme::SparseStreamMetadataChangeScheme:
      if (render_count_local == 0)
        frame_data_.input_sample_rate_hz = 16000;
      else if (render_count_local % 47 == 0)
        frame_data_.input_sample_rate_hz = 32000;
      else if (render_count_local % 71 == 0)
        frame_data_.input_sample_rate_hz = 48000;
      else if (render_count_local % 79 == 0)
        frame_data_.input_sample_rate_hz = 16000;
      else if (render_count_local % 83 == 0)
        frame_data_.input_sample_rate_hz = 8000;

      if (render_count_local == 0)
        frame_data_.input_number_of_channels = 1;
      else if (render_count_local % 4 == 0)
        frame_data_.input_number_of_channels =
            (frame_data_.input_number_of_channels == 1 ? 2 : 1);

      if (render_count_local == 0)
        frame_data_.output_sample_rate_hz = 16000;
      else if (render_count_local % 17 == 0)
        frame_data_.output_sample_rate_hz = 32000;
      else if (render_count_local % 19 == 0)
        frame_data_.output_sample_rate_hz = 48000;
      else if (render_count_local % 29 == 0)
        frame_data_.output_sample_rate_hz = 16000;
      else if (render_count_local % 61 == 0)
        frame_data_.output_sample_rate_hz = 8000;

      if (render_count_local == 0)
        frame_data_.output_number_of_channels = 1;
      else if (render_count_local % 8 == 0)
        frame_data_.output_number_of_channels =
            (frame_data_.output_number_of_channels == 1 ? 2 : 1);
      break;
    case RuntimeParameterSettingScheme::ExtremeStreamMetadataChangeScheme:
      if (render_count_local == 0) {
        frame_data_.input_number_of_channels = 1;
        frame_data_.input_sample_rate_hz = 16000;
        frame_data_.output_number_of_channels = 1;
        frame_data_.output_sample_rate_hz = 16000;
      } else {
        frame_data_.input_number_of_channels =
            (frame_data_.input_number_of_channels == 1 ? 2 : 1);
        if (frame_data_.input_sample_rate_hz == 8000)
          frame_data_.input_sample_rate_hz = 16000;
        else if (frame_data_.input_sample_rate_hz == 16000)
          frame_data_.input_sample_rate_hz = 32000;
        else if (frame_data_.input_sample_rate_hz == 32000)
          frame_data_.input_sample_rate_hz = 48000;
        else if (frame_data_.input_sample_rate_hz == 48000)
          frame_data_.input_sample_rate_hz = 8000;

        frame_data_.output_number_of_channels =
            (frame_data_.output_number_of_channels == 1 ? 2 : 1);
        if (frame_data_.output_sample_rate_hz == 8000)
          frame_data_.output_sample_rate_hz = 16000;
        else if (frame_data_.output_sample_rate_hz == 16000)
          frame_data_.output_sample_rate_hz = 32000;
        else if (frame_data_.output_sample_rate_hz == 32000)
          frame_data_.output_sample_rate_hz = 48000;
        else if (frame_data_.output_sample_rate_hz == 48000)
          frame_data_.output_sample_rate_hz = 8000;
      }
      break;
    case RuntimeParameterSettingScheme::FixedMonoStreamMetadataScheme:
      if (render_count_local == 0) {
        frame_data_.input_sample_rate_hz = 16000;
        frame_data_.input_number_of_channels = 1;
        frame_data_.output_sample_rate_hz = 16000;
        frame_data_.output_number_of_channels = 1;
      }
      break;
    case RuntimeParameterSettingScheme::FixedStereoStreamMetadataScheme:
      if (render_count_local == 0) {
        frame_data_.input_sample_rate_hz = 16000;
        frame_data_.input_number_of_channels = 2;
        frame_data_.output_sample_rate_hz = 16000;
        frame_data_.output_number_of_channels = 2;
      }
      break;
    default:
      FAIL();
  }

  // Restric the number of output channels not to exceed
  // the number of input channels.
  frame_data_.output_number_of_channels =
      std::min(frame_data_.output_number_of_channels,
               frame_data_.input_number_of_channels);
}

}  // anonymous namespace

TEST_P(AudioProcessingImplLockTest, LockTest) {
  // Run test and verify that it did not time out.
  ASSERT_TRUE(RunTest());
}

// Instantiate tests from the extreme test configuration set.
INSTANTIATE_TEST_SUITE_P(
    DISABLED_AudioProcessingImplLockExtensive,
    AudioProcessingImplLockTest,
    ::testing::ValuesIn(TestConfig::GenerateExtensiveTestConfigs()));

INSTANTIATE_TEST_SUITE_P(
    AudioProcessingImplLockBrief,
    AudioProcessingImplLockTest,
    ::testing::ValuesIn(TestConfig::GenerateBriefTestConfigs()));

}  // namespace webrtc<|MERGE_RESOLUTION|>--- conflicted
+++ resolved
@@ -477,23 +477,7 @@
 }
 
 AudioProcessingImplLockTest::AudioProcessingImplLockTest()
-<<<<<<< HEAD
-    : render_thread_(RenderProcessorThreadFunc,
-                     this,
-                     "render",
-                     rtc::kRealtimePriority),
-      capture_thread_(CaptureProcessorThreadFunc,
-                      this,
-                      "capture",
-                      rtc::kRealtimePriority),
-      stats_thread_(StatsProcessorThreadFunc,
-                    this,
-                    "stats",
-                    rtc::kNormalPriority),
-      apm_(AudioProcessingBuilderForTesting().Create()),
-=======
     : apm_(AudioProcessingBuilderForTesting().Create()),
->>>>>>> cbad18b1
       render_thread_state_(kMaxFrameSize,
                            &rand_gen_,
                            &render_call_event_,
