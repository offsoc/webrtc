/*
 *  Copyright (c) 2018 The WebRTC project authors. All Rights Reserved.
 *
 *  Use of this source code is governed by a BSD-style license
 *  that can be found in the LICENSE file in the root of the source
 *  tree. An additional intellectual property rights grant can be found
 *  in the file PATENTS.  All contributing project authors may
 *  be found in the AUTHORS file in the root of the source tree.
 */

#include "modules/audio_processing/agc2/vad_with_level.h"

<<<<<<< HEAD
=======
#include <limits>
>>>>>>> cbad18b1
#include <memory>
#include <vector>

#include "modules/audio_processing/agc2/agc2_common.h"
#include "modules/audio_processing/include/audio_frame_view.h"
#include "rtc_base/gunit.h"
#include "rtc_base/numerics/safe_compare.h"
#include "test/gmock.h"

namespace webrtc {
namespace {

using ::testing::AnyNumber;
using ::testing::ReturnRoundRobin;

<<<<<<< HEAD
constexpr float kInstantAttack = 1.f;
constexpr float kSlowAttack = 0.1f;
=======
constexpr int kNoVadPeriodicReset =
    kFrameDurationMs * (std::numeric_limits<int>::max() / kFrameDurationMs);
>>>>>>> cbad18b1

constexpr int kSampleRateHz = 8000;

class MockVad : public VadLevelAnalyzer::VoiceActivityDetector {
 public:
<<<<<<< HEAD
=======
  MOCK_METHOD(void, Reset, (), (override));
>>>>>>> cbad18b1
  MOCK_METHOD(float,
              ComputeProbability,
              (AudioFrameView<const float> frame),
              (override));
};

// Creates a `VadLevelAnalyzer` injecting a mock VAD which repeatedly returns
// the next value from `speech_probabilities` until it reaches the end and will
// restart from the beginning.
std::unique_ptr<VadLevelAnalyzer> CreateVadLevelAnalyzerWithMockVad(
<<<<<<< HEAD
    float vad_probability_attack,
    const std::vector<float>& speech_probabilities) {
=======
    int vad_reset_period_ms,
    const std::vector<float>& speech_probabilities,
    int expected_vad_reset_calls = 0) {
>>>>>>> cbad18b1
  auto vad = std::make_unique<MockVad>();
  EXPECT_CALL(*vad, ComputeProbability)
      .Times(AnyNumber())
      .WillRepeatedly(ReturnRoundRobin(speech_probabilities));
<<<<<<< HEAD
  return std::make_unique<VadLevelAnalyzer>(vad_probability_attack,
=======
  if (expected_vad_reset_calls >= 0) {
    EXPECT_CALL(*vad, Reset).Times(expected_vad_reset_calls);
  }
  return std::make_unique<VadLevelAnalyzer>(vad_reset_period_ms,
>>>>>>> cbad18b1
                                            std::move(vad));
}

// 10 ms mono frame.
struct FrameWithView {
  // Ctor. Initializes the frame samples with `value`.
<<<<<<< HEAD
  FrameWithView(float value = 0.f)
=======
  FrameWithView(float value = 0.0f)
>>>>>>> cbad18b1
      : channel0(samples.data()),
        view(&channel0, /*num_channels=*/1, samples.size()) {
    samples.fill(value);
  }
  std::array<float, kSampleRateHz / 100> samples;
  const float* const channel0;
  const AudioFrameView<const float> view;
};

<<<<<<< HEAD
TEST(AutomaticGainController2VadLevelAnalyzer, PeakLevelGreaterThanRmsLevel) {
  // Handcrafted frame so that the average is lower than the peak value.
  FrameWithView frame(1000.f);  // Constant frame.
  frame.samples[10] = 2000.f;   // Except for one peak value.

  // Compute audio frame levels (the VAD result is ignored).
  VadLevelAnalyzer analyzer;
  auto levels_and_vad_prob = analyzer.AnalyzeFrame(frame.view);

  // Compare peak and RMS levels.
  EXPECT_LT(levels_and_vad_prob.rms_dbfs, levels_and_vad_prob.peak_dbfs);
}

// Checks that the unprocessed and the smoothed speech probabilities match when
// instant attack is used.
TEST(AutomaticGainController2VadLevelAnalyzer, NoSpeechProbabilitySmoothing) {
  const std::vector<float> speech_probabilities{0.709f, 0.484f, 0.882f, 0.167f,
                                                0.44f,  0.525f, 0.858f, 0.314f,
                                                0.653f, 0.965f, 0.413f, 0.f};
  auto analyzer =
      CreateVadLevelAnalyzerWithMockVad(kInstantAttack, speech_probabilities);
  FrameWithView frame;
  for (int i = 0; rtc::SafeLt(i, speech_probabilities.size()); ++i) {
    SCOPED_TRACE(i);
    EXPECT_EQ(speech_probabilities[i],
              analyzer->AnalyzeFrame(frame.view).speech_probability);
  }
}

// Checks that the smoothed speech probability does not instantly converge to
// the unprocessed one when slow attack is used.
TEST(AutomaticGainController2VadLevelAnalyzer,
     SlowAttackSpeechProbabilitySmoothing) {
  const std::vector<float> speech_probabilities{0.f, 0.f, 1.f, 1.f, 1.f, 1.f};
  auto analyzer =
      CreateVadLevelAnalyzerWithMockVad(kSlowAttack, speech_probabilities);
  FrameWithView frame;
  float prev_probability = 0.f;
  for (int i = 0; rtc::SafeLt(i, speech_probabilities.size()); ++i) {
    SCOPED_TRACE(i);
    const float smoothed_probability =
        analyzer->AnalyzeFrame(frame.view).speech_probability;
    EXPECT_LT(smoothed_probability, 1.f);  // Not enough time to reach 1.
    EXPECT_LE(prev_probability, smoothed_probability);  // Converge towards 1.
    prev_probability = smoothed_probability;
  }
}

// Checks that the smoothed speech probability instantly decays to the
// unprocessed one when slow attack is used.
TEST(AutomaticGainController2VadLevelAnalyzer, SpeechProbabilityInstantDecay) {
  const std::vector<float> speech_probabilities{1.f, 1.f, 1.f, 1.f, 1.f, 0.f};
  auto analyzer =
      CreateVadLevelAnalyzerWithMockVad(kSlowAttack, speech_probabilities);
  FrameWithView frame;
  for (int i = 0; rtc::SafeLt(i, speech_probabilities.size() - 1); ++i) {
    analyzer->AnalyzeFrame(frame.view);
  }
  EXPECT_EQ(0.f, analyzer->AnalyzeFrame(frame.view).speech_probability);
}

=======
TEST(GainController2VadLevelAnalyzer, RmsLessThanPeakLevel) {
  auto analyzer = CreateVadLevelAnalyzerWithMockVad(
      /*vad_reset_period_ms=*/1500,
      /*speech_probabilities=*/{1.0f},
      /*expected_vad_reset_calls=*/0);
  // Handcrafted frame so that the average is lower than the peak value.
  FrameWithView frame(1000.0f);  // Constant frame.
  frame.samples[10] = 2000.0f;   // Except for one peak value.
  // Compute audio frame levels.
  auto levels_and_vad_prob = analyzer->AnalyzeFrame(frame.view);
  EXPECT_LT(levels_and_vad_prob.rms_dbfs, levels_and_vad_prob.peak_dbfs);
}

// Checks that the expect VAD probabilities are returned.
TEST(GainController2VadLevelAnalyzer, NoSpeechProbabilitySmoothing) {
  const std::vector<float> speech_probabilities{0.709f, 0.484f, 0.882f, 0.167f,
                                                0.44f,  0.525f, 0.858f, 0.314f,
                                                0.653f, 0.965f, 0.413f, 0.0f};
  auto analyzer = CreateVadLevelAnalyzerWithMockVad(kNoVadPeriodicReset,
                                                    speech_probabilities);
  FrameWithView frame;
  for (int i = 0; rtc::SafeLt(i, speech_probabilities.size()); ++i) {
    SCOPED_TRACE(i);
    EXPECT_EQ(speech_probabilities[i],
              analyzer->AnalyzeFrame(frame.view).speech_probability);
  }
}

// Checks that the VAD is not periodically reset.
TEST(GainController2VadLevelAnalyzer, VadNoPeriodicReset) {
  constexpr int kNumFrames = 19;
  auto analyzer = CreateVadLevelAnalyzerWithMockVad(
      kNoVadPeriodicReset, /*speech_probabilities=*/{1.0f},
      /*expected_vad_reset_calls=*/0);
  FrameWithView frame;
  for (int i = 0; i < kNumFrames; ++i) {
    analyzer->AnalyzeFrame(frame.view);
  }
}

class VadPeriodResetParametrization
    : public ::testing::TestWithParam<std::tuple<int, int>> {
 protected:
  int num_frames() const { return std::get<0>(GetParam()); }
  int vad_reset_period_frames() const { return std::get<1>(GetParam()); }
};

// Checks that the VAD is periodically reset with the expected period.
TEST_P(VadPeriodResetParametrization, VadPeriodicReset) {
  auto analyzer = CreateVadLevelAnalyzerWithMockVad(
      /*vad_reset_period_ms=*/vad_reset_period_frames() * kFrameDurationMs,
      /*speech_probabilities=*/{1.0f},
      /*expected_vad_reset_calls=*/num_frames() / vad_reset_period_frames());
  FrameWithView frame;
  for (int i = 0; i < num_frames(); ++i) {
    analyzer->AnalyzeFrame(frame.view);
  }
}

INSTANTIATE_TEST_SUITE_P(GainController2VadLevelAnalyzer,
                         VadPeriodResetParametrization,
                         ::testing::Combine(::testing::Values(1, 19, 123),
                                            ::testing::Values(2, 5, 20, 53)));

>>>>>>> cbad18b1
}  // namespace
}  // namespace webrtc<|MERGE_RESOLUTION|>--- conflicted
+++ resolved
@@ -10,10 +10,7 @@
 
 #include "modules/audio_processing/agc2/vad_with_level.h"
 
-<<<<<<< HEAD
-=======
 #include <limits>
->>>>>>> cbad18b1
 #include <memory>
 #include <vector>
 
@@ -29,22 +26,14 @@
 using ::testing::AnyNumber;
 using ::testing::ReturnRoundRobin;
 
-<<<<<<< HEAD
-constexpr float kInstantAttack = 1.f;
-constexpr float kSlowAttack = 0.1f;
-=======
 constexpr int kNoVadPeriodicReset =
     kFrameDurationMs * (std::numeric_limits<int>::max() / kFrameDurationMs);
->>>>>>> cbad18b1
 
 constexpr int kSampleRateHz = 8000;
 
 class MockVad : public VadLevelAnalyzer::VoiceActivityDetector {
  public:
-<<<<<<< HEAD
-=======
   MOCK_METHOD(void, Reset, (), (override));
->>>>>>> cbad18b1
   MOCK_METHOD(float,
               ComputeProbability,
               (AudioFrameView<const float> frame),
@@ -55,37 +44,24 @@
 // the next value from `speech_probabilities` until it reaches the end and will
 // restart from the beginning.
 std::unique_ptr<VadLevelAnalyzer> CreateVadLevelAnalyzerWithMockVad(
-<<<<<<< HEAD
-    float vad_probability_attack,
-    const std::vector<float>& speech_probabilities) {
-=======
     int vad_reset_period_ms,
     const std::vector<float>& speech_probabilities,
     int expected_vad_reset_calls = 0) {
->>>>>>> cbad18b1
   auto vad = std::make_unique<MockVad>();
   EXPECT_CALL(*vad, ComputeProbability)
       .Times(AnyNumber())
       .WillRepeatedly(ReturnRoundRobin(speech_probabilities));
-<<<<<<< HEAD
-  return std::make_unique<VadLevelAnalyzer>(vad_probability_attack,
-=======
   if (expected_vad_reset_calls >= 0) {
     EXPECT_CALL(*vad, Reset).Times(expected_vad_reset_calls);
   }
   return std::make_unique<VadLevelAnalyzer>(vad_reset_period_ms,
->>>>>>> cbad18b1
                                             std::move(vad));
 }
 
 // 10 ms mono frame.
 struct FrameWithView {
   // Ctor. Initializes the frame samples with `value`.
-<<<<<<< HEAD
-  FrameWithView(float value = 0.f)
-=======
   FrameWithView(float value = 0.0f)
->>>>>>> cbad18b1
       : channel0(samples.data()),
         view(&channel0, /*num_channels=*/1, samples.size()) {
     samples.fill(value);
@@ -95,69 +71,6 @@
   const AudioFrameView<const float> view;
 };
 
-<<<<<<< HEAD
-TEST(AutomaticGainController2VadLevelAnalyzer, PeakLevelGreaterThanRmsLevel) {
-  // Handcrafted frame so that the average is lower than the peak value.
-  FrameWithView frame(1000.f);  // Constant frame.
-  frame.samples[10] = 2000.f;   // Except for one peak value.
-
-  // Compute audio frame levels (the VAD result is ignored).
-  VadLevelAnalyzer analyzer;
-  auto levels_and_vad_prob = analyzer.AnalyzeFrame(frame.view);
-
-  // Compare peak and RMS levels.
-  EXPECT_LT(levels_and_vad_prob.rms_dbfs, levels_and_vad_prob.peak_dbfs);
-}
-
-// Checks that the unprocessed and the smoothed speech probabilities match when
-// instant attack is used.
-TEST(AutomaticGainController2VadLevelAnalyzer, NoSpeechProbabilitySmoothing) {
-  const std::vector<float> speech_probabilities{0.709f, 0.484f, 0.882f, 0.167f,
-                                                0.44f,  0.525f, 0.858f, 0.314f,
-                                                0.653f, 0.965f, 0.413f, 0.f};
-  auto analyzer =
-      CreateVadLevelAnalyzerWithMockVad(kInstantAttack, speech_probabilities);
-  FrameWithView frame;
-  for (int i = 0; rtc::SafeLt(i, speech_probabilities.size()); ++i) {
-    SCOPED_TRACE(i);
-    EXPECT_EQ(speech_probabilities[i],
-              analyzer->AnalyzeFrame(frame.view).speech_probability);
-  }
-}
-
-// Checks that the smoothed speech probability does not instantly converge to
-// the unprocessed one when slow attack is used.
-TEST(AutomaticGainController2VadLevelAnalyzer,
-     SlowAttackSpeechProbabilitySmoothing) {
-  const std::vector<float> speech_probabilities{0.f, 0.f, 1.f, 1.f, 1.f, 1.f};
-  auto analyzer =
-      CreateVadLevelAnalyzerWithMockVad(kSlowAttack, speech_probabilities);
-  FrameWithView frame;
-  float prev_probability = 0.f;
-  for (int i = 0; rtc::SafeLt(i, speech_probabilities.size()); ++i) {
-    SCOPED_TRACE(i);
-    const float smoothed_probability =
-        analyzer->AnalyzeFrame(frame.view).speech_probability;
-    EXPECT_LT(smoothed_probability, 1.f);  // Not enough time to reach 1.
-    EXPECT_LE(prev_probability, smoothed_probability);  // Converge towards 1.
-    prev_probability = smoothed_probability;
-  }
-}
-
-// Checks that the smoothed speech probability instantly decays to the
-// unprocessed one when slow attack is used.
-TEST(AutomaticGainController2VadLevelAnalyzer, SpeechProbabilityInstantDecay) {
-  const std::vector<float> speech_probabilities{1.f, 1.f, 1.f, 1.f, 1.f, 0.f};
-  auto analyzer =
-      CreateVadLevelAnalyzerWithMockVad(kSlowAttack, speech_probabilities);
-  FrameWithView frame;
-  for (int i = 0; rtc::SafeLt(i, speech_probabilities.size() - 1); ++i) {
-    analyzer->AnalyzeFrame(frame.view);
-  }
-  EXPECT_EQ(0.f, analyzer->AnalyzeFrame(frame.view).speech_probability);
-}
-
-=======
 TEST(GainController2VadLevelAnalyzer, RmsLessThanPeakLevel) {
   auto analyzer = CreateVadLevelAnalyzerWithMockVad(
       /*vad_reset_period_ms=*/1500,
@@ -222,6 +135,5 @@
                          ::testing::Combine(::testing::Values(1, 19, 123),
                                             ::testing::Values(2, 5, 20, 53)));
 
->>>>>>> cbad18b1
 }  // namespace
 }  // namespace webrtc