--- conflicted
+++ resolved
@@ -21,110 +21,6 @@
 
 namespace webrtc {
 namespace {
-<<<<<<< HEAD
-
-constexpr int kMono = 1;
-constexpr int kStereo = 2;
-constexpr int kFrameLen10ms8kHz = 80;
-constexpr int kFrameLen10ms48kHz = 480;
-
-// Constants used in place of estimated noise levels.
-constexpr float kNoNoiseDbfs = -90.f;
-constexpr float kWithNoiseDbfs = -20.f;
-static_assert(std::is_trivially_destructible<VadLevelAnalyzer::Result>::value,
-              "");
-constexpr VadLevelAnalyzer::Result kVadSpeech{1.f, -20.f, 0.f};
-
-constexpr float kMaxGainChangePerSecondDb = 3.f;
-constexpr float kMaxGainChangePerFrameDb =
-    kMaxGainChangePerSecondDb * kFrameDurationMs / 1000.f;
-constexpr float kMaxOutputNoiseLevelDbfs = -50.f;
-
-// Helper to instance `AdaptiveDigitalGainApplier`.
-struct GainApplierHelper {
-  GainApplierHelper()
-      : GainApplierHelper(/*adjacent_speech_frames_threshold=*/1) {}
-  explicit GainApplierHelper(int adjacent_speech_frames_threshold)
-      : apm_data_dumper(0),
-        gain_applier(&apm_data_dumper,
-                     adjacent_speech_frames_threshold,
-                     kMaxGainChangePerSecondDb,
-                     kMaxOutputNoiseLevelDbfs) {}
-  ApmDataDumper apm_data_dumper;
-  AdaptiveDigitalGainApplier gain_applier;
-};
-
-// Runs gain applier and returns the applied gain in linear scale.
-float RunOnConstantLevel(int num_iterations,
-                         VadLevelAnalyzer::Result vad_level,
-                         float input_level_dbfs,
-                         AdaptiveDigitalGainApplier* gain_applier) {
-  float gain_linear = 0.f;
-
-  for (int i = 0; i < num_iterations; ++i) {
-    VectorFloatFrame fake_audio(kMono, kFrameLen10ms8kHz, 1.f);
-    AdaptiveDigitalGainApplier::FrameInfo info;
-    info.input_level_dbfs = input_level_dbfs;
-    info.input_noise_level_dbfs = kNoNoiseDbfs;
-    info.vad_result = vad_level;
-    info.limiter_envelope_dbfs = -2.f;
-    info.estimate_is_confident = true;
-    gain_applier->Process(info, fake_audio.float_frame_view());
-    gain_linear = fake_audio.float_frame_view().channel(0)[0];
-  }
-  return gain_linear;
-}
-
-// Voice on, no noise, low limiter, confident level.
-constexpr AdaptiveDigitalGainApplier::FrameInfo kFrameInfo{
-    /*input_level_dbfs=*/-1.f,
-    /*input_noise_level_dbfs=*/kNoNoiseDbfs,
-    /*vad_result=*/kVadSpeech,
-    /*limiter_envelope_dbfs=*/-2.f,
-    /*estimate_is_confident=*/true};
-
-TEST(AutomaticGainController2AdaptiveGainApplier, GainApplierShouldNotCrash) {
-  GainApplierHelper helper;
-  // Make one call with reasonable audio level values and settings.
-  VectorFloatFrame fake_audio(kStereo, kFrameLen10ms48kHz, 10000.f);
-  AdaptiveDigitalGainApplier::FrameInfo info = kFrameInfo;
-  info.input_level_dbfs = -5.0;
-  helper.gain_applier.Process(kFrameInfo, fake_audio.float_frame_view());
-}
-
-// Check that the output is -kHeadroom dBFS.
-TEST(AutomaticGainController2AdaptiveGainApplier, TargetLevelIsReached) {
-  GainApplierHelper helper;
-
-  constexpr float initial_level_dbfs = -5.f;
-
-  const float applied_gain = RunOnConstantLevel(
-      200, kVadSpeech, initial_level_dbfs, &helper.gain_applier);
-
-  EXPECT_NEAR(applied_gain, DbToRatio(-kHeadroomDbfs - initial_level_dbfs),
-              0.1f);
-}
-
-// Check that the output is -kHeadroom dBFS
-TEST(AutomaticGainController2AdaptiveGainApplier, GainApproachesMaxGain) {
-  GainApplierHelper helper;
-
-  constexpr float initial_level_dbfs = -kHeadroomDbfs - kMaxGainDb - 10.f;
-  // A few extra frames for safety.
-  constexpr int kNumFramesToAdapt =
-      static_cast<int>(kMaxGainDb / kMaxGainChangePerFrameDb) + 10;
-
-  const float applied_gain = RunOnConstantLevel(
-      kNumFramesToAdapt, kVadSpeech, initial_level_dbfs, &helper.gain_applier);
-  EXPECT_NEAR(applied_gain, DbToRatio(kMaxGainDb), 0.1f);
-
-  const float applied_gain_db = 20.f * std::log10(applied_gain);
-  EXPECT_NEAR(applied_gain_db, kMaxGainDb, 0.1f);
-}
-
-TEST(AutomaticGainController2AdaptiveGainApplier, GainDoesNotChangeFast) {
-  GainApplierHelper helper;
-=======
 
 constexpr int kMono = 1;
 constexpr int kStereo = 2;
@@ -202,7 +98,6 @@
 TEST(GainController2AdaptiveGainApplier, GainDoesNotChangeFast) {
   GainApplierHelper helper;
   helper.gain_applier->Initialize(/*sample_rate_hz=*/8000, kMono);
->>>>>>> cbad18b1
 
   constexpr float initial_level_dbfs = -25.0f;
   // A few extra frames for safety.
@@ -214,17 +109,10 @@
   float last_gain_linear = 1.f;
   for (int i = 0; i < kNumFramesToAdapt; ++i) {
     SCOPED_TRACE(i);
-<<<<<<< HEAD
-    VectorFloatFrame fake_audio(kMono, kFrameLen10ms8kHz, 1.f);
-    AdaptiveDigitalGainApplier::FrameInfo info = kFrameInfo;
-    info.input_level_dbfs = initial_level_dbfs;
-    helper.gain_applier.Process(info, fake_audio.float_frame_view());
-=======
     VectorFloatFrame fake_audio(kMono, kFrameLen10ms8kHz, 1.0f);
     AdaptiveDigitalGainApplier::FrameInfo info = kFrameInfo;
     info.speech_level_dbfs = initial_level_dbfs;
     helper.gain_applier->Process(info, fake_audio.float_frame_view());
->>>>>>> cbad18b1
     float current_gain_linear = fake_audio.float_frame_view().channel(0)[0];
     EXPECT_LE(std::abs(current_gain_linear - last_gain_linear),
               kMaxChangePerFrameLinear);
@@ -234,17 +122,10 @@
   // Check that the same is true when gain decreases as well.
   for (int i = 0; i < kNumFramesToAdapt; ++i) {
     SCOPED_TRACE(i);
-<<<<<<< HEAD
-    VectorFloatFrame fake_audio(kMono, kFrameLen10ms8kHz, 1.f);
-    AdaptiveDigitalGainApplier::FrameInfo info = kFrameInfo;
-    info.input_level_dbfs = 0.f;
-    helper.gain_applier.Process(info, fake_audio.float_frame_view());
-=======
     VectorFloatFrame fake_audio(kMono, kFrameLen10ms8kHz, 1.0f);
     AdaptiveDigitalGainApplier::FrameInfo info = kFrameInfo;
     info.speech_level_dbfs = 0.f;
     helper.gain_applier->Process(info, fake_audio.float_frame_view());
->>>>>>> cbad18b1
     float current_gain_linear = fake_audio.float_frame_view().channel(0)[0];
     EXPECT_LE(std::abs(current_gain_linear - last_gain_linear),
               kMaxChangePerFrameLinear);
@@ -252,19 +133,6 @@
   }
 }
 
-<<<<<<< HEAD
-TEST(AutomaticGainController2AdaptiveGainApplier, GainIsRampedInAFrame) {
-  GainApplierHelper helper;
-
-  constexpr float initial_level_dbfs = -25.f;
-
-  VectorFloatFrame fake_audio(kMono, kFrameLen10ms48kHz, 1.f);
-  AdaptiveDigitalGainApplier::FrameInfo info = kFrameInfo;
-  info.input_level_dbfs = initial_level_dbfs;
-  helper.gain_applier.Process(info, fake_audio.float_frame_view());
-  float maximal_difference = 0.f;
-  float current_value = 1.f * DbToRatio(kInitialAdaptiveDigitalGainDb);
-=======
 TEST(GainController2AdaptiveGainApplier, GainIsRampedInAFrame) {
   GainApplierHelper helper;
   helper.gain_applier->Initialize(/*sample_rate_hz=*/48000, kMono);
@@ -277,7 +145,6 @@
   helper.gain_applier->Process(info, fake_audio.float_frame_view());
   float maximal_difference = 0.0f;
   float current_value = 1.0f * DbToRatio(kInitialAdaptiveDigitalGainDb);
->>>>>>> cbad18b1
   for (const auto& x : fake_audio.float_frame_view().channel(0)) {
     const float difference = std::abs(x - current_value);
     maximal_difference = std::max(maximal_difference, difference);
@@ -291,18 +158,11 @@
   EXPECT_LE(maximal_difference, kMaxChangePerSample);
 }
 
-<<<<<<< HEAD
-TEST(AutomaticGainController2AdaptiveGainApplier, NoiseLimitsGain) {
-  GainApplierHelper helper;
-
-  constexpr float initial_level_dbfs = -25.f;
-=======
 TEST(GainController2AdaptiveGainApplier, NoiseLimitsGain) {
   GainApplierHelper helper;
   helper.gain_applier->Initialize(/*sample_rate_hz=*/48000, kMono);
 
   constexpr float initial_level_dbfs = -25.0f;
->>>>>>> cbad18b1
   constexpr int num_initial_frames =
       kInitialAdaptiveDigitalGainDb / kMaxGainChangePerFrameDb;
   constexpr int num_frames = 50;
@@ -311,19 +171,11 @@
       << "kWithNoiseDbfs is too low";
 
   for (int i = 0; i < num_initial_frames + num_frames; ++i) {
-<<<<<<< HEAD
-    VectorFloatFrame fake_audio(kMono, kFrameLen10ms48kHz, 1.f);
-    AdaptiveDigitalGainApplier::FrameInfo info = kFrameInfo;
-    info.input_level_dbfs = initial_level_dbfs;
-    info.input_noise_level_dbfs = kWithNoiseDbfs;
-    helper.gain_applier.Process(info, fake_audio.float_frame_view());
-=======
     VectorFloatFrame fake_audio(kMono, kFrameLen10ms48kHz, 1.0f);
     AdaptiveDigitalGainApplier::FrameInfo info = kFrameInfo;
     info.speech_level_dbfs = initial_level_dbfs;
     info.noise_rms_dbfs = kWithNoiseDbfs;
     helper.gain_applier->Process(info, fake_audio.float_frame_view());
->>>>>>> cbad18b1
 
     // Wait so that the adaptive gain applier has time to lower the gain.
     if (i > num_initial_frames) {
@@ -336,22 +188,6 @@
   }
 }
 
-<<<<<<< HEAD
-TEST(AutomaticGainController2GainApplier, CanHandlePositiveSpeechLevels) {
-  GainApplierHelper helper;
-
-  // Make one call with positive audio level values and settings.
-  VectorFloatFrame fake_audio(kStereo, kFrameLen10ms48kHz, 10000.f);
-  AdaptiveDigitalGainApplier::FrameInfo info = kFrameInfo;
-  info.input_level_dbfs = 5.f;
-  helper.gain_applier.Process(info, fake_audio.float_frame_view());
-}
-
-TEST(AutomaticGainController2GainApplier, AudioLevelLimitsGain) {
-  GainApplierHelper helper;
-
-  constexpr float initial_level_dbfs = -25.f;
-=======
 TEST(GainController2GainApplier, CanHandlePositiveSpeechLevels) {
   GainApplierHelper helper;
   helper.gain_applier->Initialize(/*sample_rate_hz=*/48000, kStereo);
@@ -368,7 +204,6 @@
   helper.gain_applier->Initialize(/*sample_rate_hz=*/48000, kMono);
 
   constexpr float initial_level_dbfs = -25.0f;
->>>>>>> cbad18b1
   constexpr int num_initial_frames =
       kInitialAdaptiveDigitalGainDb / kMaxGainChangePerFrameDb;
   constexpr int num_frames = 50;
@@ -377,21 +212,12 @@
       << "kWithNoiseDbfs is too low";
 
   for (int i = 0; i < num_initial_frames + num_frames; ++i) {
-<<<<<<< HEAD
-    VectorFloatFrame fake_audio(kMono, kFrameLen10ms48kHz, 1.f);
-    AdaptiveDigitalGainApplier::FrameInfo info = kFrameInfo;
-    info.input_level_dbfs = initial_level_dbfs;
-    info.limiter_envelope_dbfs = 1.f;
-    info.estimate_is_confident = false;
-    helper.gain_applier.Process(info, fake_audio.float_frame_view());
-=======
     VectorFloatFrame fake_audio(kMono, kFrameLen10ms48kHz, 1.0f);
     AdaptiveDigitalGainApplier::FrameInfo info = kFrameInfo;
     info.speech_level_dbfs = initial_level_dbfs;
     info.limiter_envelope_dbfs = 1.0f;
     info.speech_level_reliable = false;
     helper.gain_applier->Process(info, fake_audio.float_frame_view());
->>>>>>> cbad18b1
 
     // Wait so that the adaptive gain applier has time to lower the gain.
     if (i > num_initial_frames) {
@@ -413,17 +239,6 @@
        DoNotIncreaseGainWithTooFewSpeechFrames) {
   const int adjacent_speech_frames_threshold = AdjacentSpeechFramesThreshold();
   GainApplierHelper helper(adjacent_speech_frames_threshold);
-<<<<<<< HEAD
-
-  AdaptiveDigitalGainApplier::FrameInfo info = kFrameInfo;
-  info.input_level_dbfs = -25.0;
-
-  float prev_gain = 0.f;
-  for (int i = 0; i < adjacent_speech_frames_threshold; ++i) {
-    SCOPED_TRACE(i);
-    VectorFloatFrame audio(kMono, kFrameLen10ms48kHz, 1.f);
-    helper.gain_applier.Process(info, audio.float_frame_view());
-=======
   helper.gain_applier->Initialize(/*sample_rate_hz=*/48000, kMono);
 
   float prev_gain = 0.0f;
@@ -431,7 +246,6 @@
     SCOPED_TRACE(i);
     VectorFloatFrame audio(kMono, kFrameLen10ms48kHz, 1.0f);
     helper.gain_applier->Process(kFrameInfo, audio.float_frame_view());
->>>>>>> cbad18b1
     const float gain = audio.float_frame_view().channel(0)[0];
     if (i > 0) {
       EXPECT_EQ(prev_gain, gain);  // No gain increase.
@@ -443,16 +257,6 @@
 TEST_P(AdaptiveDigitalGainApplierTest, IncreaseGainWithEnoughSpeechFrames) {
   const int adjacent_speech_frames_threshold = AdjacentSpeechFramesThreshold();
   GainApplierHelper helper(adjacent_speech_frames_threshold);
-<<<<<<< HEAD
-
-  AdaptiveDigitalGainApplier::FrameInfo info = kFrameInfo;
-  info.input_level_dbfs = -25.0;
-
-  float prev_gain = 0.f;
-  for (int i = 0; i < adjacent_speech_frames_threshold; ++i) {
-    VectorFloatFrame audio(kMono, kFrameLen10ms48kHz, 1.f);
-    helper.gain_applier.Process(info, audio.float_frame_view());
-=======
   helper.gain_applier->Initialize(/*sample_rate_hz=*/48000, kMono);
 
   float prev_gain = 0.0f;
@@ -460,29 +264,17 @@
     SCOPED_TRACE(i);
     VectorFloatFrame audio(kMono, kFrameLen10ms48kHz, 1.0f);
     helper.gain_applier->Process(kFrameInfo, audio.float_frame_view());
->>>>>>> cbad18b1
     prev_gain = audio.float_frame_view().channel(0)[0];
   }
 
   // Process one more speech frame.
-<<<<<<< HEAD
-  VectorFloatFrame audio(kMono, kFrameLen10ms48kHz, 1.f);
-  helper.gain_applier.Process(info, audio.float_frame_view());
-=======
   VectorFloatFrame audio(kMono, kFrameLen10ms48kHz, 1.0f);
   helper.gain_applier->Process(kFrameInfo, audio.float_frame_view());
->>>>>>> cbad18b1
 
   // The gain has increased.
   EXPECT_GT(audio.float_frame_view().channel(0)[0], prev_gain);
 }
 
-<<<<<<< HEAD
-INSTANTIATE_TEST_SUITE_P(AutomaticGainController2,
-                         AdaptiveDigitalGainApplierTest,
-                         ::testing::Values(1, 7, 31));
-
-=======
 INSTANTIATE_TEST_SUITE_P(GainController2,
                          AdaptiveDigitalGainApplierTest,
                          ::testing::Values(1, 7, 31));
@@ -550,6 +342,5 @@
   EXPECT_FLOAT_EQ(fake_audio_48k.float_frame_view().channel(1)[0], kPcmSamples);
 }
 
->>>>>>> cbad18b1
 }  // namespace
 }  // namespace webrtc