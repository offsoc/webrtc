--- conflicted
+++ resolved
@@ -312,23 +312,6 @@
     }
   }
 
-<<<<<<< HEAD
-  rtc_executable("rnn_vad_tool") {
-    testonly = true
-    sources = [ "rnn_vad_tool.cc" ]
-    deps = [
-      ":rnn_vad",
-      ":rnn_vad_common",
-      "..:cpu_features",
-      "../../../../api:array_view",
-      "../../../../common_audio",
-      "../../../../rtc_base:rtc_base_approved",
-      "../../../../rtc_base:safe_compare",
-      "../../../../test:test_support",
-      "//third_party/abseil-cpp/absl/flags:flag",
-      "//third_party/abseil-cpp/absl/flags:parse",
-    ]
-=======
   if (!build_with_chromium) {
     rtc_executable("rnn_vad_tool") {
       testonly = true
@@ -346,6 +329,5 @@
         "//third_party/abseil-cpp/absl/flags:parse",
       ]
     }
->>>>>>> cbad18b1
   }
 }