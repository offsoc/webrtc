--- conflicted
+++ resolved
@@ -13,178 +13,10 @@
 #include "modules/audio_processing/agc2/agc2_common.h"
 #include "modules/audio_processing/logging/apm_data_dumper.h"
 #include "rtc_base/gunit.h"
-#include "test/gmock.h"
 
 namespace webrtc {
 namespace {
 
-<<<<<<< HEAD
-constexpr float kInitialMarginDb = 20.f;
-
-using saturation_protector_impl::RingBuffer;
-
-SaturationProtectorState CreateSaturationProtectorState() {
-  SaturationProtectorState state;
-  ResetSaturationProtectorState(kInitialMarginDb, state);
-  return state;
-}
-
-// Updates `state` for `num_iterations` times with constant speech level and
-// peak powers and returns the maximum margin.
-float RunOnConstantLevel(int num_iterations,
-                         float speech_peak_dbfs,
-                         float speech_level_dbfs,
-                         SaturationProtectorState& state) {
-  float last_margin = state.margin_db;
-  float max_difference = 0.f;
-  for (int i = 0; i < num_iterations; ++i) {
-    UpdateSaturationProtectorState(speech_peak_dbfs, speech_level_dbfs, state);
-    const float new_margin = state.margin_db;
-    max_difference =
-        std::max(max_difference, std::abs(new_margin - last_margin));
-    last_margin = new_margin;
-  }
-  return max_difference;
-}
-
-}  // namespace
-
-TEST(AutomaticGainController2SaturationProtector, RingBufferInit) {
-  RingBuffer b;
-  EXPECT_EQ(b.Size(), 0);
-  EXPECT_FALSE(b.Front().has_value());
-}
-
-TEST(AutomaticGainController2SaturationProtector, RingBufferPushBack) {
-  RingBuffer b;
-  constexpr float kValue = 123.f;
-  b.PushBack(kValue);
-  EXPECT_EQ(b.Size(), 1);
-  ASSERT_TRUE(b.Front().has_value());
-  EXPECT_EQ(b.Front().value(), kValue);
-}
-
-TEST(AutomaticGainController2SaturationProtector, RingBufferReset) {
-  RingBuffer b;
-  b.PushBack(123.f);
-  b.Reset();
-  EXPECT_EQ(b.Size(), 0);
-  EXPECT_FALSE(b.Front().has_value());
-}
-
-// Checks that the front value does not change until the ring buffer gets full.
-TEST(AutomaticGainController2SaturationProtector,
-     RingBufferFrontUntilBufferIsFull) {
-  RingBuffer b;
-  constexpr float kValue = 123.f;
-  b.PushBack(kValue);
-  for (int i = 1; i < b.Capacity(); ++i) {
-    EXPECT_EQ(b.Front().value(), kValue);
-    b.PushBack(kValue + i);
-  }
-}
-
-// Checks that when the buffer is full it behaves as a shift register.
-TEST(AutomaticGainController2SaturationProtector,
-     FullRingBufferFrontIsDelayed) {
-  RingBuffer b;
-  // Fill the buffer.
-  for (int i = 0; i < b.Capacity(); ++i) {
-    b.PushBack(i);
-  }
-  // The ring buffer should now behave as a shift register with a delay equal to
-  // its capacity.
-  for (int i = b.Capacity(); i < 2 * b.Capacity() + 1; ++i) {
-    EXPECT_EQ(b.Front().value(), i - b.Capacity());
-    b.PushBack(i);
-  }
-}
-
-// Checks that a state after reset equals a state after construction.
-TEST(AutomaticGainController2SaturationProtector, ResetState) {
-  SaturationProtectorState init_state;
-  ResetSaturationProtectorState(kInitialMarginDb, init_state);
-
-  SaturationProtectorState state;
-  ResetSaturationProtectorState(kInitialMarginDb, state);
-  RunOnConstantLevel(/*num_iterations=*/10, /*speech_level_dbfs=*/-20.f,
-                     /*speech_peak_dbfs=*/-10.f, state);
-  ASSERT_NE(init_state, state);  // Make sure that there are side-effects.
-  ResetSaturationProtectorState(kInitialMarginDb, state);
-
-  EXPECT_EQ(init_state, state);
-}
-
-// Checks that the estimate converges to the ratio between peaks and level
-// estimator values after a while.
-TEST(AutomaticGainController2SaturationProtector,
-     ProtectorEstimatesCrestRatio) {
-  constexpr int kNumIterations = 2000;
-  constexpr float kPeakLevel = -20.f;
-  constexpr float kCrestFactor = kInitialMarginDb + 1.f;
-  constexpr float kSpeechLevel = kPeakLevel - kCrestFactor;
-  const float kMaxDifference = 0.5f * std::abs(kInitialMarginDb - kCrestFactor);
-
-  auto state = CreateSaturationProtectorState();
-  RunOnConstantLevel(kNumIterations, kPeakLevel, kSpeechLevel, state);
-
-  EXPECT_NEAR(state.margin_db, kCrestFactor, kMaxDifference);
-}
-
-// Checks that the margin does not change too quickly.
-TEST(AutomaticGainController2SaturationProtector, ChangeSlowly) {
-  constexpr int kNumIterations = 1000;
-  constexpr float kPeakLevel = -20.f;
-  constexpr float kCrestFactor = kInitialMarginDb - 5.f;
-  constexpr float kOtherCrestFactor = kInitialMarginDb;
-  constexpr float kSpeechLevel = kPeakLevel - kCrestFactor;
-  constexpr float kOtherSpeechLevel = kPeakLevel - kOtherCrestFactor;
-
-  auto state = CreateSaturationProtectorState();
-  float max_difference =
-      RunOnConstantLevel(kNumIterations, kPeakLevel, kSpeechLevel, state);
-  max_difference = std::max(
-      RunOnConstantLevel(kNumIterations, kPeakLevel, kOtherSpeechLevel, state),
-      max_difference);
-
-  constexpr float kMaxChangeSpeedDbPerSecond = 0.5f;  // 1 db / 2 seconds.
-  EXPECT_LE(max_difference,
-            kMaxChangeSpeedDbPerSecond / 1000 * kFrameDurationMs);
-}
-
-// Checks that there is a delay between input change and margin adaptations.
-TEST(AutomaticGainController2SaturationProtector, AdaptToDelayedChanges) {
-  constexpr int kDelayIterations = kFullBufferSizeMs / kFrameDurationMs;
-  constexpr float kInitialSpeechLevelDbfs = -30.f;
-  constexpr float kLaterSpeechLevelDbfs = -15.f;
-
-  auto state = CreateSaturationProtectorState();
-  // First run on initial level.
-  float max_difference = RunOnConstantLevel(
-      kDelayIterations, kInitialSpeechLevelDbfs + kInitialMarginDb,
-      kInitialSpeechLevelDbfs, state);
-  // Then peak changes, but not RMS.
-  max_difference =
-      std::max(RunOnConstantLevel(kDelayIterations,
-                                  kLaterSpeechLevelDbfs + kInitialMarginDb,
-                                  kInitialSpeechLevelDbfs, state),
-               max_difference);
-  // Then both change.
-  max_difference =
-      std::max(RunOnConstantLevel(kDelayIterations,
-                                  kLaterSpeechLevelDbfs + kInitialMarginDb,
-                                  kLaterSpeechLevelDbfs, state),
-               max_difference);
-
-  // The saturation protector expects that the RMS changes roughly
-  // 'kFullBufferSizeMs' after peaks change. This is to account for delay
-  // introduced by the level estimator. Therefore, the input above is 'normal'
-  // and 'expected', and shouldn't influence the margin by much.
-  const float total_difference = std::abs(state.margin_db - kInitialMarginDb);
-
-  EXPECT_LE(total_difference, 0.05f);
-  EXPECT_LE(max_difference, 0.01f);
-=======
 constexpr float kInitialHeadroomDb = 20.0f;
 constexpr float kNoExtraHeadroomDb = 0.0f;
 constexpr int kNoAdjacentSpeechFramesRequired = 1;
@@ -333,7 +165,6 @@
                      /*speech_level_dbfs=*/-10.0f, *saturation_protector);
   // Adaptation expected.
   EXPECT_NE(initial_headroom_db, saturation_protector->HeadroomDb());
->>>>>>> cbad18b1
 }
 
 INSTANTIATE_TEST_SUITE_P(GainController2,
