--- conflicted
+++ resolved
@@ -25,11 +25,7 @@
 namespace {
 rtc::scoped_refptr<webrtc::AudioProcessing> CreateAudioProcessing() {
   webrtc::Config config;
-<<<<<<< HEAD
-  std::unique_ptr<webrtc::AudioProcessing> apm(
-=======
   rtc::scoped_refptr<webrtc::AudioProcessing> apm(
->>>>>>> cbad18b1
       webrtc::AudioProcessingBuilderForTesting().Create(config));
   RTC_DCHECK(apm);
   return apm;
