/*
 *  Copyright (c) 2012 The WebRTC project authors. All Rights Reserved.
 *
 *  Use of this source code is governed by a BSD-style license
 *  that can be found in the LICENSE file in the root of the source
 *  tree. An additional intellectual property rights grant can be found
 *  in the file PATENTS.  All contributing project authors may
 *  be found in the AUTHORS file in the root of the source tree.
 */

#ifndef MODULES_AUDIO_PROCESSING_AUDIO_PROCESSING_IMPL_H_
#define MODULES_AUDIO_PROCESSING_AUDIO_PROCESSING_IMPL_H_

#include <stdio.h>

#include <list>
#include <memory>
#include <string>
#include <vector>

#include "api/function_view.h"
#include "modules/audio_processing/aec3/echo_canceller3.h"
#include "modules/audio_processing/agc/agc_manager_direct.h"
#include "modules/audio_processing/agc/gain_control.h"
#include "modules/audio_processing/audio_buffer.h"
#include "modules/audio_processing/capture_levels_adjuster/capture_levels_adjuster.h"
#include "modules/audio_processing/echo_control_mobile_impl.h"
#include "modules/audio_processing/gain_control_impl.h"
#include "modules/audio_processing/gain_controller2.h"
#include "modules/audio_processing/high_pass_filter.h"
#include "modules/audio_processing/include/aec_dump.h"
#include "modules/audio_processing/include/audio_frame_proxies.h"
#include "modules/audio_processing/include/audio_processing.h"
#include "modules/audio_processing/include/audio_processing_statistics.h"
#include "modules/audio_processing/level_estimator.h"
#include "modules/audio_processing/ns/noise_suppressor.h"
#include "modules/audio_processing/optionally_built_submodule_creators.h"
#include "modules/audio_processing/render_queue_item_verifier.h"
#include "modules/audio_processing/residual_echo_detector.h"
#include "modules/audio_processing/rms_level.h"
#include "modules/audio_processing/transient/transient_suppressor.h"
#include "modules/audio_processing/voice_detection.h"
#include "rtc_base/gtest_prod_util.h"
#include "rtc_base/ignore_wundef.h"
#include "rtc_base/swap_queue.h"
#include "rtc_base/synchronization/mutex.h"
#include "rtc_base/thread_annotations.h"

namespace webrtc {

class ApmDataDumper;
class AudioConverter;

class AudioProcessingImpl : public AudioProcessing {
 public:
  // Methods forcing APM to run in a single-threaded manner.
  // Acquires both the render and capture locks.
  explicit AudioProcessingImpl(const webrtc::Config& config);
  // AudioProcessingImpl takes ownership of capture post processor.
  AudioProcessingImpl(const webrtc::Config& config,
                      std::unique_ptr<CustomProcessing> capture_post_processor,
                      std::unique_ptr<CustomProcessing> render_pre_processor,
                      std::unique_ptr<EchoControlFactory> echo_control_factory,
                      rtc::scoped_refptr<EchoDetector> echo_detector,
                      std::unique_ptr<CustomAudioAnalyzer> capture_analyzer);
  ~AudioProcessingImpl() override;
  int Initialize() override;
  int Initialize(int capture_input_sample_rate_hz,
                 int capture_output_sample_rate_hz,
                 int render_sample_rate_hz,
                 ChannelLayout capture_input_layout,
                 ChannelLayout capture_output_layout,
                 ChannelLayout render_input_layout) override;
  int Initialize(const ProcessingConfig& processing_config) override;
  void ApplyConfig(const AudioProcessing::Config& config) override;
  bool CreateAndAttachAecDump(const std::string& file_name,
                              int64_t max_log_size_bytes,
                              rtc::TaskQueue* worker_queue) override;
  bool CreateAndAttachAecDump(FILE* handle,
                              int64_t max_log_size_bytes,
                              rtc::TaskQueue* worker_queue) override;
  // TODO(webrtc:5298) Deprecated variant.
  void AttachAecDump(std::unique_ptr<AecDump> aec_dump) override;
  void DetachAecDump() override;
  void SetRuntimeSetting(RuntimeSetting setting) override;
  bool PostRuntimeSetting(RuntimeSetting setting) override;

  // Capture-side exclusive methods possibly running APM in a
  // multi-threaded manner. Acquire the capture lock.
  int ProcessStream(const int16_t* const src,
                    const StreamConfig& input_config,
                    const StreamConfig& output_config,
                    int16_t* const dest) override;
  int ProcessStream(const float* const* src,
                    const StreamConfig& input_config,
                    const StreamConfig& output_config,
                    float* const* dest) override;
  bool GetLinearAecOutput(
      rtc::ArrayView<std::array<float, 160>> linear_output) const override;
  void set_output_will_be_muted(bool muted) override;
  void HandleCaptureOutputUsedSetting(bool capture_output_used)
      RTC_EXCLUSIVE_LOCKS_REQUIRED(mutex_capture_);
  int set_stream_delay_ms(int delay) override;
  void set_stream_key_pressed(bool key_pressed) override;
  void set_stream_analog_level(int level) override;
  int recommended_stream_analog_level() const
      RTC_LOCKS_EXCLUDED(mutex_capture_) override;

  // Render-side exclusive methods possibly running APM in a
  // multi-threaded manner. Acquire the render lock.
  int ProcessReverseStream(const int16_t* const src,
                           const StreamConfig& input_config,
                           const StreamConfig& output_config,
                           int16_t* const dest) override;
  int AnalyzeReverseStream(const float* const* data,
                           const StreamConfig& reverse_config) override;
  int ProcessReverseStream(const float* const* src,
                           const StreamConfig& input_config,
                           const StreamConfig& output_config,
                           float* const* dest) override;

  // Methods only accessed from APM submodules or
  // from AudioProcessing tests in a single-threaded manner.
  // Hence there is no need for locks in these.
  int proc_sample_rate_hz() const override;
  int proc_split_sample_rate_hz() const override;
  size_t num_input_channels() const override;
  size_t num_proc_channels() const override;
  size_t num_output_channels() const override;
  size_t num_reverse_channels() const override;
  int stream_delay_ms() const override;

  AudioProcessingStats GetStatistics(bool has_remote_tracks) override {
    return GetStatistics();
  }
  AudioProcessingStats GetStatistics() override {
    return stats_reporter_.GetStatistics();
  }

  AudioProcessing::Config GetConfig() const override;

 protected:
  // Overridden in a mock.
  virtual void InitializeLocked()
      RTC_EXCLUSIVE_LOCKS_REQUIRED(mutex_render_, mutex_capture_);
<<<<<<< HEAD
=======
  void AssertLockedForTest()
      RTC_ASSERT_EXCLUSIVE_LOCK(mutex_render_, mutex_capture_) {
    mutex_render_.AssertHeld();
    mutex_capture_.AssertHeld();
  }
>>>>>>> cbad18b1

 private:
  // TODO(peah): These friend classes should be removed as soon as the new
  // parameter setting scheme allows.
  FRIEND_TEST_ALL_PREFIXES(ApmConfiguration, DefaultBehavior);
  FRIEND_TEST_ALL_PREFIXES(ApmConfiguration, ValidConfigBehavior);
  FRIEND_TEST_ALL_PREFIXES(ApmConfiguration, InValidConfigBehavior);
  FRIEND_TEST_ALL_PREFIXES(ApmWithSubmodulesExcludedTest,
                           ToggleTransientSuppressor);
  FRIEND_TEST_ALL_PREFIXES(ApmWithSubmodulesExcludedTest,
                           ReinitializeTransientSuppressor);
  FRIEND_TEST_ALL_PREFIXES(ApmWithSubmodulesExcludedTest,
                           BitexactWithDisabledModules);

  int recommended_stream_analog_level_locked() const
      RTC_EXCLUSIVE_LOCKS_REQUIRED(mutex_capture_);

  void OverrideSubmoduleCreationForTesting(
      const ApmSubmoduleCreationOverrides& overrides);

  // Class providing thread-safe message pipe functionality for
  // `runtime_settings_`.
  class RuntimeSettingEnqueuer {
   public:
    explicit RuntimeSettingEnqueuer(
        SwapQueue<RuntimeSetting>* runtime_settings);
    ~RuntimeSettingEnqueuer();

    // Enqueue setting and return whether the setting was successfully enqueued.
    bool Enqueue(RuntimeSetting setting);

   private:
    SwapQueue<RuntimeSetting>& runtime_settings_;
  };

  std::unique_ptr<ApmDataDumper> data_dumper_;
  static int instance_count_;
  const bool use_setup_specific_default_aec3_config_;

  const bool use_denormal_disabler_;

  SwapQueue<RuntimeSetting> capture_runtime_settings_;
  SwapQueue<RuntimeSetting> render_runtime_settings_;

  RuntimeSettingEnqueuer capture_runtime_settings_enqueuer_;
  RuntimeSettingEnqueuer render_runtime_settings_enqueuer_;

  // EchoControl factory.
  std::unique_ptr<EchoControlFactory> echo_control_factory_;

  class SubmoduleStates {
   public:
    SubmoduleStates(bool capture_post_processor_enabled,
                    bool render_pre_processor_enabled,
                    bool capture_analyzer_enabled);
    // Updates the submodule state and returns true if it has changed.
    bool Update(bool high_pass_filter_enabled,
                bool mobile_echo_controller_enabled,
                bool residual_echo_detector_enabled,
                bool noise_suppressor_enabled,
                bool adaptive_gain_controller_enabled,
                bool gain_controller2_enabled,
                bool gain_adjustment_enabled,
                bool echo_controller_enabled,
                bool voice_detector_enabled,
                bool transient_suppressor_enabled);
    bool CaptureMultiBandSubModulesActive() const;
    bool CaptureMultiBandProcessingPresent() const;
    bool CaptureMultiBandProcessingActive(bool ec_processing_active) const;
    bool CaptureFullBandProcessingActive() const;
    bool CaptureAnalyzerActive() const;
    bool RenderMultiBandSubModulesActive() const;
    bool RenderFullBandProcessingActive() const;
    bool RenderMultiBandProcessingActive() const;
    bool HighPassFilteringRequired() const;

   private:
    const bool capture_post_processor_enabled_ = false;
    const bool render_pre_processor_enabled_ = false;
    const bool capture_analyzer_enabled_ = false;
    bool high_pass_filter_enabled_ = false;
    bool mobile_echo_controller_enabled_ = false;
    bool residual_echo_detector_enabled_ = false;
    bool noise_suppressor_enabled_ = false;
    bool adaptive_gain_controller_enabled_ = false;
    bool gain_controller2_enabled_ = false;
    bool gain_adjustment_enabled_ = false;
    bool echo_controller_enabled_ = false;
    bool voice_detector_enabled_ = false;
    bool transient_suppressor_enabled_ = false;
    bool first_update_ = true;
  };

  // Methods for modifying the formats struct that is used by both
  // the render and capture threads. The check for whether modifications are
  // needed is done while holding a single lock only, thereby avoiding that the
  // capture thread blocks the render thread.
  // Called by render: Holds the render lock when reading the format struct and
  // acquires both locks if reinitialization is required.
  int MaybeInitializeRender(const ProcessingConfig& processing_config)
      RTC_EXCLUSIVE_LOCKS_REQUIRED(mutex_render_);
  // Called by capture: Holds the capture lock when reading the format struct
  // and acquires both locks if reinitialization is needed.
  int MaybeInitializeCapture(const StreamConfig& input_config,
                             const StreamConfig& output_config);

  // Method for updating the state keeping track of the active submodules.
  // Returns a bool indicating whether the state has changed.
  bool UpdateActiveSubmoduleStates()
      RTC_EXCLUSIVE_LOCKS_REQUIRED(mutex_capture_);

  // Methods requiring APM running in a single-threaded manner, requiring both
  // the render and capture lock to be acquired.
  int InitializeLocked(const ProcessingConfig& config)
      RTC_EXCLUSIVE_LOCKS_REQUIRED(mutex_render_, mutex_capture_);
  void InitializeResidualEchoDetector()
      RTC_EXCLUSIVE_LOCKS_REQUIRED(mutex_render_, mutex_capture_);
  void InitializeEchoController()
      RTC_EXCLUSIVE_LOCKS_REQUIRED(mutex_render_, mutex_capture_);

  // Initializations of capture-only submodules, requiring the capture lock
  // already acquired.
  void InitializeHighPassFilter(bool forced_reset)
      RTC_EXCLUSIVE_LOCKS_REQUIRED(mutex_capture_);
  void InitializeVoiceDetector() RTC_EXCLUSIVE_LOCKS_REQUIRED(mutex_capture_);
  void InitializeGainController1() RTC_EXCLUSIVE_LOCKS_REQUIRED(mutex_capture_);
  void InitializeTransientSuppressor()
      RTC_EXCLUSIVE_LOCKS_REQUIRED(mutex_capture_);
  void InitializeGainController2() RTC_EXCLUSIVE_LOCKS_REQUIRED(mutex_capture_);
  void InitializeNoiseSuppressor() RTC_EXCLUSIVE_LOCKS_REQUIRED(mutex_capture_);
<<<<<<< HEAD
  void InitializePreAmplifier() RTC_EXCLUSIVE_LOCKS_REQUIRED(mutex_capture_);
=======
  void InitializeCaptureLevelsAdjuster()
      RTC_EXCLUSIVE_LOCKS_REQUIRED(mutex_capture_);
>>>>>>> cbad18b1
  void InitializePostProcessor() RTC_EXCLUSIVE_LOCKS_REQUIRED(mutex_capture_);
  void InitializeAnalyzer() RTC_EXCLUSIVE_LOCKS_REQUIRED(mutex_capture_);

  // Initializations of render-only submodules, requiring the render lock
  // already acquired.
  void InitializePreProcessor() RTC_EXCLUSIVE_LOCKS_REQUIRED(mutex_render_);

  // Sample rate used for the fullband processing.
  int proc_fullband_sample_rate_hz() const
      RTC_EXCLUSIVE_LOCKS_REQUIRED(mutex_capture_);

  // Empties and handles the respective RuntimeSetting queues.
  void HandleCaptureRuntimeSettings()
      RTC_EXCLUSIVE_LOCKS_REQUIRED(mutex_capture_);
  void HandleRenderRuntimeSettings()
      RTC_EXCLUSIVE_LOCKS_REQUIRED(mutex_render_);

  void EmptyQueuedRenderAudio() RTC_LOCKS_EXCLUDED(mutex_capture_);
  void EmptyQueuedRenderAudioLocked()
      RTC_EXCLUSIVE_LOCKS_REQUIRED(mutex_capture_);
  void AllocateRenderQueue()
      RTC_EXCLUSIVE_LOCKS_REQUIRED(mutex_render_, mutex_capture_);
  void QueueBandedRenderAudio(AudioBuffer* audio)
      RTC_EXCLUSIVE_LOCKS_REQUIRED(mutex_render_);
  void QueueNonbandedRenderAudio(AudioBuffer* audio)
      RTC_EXCLUSIVE_LOCKS_REQUIRED(mutex_render_);

  // Capture-side exclusive methods possibly running APM in a multi-threaded
  // manner that are called with the render lock already acquired.
  int ProcessCaptureStreamLocked() RTC_EXCLUSIVE_LOCKS_REQUIRED(mutex_capture_);

  // Render-side exclusive methods possibly running APM in a multi-threaded
  // manner that are called with the render lock already acquired.
  // TODO(ekm): Remove once all clients updated to new interface.
  int AnalyzeReverseStreamLocked(const float* const* src,
                                 const StreamConfig& input_config,
                                 const StreamConfig& output_config)
      RTC_EXCLUSIVE_LOCKS_REQUIRED(mutex_render_);
  int ProcessRenderStreamLocked() RTC_EXCLUSIVE_LOCKS_REQUIRED(mutex_render_);

  // Collects configuration settings from public and private
  // submodules to be saved as an audioproc::Config message on the
  // AecDump if it is attached.  If not `forced`, only writes the current
  // config if it is different from the last saved one; if `forced`,
  // writes the config regardless of the last saved.
  void WriteAecDumpConfigMessage(bool forced)
      RTC_EXCLUSIVE_LOCKS_REQUIRED(mutex_capture_);

  // Notifies attached AecDump of current configuration and capture data.
  void RecordUnprocessedCaptureStream(const float* const* capture_stream)
      RTC_EXCLUSIVE_LOCKS_REQUIRED(mutex_capture_);

  void RecordUnprocessedCaptureStream(const int16_t* const data,
                                      const StreamConfig& config)
      RTC_EXCLUSIVE_LOCKS_REQUIRED(mutex_capture_);

  // Notifies attached AecDump of current configuration and
  // processed capture data and issues a capture stream recording
  // request.
  void RecordProcessedCaptureStream(
      const float* const* processed_capture_stream)
      RTC_EXCLUSIVE_LOCKS_REQUIRED(mutex_capture_);

  void RecordProcessedCaptureStream(const int16_t* const data,
                                    const StreamConfig& config)
      RTC_EXCLUSIVE_LOCKS_REQUIRED(mutex_capture_);

  // Notifies attached AecDump about current state (delay, drift, etc).
  void RecordAudioProcessingState()
      RTC_EXCLUSIVE_LOCKS_REQUIRED(mutex_capture_);
<<<<<<< HEAD
=======

  // Ensures that overruns in the capture runtime settings queue is properly
  // handled by the code, providing safe-fallbacks to mitigate the implications
  // of any settings being missed.
  void HandleOverrunInCaptureRuntimeSettingsQueue()
      RTC_EXCLUSIVE_LOCKS_REQUIRED(mutex_capture_);
>>>>>>> cbad18b1

  // AecDump instance used for optionally logging APM config, input
  // and output to file in the AEC-dump format defined in debug.proto.
  std::unique_ptr<AecDump> aec_dump_;

  // Hold the last config written with AecDump for avoiding writing
  // the same config twice.
  InternalAPMConfig apm_config_for_aec_dump_ RTC_GUARDED_BY(mutex_capture_);

  // Critical sections.
  mutable Mutex mutex_render_ RTC_ACQUIRED_BEFORE(mutex_capture_);
  mutable Mutex mutex_capture_;

  // Struct containing the Config specifying the behavior of APM.
  AudioProcessing::Config config_;

  // Overrides for testing the exclusion of some submodules from the build.
  ApmSubmoduleCreationOverrides submodule_creation_overrides_
      RTC_GUARDED_BY(mutex_capture_);

  // Class containing information about what submodules are active.
  SubmoduleStates submodule_states_;

  // Struct containing the pointers to the submodules.
  struct Submodules {
    Submodules(std::unique_ptr<CustomProcessing> capture_post_processor,
               std::unique_ptr<CustomProcessing> render_pre_processor,
               rtc::scoped_refptr<EchoDetector> echo_detector,
               std::unique_ptr<CustomAudioAnalyzer> capture_analyzer)
        : echo_detector(std::move(echo_detector)),
          capture_post_processor(std::move(capture_post_processor)),
          render_pre_processor(std::move(render_pre_processor)),
          capture_analyzer(std::move(capture_analyzer)) {}
    // Accessed internally from capture or during initialization.
    std::unique_ptr<AgcManagerDirect> agc_manager;
    std::unique_ptr<GainControlImpl> gain_control;
    std::unique_ptr<GainController2> gain_controller2;
    std::unique_ptr<HighPassFilter> high_pass_filter;
    rtc::scoped_refptr<EchoDetector> echo_detector;
    std::unique_ptr<EchoControl> echo_controller;
    std::unique_ptr<EchoControlMobileImpl> echo_control_mobile;
    std::unique_ptr<NoiseSuppressor> noise_suppressor;
    std::unique_ptr<TransientSuppressor> transient_suppressor;
    std::unique_ptr<CustomProcessing> capture_post_processor;
    std::unique_ptr<CustomProcessing> render_pre_processor;
    std::unique_ptr<CustomAudioAnalyzer> capture_analyzer;
    std::unique_ptr<LevelEstimator> output_level_estimator;
    std::unique_ptr<VoiceDetection> voice_detector;
    std::unique_ptr<CaptureLevelsAdjuster> capture_levels_adjuster;
  } submodules_;

  // State that is written to while holding both the render and capture locks
  // but can be read without any lock being held.
  // As this is only accessed internally of APM, and all internal methods in APM
  // either are holding the render or capture locks, this construct is safe as
  // it is not possible to read the variables while writing them.
  struct ApmFormatState {
    ApmFormatState()
        :  // Format of processing streams at input/output call sites.
          api_format({{{kSampleRate16kHz, 1, false},
                       {kSampleRate16kHz, 1, false},
                       {kSampleRate16kHz, 1, false},
                       {kSampleRate16kHz, 1, false}}}),
          render_processing_format(kSampleRate16kHz, 1) {}
    ProcessingConfig api_format;
    StreamConfig render_processing_format;
  } formats_;

  // APM constants.
  const struct ApmConstants {
    ApmConstants(bool multi_channel_render_support,
                 bool multi_channel_capture_support,
                 bool enforce_split_band_hpf,
                 bool minimize_processing_for_unused_output,
                 bool transient_suppressor_forced_off)
        : multi_channel_render_support(multi_channel_render_support),
          multi_channel_capture_support(multi_channel_capture_support),
          enforce_split_band_hpf(enforce_split_band_hpf),
          minimize_processing_for_unused_output(
              minimize_processing_for_unused_output),
          transient_suppressor_forced_off(transient_suppressor_forced_off) {}
    bool multi_channel_render_support;
    bool multi_channel_capture_support;
    bool enforce_split_band_hpf;
    bool minimize_processing_for_unused_output;
    bool transient_suppressor_forced_off;
  } constants_;

  struct ApmCaptureState {
    ApmCaptureState();
    ~ApmCaptureState();
    bool was_stream_delay_set;
    bool capture_output_used;
    bool capture_output_used_last_frame;
    bool key_pressed;
    std::unique_ptr<AudioBuffer> capture_audio;
    std::unique_ptr<AudioBuffer> capture_fullband_audio;
    std::unique_ptr<AudioBuffer> linear_aec_output;
    // Only the rate and samples fields of capture_processing_format_ are used
    // because the capture processing number of channels is mutable and is
    // tracked by the capture_audio_.
    StreamConfig capture_processing_format;
    int split_rate;
    bool echo_path_gain_change;
    int prev_analog_mic_level;
    float prev_pre_adjustment_gain;
    int playout_volume;
    int prev_playout_volume;
    AudioProcessingStats stats;
    struct KeyboardInfo {
      void Extract(const float* const* data, const StreamConfig& stream_config);
      size_t num_keyboard_frames = 0;
      const float* keyboard_data = nullptr;
    } keyboard_info;
    int cached_stream_analog_level_ = 0;
  } capture_ RTC_GUARDED_BY(mutex_capture_);

  struct ApmCaptureNonLockedState {
    ApmCaptureNonLockedState()
        : capture_processing_format(kSampleRate16kHz),
          split_rate(kSampleRate16kHz),
          stream_delay_ms(0) {}
    // Only the rate and samples fields of capture_processing_format_ are used
    // because the forward processing number of channels is mutable and is
    // tracked by the capture_audio_.
    StreamConfig capture_processing_format;
    int split_rate;
    int stream_delay_ms;
    bool echo_controller_enabled = false;
  } capture_nonlocked_;

  struct ApmRenderState {
    ApmRenderState();
    ~ApmRenderState();
    std::unique_ptr<AudioConverter> render_converter;
    std::unique_ptr<AudioBuffer> render_audio;
  } render_ RTC_GUARDED_BY(mutex_render_);

  // Class for statistics reporting. The class is thread-safe and no lock is
  // needed when accessing it.
  class ApmStatsReporter {
   public:
    ApmStatsReporter();
    ~ApmStatsReporter();

    // Returns the most recently reported statistics.
    AudioProcessingStats GetStatistics();

    // Update the cached statistics.
    void UpdateStatistics(const AudioProcessingStats& new_stats);

   private:
    Mutex mutex_stats_;
    AudioProcessingStats cached_stats_ RTC_GUARDED_BY(mutex_stats_);
    SwapQueue<AudioProcessingStats> stats_message_queue_;
  } stats_reporter_;

  std::vector<int16_t> aecm_render_queue_buffer_ RTC_GUARDED_BY(mutex_render_);
  std::vector<int16_t> aecm_capture_queue_buffer_
      RTC_GUARDED_BY(mutex_capture_);

  size_t agc_render_queue_element_max_size_ RTC_GUARDED_BY(mutex_render_)
      RTC_GUARDED_BY(mutex_capture_) = 0;
  std::vector<int16_t> agc_render_queue_buffer_ RTC_GUARDED_BY(mutex_render_);
  std::vector<int16_t> agc_capture_queue_buffer_ RTC_GUARDED_BY(mutex_capture_);

  size_t red_render_queue_element_max_size_ RTC_GUARDED_BY(mutex_render_)
      RTC_GUARDED_BY(mutex_capture_) = 0;
  std::vector<float> red_render_queue_buffer_ RTC_GUARDED_BY(mutex_render_);
  std::vector<float> red_capture_queue_buffer_ RTC_GUARDED_BY(mutex_capture_);

  RmsLevel capture_input_rms_ RTC_GUARDED_BY(mutex_capture_);
  RmsLevel capture_output_rms_ RTC_GUARDED_BY(mutex_capture_);
  int capture_rms_interval_counter_ RTC_GUARDED_BY(mutex_capture_) = 0;

  // Lock protection not needed.
  std::unique_ptr<
      SwapQueue<std::vector<int16_t>, RenderQueueItemVerifier<int16_t>>>
      aecm_render_signal_queue_;
  std::unique_ptr<
      SwapQueue<std::vector<int16_t>, RenderQueueItemVerifier<int16_t>>>
      agc_render_signal_queue_;
  std::unique_ptr<SwapQueue<std::vector<float>, RenderQueueItemVerifier<float>>>
      red_render_signal_queue_;
};

}  // namespace webrtc

#endif  // MODULES_AUDIO_PROCESSING_AUDIO_PROCESSING_IMPL_H_<|MERGE_RESOLUTION|>--- conflicted
+++ resolved
@@ -143,14 +143,11 @@
   // Overridden in a mock.
   virtual void InitializeLocked()
       RTC_EXCLUSIVE_LOCKS_REQUIRED(mutex_render_, mutex_capture_);
-<<<<<<< HEAD
-=======
   void AssertLockedForTest()
       RTC_ASSERT_EXCLUSIVE_LOCK(mutex_render_, mutex_capture_) {
     mutex_render_.AssertHeld();
     mutex_capture_.AssertHeld();
   }
->>>>>>> cbad18b1
 
  private:
   // TODO(peah): These friend classes should be removed as soon as the new
@@ -281,12 +278,8 @@
       RTC_EXCLUSIVE_LOCKS_REQUIRED(mutex_capture_);
   void InitializeGainController2() RTC_EXCLUSIVE_LOCKS_REQUIRED(mutex_capture_);
   void InitializeNoiseSuppressor() RTC_EXCLUSIVE_LOCKS_REQUIRED(mutex_capture_);
-<<<<<<< HEAD
-  void InitializePreAmplifier() RTC_EXCLUSIVE_LOCKS_REQUIRED(mutex_capture_);
-=======
   void InitializeCaptureLevelsAdjuster()
       RTC_EXCLUSIVE_LOCKS_REQUIRED(mutex_capture_);
->>>>>>> cbad18b1
   void InitializePostProcessor() RTC_EXCLUSIVE_LOCKS_REQUIRED(mutex_capture_);
   void InitializeAnalyzer() RTC_EXCLUSIVE_LOCKS_REQUIRED(mutex_capture_);
 
@@ -357,15 +350,12 @@
   // Notifies attached AecDump about current state (delay, drift, etc).
   void RecordAudioProcessingState()
       RTC_EXCLUSIVE_LOCKS_REQUIRED(mutex_capture_);
-<<<<<<< HEAD
-=======
 
   // Ensures that overruns in the capture runtime settings queue is properly
   // handled by the code, providing safe-fallbacks to mitigate the implications
   // of any settings being missed.
   void HandleOverrunInCaptureRuntimeSettingsQueue()
       RTC_EXCLUSIVE_LOCKS_REQUIRED(mutex_capture_);
->>>>>>> cbad18b1
 
   // AecDump instance used for optionally logging APM config, input
   // and output to file in the AEC-dump format defined in debug.proto.
