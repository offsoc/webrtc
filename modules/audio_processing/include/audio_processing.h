--- conflicted
+++ resolved
@@ -11,947 +11,8 @@
 #ifndef MODULES_AUDIO_PROCESSING_INCLUDE_AUDIO_PROCESSING_H_
 #define MODULES_AUDIO_PROCESSING_INCLUDE_AUDIO_PROCESSING_H_
 
-<<<<<<< HEAD
-// MSVC++ requires this to be set before any other includes to get M_PI.
-#ifndef _USE_MATH_DEFINES
-#define _USE_MATH_DEFINES
-#endif
-
-#include <math.h>
-#include <stddef.h>  // size_t
-#include <stdio.h>   // FILE
-#include <string.h>
-
-#include <vector>
-
-#include "absl/base/nullability.h"
-#include "absl/strings/string_view.h"
-#include "absl/types/optional.h"
-#include "api/array_view.h"
-#include "api/audio/echo_canceller3_config.h"
-#include "api/audio/echo_control.h"
-#include "api/ref_count.h"
-#include "api/scoped_refptr.h"
-#include "api/task_queue/task_queue_base.h"
-#include "modules/audio_processing/include/audio_processing_statistics.h"
-#include "rtc_base/arraysize.h"
-#include "rtc_base/system/file_wrapper.h"
-#include "rtc_base/system/rtc_export.h"
-
-namespace webrtc {
-
-class AecDump;
-class AudioBuffer;
-
-class StreamConfig;
-class ProcessingConfig;
-
-class EchoDetector;
-class CustomAudioAnalyzer;
-class CustomProcessing;
-
-// The Audio Processing Module (APM) provides a collection of voice processing
-// components designed for real-time communications software.
-//
-// APM operates on two audio streams on a frame-by-frame basis. Frames of the
-// primary stream, on which all processing is applied, are passed to
-// `ProcessStream()`. Frames of the reverse direction stream are passed to
-// `ProcessReverseStream()`. On the client-side, this will typically be the
-// near-end (capture) and far-end (render) streams, respectively. APM should be
-// placed in the signal chain as close to the audio hardware abstraction layer
-// (HAL) as possible.
-//
-// On the server-side, the reverse stream will normally not be used, with
-// processing occurring on each incoming stream.
-//
-// Component interfaces follow a similar pattern and are accessed through
-// corresponding getters in APM. All components are disabled at create-time,
-// with default settings that are recommended for most situations. New settings
-// can be applied without enabling a component. Enabling a component triggers
-// memory allocation and initialization to allow it to start processing the
-// streams.
-//
-// Thread safety is provided with the following assumptions to reduce locking
-// overhead:
-//   1. The stream getters and setters are called from the same thread as
-//      ProcessStream(). More precisely, stream functions are never called
-//      concurrently with ProcessStream().
-//   2. Parameter getters are never called concurrently with the corresponding
-//      setter.
-//
-// APM accepts only linear PCM audio data in chunks of ~10 ms (see
-// AudioProcessing::GetFrameSize() for details) and sample rates ranging from
-// 8000 Hz to 384000 Hz. The int16 interfaces use interleaved data, while the
-// float interfaces use deinterleaved data.
-//
-// Usage example, omitting error checking:
-// rtc::scoped_refptr<AudioProcessing> apm = AudioProcessingBuilder().Create();
-//
-// AudioProcessing::Config config;
-// config.echo_canceller.enabled = true;
-// config.echo_canceller.mobile_mode = false;
-//
-// config.gain_controller1.enabled = true;
-// config.gain_controller1.mode =
-// AudioProcessing::Config::GainController1::kAdaptiveAnalog;
-// config.gain_controller1.analog_level_minimum = 0;
-// config.gain_controller1.analog_level_maximum = 255;
-//
-// config.gain_controller2.enabled = true;
-//
-// config.high_pass_filter.enabled = true;
-//
-// apm->ApplyConfig(config)
-//
-// // Start a voice call...
-//
-// // ... Render frame arrives bound for the audio HAL ...
-// apm->ProcessReverseStream(render_frame);
-//
-// // ... Capture frame arrives from the audio HAL ...
-// // Call required set_stream_ functions.
-// apm->set_stream_delay_ms(delay_ms);
-// apm->set_stream_analog_level(analog_level);
-//
-// apm->ProcessStream(capture_frame);
-//
-// // Call required stream_ functions.
-// analog_level = apm->recommended_stream_analog_level();
-// has_voice = apm->stream_has_voice();
-//
-// // Repeat render and capture processing for the duration of the call...
-// // Start a new call...
-// apm->Initialize();
-//
-// // Close the application...
-// apm.reset();
-//
-class RTC_EXPORT AudioProcessing : public RefCountInterface {
- public:
-  // The struct below constitutes the new parameter scheme for the audio
-  // processing. It is being introduced gradually and until it is fully
-  // introduced, it is prone to change.
-  // TODO(peah): Remove this comment once the new config scheme is fully rolled
-  // out.
-  //
-  // The parameters and behavior of the audio processing module are controlled
-  // by changing the default values in the AudioProcessing::Config struct.
-  // The config is applied by passing the struct to the ApplyConfig method.
-  //
-  // This config is intended to be used during setup, and to enable/disable
-  // top-level processing effects. Use during processing may cause undesired
-  // submodule resets, affecting the audio quality. Use the RuntimeSetting
-  // construct for runtime configuration.
-  struct RTC_EXPORT Config {
-    // Sets the properties of the audio processing pipeline.
-    struct RTC_EXPORT Pipeline {
-      // Ways to downmix a multi-channel track to mono.
-      enum class DownmixMethod {
-        kAverageChannels,  // Average across channels.
-        kUseFirstChannel   // Use the first channel.
-      };
-
-      // Maximum allowed processing rate used internally. May only be set to
-      // 32000 or 48000 and any differing values will be treated as 48000.
-      int maximum_internal_processing_rate = 48000;
-      // Allow multi-channel processing of render audio.
-      bool multi_channel_render = false;
-      // Allow multi-channel processing of capture audio when AEC3 is active
-      // or a custom AEC is injected..
-      bool multi_channel_capture = false;
-      // Indicates how to downmix multi-channel capture audio to mono (when
-      // needed).
-      DownmixMethod capture_downmix_method = DownmixMethod::kAverageChannels;
-    } pipeline;
-
-    // Enabled the pre-amplifier. It amplifies the capture signal
-    // before any other processing is done.
-    // TODO(webrtc:5298): Deprecate and use the pre-gain functionality in
-    // capture_level_adjustment instead.
-    struct PreAmplifier {
-      bool enabled = false;
-      float fixed_gain_factor = 1.0f;
-    } pre_amplifier;
-
-    // Functionality for general level adjustment in the capture pipeline. This
-    // should not be used together with the legacy PreAmplifier functionality.
-    struct CaptureLevelAdjustment {
-      bool operator==(const CaptureLevelAdjustment& rhs) const;
-      bool operator!=(const CaptureLevelAdjustment& rhs) const {
-        return !(*this == rhs);
-      }
-      bool enabled = false;
-      // The `pre_gain_factor` scales the signal before any processing is done.
-      float pre_gain_factor = 1.0f;
-      // The `post_gain_factor` scales the signal after all processing is done.
-      float post_gain_factor = 1.0f;
-      struct AnalogMicGainEmulation {
-        bool operator==(const AnalogMicGainEmulation& rhs) const;
-        bool operator!=(const AnalogMicGainEmulation& rhs) const {
-          return !(*this == rhs);
-        }
-        bool enabled = false;
-        // Initial analog gain level to use for the emulated analog gain. Must
-        // be in the range [0...255].
-        int initial_level = 255;
-      } analog_mic_gain_emulation;
-    } capture_level_adjustment;
-
-    struct HighPassFilter {
-      bool enabled = false;
-      bool apply_in_full_band = true;
-    } high_pass_filter;
-
-    struct EchoCanceller {
-      bool enabled = false;
-      bool mobile_mode = false;
-      bool export_linear_aec_output = false;
-      // Enforce the highpass filter to be on (has no effect for the mobile
-      // mode).
-      bool enforce_high_pass_filtering = true;
-    } echo_canceller;
-
-    // Enables background noise suppression.
-    struct NoiseSuppression {
-      bool enabled = false;
-      enum Level { kLow, kModerate, kHigh, kVeryHigh };
-      Level level = kModerate;
-      bool analyze_linear_aec_output_when_available = false;
-    } noise_suppression;
-
-    // Enables transient suppression.
-    struct TransientSuppression {
-      bool enabled = false;
-    } transient_suppression;
-
-    // Enables automatic gain control (AGC) functionality.
-    // The automatic gain control (AGC) component brings the signal to an
-    // appropriate range. This is done by applying a digital gain directly and,
-    // in the analog mode, prescribing an analog gain to be applied at the audio
-    // HAL.
-    // Recommended to be enabled on the client-side.
-    struct RTC_EXPORT GainController1 {
-      bool operator==(const GainController1& rhs) const;
-      bool operator!=(const GainController1& rhs) const {
-        return !(*this == rhs);
-      }
-
-      bool enabled = false;
-      enum Mode {
-        // Adaptive mode intended for use if an analog volume control is
-        // available on the capture device. It will require the user to provide
-        // coupling between the OS mixer controls and AGC through the
-        // stream_analog_level() functions.
-        // It consists of an analog gain prescription for the audio device and a
-        // digital compression stage.
-        kAdaptiveAnalog,
-        // Adaptive mode intended for situations in which an analog volume
-        // control is unavailable. It operates in a similar fashion to the
-        // adaptive analog mode, but with scaling instead applied in the digital
-        // domain. As with the analog mode, it additionally uses a digital
-        // compression stage.
-        kAdaptiveDigital,
-        // Fixed mode which enables only the digital compression stage also used
-        // by the two adaptive modes.
-        // It is distinguished from the adaptive modes by considering only a
-        // short time-window of the input signal. It applies a fixed gain
-        // through most of the input level range, and compresses (gradually
-        // reduces gain with increasing level) the input signal at higher
-        // levels. This mode is preferred on embedded devices where the capture
-        // signal level is predictable, so that a known gain can be applied.
-        kFixedDigital
-      };
-      Mode mode = kAdaptiveAnalog;
-      // Sets the target peak level (or envelope) of the AGC in dBFs (decibels
-      // from digital full-scale). The convention is to use positive values. For
-      // instance, passing in a value of 3 corresponds to -3 dBFs, or a target
-      // level 3 dB below full-scale. Limited to [0, 31].
-      int target_level_dbfs = 3;
-      // Sets the maximum gain the digital compression stage may apply, in dB. A
-      // higher number corresponds to greater compression, while a value of 0
-      // will leave the signal uncompressed. Limited to [0, 90].
-      // For updates after APM setup, use a RuntimeSetting instead.
-      int compression_gain_db = 9;
-      // When enabled, the compression stage will hard limit the signal to the
-      // target level. Otherwise, the signal will be compressed but not limited
-      // above the target level.
-      bool enable_limiter = true;
-
-      // Enables the analog gain controller functionality.
-      struct AnalogGainController {
-        bool enabled = true;
-        // TODO(bugs.webrtc.org/7494): Deprecated. Stop using and remove.
-        int startup_min_volume = 0;
-        // Lowest analog microphone level that will be applied in response to
-        // clipping.
-        int clipped_level_min = 70;
-        // If true, an adaptive digital gain is applied.
-        bool enable_digital_adaptive = true;
-        // Amount the microphone level is lowered with every clipping event.
-        // Limited to (0, 255].
-        int clipped_level_step = 15;
-        // Proportion of clipped samples required to declare a clipping event.
-        // Limited to (0.f, 1.f).
-        float clipped_ratio_threshold = 0.1f;
-        // Time in frames to wait after a clipping event before checking again.
-        // Limited to values higher than 0.
-        int clipped_wait_frames = 300;
-
-        // Enables clipping prediction functionality.
-        struct ClippingPredictor {
-          bool enabled = false;
-          enum Mode {
-            // Clipping event prediction mode with fixed step estimation.
-            kClippingEventPrediction,
-            // Clipped peak estimation mode with adaptive step estimation.
-            kAdaptiveStepClippingPeakPrediction,
-            // Clipped peak estimation mode with fixed step estimation.
-            kFixedStepClippingPeakPrediction,
-          };
-          Mode mode = kClippingEventPrediction;
-          // Number of frames in the sliding analysis window.
-          int window_length = 5;
-          // Number of frames in the sliding reference window.
-          int reference_window_length = 5;
-          // Reference window delay (unit: number of frames).
-          int reference_window_delay = 5;
-          // Clipping prediction threshold (dBFS).
-          float clipping_threshold = -1.0f;
-          // Crest factor drop threshold (dB).
-          float crest_factor_margin = 3.0f;
-          // If true, the recommended clipped level step is used to modify the
-          // analog gain. Otherwise, the predictor runs without affecting the
-          // analog gain.
-          bool use_predicted_step = true;
-        } clipping_predictor;
-      } analog_gain_controller;
-    } gain_controller1;
-
-    // Parameters for AGC2, an Automatic Gain Control (AGC) sub-module which
-    // replaces the AGC sub-module parametrized by `gain_controller1`.
-    // AGC2 brings the captured audio signal to the desired level by combining
-    // three different controllers (namely, input volume controller, adapative
-    // digital controller and fixed digital controller) and a limiter.
-    // TODO(bugs.webrtc.org:7494): Name `GainController` when AGC1 removed.
-    struct RTC_EXPORT GainController2 {
-      bool operator==(const GainController2& rhs) const;
-      bool operator!=(const GainController2& rhs) const {
-        return !(*this == rhs);
-      }
-
-      // AGC2 must be created if and only if `enabled` is true.
-      bool enabled = false;
-
-      // Parameters for the input volume controller, which adjusts the input
-      // volume applied when the audio is captured (e.g., microphone volume on
-      // a soundcard, input volume on HAL).
-      struct InputVolumeController {
-        bool operator==(const InputVolumeController& rhs) const;
-        bool operator!=(const InputVolumeController& rhs) const {
-          return !(*this == rhs);
-        }
-        bool enabled = false;
-      } input_volume_controller;
-
-      // Parameters for the adaptive digital controller, which adjusts and
-      // applies a digital gain after echo cancellation and after noise
-      // suppression.
-      struct RTC_EXPORT AdaptiveDigital {
-        bool operator==(const AdaptiveDigital& rhs) const;
-        bool operator!=(const AdaptiveDigital& rhs) const {
-          return !(*this == rhs);
-        }
-        bool enabled = false;
-        float headroom_db = 6.0f;
-        float max_gain_db = 30.0f;
-        float initial_gain_db = 8.0f;
-        float max_gain_change_db_per_second = 3.0f;
-        float max_output_noise_level_dbfs = -50.0f;
-      } adaptive_digital;
-
-      // Parameters for the fixed digital controller, which applies a fixed
-      // digital gain after the adaptive digital controller and before the
-      // limiter.
-      struct FixedDigital {
-        // By setting `gain_db` to a value greater than zero, the limiter can be
-        // turned into a compressor that first applies a fixed gain.
-        float gain_db = 0.0f;
-      } fixed_digital;
-    } gain_controller2;
-
-    std::string ToString() const;
-  };
-
-  // Specifies the properties of a setting to be passed to AudioProcessing at
-  // runtime.
-  class RuntimeSetting {
-   public:
-    enum class Type {
-      kNotSpecified,
-      kCapturePreGain,
-      kCaptureCompressionGain,
-      kCaptureFixedPostGain,
-      kPlayoutVolumeChange,
-      kCustomRenderProcessingRuntimeSetting,
-      kPlayoutAudioDeviceChange,
-      kCapturePostGain,
-      kCaptureOutputUsed
-    };
-
-    // Play-out audio device properties.
-    struct PlayoutAudioDeviceInfo {
-      int id;          // Identifies the audio device.
-      int max_volume;  // Maximum play-out volume.
-    };
-
-    RuntimeSetting() : type_(Type::kNotSpecified), value_(0.0f) {}
-    ~RuntimeSetting() = default;
-
-    static RuntimeSetting CreateCapturePreGain(float gain) {
-      return {Type::kCapturePreGain, gain};
-    }
-
-    static RuntimeSetting CreateCapturePostGain(float gain) {
-      return {Type::kCapturePostGain, gain};
-    }
-
-    // Corresponds to Config::GainController1::compression_gain_db, but for
-    // runtime configuration.
-    static RuntimeSetting CreateCompressionGainDb(int gain_db) {
-      RTC_DCHECK_GE(gain_db, 0);
-      RTC_DCHECK_LE(gain_db, 90);
-      return {Type::kCaptureCompressionGain, static_cast<float>(gain_db)};
-    }
-
-    // Corresponds to Config::GainController2::fixed_digital::gain_db, but for
-    // runtime configuration.
-    static RuntimeSetting CreateCaptureFixedPostGain(float gain_db) {
-      RTC_DCHECK_GE(gain_db, 0.0f);
-      RTC_DCHECK_LE(gain_db, 90.0f);
-      return {Type::kCaptureFixedPostGain, gain_db};
-    }
-
-    // Creates a runtime setting to notify play-out (aka render) audio device
-    // changes.
-    static RuntimeSetting CreatePlayoutAudioDeviceChange(
-        PlayoutAudioDeviceInfo audio_device) {
-      return {Type::kPlayoutAudioDeviceChange, audio_device};
-    }
-
-    // Creates a runtime setting to notify play-out (aka render) volume changes.
-    // `volume` is the unnormalized volume, the maximum of which
-    static RuntimeSetting CreatePlayoutVolumeChange(int volume) {
-      return {Type::kPlayoutVolumeChange, volume};
-    }
-
-    static RuntimeSetting CreateCustomRenderSetting(float payload) {
-      return {Type::kCustomRenderProcessingRuntimeSetting, payload};
-    }
-
-    static RuntimeSetting CreateCaptureOutputUsedSetting(
-        bool capture_output_used) {
-      return {Type::kCaptureOutputUsed, capture_output_used};
-    }
-
-    Type type() const { return type_; }
-    // Getters do not return a value but instead modify the argument to protect
-    // from implicit casting.
-    void GetFloat(float* value) const {
-      RTC_DCHECK(value);
-      *value = value_.float_value;
-    }
-    void GetInt(int* value) const {
-      RTC_DCHECK(value);
-      *value = value_.int_value;
-    }
-    void GetBool(bool* value) const {
-      RTC_DCHECK(value);
-      *value = value_.bool_value;
-    }
-    void GetPlayoutAudioDeviceInfo(PlayoutAudioDeviceInfo* value) const {
-      RTC_DCHECK(value);
-      *value = value_.playout_audio_device_info;
-    }
-
-   private:
-    RuntimeSetting(Type id, float value) : type_(id), value_(value) {}
-    RuntimeSetting(Type id, int value) : type_(id), value_(value) {}
-    RuntimeSetting(Type id, PlayoutAudioDeviceInfo value)
-        : type_(id), value_(value) {}
-    Type type_;
-    union U {
-      U() {}
-      U(int value) : int_value(value) {}
-      U(float value) : float_value(value) {}
-      U(PlayoutAudioDeviceInfo value) : playout_audio_device_info(value) {}
-      float float_value;
-      int int_value;
-      bool bool_value;
-      PlayoutAudioDeviceInfo playout_audio_device_info;
-    } value_;
-  };
-
-  ~AudioProcessing() override {}
-
-  // Initializes internal states, while retaining all user settings. This
-  // should be called before beginning to process a new audio stream. However,
-  // it is not necessary to call before processing the first stream after
-  // creation.
-  //
-  // It is also not necessary to call if the audio parameters (sample
-  // rate and number of channels) have changed. Passing updated parameters
-  // directly to `ProcessStream()` and `ProcessReverseStream()` is permissible.
-  // If the parameters are known at init-time though, they may be provided.
-  // TODO(webrtc:5298): Change to return void.
-  virtual int Initialize() = 0;
-
-  // The int16 interfaces require:
-  //   - only `NativeRate`s be used
-  //   - that the input, output and reverse rates must match
-  //   - that `processing_config.output_stream()` matches
-  //     `processing_config.input_stream()`.
-  //
-  // The float interfaces accept arbitrary rates and support differing input and
-  // output layouts, but the output must have either one channel or the same
-  // number of channels as the input.
-  virtual int Initialize(const ProcessingConfig& processing_config) = 0;
-
-  // TODO(peah): This method is a temporary solution used to take control
-  // over the parameters in the audio processing module and is likely to change.
-  virtual void ApplyConfig(const Config& config) = 0;
-
-  // TODO(ajm): Only intended for internal use. Make private and friend the
-  // necessary classes?
-  virtual int proc_sample_rate_hz() const = 0;
-  virtual int proc_split_sample_rate_hz() const = 0;
-  virtual size_t num_input_channels() const = 0;
-  virtual size_t num_proc_channels() const = 0;
-  virtual size_t num_output_channels() const = 0;
-  virtual size_t num_reverse_channels() const = 0;
-
-  // Set to true when the output of AudioProcessing will be muted or in some
-  // other way not used. Ideally, the captured audio would still be processed,
-  // but some components may change behavior based on this information.
-  // Default false. This method takes a lock. To achieve this in a lock-less
-  // manner the PostRuntimeSetting can instead be used.
-  //
-  // RingRTC change to make it possible to share an APM (and thus, WebRtcVoiceEngine)
-  // between PeerConnections created from the same PeerConnectionFactory.
-  // Without this change, the code has a "last user wins" behavior,
-  // which breaks when creating multiple PeerConnections from the
-  // same PeerConnectionFactory.  In particular, this happens when using
-  // ICE forking and the unused PeerConnections signal they are not using
-  // captured output after the used PeerConnection signals that it is using
-  // captured output.  In that case, the call will end up
-  // without APM processing, which means it will have noise and echo.
-  virtual void set_capture_output_used(void* user, bool muted) = 0;
-
-  // Enqueues a runtime setting.
-  virtual void SetRuntimeSetting(RuntimeSetting setting) = 0;
-
-  // Enqueues a runtime setting. Returns a bool indicating whether the
-  // enqueueing was successfull.
-  virtual bool PostRuntimeSetting(RuntimeSetting setting) = 0;
-
-  // Accepts and produces a ~10 ms frame of interleaved 16 bit integer audio as
-  // specified in `input_config` and `output_config`. `src` and `dest` may use
-  // the same memory, if desired.
-  virtual int ProcessStream(const int16_t* const src,
-                            const StreamConfig& input_config,
-                            const StreamConfig& output_config,
-                            int16_t* const dest) = 0;
-
-  // Accepts deinterleaved float audio with the range [-1, 1]. Each element of
-  // `src` points to a channel buffer, arranged according to `input_stream`. At
-  // output, the channels will be arranged according to `output_stream` in
-  // `dest`.
-  //
-  // The output must have one channel or as many channels as the input. `src`
-  // and `dest` may use the same memory, if desired.
-  virtual int ProcessStream(const float* const* src,
-                            const StreamConfig& input_config,
-                            const StreamConfig& output_config,
-                            float* const* dest) = 0;
-
-  // Accepts and produces a ~10 ms frame of interleaved 16 bit integer audio for
-  // the reverse direction audio stream as specified in `input_config` and
-  // `output_config`. `src` and `dest` may use the same memory, if desired.
-  virtual int ProcessReverseStream(const int16_t* const src,
-                                   const StreamConfig& input_config,
-                                   const StreamConfig& output_config,
-                                   int16_t* const dest) = 0;
-
-  // Accepts deinterleaved float audio with the range [-1, 1]. Each element of
-  // `data` points to a channel buffer, arranged according to `reverse_config`.
-  virtual int ProcessReverseStream(const float* const* src,
-                                   const StreamConfig& input_config,
-                                   const StreamConfig& output_config,
-                                   float* const* dest) = 0;
-
-  // Accepts deinterleaved float audio with the range [-1, 1]. Each element
-  // of `data` points to a channel buffer, arranged according to
-  // `reverse_config`.
-  virtual int AnalyzeReverseStream(const float* const* data,
-                                   const StreamConfig& reverse_config) = 0;
-
-  // Returns the most recently produced ~10 ms of the linear AEC output at a
-  // rate of 16 kHz. If there is more than one capture channel, a mono
-  // representation of the input is returned. Returns true/false to indicate
-  // whether an output returned.
-  virtual bool GetLinearAecOutput(
-      rtc::ArrayView<std::array<float, 160>> linear_output) const = 0;
-
-  // This must be called prior to ProcessStream() if and only if adaptive analog
-  // gain control is enabled, to pass the current analog level from the audio
-  // HAL. Must be within the range [0, 255].
-  virtual void set_stream_analog_level(int level) = 0;
-
-  // When an analog mode is set, this should be called after
-  // `set_stream_analog_level()` and `ProcessStream()` to obtain the recommended
-  // new analog level for the audio HAL. It is the user's responsibility to
-  // apply this level.
-  virtual int recommended_stream_analog_level() const = 0;
-
-  // This must be called if and only if echo processing is enabled.
-  //
-  // Sets the `delay` in ms between ProcessReverseStream() receiving a far-end
-  // frame and ProcessStream() receiving a near-end frame containing the
-  // corresponding echo. On the client-side this can be expressed as
-  //   delay = (t_render - t_analyze) + (t_process - t_capture)
-  // where,
-  //   - t_analyze is the time a frame is passed to ProcessReverseStream() and
-  //     t_render is the time the first sample of the same frame is rendered by
-  //     the audio hardware.
-  //   - t_capture is the time the first sample of a frame is captured by the
-  //     audio hardware and t_process is the time the same frame is passed to
-  //     ProcessStream().
-  virtual int set_stream_delay_ms(int delay) = 0;
-  virtual int stream_delay_ms() const = 0;
-
-  // Call to signal that a key press occurred (true) or did not occur (false)
-  // with this chunk of audio.
-  virtual void set_stream_key_pressed(bool key_pressed) = 0;
-
-  // Creates and attaches an webrtc::AecDump for recording debugging
-  // information.
-  // The `worker_queue` may not be null and must outlive the created
-  // AecDump instance. |max_log_size_bytes == -1| means the log size
-  // will be unlimited. `handle` may not be null. The AecDump takes
-  // responsibility for `handle` and closes it in the destructor. A
-  // return value of true indicates that the file has been
-  // sucessfully opened, while a value of false indicates that
-  // opening the file failed.
-  virtual bool CreateAndAttachAecDump(
-      absl::string_view file_name,
-      int64_t max_log_size_bytes,
-      absl::Nonnull<TaskQueueBase*> worker_queue) = 0;
-  virtual bool CreateAndAttachAecDump(
-      absl::Nonnull<FILE*> handle,
-      int64_t max_log_size_bytes,
-      absl::Nonnull<TaskQueueBase*> worker_queue) = 0;
-
-  // TODO(webrtc:5298) Deprecated variant.
-  // Attaches provided webrtc::AecDump for recording debugging
-  // information. Log file and maximum file size logic is supposed to
-  // be handled by implementing instance of AecDump. Calling this
-  // method when another AecDump is attached resets the active AecDump
-  // with a new one. This causes the d-tor of the earlier AecDump to
-  // be called. The d-tor call may block until all pending logging
-  // tasks are completed.
-  virtual void AttachAecDump(std::unique_ptr<AecDump> aec_dump) = 0;
-
-  // If no AecDump is attached, this has no effect. If an AecDump is
-  // attached, it's destructor is called. The d-tor may block until
-  // all pending logging tasks are completed.
-  virtual void DetachAecDump() = 0;
-
-  // Get audio processing statistics.
-  virtual AudioProcessingStats GetStatistics() = 0;
-  // TODO(webrtc:5298) Deprecated variant. The `has_remote_tracks` argument
-  // should be set if there are active remote tracks (this would usually be true
-  // during a call). If there are no remote tracks some of the stats will not be
-  // set by AudioProcessing, because they only make sense if there is at least
-  // one remote track.
-  virtual AudioProcessingStats GetStatistics(bool has_remote_tracks) = 0;
-
-  // Returns the last applied configuration.
-  virtual AudioProcessing::Config GetConfig() const = 0;
-
-  enum Error {
-    // Fatal errors.
-    kNoError = 0,
-    kUnspecifiedError = -1,
-    kCreationFailedError = -2,
-    kUnsupportedComponentError = -3,
-    kUnsupportedFunctionError = -4,
-    kNullPointerError = -5,
-    kBadParameterError = -6,
-    kBadSampleRateError = -7,
-    kBadDataLengthError = -8,
-    kBadNumberChannelsError = -9,
-    kFileError = -10,
-    kStreamParameterNotSetError = -11,
-    kNotEnabledError = -12,
-
-    // Warnings are non-fatal.
-    // This results when a set_stream_ parameter is out of range. Processing
-    // will continue, but the parameter may have been truncated.
-    kBadStreamParameterWarning = -13
-  };
-
-  // Native rates supported by the integer interfaces.
-  enum NativeRate {
-    kSampleRate8kHz = 8000,
-    kSampleRate16kHz = 16000,
-    kSampleRate32kHz = 32000,
-    kSampleRate48kHz = 48000
-  };
-
-  // TODO(kwiberg): We currently need to support a compiler (Visual C++) that
-  // complains if we don't explicitly state the size of the array here. Remove
-  // the size when that's no longer the case.
-  static constexpr int kNativeSampleRatesHz[4] = {
-      kSampleRate8kHz, kSampleRate16kHz, kSampleRate32kHz, kSampleRate48kHz};
-  static constexpr size_t kNumNativeSampleRates =
-      arraysize(kNativeSampleRatesHz);
-  static constexpr int kMaxNativeSampleRateHz =
-      kNativeSampleRatesHz[kNumNativeSampleRates - 1];
-
-  // APM processes audio in chunks of about 10 ms. See GetFrameSize() for
-  // details.
-  static constexpr int kChunkSizeMs = 10;
-
-  // Returns floor(sample_rate_hz/100): the number of samples per channel used
-  // as input and output to the audio processing module in calls to
-  // ProcessStream, ProcessReverseStream, AnalyzeReverseStream, and
-  // GetLinearAecOutput.
-  //
-  // This is exactly 10 ms for sample rates divisible by 100. For example:
-  //  - 48000 Hz (480 samples per channel),
-  //  - 44100 Hz (441 samples per channel),
-  //  - 16000 Hz (160 samples per channel).
-  //
-  // Sample rates not divisible by 100 are received/produced in frames of
-  // approximately 10 ms. For example:
-  //  - 22050 Hz (220 samples per channel, or ~9.98 ms per frame),
-  //  - 11025 Hz (110 samples per channel, or ~9.98 ms per frame).
-  // These nondivisible sample rates yield lower audio quality compared to
-  // multiples of 100. Internal resampling to 10 ms frames causes a simulated
-  // clock drift effect which impacts the performance of (for example) echo
-  // cancellation.
-  static int GetFrameSize(int sample_rate_hz) { return sample_rate_hz / 100; }
-};
-
-class RTC_EXPORT AudioProcessingBuilder {
- public:
-  AudioProcessingBuilder();
-  AudioProcessingBuilder(const AudioProcessingBuilder&) = delete;
-  AudioProcessingBuilder& operator=(const AudioProcessingBuilder&) = delete;
-  ~AudioProcessingBuilder();
-
-  // Sets the APM configuration.
-  AudioProcessingBuilder& SetConfig(const AudioProcessing::Config& config) {
-    config_ = config;
-    return *this;
-  }
-
-  // Sets the echo controller factory to inject when APM is created.
-  AudioProcessingBuilder& SetEchoControlFactory(
-      std::unique_ptr<EchoControlFactory> echo_control_factory) {
-    echo_control_factory_ = std::move(echo_control_factory);
-    return *this;
-  }
-
-  // Sets the capture post-processing sub-module to inject when APM is created.
-  AudioProcessingBuilder& SetCapturePostProcessing(
-      std::unique_ptr<CustomProcessing> capture_post_processing) {
-    capture_post_processing_ = std::move(capture_post_processing);
-    return *this;
-  }
-
-  // Sets the render pre-processing sub-module to inject when APM is created.
-  AudioProcessingBuilder& SetRenderPreProcessing(
-      std::unique_ptr<CustomProcessing> render_pre_processing) {
-    render_pre_processing_ = std::move(render_pre_processing);
-    return *this;
-  }
-
-  // Sets the echo detector to inject when APM is created.
-  AudioProcessingBuilder& SetEchoDetector(
-      rtc::scoped_refptr<EchoDetector> echo_detector) {
-    echo_detector_ = std::move(echo_detector);
-    return *this;
-  }
-
-  // Sets the capture analyzer sub-module to inject when APM is created.
-  AudioProcessingBuilder& SetCaptureAnalyzer(
-      std::unique_ptr<CustomAudioAnalyzer> capture_analyzer) {
-    capture_analyzer_ = std::move(capture_analyzer);
-    return *this;
-  }
-
-  // Creates an APM instance with the specified config or the default one if
-  // unspecified. Injects the specified components transferring the ownership
-  // to the newly created APM instance - i.e., except for the config, the
-  // builder is reset to its initial state.
-  rtc::scoped_refptr<AudioProcessing> Create();
-
- private:
-  AudioProcessing::Config config_;
-  std::unique_ptr<EchoControlFactory> echo_control_factory_;
-  std::unique_ptr<CustomProcessing> capture_post_processing_;
-  std::unique_ptr<CustomProcessing> render_pre_processing_;
-  rtc::scoped_refptr<EchoDetector> echo_detector_;
-  std::unique_ptr<CustomAudioAnalyzer> capture_analyzer_;
-};
-
-class StreamConfig {
- public:
-  // sample_rate_hz: The sampling rate of the stream.
-  // num_channels: The number of audio channels in the stream.
-  StreamConfig(int sample_rate_hz = 0, size_t num_channels = 0)
-      : sample_rate_hz_(sample_rate_hz),
-        num_channels_(num_channels),
-        num_frames_(calculate_frames(sample_rate_hz)) {}
-
-  void set_sample_rate_hz(int value) {
-    sample_rate_hz_ = value;
-    num_frames_ = calculate_frames(value);
-  }
-  void set_num_channels(size_t value) { num_channels_ = value; }
-
-  int sample_rate_hz() const { return sample_rate_hz_; }
-
-  // The number of channels in the stream.
-  size_t num_channels() const { return num_channels_; }
-
-  size_t num_frames() const { return num_frames_; }
-  size_t num_samples() const { return num_channels_ * num_frames_; }
-
-  bool operator==(const StreamConfig& other) const {
-    return sample_rate_hz_ == other.sample_rate_hz_ &&
-           num_channels_ == other.num_channels_;
-  }
-
-  bool operator!=(const StreamConfig& other) const { return !(*this == other); }
-
- private:
-  static size_t calculate_frames(int sample_rate_hz) {
-    return static_cast<size_t>(AudioProcessing::GetFrameSize(sample_rate_hz));
-  }
-
-  int sample_rate_hz_;
-  size_t num_channels_;
-  size_t num_frames_;
-};
-
-class ProcessingConfig {
- public:
-  enum StreamName {
-    kInputStream,
-    kOutputStream,
-    kReverseInputStream,
-    kReverseOutputStream,
-    kNumStreamNames,
-  };
-
-  const StreamConfig& input_stream() const {
-    return streams[StreamName::kInputStream];
-  }
-  const StreamConfig& output_stream() const {
-    return streams[StreamName::kOutputStream];
-  }
-  const StreamConfig& reverse_input_stream() const {
-    return streams[StreamName::kReverseInputStream];
-  }
-  const StreamConfig& reverse_output_stream() const {
-    return streams[StreamName::kReverseOutputStream];
-  }
-
-  StreamConfig& input_stream() { return streams[StreamName::kInputStream]; }
-  StreamConfig& output_stream() { return streams[StreamName::kOutputStream]; }
-  StreamConfig& reverse_input_stream() {
-    return streams[StreamName::kReverseInputStream];
-  }
-  StreamConfig& reverse_output_stream() {
-    return streams[StreamName::kReverseOutputStream];
-  }
-
-  bool operator==(const ProcessingConfig& other) const {
-    for (int i = 0; i < StreamName::kNumStreamNames; ++i) {
-      if (this->streams[i] != other.streams[i]) {
-        return false;
-      }
-    }
-    return true;
-  }
-
-  bool operator!=(const ProcessingConfig& other) const {
-    return !(*this == other);
-  }
-
-  StreamConfig streams[StreamName::kNumStreamNames];
-};
-
-// Experimental interface for a custom analysis submodule.
-class CustomAudioAnalyzer {
- public:
-  // (Re-) Initializes the submodule.
-  virtual void Initialize(int sample_rate_hz, int num_channels) = 0;
-  // Analyzes the given capture or render signal.
-  virtual void Analyze(const AudioBuffer* audio) = 0;
-  // Returns a string representation of the module state.
-  virtual std::string ToString() const = 0;
-
-  virtual ~CustomAudioAnalyzer() {}
-};
-
-// Interface for a custom processing submodule.
-class CustomProcessing {
- public:
-  // (Re-)Initializes the submodule.
-  virtual void Initialize(int sample_rate_hz, int num_channels) = 0;
-  // Processes the given capture or render signal.
-  virtual void Process(AudioBuffer* audio) = 0;
-  // Returns a string representation of the module state.
-  virtual std::string ToString() const = 0;
-  // Handles RuntimeSettings. TODO(webrtc:9262): make pure virtual
-  // after updating dependencies.
-  virtual void SetRuntimeSetting(AudioProcessing::RuntimeSetting setting);
-
-  virtual ~CustomProcessing() {}
-};
-
-// Interface for an echo detector submodule.
-class EchoDetector : public RefCountInterface {
- public:
-  // (Re-)Initializes the submodule.
-  virtual void Initialize(int capture_sample_rate_hz,
-                          int num_capture_channels,
-                          int render_sample_rate_hz,
-                          int num_render_channels) = 0;
-
-  // Analysis (not changing) of the first channel of the render signal.
-  virtual void AnalyzeRenderAudio(rtc::ArrayView<const float> render_audio) = 0;
-
-  // Analysis (not changing) of the capture signal.
-  virtual void AnalyzeCaptureAudio(
-      rtc::ArrayView<const float> capture_audio) = 0;
-
-  struct Metrics {
-    absl::optional<double> echo_likelihood;
-    absl::optional<double> echo_likelihood_recent_max;
-  };
-
-  // Collect current metrics from the echo detector.
-  virtual Metrics GetMetrics() const = 0;
-};
-
-}  // namespace webrtc
-=======
 // This is a transitional header forwarding to the new version in the api/
 // folder.
 #include "api/audio/audio_processing.h"
->>>>>>> a18e38fe
 
 #endif  // MODULES_AUDIO_PROCESSING_INCLUDE_AUDIO_PROCESSING_H_