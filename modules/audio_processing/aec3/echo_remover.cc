/*
 *  Copyright (c) 2017 The WebRTC project authors. All Rights Reserved.
 *
 *  Use of this source code is governed by a BSD-style license
 *  that can be found in the LICENSE file in the root of the source
 *  tree. An additional intellectual property rights grant can be found
 *  in the file PATENTS.  All contributing project authors may
 *  be found in the AUTHORS file in the root of the source tree.
 */
#include "modules/audio_processing/aec3/echo_remover.h"

#include <math.h>
#include <stddef.h>

#include <algorithm>
#include <array>
#include <cmath>
#include <memory>

#include "api/array_view.h"
#include "modules/audio_processing/aec3/aec3_common.h"
#include "modules/audio_processing/aec3/aec3_fft.h"
#include "modules/audio_processing/aec3/aec_state.h"
#include "modules/audio_processing/aec3/comfort_noise_generator.h"
#include "modules/audio_processing/aec3/echo_path_variability.h"
#include "modules/audio_processing/aec3/echo_remover_metrics.h"
#include "modules/audio_processing/aec3/fft_data.h"
#include "modules/audio_processing/aec3/render_buffer.h"
#include "modules/audio_processing/aec3/render_signal_analyzer.h"
#include "modules/audio_processing/aec3/residual_echo_estimator.h"
#include "modules/audio_processing/aec3/subtractor.h"
#include "modules/audio_processing/aec3/subtractor_output.h"
#include "modules/audio_processing/aec3/suppression_filter.h"
#include "modules/audio_processing/aec3/suppression_gain.h"
#include "modules/audio_processing/logging/apm_data_dumper.h"
#include "rtc_base/atomic_ops.h"
#include "rtc_base/checks.h"
#include "rtc_base/logging.h"

namespace webrtc {

namespace {

// Maximum number of channels for which the capture channel data is stored on
// the stack. If the number of channels are larger than this, they are stored
// using scratch memory that is pre-allocated on the heap. The reason for this
// partitioning is not to waste heap space for handling the more common numbers
// of channels, while at the same time not limiting the support for higher
// numbers of channels by enforcing the capture channel data to be stored on the
// stack using a fixed maximum value.
constexpr size_t kMaxNumChannelsOnStack = 2;

// Chooses the number of channels to store on the heap when that is required due
// to the number of capture channels being larger than the pre-defined number
// of channels to store on the stack.
size_t NumChannelsOnHeap(size_t num_capture_channels) {
  return num_capture_channels > kMaxNumChannelsOnStack ? num_capture_channels
                                                       : 0;
}

void LinearEchoPower(const FftData& E,
                     const FftData& Y,
                     std::array<float, kFftLengthBy2Plus1>* S2) {
  for (size_t k = 0; k < E.re.size(); ++k) {
    (*S2)[k] = (Y.re[k] - E.re[k]) * (Y.re[k] - E.re[k]) +
               (Y.im[k] - E.im[k]) * (Y.im[k] - E.im[k]);
  }
}

// Fades between two input signals using a fix-sized transition.
void SignalTransition(rtc::ArrayView<const float> from,
                      rtc::ArrayView<const float> to,
                      rtc::ArrayView<float> out) {
  if (from == to) {
    RTC_DCHECK_EQ(to.size(), out.size());
    std::copy(to.begin(), to.end(), out.begin());
  } else {
    constexpr size_t kTransitionSize = 30;
    constexpr float kOneByTransitionSizePlusOne = 1.f / (kTransitionSize + 1);

    RTC_DCHECK_EQ(from.size(), to.size());
    RTC_DCHECK_EQ(from.size(), out.size());
    RTC_DCHECK_LE(kTransitionSize, out.size());

    for (size_t k = 0; k < kTransitionSize; ++k) {
      float a = (k + 1) * kOneByTransitionSizePlusOne;
      out[k] = a * to[k] + (1.f - a) * from[k];
    }

    std::copy(to.begin() + kTransitionSize, to.end(),
              out.begin() + kTransitionSize);
  }
}

// Computes a windowed (square root Hanning) padded FFT and updates the related
// memory.
void WindowedPaddedFft(const Aec3Fft& fft,
                       rtc::ArrayView<const float> v,
                       rtc::ArrayView<float> v_old,
                       FftData* V) {
  fft.PaddedFft(v, v_old, Aec3Fft::Window::kSqrtHanning, V);
  std::copy(v.begin(), v.end(), v_old.begin());
}

// Class for removing the echo from the capture signal.
class EchoRemoverImpl final : public EchoRemover {
 public:
  EchoRemoverImpl(const EchoCanceller3Config& config,
                  int sample_rate_hz,
                  size_t num_render_channels,
                  size_t num_capture_channels);
  ~EchoRemoverImpl() override;
  EchoRemoverImpl(const EchoRemoverImpl&) = delete;
  EchoRemoverImpl& operator=(const EchoRemoverImpl&) = delete;

  void GetMetrics(EchoControl::Metrics* metrics) const override;

  // Removes the echo from a block of samples from the capture signal. The
  // supplied render signal is assumed to be pre-aligned with the capture
  // signal.
  void ProcessCapture(
      EchoPathVariability echo_path_variability,
      bool capture_signal_saturation,
      const absl::optional<DelayEstimate>& external_delay,
      RenderBuffer* render_buffer,
      std::vector<std::vector<std::vector<float>>>* linear_output,
      std::vector<std::vector<std::vector<float>>>* capture) override;

  // Updates the status on whether echo leakage is detected in the output of the
  // echo remover.
  void UpdateEchoLeakageStatus(bool leakage_detected) override {
    echo_leakage_detected_ = leakage_detected;
  }

  void SetCaptureOutputUsage(bool capture_output_used) override {
    capture_output_used_ = capture_output_used;
  }

 private:
  // Selects which of the coarse and refined linear filter outputs that is most
  // appropriate to pass to the suppressor and forms the linear filter output by
  // smoothly transition between those.
  void FormLinearFilterOutput(const SubtractorOutput& subtractor_output,
                              rtc::ArrayView<float> output);

  static int instance_count_;
  const EchoCanceller3Config config_;
  const Aec3Fft fft_;
  std::unique_ptr<ApmDataDumper> data_dumper_;
  const Aec3Optimization optimization_;
  const int sample_rate_hz_;
  const size_t num_render_channels_;
  const size_t num_capture_channels_;
  const bool use_coarse_filter_output_;
  Subtractor subtractor_;
  SuppressionGain suppression_gain_;
  ComfortNoiseGenerator cng_;
  SuppressionFilter suppression_filter_;
  RenderSignalAnalyzer render_signal_analyzer_;
  ResidualEchoEstimator residual_echo_estimator_;
  bool echo_leakage_detected_ = false;
  bool capture_output_used_ = true;
  AecState aec_state_;
  EchoRemoverMetrics metrics_;
  std::vector<std::array<float, kFftLengthBy2>> e_old_;
  std::vector<std::array<float, kFftLengthBy2>> y_old_;
  size_t block_counter_ = 0;
  int gain_change_hangover_ = 0;
  bool refined_filter_output_last_selected_ = true;

  std::vector<std::array<float, kFftLengthBy2>> e_heap_;
  std::vector<std::array<float, kFftLengthBy2Plus1>> Y2_heap_;
  std::vector<std::array<float, kFftLengthBy2Plus1>> E2_heap_;
  std::vector<std::array<float, kFftLengthBy2Plus1>> R2_heap_;
  std::vector<std::array<float, kFftLengthBy2Plus1>> R2_unbounded_heap_;
  std::vector<std::array<float, kFftLengthBy2Plus1>> S2_linear_heap_;
  std::vector<FftData> Y_heap_;
  std::vector<FftData> E_heap_;
  std::vector<FftData> comfort_noise_heap_;
  std::vector<FftData> high_band_comfort_noise_heap_;
  std::vector<SubtractorOutput> subtractor_output_heap_;
};

int EchoRemoverImpl::instance_count_ = 0;

EchoRemoverImpl::EchoRemoverImpl(const EchoCanceller3Config& config,
                                 int sample_rate_hz,
                                 size_t num_render_channels,
                                 size_t num_capture_channels)
    : config_(config),
      fft_(),
      data_dumper_(
          new ApmDataDumper(rtc::AtomicOps::Increment(&instance_count_))),
      optimization_(DetectOptimization()),
      sample_rate_hz_(sample_rate_hz),
      num_render_channels_(num_render_channels),
      num_capture_channels_(num_capture_channels),
      use_coarse_filter_output_(
          config_.filter.enable_coarse_filter_output_usage),
      subtractor_(config,
                  num_render_channels_,
                  num_capture_channels_,
                  data_dumper_.get(),
                  optimization_),
      suppression_gain_(config_,
                        optimization_,
                        sample_rate_hz,
                        num_capture_channels),
      cng_(config_, optimization_, num_capture_channels_),
      suppression_filter_(optimization_,
                          sample_rate_hz_,
                          num_capture_channels_),
      render_signal_analyzer_(config_),
      residual_echo_estimator_(config_, num_render_channels),
      aec_state_(config_, num_capture_channels_),
      e_old_(num_capture_channels_, {0.f}),
      y_old_(num_capture_channels_, {0.f}),
      e_heap_(NumChannelsOnHeap(num_capture_channels_), {0.f}),
      Y2_heap_(NumChannelsOnHeap(num_capture_channels_)),
      E2_heap_(NumChannelsOnHeap(num_capture_channels_)),
      R2_heap_(NumChannelsOnHeap(num_capture_channels_)),
      R2_unbounded_heap_(NumChannelsOnHeap(num_capture_channels_)),
      S2_linear_heap_(NumChannelsOnHeap(num_capture_channels_)),
      Y_heap_(NumChannelsOnHeap(num_capture_channels_)),
      E_heap_(NumChannelsOnHeap(num_capture_channels_)),
      comfort_noise_heap_(NumChannelsOnHeap(num_capture_channels_)),
      high_band_comfort_noise_heap_(NumChannelsOnHeap(num_capture_channels_)),
      subtractor_output_heap_(NumChannelsOnHeap(num_capture_channels_)) {
  RTC_DCHECK(ValidFullBandRate(sample_rate_hz));
}

EchoRemoverImpl::~EchoRemoverImpl() = default;

void EchoRemoverImpl::GetMetrics(EchoControl::Metrics* metrics) const {
  // Echo return loss (ERL) is inverted to go from gain to attenuation.
  metrics->echo_return_loss = -10.0 * std::log10(aec_state_.ErlTimeDomain());
  metrics->echo_return_loss_enhancement =
      Log2TodB(aec_state_.FullBandErleLog2());
}

void EchoRemoverImpl::ProcessCapture(
    EchoPathVariability echo_path_variability,
    bool capture_signal_saturation,
    const absl::optional<DelayEstimate>& external_delay,
    RenderBuffer* render_buffer,
    std::vector<std::vector<std::vector<float>>>* linear_output,
    std::vector<std::vector<std::vector<float>>>* capture) {
  ++block_counter_;
  const std::vector<std::vector<std::vector<float>>>& x =
      render_buffer->Block(0);
  std::vector<std::vector<std::vector<float>>>* y = capture;
  RTC_DCHECK(render_buffer);
  RTC_DCHECK(y);
  RTC_DCHECK_EQ(x.size(), NumBandsForRate(sample_rate_hz_));
  RTC_DCHECK_EQ(y->size(), NumBandsForRate(sample_rate_hz_));
  RTC_DCHECK_EQ(x[0].size(), num_render_channels_);
  RTC_DCHECK_EQ((*y)[0].size(), num_capture_channels_);
  RTC_DCHECK_EQ(x[0][0].size(), kBlockSize);
  RTC_DCHECK_EQ((*y)[0][0].size(), kBlockSize);

  // Stack allocated data to use when the number of channels is low.
  std::array<std::array<float, kFftLengthBy2>, kMaxNumChannelsOnStack> e_stack;
  std::array<std::array<float, kFftLengthBy2Plus1>, kMaxNumChannelsOnStack>
      Y2_stack;
  std::array<std::array<float, kFftLengthBy2Plus1>, kMaxNumChannelsOnStack>
      E2_stack;
  std::array<std::array<float, kFftLengthBy2Plus1>, kMaxNumChannelsOnStack>
      R2_stack;
  std::array<std::array<float, kFftLengthBy2Plus1>, kMaxNumChannelsOnStack>
      R2_unbounded_stack;
  std::array<std::array<float, kFftLengthBy2Plus1>, kMaxNumChannelsOnStack>
      S2_linear_stack;
  std::array<FftData, kMaxNumChannelsOnStack> Y_stack;
  std::array<FftData, kMaxNumChannelsOnStack> E_stack;
  std::array<FftData, kMaxNumChannelsOnStack> comfort_noise_stack;
  std::array<FftData, kMaxNumChannelsOnStack> high_band_comfort_noise_stack;
  std::array<SubtractorOutput, kMaxNumChannelsOnStack> subtractor_output_stack;

  rtc::ArrayView<std::array<float, kFftLengthBy2>> e(e_stack.data(),
                                                     num_capture_channels_);
  rtc::ArrayView<std::array<float, kFftLengthBy2Plus1>> Y2(
      Y2_stack.data(), num_capture_channels_);
  rtc::ArrayView<std::array<float, kFftLengthBy2Plus1>> E2(
      E2_stack.data(), num_capture_channels_);
  rtc::ArrayView<std::array<float, kFftLengthBy2Plus1>> R2(
      R2_stack.data(), num_capture_channels_);
  rtc::ArrayView<std::array<float, kFftLengthBy2Plus1>> R2_unbounded(
      R2_unbounded_stack.data(), num_capture_channels_);
  rtc::ArrayView<std::array<float, kFftLengthBy2Plus1>> S2_linear(
      S2_linear_stack.data(), num_capture_channels_);
  rtc::ArrayView<FftData> Y(Y_stack.data(), num_capture_channels_);
  rtc::ArrayView<FftData> E(E_stack.data(), num_capture_channels_);
  rtc::ArrayView<FftData> comfort_noise(comfort_noise_stack.data(),
                                        num_capture_channels_);
  rtc::ArrayView<FftData> high_band_comfort_noise(
      high_band_comfort_noise_stack.data(), num_capture_channels_);
  rtc::ArrayView<SubtractorOutput> subtractor_output(
      subtractor_output_stack.data(), num_capture_channels_);
  if (NumChannelsOnHeap(num_capture_channels_) > 0) {
    // If the stack-allocated space is too small, use the heap for storing the
    // microphone data.
    e = rtc::ArrayView<std::array<float, kFftLengthBy2>>(e_heap_.data(),
                                                         num_capture_channels_);
    Y2 = rtc::ArrayView<std::array<float, kFftLengthBy2Plus1>>(
        Y2_heap_.data(), num_capture_channels_);
    E2 = rtc::ArrayView<std::array<float, kFftLengthBy2Plus1>>(
        E2_heap_.data(), num_capture_channels_);
    R2 = rtc::ArrayView<std::array<float, kFftLengthBy2Plus1>>(
        R2_heap_.data(), num_capture_channels_);
    R2_unbounded = rtc::ArrayView<std::array<float, kFftLengthBy2Plus1>>(
        R2_unbounded_heap_.data(), num_capture_channels_);
    S2_linear = rtc::ArrayView<std::array<float, kFftLengthBy2Plus1>>(
        S2_linear_heap_.data(), num_capture_channels_);
    Y = rtc::ArrayView<FftData>(Y_heap_.data(), num_capture_channels_);
    E = rtc::ArrayView<FftData>(E_heap_.data(), num_capture_channels_);
    comfort_noise = rtc::ArrayView<FftData>(comfort_noise_heap_.data(),
                                            num_capture_channels_);
    high_band_comfort_noise = rtc::ArrayView<FftData>(
        high_band_comfort_noise_heap_.data(), num_capture_channels_);
    subtractor_output = rtc::ArrayView<SubtractorOutput>(
        subtractor_output_heap_.data(), num_capture_channels_);
  }

  data_dumper_->DumpWav("aec3_echo_remover_capture_input", kBlockSize,
                        &(*y)[0][0][0], 16000, 1);
  data_dumper_->DumpWav("aec3_echo_remover_render_input", kBlockSize,
                        &x[0][0][0], 16000, 1);
  data_dumper_->DumpRaw("aec3_echo_remover_capture_input", (*y)[0][0]);
  data_dumper_->DumpRaw("aec3_echo_remover_render_input", x[0][0]);

  aec_state_.UpdateCaptureSaturation(capture_signal_saturation);

  if (echo_path_variability.AudioPathChanged()) {
    // Ensure that the gain change is only acted on once per frame.
    if (echo_path_variability.gain_change) {
      if (gain_change_hangover_ == 0) {
        constexpr int kMaxBlocksPerFrame = 3;
        gain_change_hangover_ = kMaxBlocksPerFrame;
        rtc::LoggingSeverity log_level =
            config_.delay.log_warning_on_delay_changes ? rtc::LS_WARNING
                                                       : rtc::LS_VERBOSE;
        RTC_LOG_V(log_level)
            << "Gain change detected at block " << block_counter_;
      } else {
        echo_path_variability.gain_change = false;
      }
    }

    subtractor_.HandleEchoPathChange(echo_path_variability);
    aec_state_.HandleEchoPathChange(echo_path_variability);

    if (echo_path_variability.delay_change !=
        EchoPathVariability::DelayAdjustment::kNone) {
      suppression_gain_.SetInitialState(true);
    }
  }
  if (gain_change_hangover_ > 0) {
    --gain_change_hangover_;
  }

  // Analyze the render signal.
  render_signal_analyzer_.Update(*render_buffer,
                                 aec_state_.MinDirectPathFilterDelay());

  // State transition.
  if (aec_state_.TransitionTriggered()) {
    subtractor_.ExitInitialState();
    suppression_gain_.SetInitialState(false);
  }

  // Perform linear echo cancellation.
  subtractor_.Process(*render_buffer, (*y)[0], render_signal_analyzer_,
                      aec_state_, subtractor_output);

  // Compute spectra.
  for (size_t ch = 0; ch < num_capture_channels_; ++ch) {
    FormLinearFilterOutput(subtractor_output[ch], e[ch]);
    WindowedPaddedFft(fft_, (*y)[0][ch], y_old_[ch], &Y[ch]);
    WindowedPaddedFft(fft_, e[ch], e_old_[ch], &E[ch]);
    LinearEchoPower(E[ch], Y[ch], &S2_linear[ch]);
    Y[ch].Spectrum(optimization_, Y2[ch]);
    E[ch].Spectrum(optimization_, E2[ch]);
  }

  // Optionally return the linear filter output.
  if (linear_output) {
    RTC_DCHECK_GE(1, linear_output->size());
    RTC_DCHECK_EQ(num_capture_channels_, linear_output[0].size());
    for (size_t ch = 0; ch < num_capture_channels_; ++ch) {
      RTC_DCHECK_EQ(kBlockSize, (*linear_output)[0][ch].size());
      std::copy(e[ch].begin(), e[ch].end(), (*linear_output)[0][ch].begin());
    }
  }

  // Update the AEC state information.
  aec_state_.Update(external_delay, subtractor_.FilterFrequencyResponses(),
                    subtractor_.FilterImpulseResponses(), *render_buffer, E2,
                    Y2, subtractor_output);

  // Choose the linear output.
  const auto& Y_fft = aec_state_.UseLinearFilterOutput() ? E : Y;

  data_dumper_->DumpWav("aec3_output_linear", kBlockSize, &(*y)[0][0][0], 16000,
                        1);
  data_dumper_->DumpWav("aec3_output_linear2", kBlockSize, &e[0][0], 16000, 1);

  // Estimate the comfort noise.
  cng_.Compute(aec_state_.SaturatedCapture(), Y2, comfort_noise,
               high_band_comfort_noise);

  // Only do the below processing if the output of the audio processing module
  // is used.
  std::array<float, kFftLengthBy2Plus1> G;
  if (capture_output_used_) {
    // Estimate the residual echo power.
    residual_echo_estimator_.Estimate(aec_state_, *render_buffer, S2_linear, Y2,
                                      suppression_gain_.IsDominantNearend(), R2,
                                      R2_unbounded);

    // Suppressor nearend estimate.
    if (aec_state_.UsableLinearEstimate()) {
      // E2 is bound by Y2.
      for (size_t ch = 0; ch < num_capture_channels_; ++ch) {
        std::transform(E2[ch].begin(), E2[ch].end(), Y2[ch].begin(),
                       E2[ch].begin(),
                       [](float a, float b) { return std::min(a, b); });
      }
    }
    const auto& nearend_spectrum = aec_state_.UsableLinearEstimate() ? E2 : Y2;

    // Suppressor echo estimate.
    const auto& echo_spectrum =
        aec_state_.UsableLinearEstimate() ? S2_linear : R2;

<<<<<<< HEAD
  // Determine if the suppressor should assume clock drift.
  const bool clock_drift = config_.echo_removal_control.has_clock_drift ||
                           echo_path_variability.clock_drift;

  // Compute preferred gains.
  float high_bands_gain;
  std::array<float, kFftLengthBy2Plus1> G;
  suppression_gain_.GetGain(nearend_spectrum, echo_spectrum, R2,
                            cng_.NoiseSpectrum(), render_signal_analyzer_,
                            aec_state_, x, clock_drift, &high_bands_gain, &G);
=======
    // Determine if the suppressor should assume clock drift.
    const bool clock_drift = config_.echo_removal_control.has_clock_drift ||
                             echo_path_variability.clock_drift;

    // Compute preferred gains.
    float high_bands_gain;
    suppression_gain_.GetGain(nearend_spectrum, echo_spectrum, R2, R2_unbounded,
                              cng_.NoiseSpectrum(), render_signal_analyzer_,
                              aec_state_, x, clock_drift, &high_bands_gain, &G);
>>>>>>> cbad18b1

    suppression_filter_.ApplyGain(comfort_noise, high_band_comfort_noise, G,
                                  high_bands_gain, Y_fft, y);

  } else {
    G.fill(0.f);
  }

  // Update the metrics.
  metrics_.Update(aec_state_, cng_.NoiseSpectrum()[0], G);

  // Debug outputs for the purpose of development and analysis.
  data_dumper_->DumpWav("aec3_echo_estimate", kBlockSize,
                        &subtractor_output[0].s_refined[0], 16000, 1);
  data_dumper_->DumpRaw("aec3_output", (*y)[0][0]);
  data_dumper_->DumpRaw("aec3_narrow_render",
                        render_signal_analyzer_.NarrowPeakBand() ? 1 : 0);
  data_dumper_->DumpRaw("aec3_N2", cng_.NoiseSpectrum()[0]);
  data_dumper_->DumpRaw("aec3_suppressor_gain", G);
  data_dumper_->DumpWav("aec3_output",
                        rtc::ArrayView<const float>(&(*y)[0][0][0], kBlockSize),
                        16000, 1);
  data_dumper_->DumpRaw("aec3_using_subtractor_output[0]",
                        aec_state_.UseLinearFilterOutput() ? 1 : 0);
  data_dumper_->DumpRaw("aec3_E2", E2[0]);
  data_dumper_->DumpRaw("aec3_S2_linear", S2_linear[0]);
  data_dumper_->DumpRaw("aec3_Y2", Y2[0]);
  data_dumper_->DumpRaw(
      "aec3_X2", render_buffer->Spectrum(
                     aec_state_.MinDirectPathFilterDelay())[/*channel=*/0]);
  data_dumper_->DumpRaw("aec3_R2", R2[0]);
  data_dumper_->DumpRaw("aec3_filter_delay",
                        aec_state_.MinDirectPathFilterDelay());
  data_dumper_->DumpRaw("aec3_capture_saturation",
                        aec_state_.SaturatedCapture() ? 1 : 0);
}

void EchoRemoverImpl::FormLinearFilterOutput(
    const SubtractorOutput& subtractor_output,
    rtc::ArrayView<float> output) {
  RTC_DCHECK_EQ(subtractor_output.e_refined.size(), output.size());
  RTC_DCHECK_EQ(subtractor_output.e_coarse.size(), output.size());
  bool use_refined_output = true;
  if (use_coarse_filter_output_) {
    // As the output of the refined adaptive filter generally should be better
    // than the coarse filter output, add a margin and threshold for when
    // choosing the coarse filter output.
    if (subtractor_output.e2_coarse < 0.9f * subtractor_output.e2_refined &&
        subtractor_output.y2 > 30.f * 30.f * kBlockSize &&
        (subtractor_output.s2_refined > 60.f * 60.f * kBlockSize ||
         subtractor_output.s2_coarse > 60.f * 60.f * kBlockSize)) {
      use_refined_output = false;
    } else {
      // If the refined filter is diverged, choose the filter output that has
      // the lowest power.
      if (subtractor_output.e2_coarse < subtractor_output.e2_refined &&
          subtractor_output.y2 < subtractor_output.e2_refined) {
        use_refined_output = false;
      }
    }
  }

  SignalTransition(refined_filter_output_last_selected_
                       ? subtractor_output.e_refined
                       : subtractor_output.e_coarse,
                   use_refined_output ? subtractor_output.e_refined
                                      : subtractor_output.e_coarse,
                   output);
  refined_filter_output_last_selected_ = use_refined_output;
}

}  // namespace

EchoRemover* EchoRemover::Create(const EchoCanceller3Config& config,
                                 int sample_rate_hz,
                                 size_t num_render_channels,
                                 size_t num_capture_channels) {
  return new EchoRemoverImpl(config, sample_rate_hz, num_render_channels,
                             num_capture_channels);
}

}  // namespace webrtc<|MERGE_RESOLUTION|>--- conflicted
+++ resolved
@@ -432,18 +432,6 @@
     const auto& echo_spectrum =
         aec_state_.UsableLinearEstimate() ? S2_linear : R2;
 
-<<<<<<< HEAD
-  // Determine if the suppressor should assume clock drift.
-  const bool clock_drift = config_.echo_removal_control.has_clock_drift ||
-                           echo_path_variability.clock_drift;
-
-  // Compute preferred gains.
-  float high_bands_gain;
-  std::array<float, kFftLengthBy2Plus1> G;
-  suppression_gain_.GetGain(nearend_spectrum, echo_spectrum, R2,
-                            cng_.NoiseSpectrum(), render_signal_analyzer_,
-                            aec_state_, x, clock_drift, &high_bands_gain, &G);
-=======
     // Determine if the suppressor should assume clock drift.
     const bool clock_drift = config_.echo_removal_control.has_clock_drift ||
                              echo_path_variability.clock_drift;
@@ -453,7 +441,6 @@
     suppression_gain_.GetGain(nearend_spectrum, echo_spectrum, R2, R2_unbounded,
                               cng_.NoiseSpectrum(), render_signal_analyzer_,
                               aec_state_, x, clock_drift, &high_bands_gain, &G);
->>>>>>> cbad18b1
 
     suppression_filter_.ApplyGain(comfort_noise, high_band_comfort_noise, G,
                                   high_bands_gain, Y_fft, y);
