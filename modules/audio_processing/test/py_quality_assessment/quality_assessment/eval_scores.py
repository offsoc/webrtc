--- conflicted
+++ resolved
@@ -397,11 +397,7 @@
         # TODO(alessiob): Fix or remove if not needed.
         # thd = np.sqrt(np.sum(b_terms[1:]**2)) / b_terms[0]
 
-<<<<<<< HEAD
-        # TODO(alessiob): Check the range of |thd_plus_noise| and update the class
-=======
         # TODO(alessiob): Check the range of `thd_plus_noise` and update the class
->>>>>>> cbad18b1
         # docstring above if accordingly.
         thd_plus_noise = distortion_and_noise / b_terms[0]
 
