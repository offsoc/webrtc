--- conflicted
+++ resolved
@@ -349,11 +349,7 @@
 
     def _SliceDataForScoreTableCell(self, score_name, apm_config,
                                     test_data_gen, test_data_gen_params):
-<<<<<<< HEAD
-        """Slices |self._scores_data_frame| to extract the data for a tab."""
-=======
         """Slices `self._scores_data_frame` to extract the data for a tab."""
->>>>>>> cbad18b1
         masks = []
         masks.append(self._scores_data_frame.eval_score_name == score_name)
         masks.append(self._scores_data_frame.apm_config == apm_config)
@@ -367,11 +363,7 @@
     @classmethod
     def _SliceDataForScoreStatsTableCell(cls, scores, capture, render,
                                          echo_simulator):
-<<<<<<< HEAD
-        """Slices |scores| to extract the data for a tab."""
-=======
         """Slices `scores` to extract the data for a tab."""
->>>>>>> cbad18b1
         masks = []
 
         masks.append(scores.capture == capture)
@@ -386,11 +378,7 @@
 
     @classmethod
     def _FindUniqueTuples(cls, data_frame, fields):
-<<<<<<< HEAD
-        """Slices |data_frame| to a list of fields and finds unique tuples."""
-=======
         """Slices `data_frame` to a list of fields and finds unique tuples."""
->>>>>>> cbad18b1
         return data_frame[fields].drop_duplicates().values.tolist()
 
     @classmethod
