--- conflicted
+++ resolved
@@ -44,14 +44,7 @@
       case '\n':
         break;
       default:
-<<<<<<< HEAD
-        RTC_FATAL()
-            << "Incorrect custom call order file, reverting to using the "
-            << "default call order";
-        return WavBasedSimulator::GetDefaultEventChain();
-=======
         RTC_FATAL() << "Incorrect custom call order file";
->>>>>>> cbad18b1
     }
 
     num_read = file_wrapper.Read(&c, sizeof(char));
@@ -134,8 +127,6 @@
   }
 
   DetachAecDump();
-<<<<<<< HEAD
-=======
 }
 
 void WavBasedSimulator::Analyze() {
@@ -144,7 +135,6 @@
   std::cout << " Time:" << std::endl;
   std::cout << "  Capture: 0 s (0 frames) " << std::endl;
   std::cout << "  Render: 0 s (0 frames)" << std::endl;
->>>>>>> cbad18b1
 }
 
 bool WavBasedSimulator::HandleProcessStreamCall() {
