--- conflicted
+++ resolved
@@ -185,11 +185,7 @@
   // We only create APM once, since changes on these fields should not
   // happen in current implementation.
   if (!apm_.get()) {
-<<<<<<< HEAD
-    apm_.reset(AudioProcessingBuilderForTesting().Create(config));
-=======
     apm_ = AudioProcessingBuilderForTesting().Create(config);
->>>>>>> cbad18b1
   }
 }
 
