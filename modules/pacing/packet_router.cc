/*
 *  Copyright (c) 2015 The WebRTC project authors. All Rights Reserved.
 *
 *  Use of this source code is governed by a BSD-style license
 *  that can be found in the LICENSE file in the root of the source
 *  tree. An additional intellectual property rights grant can be found
 *  in the file PATENTS.  All contributing project authors may
 *  be found in the AUTHORS file in the root of the source tree.
 */

#include "modules/pacing/packet_router.h"

#include <algorithm>
#include <cstdint>
#include <limits>
#include <memory>
#include <utility>

#include "absl/types/optional.h"
#include "modules/rtp_rtcp/include/rtp_rtcp_defines.h"
#include "modules/rtp_rtcp/source/rtcp_packet.h"
#include "modules/rtp_rtcp/source/rtcp_packet/transport_feedback.h"
#include "modules/rtp_rtcp/source/rtp_rtcp_interface.h"
#include "rtc_base/checks.h"
#include "rtc_base/logging.h"
#include "rtc_base/time_utils.h"
#include "rtc_base/trace_event.h"

namespace webrtc {

PacketRouter::PacketRouter() : PacketRouter(0) {}

PacketRouter::PacketRouter(uint16_t start_transport_seq)
    : last_send_module_(nullptr),
      active_remb_module_(nullptr),
      transport_seq_(start_transport_seq) {}

PacketRouter::~PacketRouter() {
  RTC_DCHECK(send_modules_map_.empty());
  RTC_DCHECK(send_modules_list_.empty());
  RTC_DCHECK(rtcp_feedback_senders_.empty());
  RTC_DCHECK(sender_remb_candidates_.empty());
  RTC_DCHECK(receiver_remb_candidates_.empty());
  RTC_DCHECK(active_remb_module_ == nullptr);
}

void PacketRouter::AddSendRtpModule(RtpRtcpInterface* rtp_module,
                                    bool remb_candidate) {
  MutexLock lock(&modules_mutex_);

  AddSendRtpModuleToMap(rtp_module, rtp_module->SSRC());
  if (absl::optional<uint32_t> rtx_ssrc = rtp_module->RtxSsrc()) {
    AddSendRtpModuleToMap(rtp_module, *rtx_ssrc);
  }
  if (absl::optional<uint32_t> flexfec_ssrc = rtp_module->FlexfecSsrc()) {
    AddSendRtpModuleToMap(rtp_module, *flexfec_ssrc);
  }

  if (rtp_module->SupportsRtxPayloadPadding()) {
    last_send_module_ = rtp_module;
  }

  if (remb_candidate) {
    AddRembModuleCandidate(rtp_module, /* media_sender = */ true);
  }
}

void PacketRouter::AddSendRtpModuleToMap(RtpRtcpInterface* rtp_module,
                                         uint32_t ssrc) {
  RTC_DCHECK(send_modules_map_.find(ssrc) == send_modules_map_.end());

  // Signal to module that the pacer thread is attached and can send packets.
  rtp_module->OnPacketSendingThreadSwitched();

  // Always keep the audio modules at the back of the list, so that when we
  // iterate over the modules in order to find one that can send padding we
  // will prioritize video. This is important to make sure they are counted
  // into the bandwidth estimate properly.
  if (rtp_module->IsAudioConfigured()) {
    send_modules_list_.push_back(rtp_module);
  } else {
    send_modules_list_.push_front(rtp_module);
  }
  send_modules_map_[ssrc] = rtp_module;
}

void PacketRouter::RemoveSendRtpModuleFromMap(uint32_t ssrc) {
  auto kv = send_modules_map_.find(ssrc);
  RTC_DCHECK(kv != send_modules_map_.end());
  send_modules_list_.remove(kv->second);
  send_modules_map_.erase(kv);
}

void PacketRouter::RemoveSendRtpModule(RtpRtcpInterface* rtp_module) {
  MutexLock lock(&modules_mutex_);
  MaybeRemoveRembModuleCandidate(rtp_module, /* media_sender = */ true);

  RemoveSendRtpModuleFromMap(rtp_module->SSRC());
  if (absl::optional<uint32_t> rtx_ssrc = rtp_module->RtxSsrc()) {
    RemoveSendRtpModuleFromMap(*rtx_ssrc);
  }
  if (absl::optional<uint32_t> flexfec_ssrc = rtp_module->FlexfecSsrc()) {
    RemoveSendRtpModuleFromMap(*flexfec_ssrc);
  }

  if (last_send_module_ == rtp_module) {
    last_send_module_ = nullptr;
  }
  rtp_module->OnPacketSendingThreadSwitched();
}

void PacketRouter::AddReceiveRtpModule(RtcpFeedbackSenderInterface* rtcp_sender,
                                       bool remb_candidate) {
  MutexLock lock(&modules_mutex_);
  RTC_DCHECK(std::find(rtcp_feedback_senders_.begin(),
                       rtcp_feedback_senders_.end(),
                       rtcp_sender) == rtcp_feedback_senders_.end());

  rtcp_feedback_senders_.push_back(rtcp_sender);

  if (remb_candidate) {
    AddRembModuleCandidate(rtcp_sender, /* media_sender = */ false);
  }
}

void PacketRouter::RemoveReceiveRtpModule(
    RtcpFeedbackSenderInterface* rtcp_sender) {
  MutexLock lock(&modules_mutex_);
  MaybeRemoveRembModuleCandidate(rtcp_sender, /* media_sender = */ false);
  auto it = std::find(rtcp_feedback_senders_.begin(),
                      rtcp_feedback_senders_.end(), rtcp_sender);
  RTC_DCHECK(it != rtcp_feedback_senders_.end());
  rtcp_feedback_senders_.erase(it);
}

void PacketRouter::SendPacket(std::unique_ptr<RtpPacketToSend> packet,
                              const PacedPacketInfo& cluster_info) {
  TRACE_EVENT2(TRACE_DISABLED_BY_DEFAULT("webrtc"), "PacketRouter::SendPacket",
               "sequence_number", packet->SequenceNumber(), "rtp_timestamp",
               packet->Timestamp());

  MutexLock lock(&modules_mutex_);
  // With the new pacer code path, transport sequence numbers are only set here,
  // on the pacer thread. Therefore we don't need atomics/synchronization.
  if (packet->HasExtension<TransportSequenceNumber>()) {
    packet->SetExtension<TransportSequenceNumber>((++transport_seq_) & 0xFFFF);
  }

  uint32_t ssrc = packet->Ssrc();
  auto kv = send_modules_map_.find(ssrc);
  if (kv == send_modules_map_.end()) {
    RTC_LOG(LS_WARNING)
        << "Failed to send packet, matching RTP module not found "
           "or transport error. SSRC = "
        << packet->Ssrc() << ", sequence number " << packet->SequenceNumber();
    return;
  }

  RtpRtcpInterface* rtp_module = kv->second;
  if (!rtp_module->TrySendPacket(packet.get(), cluster_info)) {
    RTC_LOG(LS_WARNING) << "Failed to send packet, rejected by RTP module.";
    return;
  }

  if (rtp_module->SupportsRtxPayloadPadding()) {
    // This is now the last module to send media, and has the desired
    // properties needed for payload based padding. Cache it for later use.
    last_send_module_ = rtp_module;
  }

  for (auto& packet : rtp_module->FetchFecPackets()) {
    pending_fec_packets_.push_back(std::move(packet));
  }
}

std::vector<std::unique_ptr<RtpPacketToSend>> PacketRouter::FetchFec() {
  MutexLock lock(&modules_mutex_);
  std::vector<std::unique_ptr<RtpPacketToSend>> fec_packets =
      std::move(pending_fec_packets_);
  pending_fec_packets_.clear();
  return fec_packets;
}

std::vector<std::unique_ptr<RtpPacketToSend>> PacketRouter::GeneratePadding(
    DataSize size) {
  TRACE_EVENT1(TRACE_DISABLED_BY_DEFAULT("webrtc"),
               "PacketRouter::GeneratePadding", "bytes", size.bytes());

  MutexLock lock(&modules_mutex_);
  // First try on the last rtp module to have sent media. This increases the
  // the chance that any payload based padding will be useful as it will be
  // somewhat distributed over modules according the packet rate, even if it
  // will be more skewed towards the highest bitrate stream. At the very least
  // this prevents sending payload padding on a disabled stream where it's
  // guaranteed not to be useful.
  std::vector<std::unique_ptr<RtpPacketToSend>> padding_packets;
  if (last_send_module_ != nullptr &&
      last_send_module_->SupportsRtxPayloadPadding()) {
    padding_packets = last_send_module_->GeneratePadding(size.bytes());
  }

  if (padding_packets.empty()) {
    // Iterate over all modules send module. Video modules will be at the front
    // and so will be prioritized. This is important since audio packets may not
    // be taken into account by the bandwidth estimator, e.g. in FF.
    for (RtpRtcpInterface* rtp_module : send_modules_list_) {
      if (rtp_module->SupportsPadding()) {
        padding_packets = rtp_module->GeneratePadding(size.bytes());
        if (!padding_packets.empty()) {
          last_send_module_ = rtp_module;
          break;
        }
      }
    }
  }

#if RTC_TRACE_EVENTS_ENABLED
  for (auto& packet : padding_packets) {
    TRACE_EVENT2(TRACE_DISABLED_BY_DEFAULT("webrtc"),
                 "PacketRouter::GeneratePadding::Loop", "sequence_number",
                 packet->SequenceNumber(), "rtp_timestamp",
                 packet->Timestamp());
  }
#endif

  return padding_packets;
}

uint16_t PacketRouter::CurrentTransportSequenceNumber() const {
  MutexLock lock(&modules_mutex_);
  return transport_seq_ & 0xFFFF;
}

<<<<<<< HEAD
void PacketRouter::OnReceiveBitrateChanged(const std::vector<uint32_t>& ssrcs,
                                           uint32_t bitrate_bps) {
  // % threshold for if we should send a new REMB asap.
  const int64_t kSendThresholdPercent = 97;
  // TODO(danilchap): Remove receive_bitrate_bps variable and the cast
  // when OnReceiveBitrateChanged takes bitrate as int64_t.
  int64_t receive_bitrate_bps = static_cast<int64_t>(bitrate_bps);

  int64_t now_ms = rtc::TimeMillis();
  {
    MutexLock lock(&remb_mutex_);

    // If we already have an estimate, check if the new total estimate is below
    // kSendThresholdPercent of the previous estimate.
    if (last_send_bitrate_bps_ > 0) {
      int64_t new_remb_bitrate_bps =
          last_send_bitrate_bps_ - bitrate_bps_ + receive_bitrate_bps;

      if (new_remb_bitrate_bps <
          kSendThresholdPercent * last_send_bitrate_bps_ / 100) {
        // The new bitrate estimate is less than kSendThresholdPercent % of the
        // last report. Send a REMB asap.
        last_remb_time_ms_ = now_ms - kRembSendIntervalMs;
      }
    }
    bitrate_bps_ = receive_bitrate_bps;

    if (now_ms - last_remb_time_ms_ < kRembSendIntervalMs) {
      return;
    }
    // NOTE: Updated if we intend to send the data; we might not have
    // a module to actually send it.
    last_remb_time_ms_ = now_ms;
    last_send_bitrate_bps_ = receive_bitrate_bps;
    // Cap the value to send in remb with configured value.
    receive_bitrate_bps = std::min(receive_bitrate_bps, max_bitrate_bps_);
  }
  SendRemb(receive_bitrate_bps, ssrcs);
}

void PacketRouter::SetMaxDesiredReceiveBitrate(int64_t bitrate_bps) {
  RTC_DCHECK_GE(bitrate_bps, 0);
  {
    MutexLock lock(&remb_mutex_);
    max_bitrate_bps_ = bitrate_bps;
    if (rtc::TimeMillis() - last_remb_time_ms_ < kRembSendIntervalMs &&
        last_send_bitrate_bps_ > 0 &&
        last_send_bitrate_bps_ <= max_bitrate_bps_) {
      // Recent measured bitrate is already below the cap.
      return;
    }
  }
  SendRemb(bitrate_bps, /*ssrcs=*/{});
}

bool PacketRouter::SendRemb(int64_t bitrate_bps,
                            const std::vector<uint32_t>& ssrcs) {
=======
void PacketRouter::SendRemb(int64_t bitrate_bps, std::vector<uint32_t> ssrcs) {
>>>>>>> cbad18b1
  MutexLock lock(&modules_mutex_);

  if (!active_remb_module_) {
    return;
  }

  // The Add* and Remove* methods above ensure that REMB is disabled on all
  // other modules, because otherwise, they will send REMB with stale info.
  active_remb_module_->SetRemb(bitrate_bps, std::move(ssrcs));
}

void PacketRouter::SendCombinedRtcpPacket(
    std::vector<std::unique_ptr<rtcp::RtcpPacket>> packets) {
  MutexLock lock(&modules_mutex_);

  // Prefer send modules.
  for (RtpRtcpInterface* rtp_module : send_modules_list_) {
    if (rtp_module->RTCP() == RtcpMode::kOff) {
      continue;
    }
    rtp_module->SendCombinedRtcpPacket(std::move(packets));
    return;
  }

  if (rtcp_feedback_senders_.empty()) {
    return;
  }
  auto* rtcp_sender = rtcp_feedback_senders_[0];
  rtcp_sender->SendCombinedRtcpPacket(std::move(packets));
}

void PacketRouter::AddRembModuleCandidate(
    RtcpFeedbackSenderInterface* candidate_module,
    bool media_sender) {
  RTC_DCHECK(candidate_module);
  std::vector<RtcpFeedbackSenderInterface*>& candidates =
      media_sender ? sender_remb_candidates_ : receiver_remb_candidates_;
  RTC_DCHECK(std::find(candidates.cbegin(), candidates.cend(),
                       candidate_module) == candidates.cend());
  candidates.push_back(candidate_module);
  DetermineActiveRembModule();
}

void PacketRouter::MaybeRemoveRembModuleCandidate(
    RtcpFeedbackSenderInterface* candidate_module,
    bool media_sender) {
  RTC_DCHECK(candidate_module);
  std::vector<RtcpFeedbackSenderInterface*>& candidates =
      media_sender ? sender_remb_candidates_ : receiver_remb_candidates_;
  auto it = std::find(candidates.begin(), candidates.end(), candidate_module);

  if (it == candidates.end()) {
    return;  // Function called due to removal of non-REMB-candidate module.
  }

  if (*it == active_remb_module_) {
    UnsetActiveRembModule();
  }
  candidates.erase(it);
  DetermineActiveRembModule();
}

void PacketRouter::UnsetActiveRembModule() {
  RTC_CHECK(active_remb_module_);
  active_remb_module_->UnsetRemb();
  active_remb_module_ = nullptr;
}

void PacketRouter::DetermineActiveRembModule() {
  // Sender modules take precedence over receiver modules, because SRs (sender
  // reports) are sent more frequently than RR (receiver reports).
  // When adding the first sender module, we should change the active REMB
  // module to be that. Otherwise, we remain with the current active module.

  RtcpFeedbackSenderInterface* new_active_remb_module;

  if (!sender_remb_candidates_.empty()) {
    new_active_remb_module = sender_remb_candidates_.front();
  } else if (!receiver_remb_candidates_.empty()) {
    new_active_remb_module = receiver_remb_candidates_.front();
  } else {
    new_active_remb_module = nullptr;
  }

  if (new_active_remb_module != active_remb_module_ && active_remb_module_) {
    UnsetActiveRembModule();
  }

  active_remb_module_ = new_active_remb_module;
}

}  // namespace webrtc<|MERGE_RESOLUTION|>--- conflicted
+++ resolved
@@ -231,67 +231,7 @@
   return transport_seq_ & 0xFFFF;
 }
 
-<<<<<<< HEAD
-void PacketRouter::OnReceiveBitrateChanged(const std::vector<uint32_t>& ssrcs,
-                                           uint32_t bitrate_bps) {
-  // % threshold for if we should send a new REMB asap.
-  const int64_t kSendThresholdPercent = 97;
-  // TODO(danilchap): Remove receive_bitrate_bps variable and the cast
-  // when OnReceiveBitrateChanged takes bitrate as int64_t.
-  int64_t receive_bitrate_bps = static_cast<int64_t>(bitrate_bps);
-
-  int64_t now_ms = rtc::TimeMillis();
-  {
-    MutexLock lock(&remb_mutex_);
-
-    // If we already have an estimate, check if the new total estimate is below
-    // kSendThresholdPercent of the previous estimate.
-    if (last_send_bitrate_bps_ > 0) {
-      int64_t new_remb_bitrate_bps =
-          last_send_bitrate_bps_ - bitrate_bps_ + receive_bitrate_bps;
-
-      if (new_remb_bitrate_bps <
-          kSendThresholdPercent * last_send_bitrate_bps_ / 100) {
-        // The new bitrate estimate is less than kSendThresholdPercent % of the
-        // last report. Send a REMB asap.
-        last_remb_time_ms_ = now_ms - kRembSendIntervalMs;
-      }
-    }
-    bitrate_bps_ = receive_bitrate_bps;
-
-    if (now_ms - last_remb_time_ms_ < kRembSendIntervalMs) {
-      return;
-    }
-    // NOTE: Updated if we intend to send the data; we might not have
-    // a module to actually send it.
-    last_remb_time_ms_ = now_ms;
-    last_send_bitrate_bps_ = receive_bitrate_bps;
-    // Cap the value to send in remb with configured value.
-    receive_bitrate_bps = std::min(receive_bitrate_bps, max_bitrate_bps_);
-  }
-  SendRemb(receive_bitrate_bps, ssrcs);
-}
-
-void PacketRouter::SetMaxDesiredReceiveBitrate(int64_t bitrate_bps) {
-  RTC_DCHECK_GE(bitrate_bps, 0);
-  {
-    MutexLock lock(&remb_mutex_);
-    max_bitrate_bps_ = bitrate_bps;
-    if (rtc::TimeMillis() - last_remb_time_ms_ < kRembSendIntervalMs &&
-        last_send_bitrate_bps_ > 0 &&
-        last_send_bitrate_bps_ <= max_bitrate_bps_) {
-      // Recent measured bitrate is already below the cap.
-      return;
-    }
-  }
-  SendRemb(bitrate_bps, /*ssrcs=*/{});
-}
-
-bool PacketRouter::SendRemb(int64_t bitrate_bps,
-                            const std::vector<uint32_t>& ssrcs) {
-=======
 void PacketRouter::SendRemb(int64_t bitrate_bps, std::vector<uint32_t> ssrcs) {
->>>>>>> cbad18b1
   MutexLock lock(&modules_mutex_);
 
   if (!active_remb_module_) {
