/*
 *  Copyright (c) 2015 The WebRTC project authors. All Rights Reserved.
 *
 *  Use of this source code is governed by a BSD-style license
 *  that can be found in the LICENSE file in the root of the source
 *  tree. An additional intellectual property rights grant can be found
 *  in the file PATENTS.  All contributing project authors may
 *  be found in the AUTHORS file in the root of the source tree.
 */

#ifndef MODULES_PACING_PACKET_ROUTER_H_
#define MODULES_PACING_PACKET_ROUTER_H_

#include <stddef.h>
#include <stdint.h>

#include <list>
#include <memory>
#include <unordered_map>
#include <utility>
#include <vector>

#include "api/transport/network_types.h"
#include "modules/pacing/pacing_controller.h"
#include "modules/remote_bitrate_estimator/include/remote_bitrate_estimator.h"
#include "modules/rtp_rtcp/include/rtp_rtcp_defines.h"
#include "modules/rtp_rtcp/source/rtcp_packet.h"
#include "modules/rtp_rtcp/source/rtp_packet_to_send.h"
#include "rtc_base/constructor_magic.h"
#include "rtc_base/synchronization/mutex.h"
#include "rtc_base/thread_annotations.h"

namespace webrtc {

class RtpRtcpInterface;

// PacketRouter keeps track of rtp send modules to support the pacer.
// In addition, it handles feedback messages, which are sent on a send
// module if possible (sender report), otherwise on receive module
// (receiver report). For the latter case, we also keep track of the
// receive modules.
<<<<<<< HEAD
class PacketRouter : public RemoteBitrateObserver,
                     public TransportFeedbackSenderInterface,
                     public PacingController::PacketSender {
=======
class PacketRouter : public PacingController::PacketSender {
>>>>>>> cbad18b1
 public:
  PacketRouter();
  explicit PacketRouter(uint16_t start_transport_seq);
  ~PacketRouter() override;

  void AddSendRtpModule(RtpRtcpInterface* rtp_module, bool remb_candidate);
  void RemoveSendRtpModule(RtpRtcpInterface* rtp_module);

  void AddReceiveRtpModule(RtcpFeedbackSenderInterface* rtcp_sender,
                           bool remb_candidate);
  void RemoveReceiveRtpModule(RtcpFeedbackSenderInterface* rtcp_sender);

  void SendPacket(std::unique_ptr<RtpPacketToSend> packet,
                  const PacedPacketInfo& cluster_info) override;
  std::vector<std::unique_ptr<RtpPacketToSend>> FetchFec() override;
  std::vector<std::unique_ptr<RtpPacketToSend>> GeneratePadding(
      DataSize size) override;

  uint16_t CurrentTransportSequenceNumber() const;

  // Send REMB feedback.
  void SendRemb(int64_t bitrate_bps, std::vector<uint32_t> ssrcs);

  // Sends `packets` in one or more IP packets.
  void SendCombinedRtcpPacket(
      std::vector<std::unique_ptr<rtcp::RtcpPacket>> packets);

 private:
  void AddRembModuleCandidate(RtcpFeedbackSenderInterface* candidate_module,
                              bool media_sender)
      RTC_EXCLUSIVE_LOCKS_REQUIRED(modules_mutex_);
  void MaybeRemoveRembModuleCandidate(
      RtcpFeedbackSenderInterface* candidate_module,
      bool media_sender) RTC_EXCLUSIVE_LOCKS_REQUIRED(modules_mutex_);
  void UnsetActiveRembModule() RTC_EXCLUSIVE_LOCKS_REQUIRED(modules_mutex_);
  void DetermineActiveRembModule() RTC_EXCLUSIVE_LOCKS_REQUIRED(modules_mutex_);
  void AddSendRtpModuleToMap(RtpRtcpInterface* rtp_module, uint32_t ssrc)
      RTC_EXCLUSIVE_LOCKS_REQUIRED(modules_mutex_);
  void RemoveSendRtpModuleFromMap(uint32_t ssrc)
      RTC_EXCLUSIVE_LOCKS_REQUIRED(modules_mutex_);

  mutable Mutex modules_mutex_;
  // Ssrc to RtpRtcpInterface module;
  std::unordered_map<uint32_t, RtpRtcpInterface*> send_modules_map_
      RTC_GUARDED_BY(modules_mutex_);
  std::list<RtpRtcpInterface*> send_modules_list_
      RTC_GUARDED_BY(modules_mutex_);
  // The last module used to send media.
  RtpRtcpInterface* last_send_module_ RTC_GUARDED_BY(modules_mutex_);
  // Rtcp modules of the rtp receivers.
  std::vector<RtcpFeedbackSenderInterface*> rtcp_feedback_senders_
      RTC_GUARDED_BY(modules_mutex_);
<<<<<<< HEAD

  // TODO(eladalon): remb_mutex_ only ever held from one function, and it's not
  // clear if that function can actually be called from more than one thread.
  Mutex remb_mutex_;
  // The last time a REMB was sent.
  int64_t last_remb_time_ms_ RTC_GUARDED_BY(remb_mutex_);
  int64_t last_send_bitrate_bps_ RTC_GUARDED_BY(remb_mutex_);
  // The last bitrate update.
  int64_t bitrate_bps_ RTC_GUARDED_BY(remb_mutex_);
  int64_t max_bitrate_bps_ RTC_GUARDED_BY(remb_mutex_);
=======
>>>>>>> cbad18b1

  // Candidates for the REMB module can be RTP sender/receiver modules, with
  // the sender modules taking precedence.
  std::vector<RtcpFeedbackSenderInterface*> sender_remb_candidates_
      RTC_GUARDED_BY(modules_mutex_);
  std::vector<RtcpFeedbackSenderInterface*> receiver_remb_candidates_
      RTC_GUARDED_BY(modules_mutex_);
  RtcpFeedbackSenderInterface* active_remb_module_
      RTC_GUARDED_BY(modules_mutex_);

  uint64_t transport_seq_ RTC_GUARDED_BY(modules_mutex_);

  // TODO(bugs.webrtc.org/10809): Replace lock with a sequence checker once the
  // process thread is gone.
  std::vector<std::unique_ptr<RtpPacketToSend>> pending_fec_packets_
      RTC_GUARDED_BY(modules_mutex_);

  RTC_DISALLOW_COPY_AND_ASSIGN(PacketRouter);
};
}  // namespace webrtc
#endif  // MODULES_PACING_PACKET_ROUTER_H_<|MERGE_RESOLUTION|>--- conflicted
+++ resolved
@@ -39,13 +39,7 @@
 // module if possible (sender report), otherwise on receive module
 // (receiver report). For the latter case, we also keep track of the
 // receive modules.
-<<<<<<< HEAD
-class PacketRouter : public RemoteBitrateObserver,
-                     public TransportFeedbackSenderInterface,
-                     public PacingController::PacketSender {
-=======
 class PacketRouter : public PacingController::PacketSender {
->>>>>>> cbad18b1
  public:
   PacketRouter();
   explicit PacketRouter(uint16_t start_transport_seq);
@@ -98,19 +92,6 @@
   // Rtcp modules of the rtp receivers.
   std::vector<RtcpFeedbackSenderInterface*> rtcp_feedback_senders_
       RTC_GUARDED_BY(modules_mutex_);
-<<<<<<< HEAD
-
-  // TODO(eladalon): remb_mutex_ only ever held from one function, and it's not
-  // clear if that function can actually be called from more than one thread.
-  Mutex remb_mutex_;
-  // The last time a REMB was sent.
-  int64_t last_remb_time_ms_ RTC_GUARDED_BY(remb_mutex_);
-  int64_t last_send_bitrate_bps_ RTC_GUARDED_BY(remb_mutex_);
-  // The last bitrate update.
-  int64_t bitrate_bps_ RTC_GUARDED_BY(remb_mutex_);
-  int64_t max_bitrate_bps_ RTC_GUARDED_BY(remb_mutex_);
-=======
->>>>>>> cbad18b1
 
   // Candidates for the REMB module can be RTP sender/receiver modules, with
   // the sender modules taking precedence.
