You can modify this file to create no-op changelists.
Try to write something funny. And please don't add trailing whitespace.

Once upon a time there was an elephant in Stockholm.
Everyone knew about it, but nobody dared say anything.
<<<<<<< HEAD
In the end it didn't make a difference since everyone was working from home.
=======
In the end it didn't make a difference since everyone was working from home.
>>>>>>> cbad18b1
<|MERGE_RESOLUTION|>--- conflicted
+++ resolved
@@ -3,8 +3,4 @@
 
 Once upon a time there was an elephant in Stockholm.
 Everyone knew about it, but nobody dared say anything.
-<<<<<<< HEAD
 In the end it didn't make a difference since everyone was working from home.
-=======
-In the end it didn't make a difference since everyone was working from home.
->>>>>>> cbad18b1
