#!/usr/bin/env vpython
# pylint: disable=relative-import,protected-access,unused-argument

#  Copyright 2017 The WebRTC project authors. All Rights Reserved.
#
#  Use of this source code is governed by a BSD-style license
#  that can be found in the LICENSE file in the root of the source
#  tree. An additional intellectual property rights grant can be found
#  in the file PATENTS.  All contributing project authors may
#  be found in the AUTHORS file in the root of the source tree.

import unittest
try:
    # python 3.3+
    from unittest.mock import patch
except ImportError:
    # From site-package
    from mock import patch

from generate_licenses import LicenseBuilder


class TestLicenseBuilder(unittest.TestCase):
    @staticmethod
    def _FakeRunGN(buildfile_dir, target):
        return """
    {
      "target1": {
        "deps": [
          "//a/b/third_party/libname1:c",
          "//a/b/third_party/libname2:c(//d/e/f:g)",
          "//a/b/third_party/libname3/c:d(//e/f/g:h)",
          "//a/b/not_third_party/c"
        ]
      }
    }
    """

    def testParseLibraryName(self):
<<<<<<< HEAD
        self.assertEquals(
            LicenseBuilder._ParseLibraryName('//a/b/third_party/libname1:c'),
            'libname1')
        self.assertEquals(
            LicenseBuilder._ParseLibraryName(
                '//a/b/third_party/libname2:c(d)'), 'libname2')
        self.assertEquals(
            LicenseBuilder._ParseLibraryName(
                '//a/b/third_party/libname3/c:d(e)'), 'libname3')
        self.assertEquals(
=======
        self.assertEqual(
            LicenseBuilder._ParseLibraryName('//a/b/third_party/libname1:c'),
            'libname1')
        self.assertEqual(
            LicenseBuilder._ParseLibraryName(
                '//a/b/third_party/libname2:c(d)'), 'libname2')
        self.assertEqual(
            LicenseBuilder._ParseLibraryName(
                '//a/b/third_party/libname3/c:d(e)'), 'libname3')
        self.assertEqual(
>>>>>>> cbad18b1
            LicenseBuilder._ParseLibraryName('//a/b/not_third_party/c'), None)

    def testParseLibrarySimpleMatch(self):
        builder = LicenseBuilder([], [], {}, {})
<<<<<<< HEAD
        self.assertEquals(builder._ParseLibrary('//a/b/third_party/libname:c'),
=======
        self.assertEqual(builder._ParseLibrary('//a/b/third_party/libname:c'),
>>>>>>> cbad18b1
                          'libname')

    def testParseLibraryRegExNoMatchFallbacksToDefaultLibname(self):
        lib_dict = {
            'libname:foo.*': ['path/to/LICENSE'],
        }
        builder = LicenseBuilder([], [], lib_dict, {})
<<<<<<< HEAD
        self.assertEquals(
=======
        self.assertEqual(
>>>>>>> cbad18b1
            builder._ParseLibrary('//a/b/third_party/libname:bar_java'),
            'libname')

    def testParseLibraryRegExMatch(self):
        lib_regex_dict = {
            'libname:foo.*': ['path/to/LICENSE'],
        }
        builder = LicenseBuilder([], [], {}, lib_regex_dict)
<<<<<<< HEAD
        self.assertEquals(
=======
        self.assertEqual(
>>>>>>> cbad18b1
            builder._ParseLibrary('//a/b/third_party/libname:foo_bar_java'),
            'libname:foo.*')

    def testParseLibraryRegExMatchWithSubDirectory(self):
        lib_regex_dict = {
            'libname/foo:bar.*': ['path/to/LICENSE'],
        }
        builder = LicenseBuilder([], [], {}, lib_regex_dict)
<<<<<<< HEAD
        self.assertEquals(
=======
        self.assertEqual(
>>>>>>> cbad18b1
            builder._ParseLibrary('//a/b/third_party/libname/foo:bar_java'),
            'libname/foo:bar.*')

    def testParseLibraryRegExMatchWithStarInside(self):
        lib_regex_dict = {
            'libname/foo.*bar.*': ['path/to/LICENSE'],
        }
        builder = LicenseBuilder([], [], {}, lib_regex_dict)
<<<<<<< HEAD
        self.assertEquals(
=======
        self.assertEqual(
>>>>>>> cbad18b1
            builder._ParseLibrary(
                '//a/b/third_party/libname/fooHAHA:bar_java'),
            'libname/foo.*bar.*')

<<<<<<< HEAD
    @mock.patch('generate_licenses.LicenseBuilder._RunGN', _FakeRunGN)
    def testGetThirdPartyLibrariesWithoutRegex(self):
        builder = LicenseBuilder([], [], {}, {})
        self.assertEquals(
            builder._GetThirdPartyLibraries('out/arm', 'target1'),
            set(['libname1', 'libname2', 'libname3']))

    @mock.patch('generate_licenses.LicenseBuilder._RunGN', _FakeRunGN)
=======
    @patch('generate_licenses.LicenseBuilder._RunGN', _FakeRunGN)
    def testGetThirdPartyLibrariesWithoutRegex(self):
        builder = LicenseBuilder([], [], {}, {})
        self.assertEqual(
            builder._GetThirdPartyLibraries('out/arm', 'target1'),
            set(['libname1', 'libname2', 'libname3']))

    @patch('generate_licenses.LicenseBuilder._RunGN', _FakeRunGN)
>>>>>>> cbad18b1
    def testGetThirdPartyLibrariesWithRegex(self):
        lib_regex_dict = {
            'libname2:c.*': ['path/to/LICENSE'],
        }
        builder = LicenseBuilder([], [], {}, lib_regex_dict)
<<<<<<< HEAD
        self.assertEquals(
            builder._GetThirdPartyLibraries('out/arm', 'target1'),
            set(['libname1', 'libname2:c.*', 'libname3']))

    @mock.patch('generate_licenses.LicenseBuilder._RunGN', _FakeRunGN)
=======
        self.assertEqual(
            builder._GetThirdPartyLibraries('out/arm', 'target1'),
            set(['libname1', 'libname2:c.*', 'libname3']))

    @patch('generate_licenses.LicenseBuilder._RunGN', _FakeRunGN)
>>>>>>> cbad18b1
    def testGenerateLicenseTextFailIfUnknownLibrary(self):
        lib_dict = {
            'simple_library': ['path/to/LICENSE'],
        }
        builder = LicenseBuilder(['dummy_dir'], ['dummy_target'], lib_dict, {})

        with self.assertRaises(Exception) as context:
            builder.GenerateLicenseText('dummy/dir')

<<<<<<< HEAD
        self.assertEquals(
            context.exception.message,
=======
        self.assertEqual(
            context.exception.args[0],
>>>>>>> cbad18b1
            'Missing licenses for following third_party targets: '
            'libname1, libname2, libname3')


if __name__ == '__main__':
    unittest.main()<|MERGE_RESOLUTION|>--- conflicted
+++ resolved
@@ -37,18 +37,6 @@
     """
 
     def testParseLibraryName(self):
-<<<<<<< HEAD
-        self.assertEquals(
-            LicenseBuilder._ParseLibraryName('//a/b/third_party/libname1:c'),
-            'libname1')
-        self.assertEquals(
-            LicenseBuilder._ParseLibraryName(
-                '//a/b/third_party/libname2:c(d)'), 'libname2')
-        self.assertEquals(
-            LicenseBuilder._ParseLibraryName(
-                '//a/b/third_party/libname3/c:d(e)'), 'libname3')
-        self.assertEquals(
-=======
         self.assertEqual(
             LicenseBuilder._ParseLibraryName('//a/b/third_party/libname1:c'),
             'libname1')
@@ -59,16 +47,11 @@
             LicenseBuilder._ParseLibraryName(
                 '//a/b/third_party/libname3/c:d(e)'), 'libname3')
         self.assertEqual(
->>>>>>> cbad18b1
             LicenseBuilder._ParseLibraryName('//a/b/not_third_party/c'), None)
 
     def testParseLibrarySimpleMatch(self):
         builder = LicenseBuilder([], [], {}, {})
-<<<<<<< HEAD
-        self.assertEquals(builder._ParseLibrary('//a/b/third_party/libname:c'),
-=======
         self.assertEqual(builder._ParseLibrary('//a/b/third_party/libname:c'),
->>>>>>> cbad18b1
                           'libname')
 
     def testParseLibraryRegExNoMatchFallbacksToDefaultLibname(self):
@@ -76,11 +59,7 @@
             'libname:foo.*': ['path/to/LICENSE'],
         }
         builder = LicenseBuilder([], [], lib_dict, {})
-<<<<<<< HEAD
-        self.assertEquals(
-=======
         self.assertEqual(
->>>>>>> cbad18b1
             builder._ParseLibrary('//a/b/third_party/libname:bar_java'),
             'libname')
 
@@ -89,11 +68,7 @@
             'libname:foo.*': ['path/to/LICENSE'],
         }
         builder = LicenseBuilder([], [], {}, lib_regex_dict)
-<<<<<<< HEAD
-        self.assertEquals(
-=======
         self.assertEqual(
->>>>>>> cbad18b1
             builder._ParseLibrary('//a/b/third_party/libname:foo_bar_java'),
             'libname:foo.*')
 
@@ -102,11 +77,7 @@
             'libname/foo:bar.*': ['path/to/LICENSE'],
         }
         builder = LicenseBuilder([], [], {}, lib_regex_dict)
-<<<<<<< HEAD
-        self.assertEquals(
-=======
         self.assertEqual(
->>>>>>> cbad18b1
             builder._ParseLibrary('//a/b/third_party/libname/foo:bar_java'),
             'libname/foo:bar.*')
 
@@ -115,25 +86,11 @@
             'libname/foo.*bar.*': ['path/to/LICENSE'],
         }
         builder = LicenseBuilder([], [], {}, lib_regex_dict)
-<<<<<<< HEAD
-        self.assertEquals(
-=======
         self.assertEqual(
->>>>>>> cbad18b1
             builder._ParseLibrary(
                 '//a/b/third_party/libname/fooHAHA:bar_java'),
             'libname/foo.*bar.*')
 
-<<<<<<< HEAD
-    @mock.patch('generate_licenses.LicenseBuilder._RunGN', _FakeRunGN)
-    def testGetThirdPartyLibrariesWithoutRegex(self):
-        builder = LicenseBuilder([], [], {}, {})
-        self.assertEquals(
-            builder._GetThirdPartyLibraries('out/arm', 'target1'),
-            set(['libname1', 'libname2', 'libname3']))
-
-    @mock.patch('generate_licenses.LicenseBuilder._RunGN', _FakeRunGN)
-=======
     @patch('generate_licenses.LicenseBuilder._RunGN', _FakeRunGN)
     def testGetThirdPartyLibrariesWithoutRegex(self):
         builder = LicenseBuilder([], [], {}, {})
@@ -142,25 +99,16 @@
             set(['libname1', 'libname2', 'libname3']))
 
     @patch('generate_licenses.LicenseBuilder._RunGN', _FakeRunGN)
->>>>>>> cbad18b1
     def testGetThirdPartyLibrariesWithRegex(self):
         lib_regex_dict = {
             'libname2:c.*': ['path/to/LICENSE'],
         }
         builder = LicenseBuilder([], [], {}, lib_regex_dict)
-<<<<<<< HEAD
-        self.assertEquals(
-            builder._GetThirdPartyLibraries('out/arm', 'target1'),
-            set(['libname1', 'libname2:c.*', 'libname3']))
-
-    @mock.patch('generate_licenses.LicenseBuilder._RunGN', _FakeRunGN)
-=======
         self.assertEqual(
             builder._GetThirdPartyLibraries('out/arm', 'target1'),
             set(['libname1', 'libname2:c.*', 'libname3']))
 
     @patch('generate_licenses.LicenseBuilder._RunGN', _FakeRunGN)
->>>>>>> cbad18b1
     def testGenerateLicenseTextFailIfUnknownLibrary(self):
         lib_dict = {
             'simple_library': ['path/to/LICENSE'],
@@ -170,13 +118,8 @@
         with self.assertRaises(Exception) as context:
             builder.GenerateLicenseText('dummy/dir')
 
-<<<<<<< HEAD
-        self.assertEquals(
-            context.exception.message,
-=======
         self.assertEqual(
             context.exception.args[0],
->>>>>>> cbad18b1
             'Missing licenses for following third_party targets: '
             'libname1, libname2, libname3')
 
