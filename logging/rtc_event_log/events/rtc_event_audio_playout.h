/*
 *  Copyright (c) 2017 The WebRTC project authors. All Rights Reserved.
 *
 *  Use of this source code is governed by a BSD-style license
 *  that can be found in the LICENSE file in the root of the source
 *  tree. An additional intellectual property rights grant can be found
 *  in the file PATENTS.  All contributing project authors may
 *  be found in the AUTHORS file in the root of the source tree.
 */

#ifndef LOGGING_RTC_EVENT_LOG_EVENTS_RTC_EVENT_AUDIO_PLAYOUT_H_
#define LOGGING_RTC_EVENT_LOG_EVENTS_RTC_EVENT_AUDIO_PLAYOUT_H_

#include <stdint.h>

#include <memory>

#include "api/rtc_event_log/rtc_event.h"
#include "api/units/timestamp.h"

namespace webrtc {

class RtcEventAudioPlayout final : public RtcEvent {
 public:
  static constexpr Type kType = Type::AudioPlayout;

  explicit RtcEventAudioPlayout(uint32_t ssrc);
  ~RtcEventAudioPlayout() override = default;

  Type GetType() const override { return kType; }
  bool IsConfigEvent() const override { return false; }

  std::unique_ptr<RtcEventAudioPlayout> Copy() const;

  uint32_t ssrc() const { return ssrc_; }

 private:
  RtcEventAudioPlayout(const RtcEventAudioPlayout& other);

  const uint32_t ssrc_;
};

struct LoggedAudioPlayoutEvent {
  LoggedAudioPlayoutEvent() = default;
<<<<<<< HEAD
  LoggedAudioPlayoutEvent(int64_t timestamp_us, uint32_t ssrc)
      : timestamp_us(timestamp_us), ssrc(ssrc) {}

  int64_t log_time_us() const { return timestamp_us; }
  int64_t log_time_ms() const { return timestamp_us / 1000; }

  int64_t timestamp_us;
=======
  LoggedAudioPlayoutEvent(Timestamp timestamp, uint32_t ssrc)
      : timestamp(timestamp), ssrc(ssrc) {}

  int64_t log_time_us() const { return timestamp.us(); }
  int64_t log_time_ms() const { return timestamp.ms(); }

  Timestamp timestamp = Timestamp::MinusInfinity();
>>>>>>> cbad18b1
  uint32_t ssrc;
};

}  // namespace webrtc

#endif  // LOGGING_RTC_EVENT_LOG_EVENTS_RTC_EVENT_AUDIO_PLAYOUT_H_<|MERGE_RESOLUTION|>--- conflicted
+++ resolved
@@ -42,15 +42,6 @@
 
 struct LoggedAudioPlayoutEvent {
   LoggedAudioPlayoutEvent() = default;
-<<<<<<< HEAD
-  LoggedAudioPlayoutEvent(int64_t timestamp_us, uint32_t ssrc)
-      : timestamp_us(timestamp_us), ssrc(ssrc) {}
-
-  int64_t log_time_us() const { return timestamp_us; }
-  int64_t log_time_ms() const { return timestamp_us / 1000; }
-
-  int64_t timestamp_us;
-=======
   LoggedAudioPlayoutEvent(Timestamp timestamp, uint32_t ssrc)
       : timestamp(timestamp), ssrc(ssrc) {}
 
@@ -58,7 +49,6 @@
   int64_t log_time_ms() const { return timestamp.ms(); }
 
   Timestamp timestamp = Timestamp::MinusInfinity();
->>>>>>> cbad18b1
   uint32_t ssrc;
 };
 
