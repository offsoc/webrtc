/*
 *  Copyright (c) 2017 The WebRTC project authors. All Rights Reserved.
 *
 *  Use of this source code is governed by a BSD-style license
 *  that can be found in the LICENSE file in the root of the source
 *  tree. An additional intellectual property rights grant can be found
 *  in the file PATENTS.  All contributing project authors may
 *  be found in the AUTHORS file in the root of the source tree.
 */

#ifndef LOGGING_RTC_EVENT_LOG_EVENTS_RTC_EVENT_AUDIO_SEND_STREAM_CONFIG_H_
#define LOGGING_RTC_EVENT_LOG_EVENTS_RTC_EVENT_AUDIO_SEND_STREAM_CONFIG_H_

#include <memory>

#include "api/rtc_event_log/rtc_event.h"
#include "logging/rtc_event_log/rtc_stream_config.h"

namespace webrtc {

class RtcEventAudioSendStreamConfig final : public RtcEvent {
 public:
  static constexpr Type kType = Type::AudioSendStreamConfig;

  explicit RtcEventAudioSendStreamConfig(
      std::unique_ptr<rtclog::StreamConfig> config);
  ~RtcEventAudioSendStreamConfig() override;

  Type GetType() const override { return kType; }
  bool IsConfigEvent() const override { return true; }

  std::unique_ptr<RtcEventAudioSendStreamConfig> Copy() const;

  const rtclog::StreamConfig& config() const { return *config_; }

 private:
  RtcEventAudioSendStreamConfig(const RtcEventAudioSendStreamConfig& other);

  const std::unique_ptr<const rtclog::StreamConfig> config_;
};

struct LoggedAudioSendConfig {
  LoggedAudioSendConfig() = default;
<<<<<<< HEAD
  LoggedAudioSendConfig(int64_t timestamp_us, const rtclog::StreamConfig config)
      : timestamp_us(timestamp_us), config(config) {}

  int64_t log_time_us() const { return timestamp_us; }
  int64_t log_time_ms() const { return timestamp_us / 1000; }

  int64_t timestamp_us;
=======
  LoggedAudioSendConfig(Timestamp timestamp, const rtclog::StreamConfig config)
      : timestamp(timestamp), config(config) {}

  int64_t log_time_us() const { return timestamp.us(); }
  int64_t log_time_ms() const { return timestamp.ms(); }

  Timestamp timestamp = Timestamp::MinusInfinity();
>>>>>>> cbad18b1
  rtclog::StreamConfig config;
};
}  // namespace webrtc

#endif  // LOGGING_RTC_EVENT_LOG_EVENTS_RTC_EVENT_AUDIO_SEND_STREAM_CONFIG_H_<|MERGE_RESOLUTION|>--- conflicted
+++ resolved
@@ -41,15 +41,6 @@
 
 struct LoggedAudioSendConfig {
   LoggedAudioSendConfig() = default;
-<<<<<<< HEAD
-  LoggedAudioSendConfig(int64_t timestamp_us, const rtclog::StreamConfig config)
-      : timestamp_us(timestamp_us), config(config) {}
-
-  int64_t log_time_us() const { return timestamp_us; }
-  int64_t log_time_ms() const { return timestamp_us / 1000; }
-
-  int64_t timestamp_us;
-=======
   LoggedAudioSendConfig(Timestamp timestamp, const rtclog::StreamConfig config)
       : timestamp(timestamp), config(config) {}
 
@@ -57,7 +48,6 @@
   int64_t log_time_ms() const { return timestamp.ms(); }
 
   Timestamp timestamp = Timestamp::MinusInfinity();
->>>>>>> cbad18b1
   rtclog::StreamConfig config;
 };
 }  // namespace webrtc
