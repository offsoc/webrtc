/*
 *  Copyright (c) 2017 The WebRTC project authors. All Rights Reserved.
 *
 *  Use of this source code is governed by a BSD-style license
 *  that can be found in the LICENSE file in the root of the source
 *  tree. An additional intellectual property rights grant can be found
 *  in the file PATENTS.  All contributing project authors may
 *  be found in the AUTHORS file in the root of the source tree.
 */

#ifndef LOGGING_RTC_EVENT_LOG_EVENTS_RTC_EVENT_AUDIO_RECEIVE_STREAM_CONFIG_H_
#define LOGGING_RTC_EVENT_LOG_EVENTS_RTC_EVENT_AUDIO_RECEIVE_STREAM_CONFIG_H_

#include <memory>

#include "api/rtc_event_log/rtc_event.h"
<<<<<<< HEAD
=======
#include "api/units/timestamp.h"
>>>>>>> cbad18b1
#include "logging/rtc_event_log/rtc_stream_config.h"

namespace webrtc {

class RtcEventAudioReceiveStreamConfig final : public RtcEvent {
 public:
  static constexpr Type kType = Type::AudioReceiveStreamConfig;

  explicit RtcEventAudioReceiveStreamConfig(
      std::unique_ptr<rtclog::StreamConfig> config);
  ~RtcEventAudioReceiveStreamConfig() override;

  Type GetType() const override { return kType; }
  bool IsConfigEvent() const override { return true; }

  std::unique_ptr<RtcEventAudioReceiveStreamConfig> Copy() const;

  const rtclog::StreamConfig& config() const { return *config_; }

 private:
  RtcEventAudioReceiveStreamConfig(
      const RtcEventAudioReceiveStreamConfig& other);

  const std::unique_ptr<const rtclog::StreamConfig> config_;
};

struct LoggedAudioRecvConfig {
  LoggedAudioRecvConfig() = default;
<<<<<<< HEAD
  LoggedAudioRecvConfig(int64_t timestamp_us, const rtclog::StreamConfig config)
      : timestamp_us(timestamp_us), config(config) {}

  int64_t log_time_us() const { return timestamp_us; }
  int64_t log_time_ms() const { return timestamp_us / 1000; }

  int64_t timestamp_us;
=======
  LoggedAudioRecvConfig(Timestamp timestamp, const rtclog::StreamConfig config)
      : timestamp(timestamp), config(config) {}

  int64_t log_time_us() const { return timestamp.us(); }
  int64_t log_time_ms() const { return timestamp.ms(); }

  Timestamp timestamp = Timestamp::MinusInfinity();
>>>>>>> cbad18b1
  rtclog::StreamConfig config;
};

}  // namespace webrtc

#endif  // LOGGING_RTC_EVENT_LOG_EVENTS_RTC_EVENT_AUDIO_RECEIVE_STREAM_CONFIG_H_<|MERGE_RESOLUTION|>--- conflicted
+++ resolved
@@ -14,10 +14,7 @@
 #include <memory>
 
 #include "api/rtc_event_log/rtc_event.h"
-<<<<<<< HEAD
-=======
 #include "api/units/timestamp.h"
->>>>>>> cbad18b1
 #include "logging/rtc_event_log/rtc_stream_config.h"
 
 namespace webrtc {
@@ -46,15 +43,6 @@
 
 struct LoggedAudioRecvConfig {
   LoggedAudioRecvConfig() = default;
-<<<<<<< HEAD
-  LoggedAudioRecvConfig(int64_t timestamp_us, const rtclog::StreamConfig config)
-      : timestamp_us(timestamp_us), config(config) {}
-
-  int64_t log_time_us() const { return timestamp_us; }
-  int64_t log_time_ms() const { return timestamp_us / 1000; }
-
-  int64_t timestamp_us;
-=======
   LoggedAudioRecvConfig(Timestamp timestamp, const rtclog::StreamConfig config)
       : timestamp(timestamp), config(config) {}
 
@@ -62,7 +50,6 @@
   int64_t log_time_ms() const { return timestamp.ms(); }
 
   Timestamp timestamp = Timestamp::MinusInfinity();
->>>>>>> cbad18b1
   rtclog::StreamConfig config;
 };
 
