--- conflicted
+++ resolved
@@ -42,15 +42,6 @@
 
 struct LoggedVideoSendConfig {
   LoggedVideoSendConfig() = default;
-<<<<<<< HEAD
-  LoggedVideoSendConfig(int64_t timestamp_us, const rtclog::StreamConfig config)
-      : timestamp_us(timestamp_us), config(config) {}
-
-  int64_t log_time_us() const { return timestamp_us; }
-  int64_t log_time_ms() const { return timestamp_us / 1000; }
-
-  int64_t timestamp_us;
-=======
   LoggedVideoSendConfig(Timestamp timestamp, const rtclog::StreamConfig config)
       : timestamp(timestamp), config(config) {}
 
@@ -58,7 +49,6 @@
   int64_t log_time_ms() const { return timestamp.ms(); }
 
   Timestamp timestamp = Timestamp::MinusInfinity();
->>>>>>> cbad18b1
   rtclog::StreamConfig config;
 };
 }  // namespace webrtc
