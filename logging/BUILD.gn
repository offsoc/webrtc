# Copyright (c) 2016 The WebRTC project authors. All Rights Reserved.
#
# Use of this source code is governed by a BSD-style license
# that can be found in the LICENSE file in the root of the source
# tree. An additional intellectual property rights grant can be found
# in the file PATENTS.  All contributing project authors may
# be found in the AUTHORS file in the root of the source tree.

import("../webrtc.gni")
if (rtc_enable_protobuf) {
  import("//third_party/protobuf/proto_library.gni")
}
if (is_android) {
  import("//build/config/android/config.gni")
  import("//build/config/android/rules.gni")
}

group("logging") {
  deps = [
    ":rtc_event_audio",
    ":rtc_event_bwe",
    ":rtc_event_log_impl_encoder",
    ":rtc_event_pacing",
    ":rtc_event_rtp_rtcp",
    ":rtc_event_video",
  ]
}

rtc_source_set("rtc_event_log_api") {
  sources = [ "rtc_event_log/encoder/rtc_event_log_encoder.h" ]

  deps = [ "../api/rtc_event_log" ]
}

rtc_library("rtc_stream_config") {
  sources = [
    "rtc_event_log/rtc_stream_config.cc",
    "rtc_event_log/rtc_stream_config.h",
  ]

  deps = [
    "../api:rtp_headers",
    "../api:rtp_parameters",
  ]
}

rtc_library("rtc_event_pacing") {
  sources = [
    "rtc_event_log/events/rtc_event_alr_state.cc",
    "rtc_event_log/events/rtc_event_alr_state.h",
  ]

  deps = [
    "../api:scoped_refptr",
    "../api/rtc_event_log",
<<<<<<< HEAD
=======
    "../api/units:timestamp",
>>>>>>> cbad18b1
  ]
  absl_deps = [ "//third_party/abseil-cpp/absl/memory" ]
}

rtc_library("rtc_event_audio") {
  sources = [
    "rtc_event_log/events/rtc_event_audio_network_adaptation.cc",
    "rtc_event_log/events/rtc_event_audio_network_adaptation.h",
    "rtc_event_log/events/rtc_event_audio_playout.cc",
    "rtc_event_log/events/rtc_event_audio_playout.h",
    "rtc_event_log/events/rtc_event_audio_receive_stream_config.cc",
    "rtc_event_log/events/rtc_event_audio_receive_stream_config.h",
    "rtc_event_log/events/rtc_event_audio_send_stream_config.cc",
    "rtc_event_log/events/rtc_event_audio_send_stream_config.h",
  ]

  deps = [
    ":rtc_stream_config",
    "../api:scoped_refptr",
    "../api/rtc_event_log",
    "../api/units:timestamp",
    "../modules/audio_coding:audio_network_adaptor_config",
    "../rtc_base:checks",
  ]
  absl_deps = [ "//third_party/abseil-cpp/absl/memory" ]
}

rtc_library("rtc_event_bwe") {
  sources = [
    "rtc_event_log/events/rtc_event_bwe_update_delay_based.cc",
    "rtc_event_log/events/rtc_event_bwe_update_delay_based.h",
    "rtc_event_log/events/rtc_event_bwe_update_loss_based.cc",
    "rtc_event_log/events/rtc_event_bwe_update_loss_based.h",
    "rtc_event_log/events/rtc_event_probe_cluster_created.cc",
    "rtc_event_log/events/rtc_event_probe_cluster_created.h",
    "rtc_event_log/events/rtc_event_probe_result_failure.cc",
    "rtc_event_log/events/rtc_event_probe_result_failure.h",
    "rtc_event_log/events/rtc_event_probe_result_success.cc",
    "rtc_event_log/events/rtc_event_probe_result_success.h",
    "rtc_event_log/events/rtc_event_remote_estimate.h",
    "rtc_event_log/events/rtc_event_route_change.cc",
    "rtc_event_log/events/rtc_event_route_change.h",
  ]

  deps = [
    "../api:network_state_predictor_api",
    "../api:scoped_refptr",
    "../api/rtc_event_log",
    "../api/units:data_rate",
<<<<<<< HEAD
=======
    "../api/units:timestamp",
>>>>>>> cbad18b1
  ]
  absl_deps = [
    "//third_party/abseil-cpp/absl/memory",
    "//third_party/abseil-cpp/absl/types:optional",
  ]
}

rtc_library("rtc_event_frame_events") {
  sources = [
    "rtc_event_log/events/rtc_event_frame_decoded.cc",
    "rtc_event_log/events/rtc_event_frame_decoded.h",
  ]
  deps = [
    "../api/rtc_event_log",
<<<<<<< HEAD
=======
    "../api/units:timestamp",
>>>>>>> cbad18b1
    "../api/video:video_frame",
    "../rtc_base:timeutils",
  ]
  absl_deps = [
    "//third_party/abseil-cpp/absl/memory",
    "//third_party/abseil-cpp/absl/types:optional",
  ]
}

rtc_library("rtc_event_generic_packet_events") {
  visibility = [ "*" ]
  sources = [
    "rtc_event_log/events/rtc_event_generic_ack_received.cc",
    "rtc_event_log/events/rtc_event_generic_ack_received.h",
    "rtc_event_log/events/rtc_event_generic_packet_received.cc",
    "rtc_event_log/events/rtc_event_generic_packet_received.h",
    "rtc_event_log/events/rtc_event_generic_packet_sent.cc",
    "rtc_event_log/events/rtc_event_generic_packet_sent.h",
  ]
  deps = [
    "../api/rtc_event_log",
    "../api/units:timestamp",
    "../rtc_base:timeutils",
  ]
  absl_deps = [
    "//third_party/abseil-cpp/absl/memory",
    "//third_party/abseil-cpp/absl/types:optional",
  ]
}

rtc_library("rtc_event_rtp_rtcp") {
  sources = [
    "rtc_event_log/events/rtc_event_rtcp_packet_incoming.cc",
    "rtc_event_log/events/rtc_event_rtcp_packet_incoming.h",
    "rtc_event_log/events/rtc_event_rtcp_packet_outgoing.cc",
    "rtc_event_log/events/rtc_event_rtcp_packet_outgoing.h",
    "rtc_event_log/events/rtc_event_rtp_packet_incoming.cc",
    "rtc_event_log/events/rtc_event_rtp_packet_incoming.h",
    "rtc_event_log/events/rtc_event_rtp_packet_outgoing.cc",
    "rtc_event_log/events/rtc_event_rtp_packet_outgoing.h",
  ]

  deps = [
    "../api:array_view",
    "../api:scoped_refptr",
    "../api/rtc_event_log",
    "../modules/rtp_rtcp:rtp_rtcp_format",
    "../rtc_base:checks",
    "../rtc_base:rtc_base_approved",
  ]
  absl_deps = [ "//third_party/abseil-cpp/absl/memory" ]
}

rtc_library("rtc_event_video") {
  sources = [
    "rtc_event_log/events/rtc_event_video_receive_stream_config.cc",
    "rtc_event_log/events/rtc_event_video_receive_stream_config.h",
    "rtc_event_log/events/rtc_event_video_send_stream_config.cc",
    "rtc_event_log/events/rtc_event_video_send_stream_config.h",
  ]

  deps = [
    ":rtc_stream_config",
    "../api:scoped_refptr",
    "../api/rtc_event_log",
    "../api/units:timestamp",
    "../rtc_base:checks",
  ]
  absl_deps = [ "//third_party/abseil-cpp/absl/memory" ]
}

# TODO(eladalon): Break down into (1) encoder and (2) decoder; we don't need
# the decoder code in the WebRTC library, only in unit tests and tools.
rtc_library("rtc_event_log_impl_encoder") {
  sources = [
    "rtc_event_log/encoder/blob_encoding.cc",
    "rtc_event_log/encoder/blob_encoding.h",
    "rtc_event_log/encoder/delta_encoding.cc",
    "rtc_event_log/encoder/delta_encoding.h",
    "rtc_event_log/encoder/rtc_event_log_encoder_common.cc",
    "rtc_event_log/encoder/rtc_event_log_encoder_common.h",
    "rtc_event_log/encoder/var_int.cc",
    "rtc_event_log/encoder/var_int.h",
  ]

  defines = []

  deps = [
    "../api:rtp_headers",
    "../api:rtp_parameters",
    "../api/transport:network_control",
    "../rtc_base:bitstream_reader",
    "../rtc_base:checks",
    "../rtc_base:ignore_wundef",
    "../rtc_base:rtc_base_approved",
  ]
  absl_deps = [
    "//third_party/abseil-cpp/absl/memory",
    "//third_party/abseil-cpp/absl/strings",
    "//third_party/abseil-cpp/absl/types:optional",
  ]

  if (rtc_enable_protobuf) {
    deps += [
      ":ice_log",
      ":rtc_event_audio",
      ":rtc_event_bwe",
      ":rtc_event_frame_events",
      ":rtc_event_generic_packet_events",
      ":rtc_event_log2_proto",
      ":rtc_event_log_api",
      ":rtc_event_log_proto",
      ":rtc_event_pacing",
      ":rtc_event_rtp_rtcp",
      ":rtc_event_video",
      ":rtc_stream_config",
      "../api:array_view",
      "../api:network_state_predictor_api",
      "../modules/audio_coding:audio_network_adaptor",
      "../modules/rtp_rtcp:rtp_rtcp_format",
    ]
    sources += [
      "rtc_event_log/encoder/rtc_event_log_encoder_legacy.cc",
      "rtc_event_log/encoder/rtc_event_log_encoder_legacy.h",
      "rtc_event_log/encoder/rtc_event_log_encoder_new_format.cc",
      "rtc_event_log/encoder/rtc_event_log_encoder_new_format.h",
    ]
  }
}

# TODO(bugs.webrtc.org/6463): For backwards compatibility; delete as
# soon as downstream dependencies are updated.
rtc_source_set("rtc_event_log_impl_output") {
  sources = [ "rtc_event_log/output/rtc_event_log_output_file.h" ]
  deps = [ "../api:rtc_event_log_output_file" ]
}

if (rtc_enable_protobuf) {
  rtc_library("rtc_event_log_impl") {
    visibility = [ "../api/rtc_event_log:rtc_event_log_factory" ]
    sources = [
      "rtc_event_log/rtc_event_log_impl.cc",
      "rtc_event_log/rtc_event_log_impl.h",
    ]
    deps = [
      ":ice_log",
      ":rtc_event_log_api",
      ":rtc_event_log_impl_encoder",
      "../api:libjingle_logging_api",
      "../api:sequence_checker",
      "../api/rtc_event_log",
      "../api/task_queue",
      "../rtc_base:checks",
      "../rtc_base:rtc_base_approved",
      "../rtc_base:rtc_task_queue",
      "../rtc_base:safe_minmax",
<<<<<<< HEAD
      "../rtc_base/synchronization:sequence_checker",
=======
>>>>>>> cbad18b1
      "../rtc_base/system:no_unique_address",
    ]
    absl_deps = [ "//third_party/abseil-cpp/absl/types:optional" ]
  }
}

rtc_library("fake_rtc_event_log") {
  testonly = true
  sources = [
    "rtc_event_log/fake_rtc_event_log.cc",
    "rtc_event_log/fake_rtc_event_log.h",
    "rtc_event_log/fake_rtc_event_log_factory.cc",
    "rtc_event_log/fake_rtc_event_log_factory.h",
  ]

  deps = [
    "../api/rtc_event_log",
    "../rtc_base",
    "../rtc_base/synchronization:mutex",
  ]
}

if (rtc_enable_protobuf) {
  proto_library("rtc_event_log_proto") {
    visibility = [ "*" ]
    sources = [ "rtc_event_log/rtc_event_log.proto" ]
    proto_out_dir = "logging/rtc_event_log"
  }

  proto_library("rtc_event_log2_proto") {
    visibility = [ "*" ]
    sources = [ "rtc_event_log/rtc_event_log2.proto" ]
    proto_out_dir = "logging/rtc_event_log"
  }

  rtc_library("rtc_event_log_parser") {
    visibility = [ "*" ]
    sources = [
      "rtc_event_log/logged_events.cc",
      "rtc_event_log/logged_events.h",
      "rtc_event_log/rtc_event_log_parser.cc",
      "rtc_event_log/rtc_event_log_parser.h",
      "rtc_event_log/rtc_event_processor.cc",
      "rtc_event_log/rtc_event_processor.h",
    ]

    deps = [
      ":ice_log",
      ":rtc_event_audio",
      ":rtc_event_bwe",
      ":rtc_event_frame_events",
      ":rtc_event_generic_packet_events",
      ":rtc_event_log2_proto",
      ":rtc_event_log_impl_encoder",
      ":rtc_event_log_proto",
      ":rtc_event_pacing",
      ":rtc_event_rtp_rtcp",
      ":rtc_event_video",
      ":rtc_stream_config",
      "../api:function_view",
      "../api:network_state_predictor_api",
      "../api:rtp_headers",
      "../api:rtp_parameters",
      "../api/rtc_event_log",
      "../api/units:data_rate",
      "../api/units:time_delta",
      "../api/units:timestamp",
      "../api/video:video_frame",
      "../call:video_stream_api",
      "../modules:module_api_public",
      "../modules/audio_coding:audio_network_adaptor",
<<<<<<< HEAD
      "../modules/rtp_rtcp",
=======
>>>>>>> cbad18b1
      "../modules/rtp_rtcp:rtp_rtcp_format",
      "../rtc_base:checks",
      "../rtc_base:ignore_wundef",
      "../rtc_base:protobuf_utils",
      "../rtc_base:rtc_base_approved",
      "../rtc_base:rtc_numerics",
<<<<<<< HEAD
=======
      "../rtc_base/system:file_wrapper",
>>>>>>> cbad18b1
    ]
    absl_deps = [
      "//third_party/abseil-cpp/absl/memory",
      "//third_party/abseil-cpp/absl/types:optional",
    ]
  }

  if (rtc_include_tests) {
    rtc_library("rtc_event_log_tests") {
      testonly = true
      assert(rtc_enable_protobuf)
      sources = [
        "rtc_event_log/encoder/blob_encoding_unittest.cc",
        "rtc_event_log/encoder/delta_encoding_unittest.cc",
        "rtc_event_log/encoder/rtc_event_log_encoder_common_unittest.cc",
        "rtc_event_log/encoder/rtc_event_log_encoder_unittest.cc",
        "rtc_event_log/rtc_event_log_unittest.cc",
        "rtc_event_log/rtc_event_log_unittest_helper.cc",
        "rtc_event_log/rtc_event_log_unittest_helper.h",
        "rtc_event_log/rtc_event_processor_unittest.cc",
      ]
      deps = [
        ":ice_log",
        ":rtc_event_audio",
        ":rtc_event_bwe",
        ":rtc_event_frame_events",
        ":rtc_event_generic_packet_events",
        ":rtc_event_log2_proto",
        ":rtc_event_log_impl_encoder",
        ":rtc_event_log_parser",
        ":rtc_event_log_proto",
        ":rtc_event_pacing",
        ":rtc_event_rtp_rtcp",
        ":rtc_event_video",
        ":rtc_stream_config",
        "../api:array_view",
        "../api:network_state_predictor_api",
        "../api:rtc_event_log_output_file",
        "../api:rtp_headers",
        "../api:rtp_parameters",
        "../api/rtc_event_log",
        "../api/rtc_event_log:rtc_event_log_factory",
        "../api/task_queue:default_task_queue_factory",
        "../call",
        "../call:call_interfaces",
        "../modules/audio_coding:audio_network_adaptor",
        "../modules/rtp_rtcp:rtp_rtcp_format",
        "../rtc_base:checks",
        "../rtc_base:rtc_base_approved",
        "../rtc_base:rtc_base_tests_utils",
        "../system_wrappers",
        "../test:fileutils",
        "../test:test_support",
        "//testing/gtest",
      ]
      absl_deps = [
        "//third_party/abseil-cpp/absl/memory",
        "//third_party/abseil-cpp/absl/types:optional",
      ]
    }

    if (!build_with_chromium) {
      rtc_executable("rtc_event_log_rtp_dump") {
        testonly = true
        sources = [ "rtc_event_log/rtc_event_log2rtp_dump.cc" ]
        deps = [
          ":rtc_event_log_parser",
          "../api:array_view",
          "../api:rtp_headers",
          "../api/rtc_event_log",
          "../modules/rtp_rtcp",
          "../modules/rtp_rtcp:rtp_rtcp_format",
          "../rtc_base:checks",
          "../rtc_base:protobuf_utils",
          "../rtc_base:rtc_base_approved",
          "../test:rtp_test_utils",
          "//third_party/abseil-cpp/absl/flags:flag",
          "//third_party/abseil-cpp/absl/flags:parse",
          "//third_party/abseil-cpp/absl/flags:usage",
          "//third_party/abseil-cpp/absl/memory",
          "//third_party/abseil-cpp/absl/types:optional",
        ]
      }
    }
  }
}

rtc_library("ice_log") {
  sources = [
    "rtc_event_log/events/rtc_event_dtls_transport_state.cc",
    "rtc_event_log/events/rtc_event_dtls_transport_state.h",
    "rtc_event_log/events/rtc_event_dtls_writable_state.cc",
    "rtc_event_log/events/rtc_event_dtls_writable_state.h",
    "rtc_event_log/events/rtc_event_ice_candidate_pair.cc",
    "rtc_event_log/events/rtc_event_ice_candidate_pair.h",
    "rtc_event_log/events/rtc_event_ice_candidate_pair_config.cc",
    "rtc_event_log/events/rtc_event_ice_candidate_pair_config.h",
    "rtc_event_log/ice_logger.cc",
    "rtc_event_log/ice_logger.h",
  ]

  deps = [
    "../api:libjingle_logging_api",
    "../api:libjingle_peerconnection_api",  # For api/dtls_transport_interface.h
    "../api/rtc_event_log",
    "../api/units:timestamp",
    "../rtc_base:rtc_base_approved",
  ]
  absl_deps = [ "//third_party/abseil-cpp/absl/memory" ]
}

if (rtc_include_tests) {
  rtc_library("mocks") {
    testonly = true
    sources = [
      "rtc_event_log/mock/mock_rtc_event_log.cc",
      "rtc_event_log/mock/mock_rtc_event_log.h",
    ]
    deps = [
      "../api/rtc_event_log",
      "../test:test_support",
    ]
  }
}<|MERGE_RESOLUTION|>--- conflicted
+++ resolved
@@ -53,10 +53,7 @@
   deps = [
     "../api:scoped_refptr",
     "../api/rtc_event_log",
-<<<<<<< HEAD
-=======
-    "../api/units:timestamp",
->>>>>>> cbad18b1
+    "../api/units:timestamp",
   ]
   absl_deps = [ "//third_party/abseil-cpp/absl/memory" ]
 }
@@ -106,10 +103,7 @@
     "../api:scoped_refptr",
     "../api/rtc_event_log",
     "../api/units:data_rate",
-<<<<<<< HEAD
-=======
-    "../api/units:timestamp",
->>>>>>> cbad18b1
+    "../api/units:timestamp",
   ]
   absl_deps = [
     "//third_party/abseil-cpp/absl/memory",
@@ -124,10 +118,7 @@
   ]
   deps = [
     "../api/rtc_event_log",
-<<<<<<< HEAD
-=======
-    "../api/units:timestamp",
->>>>>>> cbad18b1
+    "../api/units:timestamp",
     "../api/video:video_frame",
     "../rtc_base:timeutils",
   ]
@@ -284,10 +275,6 @@
       "../rtc_base:rtc_base_approved",
       "../rtc_base:rtc_task_queue",
       "../rtc_base:safe_minmax",
-<<<<<<< HEAD
-      "../rtc_base/synchronization:sequence_checker",
-=======
->>>>>>> cbad18b1
       "../rtc_base/system:no_unique_address",
     ]
     absl_deps = [ "//third_party/abseil-cpp/absl/types:optional" ]
@@ -359,20 +346,13 @@
       "../call:video_stream_api",
       "../modules:module_api_public",
       "../modules/audio_coding:audio_network_adaptor",
-<<<<<<< HEAD
-      "../modules/rtp_rtcp",
-=======
->>>>>>> cbad18b1
       "../modules/rtp_rtcp:rtp_rtcp_format",
       "../rtc_base:checks",
       "../rtc_base:ignore_wundef",
       "../rtc_base:protobuf_utils",
       "../rtc_base:rtc_base_approved",
       "../rtc_base:rtc_numerics",
-<<<<<<< HEAD
-=======
       "../rtc_base/system:file_wrapper",
->>>>>>> cbad18b1
     ]
     absl_deps = [
       "//third_party/abseil-cpp/absl/memory",
